const fetch = require('node-fetch');
const { defineConfig } = require('cypress');

const BASE_URL = 'http://localhost:5678';

module.exports = defineConfig({
	projectId: "5hbsdn",
	retries: {
		openMode: 0,
		runMode: 2,
	},
	defaultCommandTimeout: 10000,
	requestTimeout: 12000,
	numTestsKeptInMemory: 2,
	experimentalMemoryManagement: true,
	e2e: {
		baseUrl: BASE_URL,
		video: true,
		screenshotOnRunFailure: true,
		experimentalInteractiveRunEvents: true,
		experimentalSessionAndOrigin: true,

		setupNodeEvents(on, config) {
			on('task', {
				reset: () => fetch(BASE_URL + '/e2e/db/reset', { method: 'POST' }),
				'setup-owner': (payload) => {
					try {
						return fetch(BASE_URL + '/e2e/db/setup-owner', {
							method: 'POST',
							body: JSON.stringify(payload),
							headers: { 'Content-Type': 'application/json' },
						})
					} catch (error) {
						console.error("setup-owner failed with: ", error)
						return null
					}
				},
<<<<<<< HEAD
				'enable-feature': (feature) =>
					fetch(BASE_URL + `/e2e/enable-feature/${feature}`, { method: 'POST' }),
				'generate-otp': require("cypress-otp"),
=======
				'set-feature': ({ feature, enabled }) => {
					return fetch(BASE_URL + `/e2e/feature/${feature}`, {
						method: 'PATCH',
						body: JSON.stringify({ enabled }),
						headers: { 'Content-Type': 'application/json' }
					})
				},
>>>>>>> ee582cc3
			});
		},
	},
});
<|MERGE_RESOLUTION|>--- conflicted
+++ resolved
@@ -35,11 +35,6 @@
 						return null
 					}
 				},
-<<<<<<< HEAD
-				'enable-feature': (feature) =>
-					fetch(BASE_URL + `/e2e/enable-feature/${feature}`, { method: 'POST' }),
-				'generate-otp': require("cypress-otp"),
-=======
 				'set-feature': ({ feature, enabled }) => {
 					return fetch(BASE_URL + `/e2e/feature/${feature}`, {
 						method: 'PATCH',
@@ -47,7 +42,9 @@
 						headers: { 'Content-Type': 'application/json' }
 					})
 				},
->>>>>>> ee582cc3
+				'enable-feature': (feature) =>
+					fetch(BASE_URL + `/e2e/enable-feature/${feature}`, { method: 'POST' }),
+				'generate-otp': require("cypress-otp"),
 			});
 		},
 	},
