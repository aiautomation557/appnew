--- conflicted
+++ resolved
@@ -18,36 +18,5 @@
 		screenshotOnRunFailure: true,
 		experimentalInteractiveRunEvents: true,
 		experimentalSessionAndOrigin: true,
-<<<<<<< HEAD
-
-		setupNodeEvents(on, config) {
-			on('task', {
-				reset: () => fetch(BASE_URL + '/e2e/db/reset', { method: 'POST' }),
-				'setup-owner': (payload) => {
-					try {
-						return fetch(BASE_URL + '/e2e/db/setup-owner', {
-							method: 'POST',
-							body: JSON.stringify(payload),
-							headers: { 'Content-Type': 'application/json' },
-						})
-					} catch (error) {
-						console.error("setup-owner failed with: ", error)
-						return null
-					}
-				},
-				'set-feature': ({ feature, enabled }) => {
-					return fetch(BASE_URL + `/e2e/feature/${feature}`, {
-						method: 'PATCH',
-						body: JSON.stringify({ enabled }),
-						headers: { 'Content-Type': 'application/json' }
-					})
-				},
-				'enable-feature': (feature) =>
-					fetch(BASE_URL + `/e2e/enable-feature/${feature}`, { method: 'POST' }),
-				'generate-otp': require("cypress-otp"),
-			});
-		},
-=======
->>>>>>> 50b0dc21
 	},
 });