import {
	MANUAL_TRIGGER_NODE_NAME,
	MANUAL_TRIGGER_NODE_DISPLAY_NAME,
	CODE_NODE_NAME,
	SCHEDULE_TRIGGER_NODE_NAME,
	EDIT_FIELDS_SET_NODE_NAME,
	SWITCH_NODE_NAME,
	MERGE_NODE_NAME,
} from './../constants';
import { WorkflowPage as WorkflowPageClass } from '../pages/workflow';
import { NDV, WorkflowExecutionsTab } from '../pages';

const WorkflowPage = new WorkflowPageClass();
const ExecutionsTab = new WorkflowExecutionsTab();
const NDVDialog = new NDV();
const DEFAULT_ZOOM_FACTOR = 1;
const ZOOM_IN_X1_FACTOR = 1.25; // Zoom in factor after one click
const ZOOM_IN_X2_FACTOR = 1.5625; // Zoom in factor after two clicks
const ZOOM_OUT_X1_FACTOR = 0.75;
const ZOOM_OUT_X2_FACTOR = 0.5625;

const PINCH_ZOOM_IN_FACTOR = 1.32;
const PINCH_ZOOM_OUT_FACTOR = 0.4752;
const RENAME_NODE_NAME = 'Something else';

describe('Canvas Node Manipulation and Navigation', () => {
	beforeEach(() => {
		WorkflowPage.actions.visit();
	});

	it('should add switch node and test connections', () => {
		const desiredOutputs = 4;
		WorkflowPage.actions.addNodeToCanvas(MANUAL_TRIGGER_NODE_NAME, true);
		WorkflowPage.actions.addNodeToCanvas(SWITCH_NODE_NAME, true, true);

		for (let i = 0; i < desiredOutputs; i++) {
			cy.contains('Add Routing Rule').click();
		}

		NDVDialog.actions.close();
		for (let i = 0; i < desiredOutputs; i++) {
			WorkflowPage.getters.canvasNodePlusEndpointByName(SWITCH_NODE_NAME, i).click({ force: true });
			WorkflowPage.getters.nodeCreatorSearchBar().should('be.visible');
			WorkflowPage.actions.addNodeToCanvas(EDIT_FIELDS_SET_NODE_NAME, false);
			WorkflowPage.actions.zoomToFit();
		}
		WorkflowPage.getters.nodeViewBackground().click({ force: true });
		WorkflowPage.getters.canvasNodePlusEndpointByName(`${EDIT_FIELDS_SET_NODE_NAME}3`).click();
		WorkflowPage.actions.addNodeToCanvas(SWITCH_NODE_NAME, false);
		WorkflowPage.actions.saveWorkflowOnButtonClick();
		cy.reload();
		cy.waitForLoad();
		// Make sure outputless switch was connected correctly
		cy.get(
			`[data-target-node="${SWITCH_NODE_NAME}1"][data-source-node="${EDIT_FIELDS_SET_NODE_NAME}3"]`,
		).should('be.visible');
		// Make sure all connections are there after reload
		for (let i = 0; i < desiredOutputs; i++) {
			const setName = `${EDIT_FIELDS_SET_NODE_NAME}${i > 0 ? i : ''}`;
			WorkflowPage.getters
				.canvasNodeInputEndpointByName(setName)
				.should('have.class', 'jtk-endpoint-connected');
		}
	});

	it('should add merge node and test connections', () => {
		WorkflowPage.actions.addNodeToCanvas(MANUAL_TRIGGER_NODE_NAME);
		WorkflowPage.getters.canvasNodeByName(MANUAL_TRIGGER_NODE_DISPLAY_NAME).click();
		for (let i = 0; i < 2; i++) {
			WorkflowPage.actions.addNodeToCanvas(EDIT_FIELDS_SET_NODE_NAME, true);
			WorkflowPage.getters.nodeViewBackground().click(600 + i * 100, 200, { force: true });
		}
		WorkflowPage.actions.zoomToFit();

		WorkflowPage.actions.addNodeToCanvas(MERGE_NODE_NAME);
		WorkflowPage.actions.zoomToFit();

		// Connect manual to Set1
		cy.draganddrop(
			WorkflowPage.getters.getEndpointSelector('output', MANUAL_TRIGGER_NODE_DISPLAY_NAME),
			WorkflowPage.getters.getEndpointSelector('input', `${EDIT_FIELDS_SET_NODE_NAME}1`),
		);

		cy.get('.rect-input-endpoint.jtk-endpoint-connected').should('have.length', 2);

		// Connect Set1 and Set2 to merge
		cy.draganddrop(
			WorkflowPage.getters.getEndpointSelector('plus', EDIT_FIELDS_SET_NODE_NAME),
			WorkflowPage.getters.getEndpointSelector('input', MERGE_NODE_NAME, 0),
		);
		cy.draganddrop(
			WorkflowPage.getters.getEndpointSelector('plus', `${EDIT_FIELDS_SET_NODE_NAME}1`),
			WorkflowPage.getters.getEndpointSelector('input', MERGE_NODE_NAME, 1),
		);

		cy.get('.rect-input-endpoint.jtk-endpoint-connected').should('have.length', 4);

		// Make sure all connections are there after save & reload
		WorkflowPage.actions.saveWorkflowOnButtonClick();
		cy.reload();
		cy.waitForLoad();

		cy.get('.rect-input-endpoint.jtk-endpoint-connected').should('have.length', 4);
		WorkflowPage.actions.executeWorkflow();
		WorkflowPage.getters.stopExecutionButton().should('not.exist');

		// If the merged set nodes are connected and executed correctly, there should be 2 items in the output of merge node
		cy.get('[data-label="2 items"]').should('be.visible');
	});

	it('should add nodes and check execution success', () => {
		WorkflowPage.actions.addNodeToCanvas(MANUAL_TRIGGER_NODE_NAME);
		WorkflowPage.getters.canvasNodeByName(MANUAL_TRIGGER_NODE_DISPLAY_NAME).click();
		for (let i = 0; i < 3; i++) {
			WorkflowPage.actions.addNodeToCanvas(CODE_NODE_NAME, true);
		}
		WorkflowPage.actions.zoomToFit();
		WorkflowPage.actions.executeWorkflow();

		cy.get('.jtk-connector.success').should('have.length', 3);
		cy.get('.data-count').should('have.length', 4);
		cy.get('.plus-draggable-endpoint').should('have.class', 'ep-success');

		WorkflowPage.actions.addNodeToCanvas(CODE_NODE_NAME);
		WorkflowPage.actions.zoomToFit();

		cy.get('.plus-draggable-endpoint').filter(':visible').should('not.have.class', 'ep-success');
		cy.get('.jtk-connector.success').should('have.length', 3);
		cy.get('.jtk-connector').should('have.length', 4);
	});

	it('should delete node using node action button', () => {
		WorkflowPage.actions.addNodeToCanvas(SCHEDULE_TRIGGER_NODE_NAME);
		WorkflowPage.actions.addNodeToCanvas(CODE_NODE_NAME);
		WorkflowPage.getters
			.canvasNodeByName(CODE_NODE_NAME)
			.find('[data-test-id=delete-node-button]')
			.click({ force: true });
		WorkflowPage.getters.canvasNodes().should('have.length', 1);
		WorkflowPage.getters.nodeConnections().should('have.length', 0);
	});

	it('should delete node using keyboard shortcut', () => {
		WorkflowPage.actions.addNodeToCanvas(SCHEDULE_TRIGGER_NODE_NAME);
		WorkflowPage.actions.addNodeToCanvas(CODE_NODE_NAME);
		WorkflowPage.getters.canvasNodeByName(CODE_NODE_NAME).click();
		cy.get('body').type('{backspace}');
		WorkflowPage.getters.canvasNodes().should('have.length', 1);
		WorkflowPage.getters.nodeConnections().should('have.length', 0);
	});

	it('should delete node between two connected nodes', () => {
		WorkflowPage.actions.addNodeToCanvas(SCHEDULE_TRIGGER_NODE_NAME);
		WorkflowPage.actions.addNodeToCanvas(CODE_NODE_NAME);
		WorkflowPage.actions.addNodeToCanvas(EDIT_FIELDS_SET_NODE_NAME);
		WorkflowPage.getters.canvasNodes().should('have.length', 3);
		WorkflowPage.getters.nodeConnections().should('have.length', 2);
		WorkflowPage.getters.canvasNodeByName(CODE_NODE_NAME).click();
		WorkflowPage.actions.zoomToFit();
		cy.get('body').type('{backspace}');
		WorkflowPage.getters.canvasNodes().should('have.length', 2);
		WorkflowPage.getters.nodeConnections().should('have.length', 1);
	});

	it('should delete multiple nodes', () => {
		WorkflowPage.actions.addNodeToCanvas(SCHEDULE_TRIGGER_NODE_NAME);
		WorkflowPage.actions.addNodeToCanvas(CODE_NODE_NAME);
		cy.wait(500);
		WorkflowPage.actions.selectAll();
		cy.get('body').type('{backspace}');
		WorkflowPage.getters.canvasNodes().should('have.length', 0);
	});

	it('should move node', () => {
		WorkflowPage.actions.addNodeToCanvas(MANUAL_TRIGGER_NODE_NAME);
		WorkflowPage.getters.canvasNodeByName(MANUAL_TRIGGER_NODE_DISPLAY_NAME).click();
		WorkflowPage.actions.addNodeToCanvas(CODE_NODE_NAME);
		WorkflowPage.actions.zoomToFit();
<<<<<<< HEAD
		const css = WorkflowPage.getters.canvasNodes().last().invoke('attr', 'style');

		WorkflowPage.actions
			.getNodePosition(WorkflowPage.getters.canvasNodes().last())
			.then((position) => {
				cy.drag('[data-test-id="canvas-node"].jtk-drag-selected', [50, 150], {
					clickToFinish: true,
				});
				WorkflowPage.getters
					.canvasNodes()
					.last()
					.should('have.css', 'left', `${position.left + 100}px`)
					.should('have.css', 'top', `${position.top + 100}px`);
			});
=======
		cy.drag('[data-test-id="canvas-node"].jtk-drag-selected', [50, 150], { clickToFinish: true });
		WorkflowPage.getters
			.canvasNodes()
			.last()
			.should('have.css', 'left', '740px')
			.should('have.css', 'top', '320px');
>>>>>>> bb2c266e
	});

	it('should zoom in', () => {
		WorkflowPage.getters.zoomInButton().should('be.visible').click();
		WorkflowPage.getters
			.nodeView()
			.should(
				'have.css',
				'transform',
				`matrix(${ZOOM_IN_X1_FACTOR}, 0, 0, ${ZOOM_IN_X1_FACTOR}, 0, 0)`,
			);
		WorkflowPage.getters.zoomInButton().click();
		WorkflowPage.getters
			.nodeView()
			.should(
				'have.css',
				'transform',
				`matrix(${ZOOM_IN_X2_FACTOR}, 0, 0, ${ZOOM_IN_X2_FACTOR}, 0, 0)`,
			);
	});

	it('should zoom out', () => {
		WorkflowPage.getters.zoomOutButton().should('be.visible').click();
		WorkflowPage.getters
			.nodeView()
			.should(
				'have.css',
				'transform',
				`matrix(${ZOOM_OUT_X1_FACTOR}, 0, 0, ${ZOOM_OUT_X1_FACTOR}, 0, 0)`,
			);
		WorkflowPage.getters.zoomOutButton().click();
		WorkflowPage.getters
			.nodeView()
			.should(
				'have.css',
				'transform',
				`matrix(${ZOOM_OUT_X2_FACTOR}, 0, 0, ${ZOOM_OUT_X2_FACTOR}, 0, 0)`,
			);
	});

	it('should zoom using pinch to zoom', () => {
		WorkflowPage.actions.pinchToZoom(2, 'zoomIn');
		WorkflowPage.getters
			.nodeView()
			.should(
				'have.css',
				'transform',
				`matrix(${PINCH_ZOOM_IN_FACTOR}, 0, 0, ${PINCH_ZOOM_IN_FACTOR}, 0, 0)`,
			);

		WorkflowPage.actions.pinchToZoom(4, 'zoomOut');
		WorkflowPage.getters
			.nodeView()
			.should(
				'have.css',
				'transform',
				`matrix(${PINCH_ZOOM_OUT_FACTOR}, 0, 0, ${PINCH_ZOOM_OUT_FACTOR}, 0, 0)`,
			);
	});

	it('should reset zoom', () => {
		// Reset zoom should not appear until zoom level changed
		WorkflowPage.getters.resetZoomButton().should('not.exist');
		WorkflowPage.getters.zoomInButton().click();
		WorkflowPage.getters.resetZoomButton().should('be.visible').click();
		WorkflowPage.getters
			.nodeView()
			.should(
				'have.css',
				'transform',
				`matrix(${DEFAULT_ZOOM_FACTOR}, 0, 0, ${DEFAULT_ZOOM_FACTOR}, 0, 0)`,
			);
	});

	it('should zoom to fit', () => {
		WorkflowPage.actions.addNodeToCanvas(MANUAL_TRIGGER_NODE_NAME);
		WorkflowPage.actions.addNodeToCanvas(CODE_NODE_NAME);
		WorkflowPage.actions.addNodeToCanvas(CODE_NODE_NAME);
		WorkflowPage.actions.addNodeToCanvas(CODE_NODE_NAME);
		// At this point last added node should be off-screen
		WorkflowPage.getters.canvasNodes().last().should('not.be.visible');
		WorkflowPage.getters.zoomToFitButton().click();
		WorkflowPage.getters.canvasNodes().last().should('be.visible');
	});

	it('should disable node by pressing the disable button', () => {
		WorkflowPage.actions.addNodeToCanvas(MANUAL_TRIGGER_NODE_NAME);
		WorkflowPage.getters.canvasNodeByName(MANUAL_TRIGGER_NODE_DISPLAY_NAME).click();
		WorkflowPage.actions.addNodeToCanvas(CODE_NODE_NAME);
		WorkflowPage.getters
			.canvasNodes()
			.last()
			.find('[data-test-id="disable-node-button"]')
			.click({ force: true });
		WorkflowPage.getters.disabledNodes().should('have.length', 1);
	});

	it('should disable node using keyboard shortcut', () => {
		WorkflowPage.actions.addNodeToCanvas(MANUAL_TRIGGER_NODE_NAME);
		WorkflowPage.getters.canvasNodeByName(MANUAL_TRIGGER_NODE_DISPLAY_NAME).click();
		WorkflowPage.actions.addNodeToCanvas(CODE_NODE_NAME);
		WorkflowPage.getters.canvasNodes().last().click();
		WorkflowPage.actions.hitDisableNodeShortcut();
		WorkflowPage.getters.disabledNodes().should('have.length', 1);
	});

	it('should disable multiple nodes', () => {
		WorkflowPage.actions.addNodeToCanvas(MANUAL_TRIGGER_NODE_NAME);
		WorkflowPage.getters.canvasNodeByName(MANUAL_TRIGGER_NODE_DISPLAY_NAME).click();
		WorkflowPage.actions.addNodeToCanvas(CODE_NODE_NAME);
		cy.get('body').type('{esc}');
		cy.get('body').type('{esc}');
		WorkflowPage.actions.selectAll();
		WorkflowPage.actions.hitDisableNodeShortcut();
		WorkflowPage.getters.disabledNodes().should('have.length', 2);
	});

	it('should rename node using keyboard shortcut', () => {
		WorkflowPage.actions.addNodeToCanvas(MANUAL_TRIGGER_NODE_NAME);
		WorkflowPage.actions.addNodeToCanvas(CODE_NODE_NAME);
		WorkflowPage.getters.canvasNodes().last().click();
		cy.get('body').trigger('keydown', { key: 'F2' });
		cy.get('.rename-prompt').should('be.visible');
		cy.get('body').type(RENAME_NODE_NAME);
		cy.get('body').type('{enter}');
		WorkflowPage.getters.canvasNodeByName(RENAME_NODE_NAME).should('exist');
	});

	it('should duplicate node', () => {
		WorkflowPage.actions.addNodeToCanvas(MANUAL_TRIGGER_NODE_NAME);
		WorkflowPage.getters.canvasNodeByName(MANUAL_TRIGGER_NODE_DISPLAY_NAME).click();
		WorkflowPage.actions.addNodeToCanvas(CODE_NODE_NAME);
		WorkflowPage.getters
			.canvasNodes()
			.last()
			.find('[data-test-id="duplicate-node-button"]')
			.click({ force: true });
		WorkflowPage.getters.canvasNodes().should('have.length', 3);
		WorkflowPage.getters.nodeConnections().should('have.length', 1);
	});

	// ADO-1240: Connections would get deleted after activating and deactivating NodeView
	it('should preserve connections after rename & node-view switch', () => {
		WorkflowPage.actions.addNodeToCanvas(MANUAL_TRIGGER_NODE_NAME);
		WorkflowPage.actions.addNodeToCanvas(CODE_NODE_NAME);
		WorkflowPage.actions.executeWorkflow();

		ExecutionsTab.actions.switchToExecutionsTab();
		ExecutionsTab.getters.successfulExecutionListItems().should('have.length', 1);

		ExecutionsTab.actions.switchToEditorTab();

		ExecutionsTab.actions.switchToExecutionsTab();
		ExecutionsTab.getters.successfulExecutionListItems().should('have.length', 1);

		ExecutionsTab.actions.switchToEditorTab();
		WorkflowPage.getters.canvasNodes().should('have.length', 2);

		WorkflowPage.getters.canvasNodes().last().click();
		cy.get('body').trigger('keydown', { key: 'F2' });
		cy.get('.rename-prompt').should('be.visible');
		cy.get('body').type(RENAME_NODE_NAME);
		cy.get('body').type('{enter}');
		WorkflowPage.getters.canvasNodeByName(RENAME_NODE_NAME).should('exist');
		// Make sure all connections are there after save & reload
		WorkflowPage.actions.saveWorkflowOnButtonClick();
		cy.reload();
		cy.waitForLoad();
		WorkflowPage.getters.canvasNodes().should('have.length', 2);
		cy.get('.rect-input-endpoint.jtk-endpoint-connected').should('have.length', 1);
	});
<<<<<<< HEAD
=======

	it('should remove unknown credentials on pasting workflow', () => {
		cy.fixture('workflow-with-unknown-credentials.json').then((data) => {
			cy.get('body').paste(JSON.stringify(data));

			WorkflowPage.getters.canvasNodes().should('have.have.length', 2);

			WorkflowPage.actions.openNode('n8n');
			cy.get('[class*=hasIssues]').should('have.length', 1);
			NDVDialog.actions.close();
		});
	});
>>>>>>> bb2c266e
});<|MERGE_RESOLUTION|>--- conflicted
+++ resolved
@@ -176,29 +176,13 @@
 		WorkflowPage.getters.canvasNodeByName(MANUAL_TRIGGER_NODE_DISPLAY_NAME).click();
 		WorkflowPage.actions.addNodeToCanvas(CODE_NODE_NAME);
 		WorkflowPage.actions.zoomToFit();
-<<<<<<< HEAD
-		const css = WorkflowPage.getters.canvasNodes().last().invoke('attr', 'style');
-
-		WorkflowPage.actions
-			.getNodePosition(WorkflowPage.getters.canvasNodes().last())
-			.then((position) => {
-				cy.drag('[data-test-id="canvas-node"].jtk-drag-selected', [50, 150], {
-					clickToFinish: true,
-				});
-				WorkflowPage.getters
-					.canvasNodes()
-					.last()
-					.should('have.css', 'left', `${position.left + 100}px`)
-					.should('have.css', 'top', `${position.top + 100}px`);
-			});
-=======
+
 		cy.drag('[data-test-id="canvas-node"].jtk-drag-selected', [50, 150], { clickToFinish: true });
 		WorkflowPage.getters
 			.canvasNodes()
 			.last()
 			.should('have.css', 'left', '740px')
 			.should('have.css', 'top', '320px');
->>>>>>> bb2c266e
 	});
 
 	it('should zoom in', () => {
@@ -370,8 +354,6 @@
 		WorkflowPage.getters.canvasNodes().should('have.length', 2);
 		cy.get('.rect-input-endpoint.jtk-endpoint-connected').should('have.length', 1);
 	});
-<<<<<<< HEAD
-=======
 
 	it('should remove unknown credentials on pasting workflow', () => {
 		cy.fixture('workflow-with-unknown-credentials.json').then((data) => {
@@ -384,5 +366,4 @@
 			NDVDialog.actions.close();
 		});
 	});
->>>>>>> bb2c266e
 });