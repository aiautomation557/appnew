--- conflicted
+++ resolved
@@ -290,7 +290,6 @@
 		});
 	});
 
-<<<<<<< HEAD
 	it('should not retrieve remote options when required params throw errors', () => {
 		workflowPage.actions.addInitialNodeToCanvas('E2e Test', {action: 'Remote Options'});
 
@@ -325,7 +324,8 @@
 
 		ndv.getters.parameterInput('remoteOptions').click();
 		getVisibleSelect().find('.el-select-dropdown__item').should('have.length', 3);
-=======
+	});
+
 	it('should flag issues as soon as params are set', () => {
 		workflowPage.actions.addInitialNodeToCanvas('Webhook');
 		workflowPage.getters.canvasNodes().first().dblclick();
@@ -349,6 +349,5 @@
 
 		ndv.actions.close();
 		workflowPage.getters.nodeIssuesByName('Webhook').should('not.exist');
->>>>>>> 9cfe5e3c
 	});
 });