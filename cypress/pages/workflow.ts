--- conflicted
+++ resolved
@@ -100,15 +100,11 @@
 				`.jtk-connector[data-source-node="${sourceNodeName}"][data-target-node="${targetNodeName}"]`,
 			),
 		getConnectionActionsBetweenNodes: (sourceNodeName: string, targetNodeName: string) =>
-<<<<<<< HEAD
-			cy.get(`.connection-actions[data-source-node="${sourceNodeName}"][data-target-node="${targetNodeName}"]`),
-		addStickyButton: () => cy.getByTestId('add-sticky-button'),
-		stickies: () => cy.getByTestId('sticky'),
-=======
 			cy.get(
 				`.connection-actions[data-source-node="${sourceNodeName}"][data-target-node="${targetNodeName}"]`,
 			),
->>>>>>> 136b74de
+		addStickyButton: () => cy.getByTestId('add-sticky-button'),
+		stickies: () => cy.getByTestId('sticky'),
 	};
 	actions = {
 		visit: () => {
