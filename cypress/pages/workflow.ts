--- conflicted
+++ resolved
@@ -6,12 +6,7 @@
 		workflowNameInput: () => cy.getByTestId('workflow-name-input'),
 		workflowImportInput: () => cy.getByTestId('workflow-import-input'),
 		workflowTags: () => cy.getByTestId('workflow-tags'),
-<<<<<<< HEAD
-		saveButton: () => cy.getByTestId('save-button'),
-=======
 		saveButton: () => cy.getByTestId('workflow-save-button'),
-
->>>>>>> cb3bfc32
 		nodeCreatorSearchBar: () => cy.getByTestId('node-creator-search-bar'),
 		nodeCreatorPlusButton: () => cy.getByTestId('node-creator-plus-button'),
 		canvasPlusButton: () => cy.getByTestId('canvas-plus-button'),
@@ -45,16 +40,6 @@
 		executeNodeFromNdv: () => {
 			cy.contains('Execute node').click();
 		},
-<<<<<<< HEAD
-		renameWorkFlow: (newName: string) => {
-			this.getters.workflowNameInput().parent().click()
-			this.getters.workflowNameInput().clear().type(newName).type('{enter}');
-			this.actions.saveWorkFlow();
-		},
-		saveWorkFlow: () => {
-			this.getters.saveButton().click();
-		}
-=======
 		visit: () => {
 			cy.visit(this.url);
 			cy.getByTestId('node-view-loader', { timeout: 5000 }).should('not.exist');
@@ -80,6 +65,5 @@
 			cy.get('body').type(newName);
 			cy.get('body').type('{enter}');
 		},
->>>>>>> cb3bfc32
 	};
 }