--- conflicted
+++ resolved
@@ -34,11 +34,8 @@
 
 		nodeViewRoot: () => cy.getByTestId('node-view-root'),
 		copyPasteInput: () => cy.getByTestId('hidden-copy-paste'),
-<<<<<<< HEAD
 		nodeConnections: () => cy.get('.jtk-connector'),
 		zoomToFitButton: () => cy.getByTestId('zoom-to-fit'),
-=======
->>>>>>> 6ae8f07b
 	};
 	actions = {
 		visit: () => {
