import { BasePage } from './base';

export class NDV extends BasePage {
	getters = {
		container: () => cy.getByTestId('ndv'),
		backToCanvas: () => cy.getByTestId('back-to-canvas'),
		copyInput: () => cy.getByTestId('copy-input'),
		nodeExecuteButton: () => cy.getByTestId('node-execute-button'),
		inputSelect: () => cy.getByTestId('ndv-input-select'),
		inputOption: () => cy.getByTestId('ndv-input-option'),
		inputPanel: () => cy.getByTestId('ndv-input-panel'),
		outputPanel: () => cy.getByTestId('output-panel'),
		inputDataContainer: () => this.getters.inputPanel().findChildByTestId('ndv-data-container'),
		outputDataContainer: () => this.getters.outputPanel().findChildByTestId('ndv-data-container'),
		runDataDisplayMode: () => cy.getByTestId('ndv-run-data-display-mode'),
		digital: () => cy.getByTestId('ndv-run-data-display-mode'),
		pinDataButton: () => cy.getByTestId('ndv-pin-data'),
		editPinnedDataButton: () => cy.getByTestId('ndv-edit-pinned-data'),
		pinnedDataEditor: () => this.getters.outputPanel().find('.monaco-editor'),
		runDataPaneHeader: () => cy.getByTestId('run-data-pane-header'),
		savePinnedDataButton: () => this.getters.runDataPaneHeader().find('button').contains('Save'),
		outputTableRows: () => this.getters.outputDataContainer().find('table tr'),
		outputTableHeaders: () => this.getters.outputDataContainer().find('table thead th'),
		outputTableRow: (row: number) => this.getters.outputTableRows().eq(row),
<<<<<<< HEAD
		outputTbodyCell: (row: number, col: number) => this.getters.outputTableRow(row).find('td').eq(col),
		inputTableRows: () => this.getters.outputDataContainer().find('table tr'),
		inputTableHeaders: () => this.getters.outputDataContainer().find('table thead th'),
		inputTableRow: (row: number) => this.getters.outputTableRows().eq(row),
		inputTbodyCell: (row: number, col: number) => this.getters.outputTableRow(row).find('td').eq(col),
		nodeParameters: () => cy.getByTestId('node-parameters'),
		parameterInput: (parameterName: string) => cy.getByTestId(`parameter-input-${parameterName}`),
		nodeNameContainer: () => cy.getByTestId('node-title-container'),
		nodeRenameInput: () => cy.getByTestId('node-rename-input'),
		executePrevious: () => cy.getByTestId('execute-previous-node'),
=======
		outputTbodyCell: (row: number, cell: number) =>
			this.getters.outputTableRow(row).find('td').eq(cell),
		parameterInput: (parameterName: string) => cy.getByTestId(`parameter-input-${parameterName}`),
		nodeNameContainer: () => cy.getByTestId('node-title-container'),
		nodeRenameInput: () => cy.getByTestId('node-rename-input'),
		httpRequestNotice: () => cy.getByTestId('node-parameters-http-notice'),
>>>>>>> e4458b48
	};

	actions = {
		pinData: () => {
			this.getters.pinDataButton().click();
		},
		editPinnedData: () => {
			this.getters.editPinnedDataButton().click();
		},
		execute: () => {
			this.getters.nodeExecuteButton().first().click();
		},
		close: () => {
			this.getters.backToCanvas().click();
		},
		setPinnedData: (data: object) => {
			this.getters.editPinnedDataButton().click();

<<<<<<< HEAD
			const editor = this.getters.pinnedDataEditor()
			editor.click();
			editor.type(`{selectall}{backspace}`);
			editor.type(JSON.stringify(data).replace(new RegExp('{', 'g'),'{{}'));
=======
			const editor = this.getters.pinnedDataEditor();
			editor.click();
			editor.type(`{selectall}{backspace}`);
			editor.type(JSON.stringify(data).replace(new RegExp('{', 'g'), '{{}'));
>>>>>>> e4458b48

			this.getters.savePinnedDataButton().click();
		},
		typeIntoParameterInput: (parameterName: string, content: string) => {
			this.getters.parameterInput(parameterName).type(content);
		},
		selectOptionInParameterDropdown: (parameterName: string, content: string) => {
<<<<<<< HEAD
			this.getters
				.parameterInput(parameterName)
				.find('.option-headline')
				.contains(content)
				.click();
		},
		rename: (newName: string) => {
			this.getters.nodeNameContainer().click();
			this.getters.nodeRenameInput()
				.should('be.visible')
				.type('{selectall}')
				.type(newName);
			cy.get('body').type('{enter}');
		},
		executePrevious: () => {
			this.getters.executePrevious().click();
		},
		mapDataFromHeader: (col: number, parameterName: string) => {
			const draggable = `[data-test-id="ndv-input-panel"] [data-test-id="ndv-data-container"] table th:nth-child(${col})`;
			const droppable = `[data-test-id="parameter-input-${parameterName}"] input`;
			cy.drag(draggable, droppable);
		},
=======
			this.getters.parameterInput(parameterName).find('.option-headline').contains(content).click();
		},
		rename: (newName: string) => {
			this.getters.nodeNameContainer().click();
			this.getters.nodeRenameInput().should('be.visible').type('{selectall}').type(newName);
			cy.get('body').type('{enter}');
		},
>>>>>>> e4458b48
	};
}<|MERGE_RESOLUTION|>--- conflicted
+++ resolved
@@ -22,7 +22,6 @@
 		outputTableRows: () => this.getters.outputDataContainer().find('table tr'),
 		outputTableHeaders: () => this.getters.outputDataContainer().find('table thead th'),
 		outputTableRow: (row: number) => this.getters.outputTableRows().eq(row),
-<<<<<<< HEAD
 		outputTbodyCell: (row: number, col: number) => this.getters.outputTableRow(row).find('td').eq(col),
 		inputTableRows: () => this.getters.outputDataContainer().find('table tr'),
 		inputTableHeaders: () => this.getters.outputDataContainer().find('table thead th'),
@@ -33,14 +32,6 @@
 		nodeNameContainer: () => cy.getByTestId('node-title-container'),
 		nodeRenameInput: () => cy.getByTestId('node-rename-input'),
 		executePrevious: () => cy.getByTestId('execute-previous-node'),
-=======
-		outputTbodyCell: (row: number, cell: number) =>
-			this.getters.outputTableRow(row).find('td').eq(cell),
-		parameterInput: (parameterName: string) => cy.getByTestId(`parameter-input-${parameterName}`),
-		nodeNameContainer: () => cy.getByTestId('node-title-container'),
-		nodeRenameInput: () => cy.getByTestId('node-rename-input'),
-		httpRequestNotice: () => cy.getByTestId('node-parameters-http-notice'),
->>>>>>> e4458b48
 	};
 
 	actions = {
@@ -59,17 +50,10 @@
 		setPinnedData: (data: object) => {
 			this.getters.editPinnedDataButton().click();
 
-<<<<<<< HEAD
-			const editor = this.getters.pinnedDataEditor()
-			editor.click();
-			editor.type(`{selectall}{backspace}`);
-			editor.type(JSON.stringify(data).replace(new RegExp('{', 'g'),'{{}'));
-=======
 			const editor = this.getters.pinnedDataEditor();
 			editor.click();
 			editor.type(`{selectall}{backspace}`);
 			editor.type(JSON.stringify(data).replace(new RegExp('{', 'g'), '{{}'));
->>>>>>> e4458b48
 
 			this.getters.savePinnedDataButton().click();
 		},
@@ -77,7 +61,6 @@
 			this.getters.parameterInput(parameterName).type(content);
 		},
 		selectOptionInParameterDropdown: (parameterName: string, content: string) => {
-<<<<<<< HEAD
 			this.getters
 				.parameterInput(parameterName)
 				.find('.option-headline')
@@ -100,14 +83,5 @@
 			const droppable = `[data-test-id="parameter-input-${parameterName}"] input`;
 			cy.drag(draggable, droppable);
 		},
-=======
-			this.getters.parameterInput(parameterName).find('.option-headline').contains(content).click();
-		},
-		rename: (newName: string) => {
-			this.getters.nodeNameContainer().click();
-			this.getters.nodeRenameInput().should('be.visible').type('{selectall}').type(newName);
-			cy.get('body').type('{enter}');
-		},
->>>>>>> e4458b48
 	};
 }