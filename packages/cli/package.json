--- conflicted
+++ resolved
@@ -96,14 +96,8 @@
     "@types/yamljs": "^0.2.31",
     "chokidar": "^3.5.2",
     "concurrently": "^8.2.0",
-<<<<<<< HEAD
-    "ts-essentials": "^7.0.3",
-    "tsc-alias": "^1.8.7",
-    "tsconfig-paths": "^4.2.0"
-=======
     "ioredis-mock": "^8.8.1",
     "ts-essentials": "^7.0.3"
->>>>>>> adcf5a96
   },
   "dependencies": {
     "@n8n/client-oauth2": "workspace:*",
