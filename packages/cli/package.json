{
  "name": "n8n",
  "version": "0.220.0",
  "description": "n8n Workflow Automation Tool",
  "license": "SEE LICENSE IN LICENSE.md",
  "homepage": "https://n8n.io",
  "author": {
    "name": "Jan Oberhauser",
    "email": "jan@n8n.io"
  },
  "repository": {
    "type": "git",
    "url": "git+https://github.com/n8n-io/n8n.git"
  },
  "main": "dist/index",
  "types": "dist/index.d.ts",
  "oclif": {
    "commands": "./dist/commands",
    "bin": "n8n"
  },
  "scripts": {
    "clean": "rimraf dist .turbo",
    "typecheck": "tsc",
    "build": "tsc -p tsconfig.build.json && tsc-alias -p tsconfig.build.json && node scripts/build.mjs",
    "buildAndDev": "pnpm run build && pnpm run dev",
    "dev": "concurrently -k -n \"TypeScript,Node\" -c \"yellow.bold,cyan.bold\" \"npm run watch\" \"nodemon\"",
    "dev:worker": "concurrently -k -n \"TypeScript,Node\" -c \"yellow.bold,cyan.bold\" \"npm run watch\" \"nodemon worker\"",
    "format": "prettier --write . --ignore-path ../../.prettierignore",
    "lint": "eslint --quiet .",
    "lintfix": "eslint . --fix",
    "postpack": "rm -f oclif.manifest.json",
    "prepack": "oclif-dev manifest",
    "start": "run-script-os",
    "start:default": "cd bin && ./n8n",
    "start:windows": "cd bin && n8n",
    "swagger": "swagger-cli",
    "test": "pnpm test:sqlite",
    "test:sqlite": "N8N_LOG_LEVEL=silent DB_TYPE=sqlite jest",
    "test:postgres": "N8N_LOG_LEVEL=silent DB_TYPE=postgresdb jest",
    "test:postgres:alt-schema": "DB_POSTGRESDB_SCHEMA=alt_schema pnpm test:postgres",
    "test:mysql": "N8N_LOG_LEVEL=silent DB_TYPE=mysqldb jest",
    "watch": "concurrently \"tsc -w -p tsconfig.build.json\" \"tsc-alias -w -p tsconfig.build.json\"",
    "typeorm": "ts-node -T ../../node_modules/typeorm/cli.js"
  },
  "bin": {
    "n8n": "./bin/n8n"
  },
  "keywords": [
    "automate",
    "automation",
    "IaaS",
    "iPaaS",
    "n8n",
    "workflow"
  ],
  "engines": {
    "node": ">=14.0.0"
  },
  "files": [
    "bin",
    "templates",
    "dist",
    "oclif.manifest.json"
  ],
  "devDependencies": {
    "@apidevtools/swagger-cli": "4.0.0",
    "@oclif/dev-cli": "^1.22.2",
    "@types/basic-auth": "^1.1.3",
    "@types/bcryptjs": "^2.4.2",
    "@types/body-parser-xml": "^2.0.2",
    "@types/compression": "1.0.1",
    "@types/connect-history-api-fallback": "^1.3.1",
    "@types/convict": "^6.1.1",
    "@types/cookie-parser": "^1.4.2",
    "@types/express": "^4.17.6",
    "@types/json-diff": "^0.5.1",
    "@types/jsonwebtoken": "^9.0.1",
    "@types/localtunnel": "^1.9.0",
    "@types/lodash.debounce": "^4.0.7",
    "@types/lodash.get": "^4.4.6",
    "@types/lodash.intersection": "^4.4.7",
    "@types/lodash.iteratee": "^4.7.7",
    "@types/lodash.merge": "^4.6.6",
    "@types/lodash.omit": "^4.5.7",
    "@types/lodash.pick": "^4.4.7",
    "@types/lodash.remove": "^4.7.7",
    "@types/lodash.set": "^4.3.6",
    "@types/lodash.split": "^4.4.7",
    "@types/lodash.unionby": "^4.8.7",
    "@types/lodash.uniq": "^4.5.7",
    "@types/lodash.uniqby": "^4.7.7",
    "@types/lodash.unset": "^4.5.7",
    "@types/parseurl": "^1.3.1",
    "@types/passport-jwt": "^3.0.6",
    "@types/psl": "^1.1.0",
    "@types/replacestream": "^4.0.1",
    "@types/send": "^0.17.1",
    "@types/shelljs": "^0.8.11",
    "@types/superagent": "4.1.13",
    "@types/swagger-ui-express": "^4.1.3",
    "@types/syslog-client": "^1.1.2",
    "@types/uuid": "^8.3.2",
    "@types/validator": "^13.7.0",
    "@types/ws": "^8.5.4",
    "@types/yamljs": "^0.2.31",
    "chokidar": "^3.5.2",
    "concurrently": "^5.1.0",
    "lodash.debounce": "^4.0.8",
    "mock-jwks": "^1.0.9",
    "nodemon": "^2.0.2",
    "run-script-os": "^1.0.7",
    "ts-essentials": "^7.0.3",
    "tsc-alias": "^1.8.2",
    "tsconfig-paths": "^4.1.2"
  },
  "dependencies": {
    "@n8n_io/license-sdk": "^1.8.0",
    "@oclif/command": "^1.8.16",
    "@oclif/core": "^1.16.4",
    "@oclif/errors": "^1.3.6",
    "@rudderstack/rudder-sdk-node": "1.0.6",
    "@sentry/integrations": "^7.28.1",
    "@sentry/node": "^7.28.1",
    "@types/speakeasy": "^2.0.7",
    "axios": "^0.21.1",
    "basic-auth": "^2.0.1",
    "bcryptjs": "^2.4.3",
    "body-parser": "^1.20.1",
    "body-parser-xml": "^2.0.3",
    "bull": "^4.10.2",
    "callsites": "^3.1.0",
    "change-case": "^4.1.1",
    "class-transformer": "^0.5.1",
    "class-validator": "^0.14.0",
    "client-oauth2": "^4.2.5",
    "compression": "^1.7.4",
    "connect-history-api-fallback": "^1.6.0",
    "convict": "^6.2.4",
    "cookie-parser": "^1.4.6",
    "crypto-js": "~4.1.1",
    "csrf": "^3.1.0",
    "curlconverter": "^3.0.0",
    "dotenv": "^8.0.0",
    "express": "^4.18.2",
    "express-async-errors": "^3.1.1",
    "express-openapi-validator": "^4.13.6",
    "express-prom-bundle": "^6.6.0",
    "fast-glob": "^3.2.5",
    "flatted": "^3.2.4",
    "google-timezones-json": "^1.0.2",
    "handlebars": "4.7.7",
    "inquirer": "^7.0.1",
    "ioredis": "^5.2.4",
    "json-diff": "^0.5.4",
    "jsonschema": "^1.4.1",
    "jsonwebtoken": "^9.0.0",
    "jwks-rsa": "^3.0.1",
    "ldapts": "^4.2.2",
    "localtunnel": "^2.0.0",
    "lodash.get": "^4.4.2",
    "lodash.intersection": "^4.4.0",
    "lodash.iteratee": "^4.7.0",
    "lodash.merge": "^4.6.2",
    "lodash.omit": "^4.5.0",
    "lodash.pick": "^4.4.0",
    "lodash.remove": "^4.7.0",
    "lodash.set": "^4.3.2",
    "lodash.split": "^4.4.2",
    "lodash.unionby": "^4.8.0",
    "lodash.uniq": "^4.5.0",
    "lodash.uniqby": "^4.7.0",
    "lodash.unset": "^4.5.2",
    "luxon": "^3.3.0",
    "mysql2": "~2.3.3",
    "n8n-core": "workspace:*",
    "n8n-editor-ui": "workspace:*",
    "n8n-nodes-base": "workspace:*",
    "n8n-workflow": "workspace:*",
    "nodemailer": "^6.7.1",
    "oauth-1.0a": "^2.2.6",
    "open": "^7.0.0",
    "openapi-types": "^10.0.0",
    "p-cancelable": "^2.0.0",
    "parseurl": "^1.3.3",
    "passport": "^0.6.0",
    "passport-cookie": "^1.0.9",
    "passport-jwt": "^4.0.0",
    "pg": "^8.8.0",
    "picocolors": "^1.0.0",
    "posthog-node": "^2.2.2",
    "prom-client": "^13.1.0",
    "psl": "^1.8.0",
    "reflect-metadata": "^0.1.13",
    "replacestream": "^4.0.3",
    "samlify": "^2.8.9",
    "semver": "^7.3.8",
    "shelljs": "^0.8.5",
    "source-map-support": "^0.5.21",
<<<<<<< HEAD
    "sqlite3": "^5.1.4",
    "speakeasy": "^2.0.0",
=======
    "sqlite3": "^5.1.6",
>>>>>>> b199947c
    "sse-channel": "^4.0.0",
    "swagger-ui-express": "^4.3.0",
    "syslog-client": "^1.1.1",
    "typedi": "^0.10.0",
    "typeorm": "^0.3.12",
    "uuid": "^8.3.2",
    "validator": "13.7.0",
    "winston": "^3.3.3",
    "ws": "^8.12.0",
    "xmllint-wasm": "^3.0.1",
    "yamljs": "^0.3.0"
  }
}<|MERGE_RESOLUTION|>--- conflicted
+++ resolved
@@ -196,12 +196,8 @@
     "semver": "^7.3.8",
     "shelljs": "^0.8.5",
     "source-map-support": "^0.5.21",
-<<<<<<< HEAD
-    "sqlite3": "^5.1.4",
+    "sqlite3": "^5.1.6",
     "speakeasy": "^2.0.0",
-=======
-    "sqlite3": "^5.1.6",
->>>>>>> b199947c
     "sse-channel": "^4.0.0",
     "swagger-ui-express": "^4.3.0",
     "syslog-client": "^1.1.1",
