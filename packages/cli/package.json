{
  "name": "n8n",
  "version": "0.126.1",
  "description": "n8n Workflow Automation Tool",
  "license": "SEE LICENSE IN LICENSE.md",
  "homepage": "https://n8n.io",
  "author": {
    "name": "Jan Oberhauser",
    "email": "jan@n8n.io"
  },
  "repository": {
    "type": "git",
    "url": "git+https://github.com/n8n-io/n8n.git"
  },
  "main": "dist/index",
  "types": "dist/src/index.d.ts",
  "oclif": {
    "commands": "./dist/commands",
    "bin": "n8n"
  },
  "scripts": {
    "build": "tsc",
    "dev": "concurrently -k -n \"TypeScript,Node\" -c \"yellow.bold,cyan.bold\" \"npm run watch\" \"nodemon\"",
    "postpack": "rm -f oclif.manifest.json",
    "prepack": "echo \"Building project...\" && rm -rf dist && tsc -b && oclif-dev manifest",
    "start": "run-script-os",
    "start:default": "cd bin && ./n8n",
    "start:windows": "cd bin && n8n",
    "test": "jest",
    "tslint": "tslint -p tsconfig.json -c tslint.json",
    "tslintfix": "tslint --fix -p tsconfig.json -c tslint.json",
    "watch": "tsc --watch",
    "typeorm": "ts-node ./node_modules/typeorm/cli.js"
  },
  "bin": {
    "n8n": "./bin/n8n"
  },
  "keywords": [
    "automate",
    "automation",
    "IaaS",
    "iPaaS",
    "n8n",
    "workflow"
  ],
  "engines": {
    "node": ">=14.0.0"
  },
  "files": [
    "bin",
    "templates",
    "dist",
    "oclif.manifest.json"
  ],
  "devDependencies": {
    "@oclif/dev-cli": "^1.22.2",
    "@types/basic-auth": "^1.1.2",
    "@types/bcryptjs": "^2.4.2",
    "@types/bull": "^3.3.10",
    "@types/compression": "1.0.1",
    "@types/connect-history-api-fallback": "^1.3.1",
    "@types/convict": "^4.2.1",
    "@types/dotenv": "^8.2.0",
    "@types/express": "^4.17.6",
    "@types/jest": "^26.0.13",
    "@types/localtunnel": "^1.9.0",
    "@types/lodash.get": "^4.4.6",
    "@types/node": "^14.14.40",
    "@types/open": "^6.1.0",
    "@types/parseurl": "^1.3.1",
    "@types/request-promise-native": "~1.0.15",
    "concurrently": "^5.1.0",
    "jest": "^26.4.2",
    "nodemon": "^2.0.2",
    "p-cancelable": "^2.0.0",
    "run-script-os": "^1.0.7",
    "ts-jest": "^26.3.0",
    "ts-node": "^8.9.1",
    "tslint": "^6.1.2",
    "typescript": "~3.9.7"
  },
  "dependencies": {
    "@oclif/command": "^1.5.18",
    "@oclif/errors": "^1.2.2",
<<<<<<< HEAD
    "@types/json-diff": "^0.5.1",
    "@types/jsonwebtoken": "^8.3.4",
=======
    "@types/jsonwebtoken": "^8.5.2",
>>>>>>> 38f0cc1a
    "basic-auth": "^2.0.1",
    "bcryptjs": "^2.4.3",
    "body-parser": "^1.18.3",
    "body-parser-xml": "^1.1.0",
    "bull": "^3.19.0",
    "callsites": "^3.1.0",
    "class-validator": "^0.13.1",
    "client-oauth2": "^4.2.5",
    "compression": "^1.7.4",
    "connect-history-api-fallback": "^1.6.0",
    "convict": "^6.0.1",
    "csrf": "^3.1.0",
    "dotenv": "^8.0.0",
    "express": "^4.16.4",
    "flatted": "^2.0.0",
    "glob-promise": "^3.4.0",
    "google-timezones-json": "^1.0.2",
    "inquirer": "^7.0.1",
    "json-diff": "^0.5.4",
    "jsonwebtoken": "^8.5.1",
    "jwks-rsa": "~1.12.1",
    "localtunnel": "^2.0.0",
    "lodash.get": "^4.4.2",
    "mysql2": "~2.2.0",
    "n8n-core": "~0.75.0",
    "n8n-editor-ui": "~0.96.1",
    "n8n-nodes-base": "~0.123.1",
    "n8n-workflow": "~0.62.0",
    "oauth-1.0a": "^2.2.6",
    "open": "^7.0.0",
    "pg": "^8.3.0",
    "prom-client": "^13.1.0",
    "request-promise-native": "^1.0.7",
    "sqlite3": "^5.0.1",
    "sse-channel": "^3.1.1",
    "tslib": "1.14.1",
    "typeorm": "^0.2.30",
    "winston": "^3.3.3"
  },
  "jest": {
    "transform": {
      "^.+\\.tsx?$": "ts-jest"
    },
    "testURL": "http://localhost/",
    "testRegex": "(/__tests__/.*|(\\.|/)(test|spec))\\.(jsx?|tsx?)$",
    "testPathIgnorePatterns": [
      "/dist/",
      "/node_modules/"
    ],
    "moduleFileExtensions": [
      "ts",
      "tsx",
      "js",
      "json"
    ]
  }
}<|MERGE_RESOLUTION|>--- conflicted
+++ resolved
@@ -82,12 +82,8 @@
   "dependencies": {
     "@oclif/command": "^1.5.18",
     "@oclif/errors": "^1.2.2",
-<<<<<<< HEAD
     "@types/json-diff": "^0.5.1",
-    "@types/jsonwebtoken": "^8.3.4",
-=======
     "@types/jsonwebtoken": "^8.5.2",
->>>>>>> 38f0cc1a
     "basic-auth": "^2.0.1",
     "bcryptjs": "^2.4.3",
     "body-parser": "^1.18.3",
