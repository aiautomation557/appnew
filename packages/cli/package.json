--- conflicted
+++ resolved
@@ -198,15 +198,10 @@
     "sqlite3": "^5.1.4",
     "sse-channel": "^4.0.0",
     "swagger-ui-express": "^4.3.0",
-<<<<<<< HEAD
-    "tslib": "1.14.1",
-    "typeorm": "0.2.45",
-    "type-is": "^1.6.18",
-=======
     "syslog-client": "^1.1.1",
     "typedi": "^0.10.0",
     "typeorm": "^0.3.12",
->>>>>>> 541850f9
+    "type-is": "^1.6.18",
     "uuid": "^8.3.2",
     "validator": "13.7.0",
     "winston": "^3.3.3",
