--- conflicted
+++ resolved
@@ -2,16 +2,7 @@
 /* eslint-disable no-console */
 import { promises as fs } from 'fs';
 import { Command, flags } from '@oclif/command';
-<<<<<<< HEAD
-import { BinaryDataManager, UserSettings } from 'n8n-core';
-=======
-import {
-	BinaryDataManager,
-	IBinaryDataConfig,
-	UserSettings,
-	PLACEHOLDER_EMPTY_WORKFLOW_ID,
-} from 'n8n-core';
->>>>>>> 1a1d5000
+import { BinaryDataManager, UserSettings, PLACEHOLDER_EMPTY_WORKFLOW_ID } from 'n8n-core';
 import { INode, LoggerProxy } from 'n8n-workflow';
 
 import {
