/* eslint-disable @typescript-eslint/await-thenable */
/* eslint-disable @typescript-eslint/no-unsafe-assignment */
/* eslint-disable @typescript-eslint/explicit-module-boundary-types */
/* eslint-disable @typescript-eslint/unbound-method */
/* eslint-disable no-console */
/* eslint-disable @typescript-eslint/no-unsafe-call */
/* eslint-disable @typescript-eslint/no-unsafe-member-access */
import * as localtunnel from 'localtunnel';
import { TUNNEL_SUBDOMAIN_ENV, UserSettings } from 'n8n-core';
import { Command, flags } from '@oclif/command';
// eslint-disable-next-line import/no-extraneous-dependencies
import * as Redis from 'ioredis';

import { IDataObject, LoggerProxy } from 'n8n-workflow';
import * as config from '../config';
import {
	ActiveExecutions,
	ActiveWorkflowRunner,
	CredentialsOverwrites,
	CredentialTypes,
	DatabaseType,
	Db,
	ExternalHooks,
	GenericHelpers,
	// eslint-disable-next-line @typescript-eslint/no-unused-vars
	IExecutionsCurrentSummary,
	LoadNodesAndCredentials,
	NodeTypes,
	Server,
	TestWebhooks,
	WaitTracker,
} from '../src';

<<<<<<< HEAD
import { getLogger } from '../src/Logger';
=======
import {
	getLogger,
} from '../src/Logger';
>>>>>>> fc95c00c

// eslint-disable-next-line @typescript-eslint/no-unsafe-assignment, @typescript-eslint/no-var-requires
const open = require('open');

let activeWorkflowRunner: ActiveWorkflowRunner.ActiveWorkflowRunner | undefined;
let processExistCode = 0;

// eslint-disable-next-line import/prefer-default-export
export class Start extends Command {
	static description = 'Starts n8n. Makes Web-UI available and starts active workflows';

	static examples = [
		`$ n8n start`,
		`$ n8n start --tunnel`,
		`$ n8n start -o`,
		`$ n8n start --tunnel -o`,
	];

	static flags = {
		help: flags.help({ char: 'h' }),
		open: flags.boolean({
			char: 'o',
			description: 'opens the UI automatically in browser',
		}),
		tunnel: flags.boolean({
			description:
				'runs the webhooks via a hooks.n8n.cloud tunnel server. Use only for testing and development!',
		}),
	};

	/**
	 * Opens the UI in browser
	 */
	// eslint-disable-next-line @typescript-eslint/explicit-module-boundary-types
	static openBrowser() {
		const editorUrl = GenericHelpers.getBaseUrl();

		// eslint-disable-next-line @typescript-eslint/no-unused-vars
		open(editorUrl, { wait: true }).catch((error: Error) => {
			console.log(
				`\nWas not able to open URL in browser. Please open manually by visiting:\n${editorUrl}\n`,
			);
		});
	}

	/**
	 * Stoppes the n8n in a graceful way.
	 * Make for example sure that all the webhooks from third party services
	 * get removed.
	 */
	// eslint-disable-next-line @typescript-eslint/explicit-module-boundary-types
	static async stopProcess() {
		getLogger().info('\nStopping n8n...');

		try {
			const externalHooks = ExternalHooks();
			await externalHooks.run('n8n.stop', []);

			setTimeout(() => {
				// In case that something goes wrong with shutdown we
				// kill after max. 30 seconds no matter what
				process.exit(processExistCode);
			}, 30000);

			const skipWebhookDeregistration = config.get(
				'endpoints.skipWebhoooksDeregistrationOnShutdown',
			) as boolean;

			const removePromises = [];
			if (activeWorkflowRunner !== undefined && !skipWebhookDeregistration) {
				removePromises.push(activeWorkflowRunner.removeAll());
			}

			// Remove all test webhooks
			const testWebhooks = TestWebhooks.getInstance();
			removePromises.push(testWebhooks.removeAll());

			await Promise.all(removePromises);

			// Wait for active workflow executions to finish
			const activeExecutionsInstance = ActiveExecutions.getInstance();
			let executingWorkflows = activeExecutionsInstance.getActiveExecutions();

			let count = 0;
			while (executingWorkflows.length !== 0) {
				// eslint-disable-next-line no-plusplus
				if (count++ % 4 === 0) {
					console.log(`Waiting for ${executingWorkflows.length} active executions to finish...`);
					// eslint-disable-next-line array-callback-return
					executingWorkflows.map((execution) => {
						console.log(` - Execution ID ${execution.id}, workflow ID: ${execution.workflowId}`);
					});
				}
				// eslint-disable-next-line no-await-in-loop
				await new Promise((resolve) => {
					setTimeout(resolve, 500);
				});
				executingWorkflows = activeExecutionsInstance.getActiveExecutions();
			}
		} catch (error) {
			console.error('There was an error shutting down n8n.', error);
		}

		process.exit(processExistCode);
	}

	async run() {
		// Make sure that n8n shuts down gracefully if possible
		process.on('SIGTERM', Start.stopProcess);
		process.on('SIGINT', Start.stopProcess);

		// eslint-disable-next-line @typescript-eslint/no-shadow
		const { flags } = this.parse(Start);

		// Wrap that the process does not close but we can still use async
		await (async () => {
			try {
				const logger = getLogger();
				LoggerProxy.init(logger);
				logger.info('Initializing n8n process');

				// todo remove a few versions after release
				logger.info(
					'\nn8n now checks for new versions and security updates. You can turn this off using the environment variable N8N_VERSION_NOTIFICATIONS_ENABLED to "false"\nFor more information, please refer to https://docs.n8n.io/getting-started/installation/advanced/configuration.html\n',
				);

				// Start directly with the init of the database to improve startup time
				const startDbInitPromise = Db.init().catch((error: Error) => {
					logger.error(`There was an error initializing DB: "${error.message}"`);

					processExistCode = 1;
					// @ts-ignore
					process.emit('SIGINT');
					process.exit(1);
				});

				// Make sure the settings exist
				const userSettings = await UserSettings.prepareUserSettings();

				// Load all node and credential types
				const loadNodesAndCredentials = LoadNodesAndCredentials();
				await loadNodesAndCredentials.init();

				// Load the credentials overwrites if any exist
				const credentialsOverwrites = CredentialsOverwrites();
				await credentialsOverwrites.init();

				// Load all external hooks
				const externalHooks = ExternalHooks();
				await externalHooks.init();

				// Add the found types to an instance other parts of the application can use
				const nodeTypes = NodeTypes();
				await nodeTypes.init(loadNodesAndCredentials.nodeTypes);
				const credentialTypes = CredentialTypes();
				await credentialTypes.init(loadNodesAndCredentials.credentialTypes);

				// Wait till the database is ready
				await startDbInitPromise;

				if (config.get('executions.mode') === 'queue') {
					const redisHost = config.get('queue.bull.redis.host');
					const redisPassword = config.get('queue.bull.redis.password');
					const redisPort = config.get('queue.bull.redis.port');
					const redisDB = config.get('queue.bull.redis.db');
					const redisConnectionTimeoutLimit = config.get('queue.bull.redis.timeoutThreshold');
					let lastTimer = 0;
					let cumulativeTimeout = 0;

					const settings = {
						// eslint-disable-next-line @typescript-eslint/no-unused-vars
						retryStrategy: (times: number): number | null => {
							const now = Date.now();
							if (now - lastTimer > 30000) {
								// Means we had no timeout at all or last timeout was temporary and we recovered
								lastTimer = now;
								cumulativeTimeout = 0;
							} else {
								cumulativeTimeout += now - lastTimer;
								lastTimer = now;
								if (cumulativeTimeout > redisConnectionTimeoutLimit) {
									logger.error(
										// eslint-disable-next-line @typescript-eslint/restrict-template-expressions
										`Unable to connect to Redis after ${redisConnectionTimeoutLimit}. Exiting process.`,
									);
									process.exit(1);
								}
							}
							return 500;
						},
					} as IDataObject;

					if (redisHost) {
						settings.host = redisHost;
					}
					if (redisPassword) {
						settings.password = redisPassword;
					}
					if (redisPort) {
						settings.port = redisPort;
					}
					if (redisDB) {
						settings.db = redisDB;
					}

					// This connection is going to be our heartbeat
					// IORedis automatically pings redis and tries to reconnect
					// We will be using the retryStrategy above
					// to control how and when to exit.
					const redis = new Redis(settings);

					redis.on('error', (error) => {
						if (error.toString().includes('ECONNREFUSED') === true) {
							logger.warn('Redis unavailable - trying to reconnect...');
						} else {
							logger.warn('Error with Redis: ', error);
						}
					});
				}

				const dbType = (await GenericHelpers.getConfigValue('database.type')) as DatabaseType;

				if (dbType === 'sqlite') {
					const shouldRunVacuum = config.get('database.sqlite.executeVacuumOnStartup') as number;
					if (shouldRunVacuum) {
						// eslint-disable-next-line @typescript-eslint/no-floating-promises, @typescript-eslint/no-non-null-assertion
						Db.collections.Execution!.query('VACUUM;');
					}
				}

				if (flags.tunnel) {
					this.log('\nWaiting for tunnel ...');

					let tunnelSubdomain;
					if (
						process.env[TUNNEL_SUBDOMAIN_ENV] !== undefined &&
						process.env[TUNNEL_SUBDOMAIN_ENV] !== ''
					) {
						tunnelSubdomain = process.env[TUNNEL_SUBDOMAIN_ENV];
					} else if (userSettings.tunnelSubdomain !== undefined) {
						tunnelSubdomain = userSettings.tunnelSubdomain;
					}

					if (tunnelSubdomain === undefined) {
						// When no tunnel subdomain did exist yet create a new random one
						const availableCharacters = 'abcdefghijklmnopqrstuvwxyz0123456789';
						userSettings.tunnelSubdomain = Array.from({ length: 24 })
							.map(() => {
								return availableCharacters.charAt(
									Math.floor(Math.random() * availableCharacters.length),
								);
							})
							.join('');

						await UserSettings.writeUserSettings(userSettings);
					}

					const tunnelSettings: localtunnel.TunnelConfig = {
						host: 'https://hooks.n8n.cloud',
						subdomain: tunnelSubdomain,
					};

					const port = config.get('port');

					// @ts-ignore
					const webhookTunnel = await localtunnel(port, tunnelSettings);

					process.env.WEBHOOK_URL = `${webhookTunnel.url}/`;
					this.log(`Tunnel URL: ${process.env.WEBHOOK_URL}\n`);
					this.log(
						'IMPORTANT! Do not share with anybody as it would give people access to your n8n instance!',
					);
				}

				await Server.start();

				// Start to get active workflows and run their triggers
				activeWorkflowRunner = ActiveWorkflowRunner.getInstance();
				await activeWorkflowRunner.init();

				const waitTracker = WaitTracker();

				const editorUrl = GenericHelpers.getBaseUrl();
				this.log(`\nEditor is now accessible via:\n${editorUrl}`);

				// Allow to open n8n editor by pressing "o"
				if (Boolean(process.stdout.isTTY) && process.stdin.setRawMode) {
					process.stdin.setRawMode(true);
					process.stdin.resume();
					process.stdin.setEncoding('utf8');
					let inputText = '';

					if (flags.open) {
						Start.openBrowser();
					}
					this.log(`\nPress "o" to open in Browser.`);
					process.stdin.on('data', (key: string) => {
						if (key === 'o') {
							Start.openBrowser();
							inputText = '';
						} else if (key.charCodeAt(0) === 3) {
							// Ctrl + c got pressed
							// eslint-disable-next-line @typescript-eslint/no-floating-promises
							Start.stopProcess();
						} else {
							// When anything else got pressed, record it and send it on enter into the child process
							// eslint-disable-next-line no-lonely-if
							if (key.charCodeAt(0) === 13) {
								// send to child process and print in terminal
								process.stdout.write('\n');
								inputText = '';
							} else {
								// record it and write into terminal
								// eslint-disable-next-line @typescript-eslint/no-unused-vars
								inputText += key;
								process.stdout.write(key);
							}
						}
					});
				}
			} catch (error) {
				// eslint-disable-next-line @typescript-eslint/restrict-template-expressions
				this.error(`There was an error: ${error.message}`);

				processExistCode = 1;
				// @ts-ignore
				process.emit('SIGINT');
			}
		})();
	}
}<|MERGE_RESOLUTION|>--- conflicted
+++ resolved
@@ -31,13 +31,9 @@
 	WaitTracker,
 } from '../src';
 
-<<<<<<< HEAD
-import { getLogger } from '../src/Logger';
-=======
 import {
 	getLogger,
 } from '../src/Logger';
->>>>>>> fc95c00c
 
 // eslint-disable-next-line @typescript-eslint/no-unsafe-assignment, @typescript-eslint/no-var-requires
 const open = require('open');
