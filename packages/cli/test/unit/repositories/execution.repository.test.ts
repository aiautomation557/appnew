--- conflicted
+++ resolved
@@ -1,33 +1,20 @@
 import Container from 'typedi';
-<<<<<<< HEAD
-import type { EntityMetadata, SelectQueryBuilder } from '@n8n/typeorm';
-import { EntityManager, DataSource, Not, LessThanOrEqual } from '@n8n/typeorm';
-=======
+
+import type { SelectQueryBuilder } from '@n8n/typeorm';
 import { Not, LessThanOrEqual } from '@n8n/typeorm';
->>>>>>> 32df1710
 
 import config from '@/config';
 import { ExecutionEntity } from '@db/entities/ExecutionEntity';
 import { ExecutionRepository } from '@db/repositories/execution.repository';
-
-<<<<<<< HEAD
+import { mockEntityManager } from '../../shared/mocking';
 import { mockInstance } from '../../shared/mocking';
 import { BinaryDataService } from 'n8n-core';
 import { nanoid } from 'nanoid';
-
-describe('ExecutionRepository', () => {
-	const entityManager = mockInstance(EntityManager);
-	const dataSource = mockInstance(DataSource, { manager: entityManager });
-	const binaryDataService = mockInstance(BinaryDataService);
-	dataSource.getMetadata.mockReturnValue(mock<EntityMetadata>({ target: ExecutionEntity }));
-	Object.assign(entityManager, { connection: dataSource });
-
-=======
-import { mockEntityManager } from '../../shared/mocking';
+import { mock } from 'jest-mock-extended';
 
 describe('ExecutionRepository', () => {
 	const entityManager = mockEntityManager(ExecutionEntity);
->>>>>>> 32df1710
+	const binaryDataService = mockInstance(BinaryDataService);
 	const executionRepository = Container.get(ExecutionRepository);
 	const mockDate = new Date('2023-12-28 12:34:56.789Z');
 
