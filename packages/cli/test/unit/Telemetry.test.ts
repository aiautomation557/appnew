import { Telemetry } from '@/telemetry';
import config from '@/config';
import { flushPromises } from './Helpers';
import { PostHogClient } from '@/posthog';

jest.unmock('@/telemetry');
jest.mock('@/license/License.service', () => {
	return {
		LicenseService: {
			getActiveTriggerCount: async () => 0,
		},
	};
});
jest.mock('@/posthog');

describe('Telemetry', () => {
	let startPulseSpy: jest.SpyInstance;
	const spyTrack = jest.spyOn(Telemetry.prototype, 'track').mockName('track');

	let telemetry: Telemetry;
	const n8nVersion = '0.0.0';
	const instanceId = 'Telemetry unit test';
	const testDateTime = new Date('2022-01-01 00:00:00');

	beforeAll(() => {
		startPulseSpy = jest
			.spyOn(Telemetry.prototype as any, 'startPulse')
			.mockImplementation(() => {});
		jest.useFakeTimers();
		jest.setSystemTime(testDateTime);
		config.set('diagnostics.enabled', true);
		config.set('deployment.type', 'n8n-testing');
	});

	afterAll(() => {
		jest.clearAllTimers();
		jest.useRealTimers();
		startPulseSpy.mockRestore();
		telemetry.trackN8nStop();
	});

	beforeEach(() => {
		spyTrack.mockClear();
<<<<<<< HEAD
		telemetry = new Telemetry();
		telemetry.setInstanceId(instanceId);
=======

		const postHog = new PostHogClient();
		postHog.init(instanceId);

		telemetry = new Telemetry(instanceId, postHog);
>>>>>>> f58573db
		(telemetry as any).rudderStack = {
			flush: () => {},
			identify: () => {},
			track: () => {},
		};
	});

	afterEach(() => {
		telemetry.trackN8nStop();
	});

	describe('trackN8nStop', () => {
		test('should call track method', () => {
			telemetry.trackN8nStop();
			expect(spyTrack).toHaveBeenCalledTimes(1);
		});
	});

	describe('trackWorkflowExecution', () => {
		beforeEach(() => {
			jest.setSystemTime(testDateTime);
		});

		test('should count executions correctly', async () => {
			const payload = {
				workflow_id: '1',
				is_manual: true,
				success: true,
				error_node_type: 'custom-nodes-base.node-type',
			};

			payload.is_manual = true;
			payload.success = true;
			const execTime1 = fakeJestSystemTime('2022-01-01 12:00:00');
			await telemetry.trackWorkflowExecution(payload);
			fakeJestSystemTime('2022-01-01 12:30:00');
			await telemetry.trackWorkflowExecution(payload);

			payload.is_manual = false;
			payload.success = true;
			const execTime2 = fakeJestSystemTime('2022-01-01 13:00:00');
			await telemetry.trackWorkflowExecution(payload);
			fakeJestSystemTime('2022-01-01 12:30:00');
			await telemetry.trackWorkflowExecution(payload);

			payload.is_manual = true;
			payload.success = false;
			const execTime3 = fakeJestSystemTime('2022-01-01 14:00:00');
			await telemetry.trackWorkflowExecution(payload);
			fakeJestSystemTime('2022-01-01 12:30:00');
			await telemetry.trackWorkflowExecution(payload);

			payload.is_manual = false;
			payload.success = false;
			const execTime4 = fakeJestSystemTime('2022-01-01 15:00:00');
			await telemetry.trackWorkflowExecution(payload);
			fakeJestSystemTime('2022-01-01 12:30:00');
			await telemetry.trackWorkflowExecution(payload);

			expect(spyTrack).toHaveBeenCalledTimes(0);

			const execBuffer = telemetry.getCountsBuffer();

			expect(execBuffer['1'].manual_success?.count).toBe(2);
			expect(execBuffer['1'].manual_success?.first).toEqual(execTime1);
			expect(execBuffer['1'].prod_success?.count).toBe(2);
			expect(execBuffer['1'].prod_success?.first).toEqual(execTime2);
			expect(execBuffer['1'].manual_error?.count).toBe(2);
			expect(execBuffer['1'].manual_error?.first).toEqual(execTime3);
			expect(execBuffer['1'].prod_error?.count).toBe(2);
			expect(execBuffer['1'].prod_error?.first).toEqual(execTime4);
		});

		test('should fire "Workflow execution errored" event for failed executions', async () => {
			const payload = {
				workflow_id: '1',
				is_manual: true,
				success: false,
				error_node_type: 'custom-nodes-base.node-type',
			};

			const execTime1 = fakeJestSystemTime('2022-01-01 12:00:00');
			await telemetry.trackWorkflowExecution(payload);
			fakeJestSystemTime('2022-01-01 12:30:00');
			await telemetry.trackWorkflowExecution(payload);

			let execBuffer = telemetry.getCountsBuffer();

			// should not fire event for custom nodes
			expect(spyTrack).toHaveBeenCalledTimes(0);
			expect(execBuffer['1'].manual_error?.count).toBe(2);
			expect(execBuffer['1'].manual_error?.first).toEqual(execTime1);

			payload.error_node_type = 'n8n-nodes-base.node-type';
			fakeJestSystemTime('2022-01-01 13:00:00');
			await telemetry.trackWorkflowExecution(payload);
			fakeJestSystemTime('2022-01-01 12:30:00');
			await telemetry.trackWorkflowExecution(payload);

			execBuffer = telemetry.getCountsBuffer();

			// should fire event for custom nodes
			expect(spyTrack).toHaveBeenCalledTimes(2);
			expect(spyTrack).toHaveBeenCalledWith('Workflow execution errored', payload);
			expect(execBuffer['1'].manual_error?.count).toBe(4);
			expect(execBuffer['1'].manual_error?.first).toEqual(execTime1);
		});

		test('should track production executions count correctly', async () => {
			const payload = {
				workflow_id: '1',
				is_manual: false,
				success: true,
				error_node_type: 'node_type',
			};

			// successful execution
			const execTime1 = fakeJestSystemTime('2022-01-01 12:00:00');
			await telemetry.trackWorkflowExecution(payload);

			expect(spyTrack).toHaveBeenCalledTimes(0);

			let execBuffer = telemetry.getCountsBuffer();
			expect(execBuffer['1'].manual_error).toBeUndefined();
			expect(execBuffer['1'].manual_success).toBeUndefined();
			expect(execBuffer['1'].prod_error).toBeUndefined();

			expect(execBuffer['1'].prod_success?.count).toBe(1);
			expect(execBuffer['1'].prod_success?.first).toEqual(execTime1);

			// successful execution n8n node
			payload.error_node_type = 'n8n-nodes-base.merge';
			payload.workflow_id = '2';

			await telemetry.trackWorkflowExecution(payload);

			expect(spyTrack).toHaveBeenCalledTimes(0);

			execBuffer = telemetry.getCountsBuffer();
			expect(execBuffer['1'].manual_error).toBeUndefined();
			expect(execBuffer['1'].manual_success).toBeUndefined();
			expect(execBuffer['1'].prod_error).toBeUndefined();

			expect(execBuffer['1'].prod_success?.count).toBe(1);
			expect(execBuffer['2'].prod_success?.count).toBe(1);

			expect(execBuffer['1'].prod_success?.first).toEqual(execTime1);
			expect(execBuffer['2'].prod_success?.first).toEqual(execTime1);

			// additional successful execution
			payload.error_node_type = 'n8n-nodes-base.merge';
			payload.workflow_id = '2';

			await telemetry.trackWorkflowExecution(payload);

			payload.error_node_type = 'n8n-nodes-base.merge';
			payload.workflow_id = '1';

			await telemetry.trackWorkflowExecution(payload);

			expect(spyTrack).toHaveBeenCalledTimes(0);

			execBuffer = telemetry.getCountsBuffer();

			expect(execBuffer['1'].manual_error).toBeUndefined();
			expect(execBuffer['1'].manual_success).toBeUndefined();
			expect(execBuffer['1'].prod_error).toBeUndefined();
			expect(execBuffer['2'].manual_error).toBeUndefined();
			expect(execBuffer['2'].manual_success).toBeUndefined();
			expect(execBuffer['2'].prod_error).toBeUndefined();

			expect(execBuffer['1'].prod_success?.count).toBe(2);
			expect(execBuffer['2'].prod_success?.count).toBe(2);

			expect(execBuffer['1'].prod_success?.first).toEqual(execTime1);
			expect(execBuffer['2'].prod_success?.first).toEqual(execTime1);

			// failed execution
			const execTime2 = fakeJestSystemTime('2022-01-01 12:00:00');
			payload.error_node_type = 'custom-package.custom-node';
			payload.success = false;
			await telemetry.trackWorkflowExecution(payload);

			expect(spyTrack).toHaveBeenCalledTimes(0);

			execBuffer = telemetry.getCountsBuffer();

			expect(execBuffer['1'].manual_error).toBeUndefined();
			expect(execBuffer['1'].manual_success).toBeUndefined();
			expect(execBuffer['2'].manual_error).toBeUndefined();
			expect(execBuffer['2'].manual_success).toBeUndefined();
			expect(execBuffer['2'].prod_error).toBeUndefined();

			expect(execBuffer['1'].prod_error?.count).toBe(1);
			expect(execBuffer['1'].prod_success?.count).toBe(2);
			expect(execBuffer['2'].prod_success?.count).toBe(2);

			expect(execBuffer['1'].prod_error?.first).toEqual(execTime2);
			expect(execBuffer['1'].prod_success?.first).toEqual(execTime1);
			expect(execBuffer['2'].prod_success?.first).toEqual(execTime1);

			// failed execution n8n node
			payload.success = false;
			payload.error_node_type = 'n8n-nodes-base.merge';
			await telemetry.trackWorkflowExecution(payload);

			expect(spyTrack).toHaveBeenCalledTimes(1);

			execBuffer = telemetry.getCountsBuffer();

			expect(execBuffer['1'].manual_error).toBeUndefined();
			expect(execBuffer['1'].manual_success).toBeUndefined();
			expect(execBuffer['2'].manual_error).toBeUndefined();
			expect(execBuffer['2'].manual_success).toBeUndefined();
			expect(execBuffer['2'].prod_error).toBeUndefined();
			expect(execBuffer['1'].prod_success?.count).toBe(2);
			expect(execBuffer['1'].prod_error?.count).toBe(2);
			expect(execBuffer['2'].prod_success?.count).toBe(2);

			expect(execBuffer['1'].prod_error?.first).toEqual(execTime2);
			expect(execBuffer['1'].prod_success?.first).toEqual(execTime1);
			expect(execBuffer['2'].prod_success?.first).toEqual(execTime1);
		});
	});

	describe('pulse', () => {
		let pulseSpy: jest.SpyInstance;
		beforeAll(() => {
			startPulseSpy.mockRestore();
		});

		beforeEach(() => {
			fakeJestSystemTime(testDateTime);
			pulseSpy = jest.spyOn(Telemetry.prototype as any, 'pulse').mockName('pulseSpy');
		});

		afterEach(() => {
			pulseSpy.mockClear();
		});

		xtest('should trigger pulse in intervals', async () => {
			expect(pulseSpy).toBeCalledTimes(0);

			jest.advanceTimersToNextTimer();
			await flushPromises();

			expect(pulseSpy).toBeCalledTimes(1);
			expect(spyTrack).toHaveBeenCalledTimes(1);
			expect(spyTrack).toHaveBeenCalledWith('pulse', {
				plan_name_current: 'Community',
				quota: -1,
				usage: 0,
			});

			jest.advanceTimersToNextTimer();

			await flushPromises();

			expect(pulseSpy).toBeCalledTimes(2);
			expect(spyTrack).toHaveBeenCalledTimes(2);
			expect(spyTrack).toHaveBeenCalledWith('pulse', {
				plan_name_current: 'Community',
				quota: -1,
				usage: 0,
			});
		});

		xtest('should track workflow counts correctly', async () => {
			expect(pulseSpy).toBeCalledTimes(0);

			let execBuffer = telemetry.getCountsBuffer();

			// expect clear counters on start
			expect(Object.keys(execBuffer).length).toBe(0);

			const payload = {
				workflow_id: '1',
				is_manual: true,
				success: true,
				error_node_type: 'custom-nodes-base.node-type',
			};

			await telemetry.trackWorkflowExecution(payload);
			await telemetry.trackWorkflowExecution(payload);

			payload.is_manual = false;
			payload.success = true;
			await telemetry.trackWorkflowExecution(payload);
			await telemetry.trackWorkflowExecution(payload);

			payload.is_manual = true;
			payload.success = false;
			await telemetry.trackWorkflowExecution(payload);
			await telemetry.trackWorkflowExecution(payload);

			payload.is_manual = false;
			payload.success = false;
			await telemetry.trackWorkflowExecution(payload);
			await telemetry.trackWorkflowExecution(payload);

			payload.workflow_id = '2';
			await telemetry.trackWorkflowExecution(payload);
			await telemetry.trackWorkflowExecution(payload);

			expect(spyTrack).toHaveBeenCalledTimes(0);
			expect(pulseSpy).toBeCalledTimes(0);

			jest.advanceTimersToNextTimer();

			execBuffer = telemetry.getCountsBuffer();

			await flushPromises();

			expect(pulseSpy).toBeCalledTimes(1);
			expect(spyTrack).toHaveBeenCalledTimes(3);
			expect(spyTrack).toHaveBeenNthCalledWith(
				1,
				'Workflow execution count',
				{
					event_version: '2',
					workflow_id: '1',
					user_id: undefined,
					manual_error: {
						count: 2,
						first: testDateTime,
					},
					manual_success: {
						count: 2,
						first: testDateTime,
					},
					prod_error: {
						count: 2,
						first: testDateTime,
					},
					prod_success: {
						count: 2,
						first: testDateTime,
					},
				},
				{ withPostHog: true },
			);
			expect(spyTrack).toHaveBeenNthCalledWith(
				2,
				'Workflow execution count',
				{
					event_version: '2',
					workflow_id: '2',
					user_id: undefined,
					prod_error: {
						count: 2,
						first: testDateTime,
					},
				},
				{ withPostHog: true },
			);
			expect(spyTrack).toHaveBeenNthCalledWith(3, 'pulse', {
				plan_name_current: 'Community',
				quota: -1,
				usage: 0,
			});
			expect(Object.keys(execBuffer).length).toBe(0);

			// Adding a second step here because we believe PostHog may use timers for sending data
			// and adding posthog to the above metric was causing the pulseSpy timer to not be ran
			jest.advanceTimersToNextTimer();

			execBuffer = telemetry.getCountsBuffer();
			expect(Object.keys(execBuffer).length).toBe(0);

			// @TODO: Flushing promises here is not working

			// expect(pulseSpy).toBeCalledTimes(2);
			// expect(spyTrack).toHaveBeenCalledTimes(4);
			// expect(spyTrack).toHaveBeenNthCalledWith(4, 'pulse', {
			// 	plan_name_current: 'Community',
			// 	quota: -1,
			// 	usage: 0,
			// });
		});
	});
});

const fakeJestSystemTime = (dateTime: string | Date): Date => {
	const dt = new Date(dateTime);
	jest.setSystemTime(dt);
	return dt;
};<|MERGE_RESOLUTION|>--- conflicted
+++ resolved
@@ -41,16 +41,12 @@
 
 	beforeEach(() => {
 		spyTrack.mockClear();
-<<<<<<< HEAD
-		telemetry = new Telemetry();
-		telemetry.setInstanceId(instanceId);
-=======
 
 		const postHog = new PostHogClient();
 		postHog.init(instanceId);
 
-		telemetry = new Telemetry(instanceId, postHog);
->>>>>>> f58573db
+		telemetry = new Telemetry(postHog);
+		telemetry.setInstanceId(instanceId);
 		(telemetry as any).rudderStack = {
 			flush: () => {},
 			identify: () => {},
