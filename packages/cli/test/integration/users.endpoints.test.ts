import express = require('express');
import validator from 'validator';
import { v4 as uuid } from 'uuid';
<<<<<<< HEAD
=======
import { compare, genSaltSync, hashSync } from 'bcryptjs';
>>>>>>> 1b2e9be5

import { Db } from '../../src';
import config = require('../../config');
import { SUCCESS_RESPONSE_BODY } from './shared/constants';
import { Role } from '../../src/databases/entities/Role';
import {
	randomEmail,
	randomValidPassword,
	randomName,
	randomInvalidPassword,
} from './shared/random';
import { CredentialsEntity } from '../../src/databases/entities/CredentialsEntity';
import { WorkflowEntity } from '../../src/databases/entities/WorkflowEntity';
import * as utils from './shared/utils';
import * as testDb from './shared/testDb';
import { compareHash, hashPassword } from '../../src/UserManagement/UserManagementHelper';

jest.mock('../../src/telemetry');

jest.mock('../../src/telemetry');

let app: express.Application;
let testDbName = '';
let globalMemberRole: Role;
let globalOwnerRole: Role;
let workflowOwnerRole: Role;
let credentialOwnerRole: Role;

beforeAll(async () => {
	app = utils.initTestServer({ endpointGroups: ['users'], applyAuth: true });
	const initResult = await testDb.init();
	testDbName = initResult.testDbName;

	const [
		fetchedGlobalOwnerRole,
		fetchedGlobalMemberRole,
		fetchedWorkflowOwnerRole,
		fetchedCredentialOwnerRole,
	] = await testDb.getAllRoles();

	globalOwnerRole = fetchedGlobalOwnerRole;
	globalMemberRole = fetchedGlobalMemberRole;
	workflowOwnerRole = fetchedWorkflowOwnerRole;
	credentialOwnerRole = fetchedCredentialOwnerRole;

	utils.initTestTelemetry();
	utils.initTestLogger();
});

beforeEach(async () => {
	await testDb.truncate(
		['User', 'SharedCredentials', 'SharedWorkflow', 'Workflow', 'Credentials'],
		testDbName,
	);

	jest.mock('../../config');

	config.set('userManagement.disabled', false);
	config.set('userManagement.isInstanceOwnerSetUp', true);
	config.set('userManagement.emails.mode', '');
});

afterAll(async () => {
	await testDb.terminate(testDbName);
});

test('GET /users should return all users', async () => {
	const owner = await testDb.createFullUser({ globalRole: globalOwnerRole });
	const authOwnerAgent = utils.createAgent(app, { auth: true, user: owner });

	await testDb.createFullUser({ globalRole: globalMemberRole });

	const response = await authOwnerAgent.get('/users');

	expect(response.statusCode).toBe(200);
	expect(response.body.data.length).toBe(2);

	for (const user of response.body.data) {
		const {
			id,
			email,
			firstName,
			lastName,
			personalizationAnswers,
			globalRole,
			password,
			resetPasswordToken,
			isPending,
		} = user;

		expect(validator.isUUID(id)).toBe(true);
		expect(email).toBeDefined();
		expect(firstName).toBeDefined();
		expect(lastName).toBeDefined();
		expect(personalizationAnswers).toBeUndefined();
		expect(password).toBeUndefined();
		expect(resetPasswordToken).toBeUndefined();
		expect(isPending).toBe(false);
		expect(globalRole).toBeDefined();
	}
});

test('DELETE /users/:id should delete the user', async () => {
	const owner = await testDb.createFullUser({ globalRole: globalOwnerRole });
	const authOwnerAgent = utils.createAgent(app, { auth: true, user: owner });

	const userToDelete = await testDb.createFullUser({ globalRole: globalMemberRole });

	const newWorkflow = new WorkflowEntity();

	Object.assign(newWorkflow, {
		name: randomName(),
		active: false,
		connections: {},
		nodes: [],
	});

	const savedWorkflow = await Db.collections.Workflow!.save(newWorkflow);

	await Db.collections.SharedWorkflow!.save({
		role: workflowOwnerRole,
		user: userToDelete,
		workflow: savedWorkflow,
	});

	const newCredential = new CredentialsEntity();

	Object.assign(newCredential, {
		name: randomName(),
		data: '',
		type: '',
		nodesAccess: [],
	});

	const savedCredential = await Db.collections.Credentials!.save(newCredential);

	await Db.collections.SharedCredentials!.save({
		role: credentialOwnerRole,
		user: userToDelete,
		credentials: savedCredential,
	});

	const response = await authOwnerAgent.delete(`/users/${userToDelete.id}`);

	expect(response.statusCode).toBe(200);
	expect(response.body).toEqual(SUCCESS_RESPONSE_BODY);

	const user = await Db.collections.User!.findOne(userToDelete.id);
	expect(user).toBeUndefined(); // deleted

	const sharedWorkflow = await Db.collections.SharedWorkflow!.findOne({
		relations: ['user'],
		where: { user: userToDelete },
	});
	expect(sharedWorkflow).toBeUndefined(); // deleted

	const sharedCredential = await Db.collections.SharedCredentials!.findOne({
		relations: ['user'],
		where: { user: userToDelete },
	});
	expect(sharedCredential).toBeUndefined(); // deleted

	const workflow = await Db.collections.Workflow!.findOne(savedWorkflow.id);
	expect(workflow).toBeUndefined(); // deleted

	// TODO: Include active workflow and check whether webhook has been removed

	const credential = await Db.collections.Credentials!.findOne(savedCredential.id);
	expect(credential).toBeUndefined(); // deleted
});

test('DELETE /users/:id should fail to delete self', async () => {
	const owner = await testDb.createFullUser({ globalRole: globalOwnerRole });
	const authOwnerAgent = utils.createAgent(app, { auth: true, user: owner });

	const response = await authOwnerAgent.delete(`/users/${owner.id}`);

	expect(response.statusCode).toBe(400);

	const user = await Db.collections.User!.findOne(owner.id);
	expect(user).toBeDefined();
});

test('DELETE /users/:id should fail if user to delete is transferee', async () => {
	const owner = await testDb.createFullUser({ globalRole: globalOwnerRole });
	const authOwnerAgent = utils.createAgent(app, { auth: true, user: owner });

	const { id: idToDelete } = await testDb.createFullUser({ globalRole: globalMemberRole });

	const response = await authOwnerAgent.delete(`/users/${idToDelete}`).query({
		transferId: idToDelete,
	});

	expect(response.statusCode).toBe(400);

	const user = await Db.collections.User!.findOne(idToDelete);
	expect(user).toBeDefined();
});

test('DELETE /users/:id with transferId should perform transfer', async () => {
	const owner = await testDb.createFullUser({ globalRole: globalOwnerRole });
	const authOwnerAgent = utils.createAgent(app, { auth: true, user: owner });

	const userToDelete = await Db.collections.User!.save({
		id: uuid(),
		email: randomEmail(),
		password: randomValidPassword(),
		firstName: randomName(),
		lastName: randomName(),
		createdAt: new Date(),
		updatedAt: new Date(),
		globalRole: workflowOwnerRole,
	});

	const newWorkflow = new WorkflowEntity();

	Object.assign(newWorkflow, {
		name: randomName(),
		active: false,
		connections: {},
		nodes: [],
	});

	const savedWorkflow = await Db.collections.Workflow!.save(newWorkflow);

	await Db.collections.SharedWorkflow!.save({
		role: workflowOwnerRole,
		user: userToDelete,
		workflow: savedWorkflow,
	});

	const newCredential = new CredentialsEntity();

	Object.assign(newCredential, {
		name: randomName(),
		data: '',
		type: '',
		nodesAccess: [],
	});

	const savedCredential = await Db.collections.Credentials!.save(newCredential);

	await Db.collections.SharedCredentials!.save({
		role: credentialOwnerRole,
		user: userToDelete,
		credentials: savedCredential,
	});

	const response = await authOwnerAgent.delete(`/users/${userToDelete.id}`).query({
		transferId: owner.id,
	});

	expect(response.statusCode).toBe(200);

	const sharedWorkflow = await Db.collections.SharedWorkflow!.findOneOrFail({
		relations: ['user'],
		where: { user: owner },
	});

	const sharedCredential = await Db.collections.SharedCredentials!.findOneOrFail({
		relations: ['user'],
		where: { user: owner },
	});

	const deletedUser = await Db.collections.User!.findOne(userToDelete);

	expect(sharedWorkflow.user.id).toBe(owner.id);
	expect(sharedCredential.user.id).toBe(owner.id);
	expect(deletedUser).toBeUndefined();
});

test('GET /resolve-signup-token should validate invite token', async () => {
	const owner = await testDb.createFullUser({ globalRole: globalOwnerRole });
	const authOwnerAgent = utils.createAgent(app, { auth: true, user: owner });

	const memberShell = await testDb.createMemberShell(globalMemberRole);

	const response = await authOwnerAgent
		.get('/resolve-signup-token')
		.query({ inviterId: owner.id })
		.query({ inviteeId: memberShell.id });

	expect(response.statusCode).toBe(200);
	expect(response.body).toEqual({
		data: {
			inviter: {
				firstName: owner.firstName,
				lastName: owner.lastName,
			},
		},
	});
});

test('GET /resolve-signup-token should fail with invalid inputs', async () => {
	const owner = await testDb.createFullUser({ globalRole: globalOwnerRole });
	const authOwnerAgent = utils.createAgent(app, { auth: true, user: owner });

	const { id: inviteeId } = await testDb.createFullUser({ globalRole: globalMemberRole });

	const first = await authOwnerAgent.get('/resolve-signup-token').query({ inviterId: owner.id });

	const second = await authOwnerAgent.get('/resolve-signup-token').query({ inviteeId });

	const third = await authOwnerAgent.get('/resolve-signup-token').query({
		inviterId: '5531199e-b7ae-425b-a326-a95ef8cca59d',
		inviteeId: 'cb133beb-7729-4c34-8cd1-a06be8834d9d',
	});

	// user is already set up, so call should error
	const fourth = await authOwnerAgent
		.get('/resolve-signup-token')
		.query({ inviterId: owner.id })
		.query({ inviteeId });

	// cause inconsistent DB state
	await Db.collections.User!.update(owner.id, { email: '' });
	const fifth = await authOwnerAgent
		.get('/resolve-signup-token')
		.query({ inviterId: owner.id })
		.query({ inviteeId });

	for (const response of [first, second, third, fourth, fifth]) {
		expect(response.statusCode).toBe(400);
	}
});

test('POST /users/:id should fill out a user shell', async () => {
	const owner = await testDb.createFullUser({ globalRole: globalOwnerRole });

	const memberShell = await testDb.createMemberShell(globalMemberRole);

	const memberData = {
		inviterId: owner.id,
		firstName: randomName(),
		lastName: randomName(),
		password: randomValidPassword(),
	};

	const authlessAgent = utils.createAgent(app);

	const response = await authlessAgent.post(`/users/${memberShell.id}`).send(memberData);

	const {
		id,
		email,
		firstName,
		lastName,
		personalizationAnswers,
		password,
		resetPasswordToken,
		globalRole,
		isPending,
	} = response.body.data;

	expect(validator.isUUID(id)).toBe(true);
	expect(email).toBeDefined();
	expect(firstName).toBe(memberData.firstName);
	expect(lastName).toBe(memberData.lastName);
	expect(personalizationAnswers).toBeNull();
	expect(password).toBeUndefined();
	expect(resetPasswordToken).toBeUndefined();
	expect(isPending).toBe(false);
	expect(globalRole).toBeDefined();

	const authToken = utils.getAuthToken(response);
	expect(authToken).toBeDefined();

	const member = await Db.collections.User!.findOneOrFail(memberShell.id);
	expect(member.firstName).toBe(memberData.firstName);
	expect(member.lastName).toBe(memberData.lastName);
	expect(member.password).not.toBe(memberData.password);
});

test('POST /users/:id should fail with invalid inputs', async () => {
	const owner = await testDb.createFullUser({ globalRole: globalOwnerRole });

	const authlessAgent = utils.createAgent(app);

	const memberShellEmail = randomEmail();

	const memberShell = await Db.collections.User!.save({
		email: memberShellEmail,
		globalRole: globalMemberRole,
	});

	const invalidPayloads = [
		{
			firstName: randomName(),
			lastName: randomName(),
			password: randomValidPassword(),
		},
		{
			inviterId: owner.id,
			firstName: randomName(),
			password: randomValidPassword(),
		},
		{
			inviterId: owner.id,
			firstName: randomName(),
			password: randomValidPassword(),
		},
		{
			inviterId: owner.id,
			firstName: randomName(),
			lastName: randomName(),
		},
		{
			inviterId: owner.id,
			firstName: randomName(),
			lastName: randomName(),
			password: randomInvalidPassword(),
		},
	];

	for (const invalidPayload of invalidPayloads) {
		const response = await authlessAgent.post(`/users/${memberShell.id}`).send(invalidPayload);
		expect(response.statusCode).toBe(400);

		const storedUser = await Db.collections.User!.findOneOrFail({
			where: { email: memberShellEmail },
		});
		expect(storedUser.firstName).toBeNull();
		expect(storedUser.lastName).toBeNull();
		expect(storedUser.password).toBeNull();
	}
});

test('POST /users/:id should fail with already accepted invite', async () => {
<<<<<<< HEAD
	const owner = await testDb.createFullUser({ globalRole: globalOwnerRole });
	const member = await testDb.createFullUser({ globalRole: globalMemberRole });
=======
	const authlessAgent = utils.createAgent(app);

	const globalMemberRole = await Db.collections.Role!.findOneOrFail({
		name: 'member',
		scope: 'global',
	});

	const shell = await Db.collections.User!.save({
		email: randomEmail(),
		password: hashSync(randomValidPassword(), genSaltSync(10)), // simulate accepted invite
		globalRole: globalMemberRole,
	});
>>>>>>> 1b2e9be5

	const newMemberData = {
		inviterId: owner.id,
		firstName: randomName(),
		lastName: randomName(),
		password: randomValidPassword(),
<<<<<<< HEAD
	};

	const authlessAgent = utils.createAgent(app);

	const response = await authlessAgent.post(`/users/${member.id}`).send(newMemberData);
=======
	});
>>>>>>> 1b2e9be5

	expect(response.statusCode).toBe(400);

	const storedMember = await Db.collections.User!.findOneOrFail({
		where: { email: member.email },
	});
	expect(storedMember.firstName).not.toBe(newMemberData.firstName);
	expect(storedMember.lastName).not.toBe(newMemberData.lastName);

	const comparisonResult = await compareHash(member.password, newMemberData.password);
	expect(comparisonResult).toBe(false);
	expect(storedMember.password).not.toBe(newMemberData.password);
});

test('POST /users should fail if emailing is not set up', async () => {
	const owner = await testDb.createFullUser({ globalRole: globalOwnerRole });
	const authOwnerAgent = utils.createAgent(app, { auth: true, user: owner });

	const response = await authOwnerAgent.post('/users').send([{ email: randomEmail() }]);

	expect(response.statusCode).toBe(500);
});

test('POST /users should fail if user management is disabled', async () => {
	const owner = await testDb.createFullUser({ globalRole: globalOwnerRole });
	const authOwnerAgent = utils.createAgent(app, { auth: true, user: owner });

	config.set('userManagement.disabled', true);

	const response = await authOwnerAgent.post('/users').send([{ email: randomEmail() }]);

	expect(response.statusCode).toBe(500);
});

test('POST /users should email invites and create user shells', async () => {
<<<<<<< HEAD
	const owner = await testDb.createFullUser({ globalRole: globalOwnerRole });
=======
	const owner = await Db.collections.User!.findOneOrFail();
>>>>>>> 1b2e9be5
	const authOwnerAgent = utils.createAgent(app, { auth: true, user: owner });

	await utils.configureSmtp();

	const testEmails = [randomEmail(), randomEmail(), randomEmail()];

	const payload = testEmails.map((e) => ({ email: e }));

	const response = await authOwnerAgent.post('/users').send(payload);

	expect(response.statusCode).toBe(200);

	for (const {
		user: { id, email: receivedEmail },
		error,
	} of response.body.data) {
		expect(validator.isUUID(id)).toBe(true);
		expect(testEmails.some((e) => e === receivedEmail)).toBe(true);
		if (error) {
			expect(error).toBe('Email could not be sent');
		}

		const user = await Db.collections.User!.findOneOrFail(id);
		const { firstName, lastName, personalizationAnswers, password, resetPasswordToken } = user;

		expect(firstName).toBeNull();
		expect(lastName).toBeNull();
		expect(personalizationAnswers).toBeNull();
		expect(password).toBeNull();
		expect(resetPasswordToken).toBeNull();
	}
});

test('POST /users should fail with invalid inputs', async () => {
<<<<<<< HEAD
	const owner = await testDb.createFullUser({ globalRole: globalOwnerRole });
=======
	const owner = await Db.collections.User!.findOneOrFail();
>>>>>>> 1b2e9be5
	const authOwnerAgent = utils.createAgent(app, { auth: true, user: owner });

	await utils.configureSmtp();

	const invalidPayloads = [
		randomEmail(),
		[randomEmail()],
		{},
		[{ name: randomName() }],
		[{ email: randomName() }],
	];

	for (const invalidPayload of invalidPayloads) {
		const response = await authOwnerAgent.post('/users').send(invalidPayload);
		expect(response.statusCode).toBe(400);

		const users = await Db.collections.User!.find();
		expect(users.length).toBe(1); // DB unaffected
	}
});

test('POST /users should ignore an empty payload', async () => {
<<<<<<< HEAD
	const owner = await testDb.createFullUser({ globalRole: globalOwnerRole });
=======
	const owner = await Db.collections.User!.findOneOrFail();
>>>>>>> 1b2e9be5
	const authOwnerAgent = utils.createAgent(app, { auth: true, user: owner });

	await utils.configureSmtp();

	const response = await authOwnerAgent.post('/users').send([]);

	const { data } = response.body;

	expect(response.statusCode).toBe(200);
	expect(Array.isArray(data)).toBe(true);
	expect(data.length).toBe(0);

	const users = await Db.collections.User!.find();
	expect(users.length).toBe(1);
});

// TODO: /users/:id/reinvite route tests missing

// TODO: UserManagementMailer is a singleton - cannot reinstantiate with wrong creds
// test('POST /users should error for wrong SMTP config', async () => {
// 	const owner = await Db.collections.User!.findOneOrFail();
// 	const authOwnerAgent = utils.createAgent(app, { auth: true, user: owner });

// 	config.set('userManagement.emails.mode', 'smtp');
// 	config.set('userManagement.emails.smtp.host', 'XYZ'); // break SMTP config

// 	const payload = TEST_EMAILS_TO_CREATE_USER_SHELLS.map((e) => ({ email: e }));

// 	const response = await authOwnerAgent.post('/users').send(payload);

// 	expect(response.statusCode).toBe(500);
// });<|MERGE_RESOLUTION|>--- conflicted
+++ resolved
@@ -1,10 +1,6 @@
 import express = require('express');
 import validator from 'validator';
 import { v4 as uuid } from 'uuid';
-<<<<<<< HEAD
-=======
-import { compare, genSaltSync, hashSync } from 'bcryptjs';
->>>>>>> 1b2e9be5
 
 import { Db } from '../../src';
 import config = require('../../config');
@@ -20,7 +16,7 @@
 import { WorkflowEntity } from '../../src/databases/entities/WorkflowEntity';
 import * as utils from './shared/utils';
 import * as testDb from './shared/testDb';
-import { compareHash, hashPassword } from '../../src/UserManagement/UserManagementHelper';
+import { compareHash } from '../../src/UserManagement/UserManagementHelper';
 
 jest.mock('../../src/telemetry');
 
@@ -433,38 +429,19 @@
 });
 
 test('POST /users/:id should fail with already accepted invite', async () => {
-<<<<<<< HEAD
 	const owner = await testDb.createFullUser({ globalRole: globalOwnerRole });
 	const member = await testDb.createFullUser({ globalRole: globalMemberRole });
-=======
-	const authlessAgent = utils.createAgent(app);
-
-	const globalMemberRole = await Db.collections.Role!.findOneOrFail({
-		name: 'member',
-		scope: 'global',
-	});
-
-	const shell = await Db.collections.User!.save({
-		email: randomEmail(),
-		password: hashSync(randomValidPassword(), genSaltSync(10)), // simulate accepted invite
-		globalRole: globalMemberRole,
-	});
->>>>>>> 1b2e9be5
 
 	const newMemberData = {
 		inviterId: owner.id,
 		firstName: randomName(),
 		lastName: randomName(),
 		password: randomValidPassword(),
-<<<<<<< HEAD
 	};
 
 	const authlessAgent = utils.createAgent(app);
 
 	const response = await authlessAgent.post(`/users/${member.id}`).send(newMemberData);
-=======
-	});
->>>>>>> 1b2e9be5
 
 	expect(response.statusCode).toBe(400);
 
@@ -500,11 +477,7 @@
 });
 
 test('POST /users should email invites and create user shells', async () => {
-<<<<<<< HEAD
-	const owner = await testDb.createFullUser({ globalRole: globalOwnerRole });
-=======
-	const owner = await Db.collections.User!.findOneOrFail();
->>>>>>> 1b2e9be5
+	const owner = await testDb.createFullUser({ globalRole: globalOwnerRole });
 	const authOwnerAgent = utils.createAgent(app, { auth: true, user: owner });
 
 	await utils.configureSmtp();
@@ -539,11 +512,7 @@
 });
 
 test('POST /users should fail with invalid inputs', async () => {
-<<<<<<< HEAD
-	const owner = await testDb.createFullUser({ globalRole: globalOwnerRole });
-=======
-	const owner = await Db.collections.User!.findOneOrFail();
->>>>>>> 1b2e9be5
+	const owner = await testDb.createFullUser({ globalRole: globalOwnerRole });
 	const authOwnerAgent = utils.createAgent(app, { auth: true, user: owner });
 
 	await utils.configureSmtp();
@@ -566,11 +535,7 @@
 });
 
 test('POST /users should ignore an empty payload', async () => {
-<<<<<<< HEAD
-	const owner = await testDb.createFullUser({ globalRole: globalOwnerRole });
-=======
-	const owner = await Db.collections.User!.findOneOrFail();
->>>>>>> 1b2e9be5
+	const owner = await testDb.createFullUser({ globalRole: globalOwnerRole });
 	const authOwnerAgent = utils.createAgent(app, { auth: true, user: owner });
 
 	await utils.configureSmtp();
