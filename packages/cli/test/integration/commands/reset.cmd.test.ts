--- conflicted
+++ resolved
@@ -3,21 +3,10 @@
 import type { Role } from '@db/entities/Role';
 import * as testDb from '../shared/testDb';
 
-<<<<<<< HEAD
-let testDbName = '';
 let globalOwnerRole: Role;
 
 beforeAll(async () => {
-	const initResult = await testDb.init();
-	testDbName = initResult.testDbName;
-=======
-let app: express.Application;
-let globalOwnerRole: Role;
-
-beforeAll(async () => {
-	app = await utils.initTestServer({ endpointGroups: ['owner'], applyAuth: true });
 	await testDb.init();
->>>>>>> 3ea83d87
 
 	globalOwnerRole = await testDb.getGlobalOwnerRole();
 });
