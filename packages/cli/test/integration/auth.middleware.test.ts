import express = require('express');
import * as request from 'supertest';
import { getConnection } from 'typeorm';
import {
	REST_PATH_SEGMENT,
	ROUTES_REQUIRING_AUTHORIZATION,
	ROUTES_REQUIRING_AUTHENTICATION,
} from './shared/constants';

import * as utils from './shared/utils';

let app: express.Application;

<<<<<<< HEAD
beforeAll(async () => {
	app = utils.initTestServer({ applyAuth: true, namespaces: ['me', 'auth', 'owner', 'users'] });
	await utils.initTestDb();
});

afterAll(() => {
	return getConnection().close();
});
=======
	beforeAll(async () => {
		app = utils.initTestServer({ applyAuth: true });
		utils.initLogger();
	});
>>>>>>> b4b09042

ROUTES_REQUIRING_AUTHENTICATION.forEach((route) => {
	const [method, endpoint] = getMethodAndEndpoint(route);

	test(`${route} should return 401 Unauthorized if no cookie`, async () => {
		const response = await request(app)[method](endpoint).use(utils.prefix(REST_PATH_SEGMENT));

		expect(response.statusCode).toBe(401);
	});
});

ROUTES_REQUIRING_AUTHORIZATION.forEach(async (route) => {
	const [method, endpoint] = getMethodAndEndpoint(route);

	test(`${route} should return 403 Forbidden for member`, async () => {
		const member = await utils.createUser();
		const authMemberAgent = await utils.createAgent(app, { auth: true, user: member });
		const response = await authMemberAgent[method](endpoint);

		expect(response.statusCode).toBe(403);
	});
});

function getMethodAndEndpoint(route: string) {
	return route.split(' ').map((segment, index) => {
		return index % 2 === 0 ? segment.toLowerCase() : segment;
	});
}<|MERGE_RESOLUTION|>--- conflicted
+++ resolved
@@ -11,21 +11,15 @@
 
 let app: express.Application;
 
-<<<<<<< HEAD
 beforeAll(async () => {
 	app = utils.initTestServer({ applyAuth: true, namespaces: ['me', 'auth', 'owner', 'users'] });
 	await utils.initTestDb();
+	utils.initLogger();
 });
 
 afterAll(() => {
 	return getConnection().close();
 });
-=======
-	beforeAll(async () => {
-		app = utils.initTestServer({ applyAuth: true });
-		utils.initLogger();
-	});
->>>>>>> b4b09042
 
 ROUTES_REQUIRING_AUTHENTICATION.forEach((route) => {
 	const [method, endpoint] = getMethodAndEndpoint(route);
@@ -44,6 +38,9 @@
 		const member = await utils.createUser();
 		const authMemberAgent = await utils.createAgent(app, { auth: true, user: member });
 		const response = await authMemberAgent[method](endpoint);
+		if (response.statusCode === 500) {
+			console.log(response);
+		}
 
 		expect(response.statusCode).toBe(403);
 	});
