--- conflicted
+++ resolved
@@ -203,23 +203,13 @@
 
 		await Db.collections.User!.save(newMember);
 
-<<<<<<< HEAD
-			config.set('userManagement.isInstanceOwnerSetUp', true);
-
-			await Db.collections.Settings!.update(
-				{ key: 'userManagement.isInstanceOwnerSetUp' },
-				{ value: JSON.stringify(true) },
-			);
-		});
-=======
-		config.set('userManagement.hasOwner', true);
+		config.set('userManagement.isInstanceOwnerSetUp', true);
 
 		await Db.collections.Settings!.update(
-			{ key: 'userManagement.hasOwner' },
+			{ key: 'userManagement.isInstanceOwnerSetUp' },
 			{ value: JSON.stringify(true) },
 		);
 	});
->>>>>>> 97051652
 
 	afterEach(async () => {
 		await utils.truncate(['User']);
@@ -377,23 +367,9 @@
 			globalRole: globalOwnerRole,
 		});
 
-<<<<<<< HEAD
-		beforeEach(async () => {
-			await Db.collections.User!.save({
-				id: uuid(),
-				email: TEST_USER.email,
-				firstName: TEST_USER.firstName,
-				lastName: TEST_USER.lastName,
-				password: hashSync(randomValidPassword(), genSaltSync(10)),
-				globalRole: globalOwnerRole,
-			});
-
-			config.set('userManagement.isInstanceOwnerSetUp', true);
-		});
-=======
-		config.set('userManagement.hasOwner', true);
-	});
->>>>>>> 97051652
+		config.set('userManagement.isInstanceOwnerSetUp', true);
+	});
+
 
 	afterEach(async () => {
 		await utils.truncate(['User']);
