import express from 'express';
import validator from 'validator';
import { v4 as uuid } from 'uuid';

import { Db } from '../../src';
import config from '../../config';
import { SMTP_TEST_TIMEOUT, SUCCESS_RESPONSE_BODY } from './shared/constants';
import {
	randomEmail,
	randomValidPassword,
	randomName,
	randomInvalidPassword,
} from './shared/random';
import { CredentialsEntity } from '../../src/databases/entities/CredentialsEntity';
import { WorkflowEntity } from '../../src/databases/entities/WorkflowEntity';
import type { Role } from '../../src/databases/entities/Role';
import type { User } from '../../src/databases/entities/User';
import * as utils from './shared/utils';
import * as testDb from './shared/testDb';
import { compareHash } from '../../src/UserManagement/UserManagementHelper';

jest.mock('../../src/telemetry');

let app: express.Application;
let testDbName = '';
let globalMemberRole: Role;
let globalOwnerRole: Role;
let workflowOwnerRole: Role;
let credentialOwnerRole: Role;

beforeAll(async () => {
	app = utils.initTestServer({ endpointGroups: ['users'], applyAuth: true });
	const initResult = await testDb.init();
	testDbName = initResult.testDbName;

	const [
		fetchedGlobalOwnerRole,
		fetchedGlobalMemberRole,
		fetchedWorkflowOwnerRole,
		fetchedCredentialOwnerRole,
	] = await testDb.getAllRoles();

	globalOwnerRole = fetchedGlobalOwnerRole;
	globalMemberRole = fetchedGlobalMemberRole;
	workflowOwnerRole = fetchedWorkflowOwnerRole;
	credentialOwnerRole = fetchedCredentialOwnerRole;

	utils.initTestTelemetry();
	utils.initTestLogger();
});

beforeEach(async () => {
	await testDb.truncate(
		['User', 'SharedCredentials', 'SharedWorkflow', 'Workflow', 'Credentials'],
		testDbName,
	);

	jest.mock('../../config');

	config.set('userManagement.disabled', false);
	config.set('userManagement.isInstanceOwnerSetUp', true);
	config.set('userManagement.emails.mode', '');
});

afterAll(async () => {
	await testDb.terminate(testDbName);
});

test('GET /users should return all users', async () => {
	const owner = await testDb.createUser({ globalRole: globalOwnerRole });
	const authOwnerAgent = utils.createAgent(app, { auth: true, user: owner });

	await testDb.createUser({ globalRole: globalMemberRole });

	const response = await authOwnerAgent.get('/users');

	expect(response.statusCode).toBe(200);
	expect(response.body.data.length).toBe(2);

	await Promise.all(
		response.body.data.map(async (user: User) => {
			const {
				id,
				email,
				firstName,
				lastName,
				personalizationAnswers,
				globalRole,
				password,
				resetPasswordToken,
				isPending,
			} = user;

			expect(validator.isUUID(id)).toBe(true);
			expect(email).toBeDefined();
			expect(firstName).toBeDefined();
			expect(lastName).toBeDefined();
			expect(personalizationAnswers).toBeUndefined();
			expect(password).toBeUndefined();
			expect(resetPasswordToken).toBeUndefined();
			expect(isPending).toBe(false);
			expect(globalRole).toBeDefined();
		}),
	);
});

test('DELETE /users/:id should delete the user', async () => {
	const owner = await testDb.createUser({ globalRole: globalOwnerRole });
	const authOwnerAgent = utils.createAgent(app, { auth: true, user: owner });

	const userToDelete = await testDb.createUser({ globalRole: globalMemberRole });

	const newWorkflow = new WorkflowEntity();

	Object.assign(newWorkflow, {
		name: randomName(),
		active: false,
		connections: {},
		nodes: [],
	});

	const savedWorkflow = await Db.collections.Workflow.save(newWorkflow);

	await Db.collections.SharedWorkflow.save({
		role: workflowOwnerRole,
		user: userToDelete,
		workflow: savedWorkflow,
	});

	const newCredential = new CredentialsEntity();

	Object.assign(newCredential, {
		name: randomName(),
		data: '',
		type: '',
		nodesAccess: [],
	});

	const savedCredential = await Db.collections.Credentials.save(newCredential);

	await Db.collections.SharedCredentials.save({
		role: credentialOwnerRole,
		user: userToDelete,
		credentials: savedCredential,
	});

	const response = await authOwnerAgent.delete(`/users/${userToDelete.id}`);

	expect(response.statusCode).toBe(200);
	expect(response.body).toEqual(SUCCESS_RESPONSE_BODY);

	const user = await Db.collections.User.findOne(userToDelete.id);
	expect(user).toBeUndefined(); // deleted

	const sharedWorkflow = await Db.collections.SharedWorkflow.findOne({
		relations: ['user'],
		where: { user: userToDelete },
	});
	expect(sharedWorkflow).toBeUndefined(); // deleted

	const sharedCredential = await Db.collections.SharedCredentials.findOne({
		relations: ['user'],
		where: { user: userToDelete },
	});
	expect(sharedCredential).toBeUndefined(); // deleted

	const workflow = await Db.collections.Workflow.findOne(savedWorkflow.id);
	expect(workflow).toBeUndefined(); // deleted

	// TODO: Include active workflow and check whether webhook has been removed

	const credential = await Db.collections.Credentials.findOne(savedCredential.id);
	expect(credential).toBeUndefined(); // deleted
});

test('DELETE /users/:id should fail to delete self', async () => {
	const owner = await testDb.createUser({ globalRole: globalOwnerRole });
	const authOwnerAgent = utils.createAgent(app, { auth: true, user: owner });

	const response = await authOwnerAgent.delete(`/users/${owner.id}`);

	expect(response.statusCode).toBe(400);

	const user = await Db.collections.User.findOne(owner.id);
	expect(user).toBeDefined();
});

test('DELETE /users/:id should fail if user to delete is transferee', async () => {
	const owner = await testDb.createUser({ globalRole: globalOwnerRole });
	const authOwnerAgent = utils.createAgent(app, { auth: true, user: owner });

	const { id: idToDelete } = await testDb.createUser({ globalRole: globalMemberRole });

	const response = await authOwnerAgent.delete(`/users/${idToDelete}`).query({
		transferId: idToDelete,
	});

	expect(response.statusCode).toBe(400);

	const user = await Db.collections.User.findOne(idToDelete);
	expect(user).toBeDefined();
});

test('DELETE /users/:id with transferId should perform transfer', async () => {
	const owner = await testDb.createUser({ globalRole: globalOwnerRole });
	const authOwnerAgent = utils.createAgent(app, { auth: true, user: owner });

	const userToDelete = await Db.collections.User.save({
		id: uuid(),
		email: randomEmail(),
		password: randomValidPassword(),
		firstName: randomName(),
		lastName: randomName(),
		createdAt: new Date(),
		updatedAt: new Date(),
		globalRole: workflowOwnerRole,
	});

	const newWorkflow = new WorkflowEntity();

	Object.assign(newWorkflow, {
		name: randomName(),
		active: false,
		connections: {},
		nodes: [],
	});

	const savedWorkflow = await Db.collections.Workflow.save(newWorkflow);

	await Db.collections.SharedWorkflow.save({
		role: workflowOwnerRole,
		user: userToDelete,
		workflow: savedWorkflow,
	});

	const newCredential = new CredentialsEntity();

	Object.assign(newCredential, {
		name: randomName(),
		data: '',
		type: '',
		nodesAccess: [],
	});

	const savedCredential = await Db.collections.Credentials.save(newCredential);

	await Db.collections.SharedCredentials.save({
		role: credentialOwnerRole,
		user: userToDelete,
		credentials: savedCredential,
	});

	const response = await authOwnerAgent.delete(`/users/${userToDelete.id}`).query({
		transferId: owner.id,
	});

	expect(response.statusCode).toBe(200);

	const sharedWorkflow = await Db.collections.SharedWorkflow.findOneOrFail({
		relations: ['user'],
		where: { user: owner },
	});

	const sharedCredential = await Db.collections.SharedCredentials.findOneOrFail({
		relations: ['user'],
		where: { user: owner },
	});

	const deletedUser = await Db.collections.User.findOne(userToDelete);

	expect(sharedWorkflow.user.id).toBe(owner.id);
	expect(sharedCredential.user.id).toBe(owner.id);
	expect(deletedUser).toBeUndefined();
});

test('GET /resolve-signup-token should validate invite token', async () => {
	const owner = await testDb.createUser({ globalRole: globalOwnerRole });
	const authOwnerAgent = utils.createAgent(app, { auth: true, user: owner });

	const memberShell = await testDb.createUserShell(globalMemberRole);

	const response = await authOwnerAgent
		.get('/resolve-signup-token')
		.query({ inviterId: owner.id })
		.query({ inviteeId: memberShell.id });

	expect(response.statusCode).toBe(200);
	expect(response.body).toEqual({
		data: {
			inviter: {
				firstName: owner.firstName,
				lastName: owner.lastName,
			},
		},
	});
});

test('GET /resolve-signup-token should fail with invalid inputs', async () => {
	const owner = await testDb.createUser({ globalRole: globalOwnerRole });
	const authOwnerAgent = utils.createAgent(app, { auth: true, user: owner });

	const { id: inviteeId } = await testDb.createUser({ globalRole: globalMemberRole });

	const first = await authOwnerAgent.get('/resolve-signup-token').query({ inviterId: owner.id });

	const second = await authOwnerAgent.get('/resolve-signup-token').query({ inviteeId });

	const third = await authOwnerAgent.get('/resolve-signup-token').query({
		inviterId: '5531199e-b7ae-425b-a326-a95ef8cca59d',
		inviteeId: 'cb133beb-7729-4c34-8cd1-a06be8834d9d',
	});

	// user is already set up, so call should error
	const fourth = await authOwnerAgent
		.get('/resolve-signup-token')
		.query({ inviterId: owner.id })
		.query({ inviteeId });

	// cause inconsistent DB state
	await Db.collections.User.update(owner.id, { email: '' });
	const fifth = await authOwnerAgent
		.get('/resolve-signup-token')
		.query({ inviterId: owner.id })
		.query({ inviteeId });

	for (const response of [first, second, third, fourth, fifth]) {
		expect(response.statusCode).toBe(400);
	}
});

test('POST /users/:id should fill out a user shell', async () => {
	const owner = await testDb.createUser({ globalRole: globalOwnerRole });

	const memberShell = await testDb.createUserShell(globalMemberRole);

	const memberData = {
		inviterId: owner.id,
		firstName: randomName(),
		lastName: randomName(),
		password: randomValidPassword(),
	};

	const authlessAgent = utils.createAgent(app);

	const response = await authlessAgent.post(`/users/${memberShell.id}`).send(memberData);

	const {
		id,
		email,
		firstName,
		lastName,
		personalizationAnswers,
		password,
		resetPasswordToken,
		globalRole,
		isPending,
	} = response.body.data;

	expect(validator.isUUID(id)).toBe(true);
	expect(email).toBeDefined();
	expect(firstName).toBe(memberData.firstName);
	expect(lastName).toBe(memberData.lastName);
	expect(personalizationAnswers).toBeNull();
	expect(password).toBeUndefined();
	expect(resetPasswordToken).toBeUndefined();
	expect(isPending).toBe(false);
	expect(globalRole).toBeDefined();

	const authToken = utils.getAuthToken(response);
	expect(authToken).toBeDefined();

	const member = await Db.collections.User.findOneOrFail(memberShell.id);
	expect(member.firstName).toBe(memberData.firstName);
	expect(member.lastName).toBe(memberData.lastName);
	expect(member.password).not.toBe(memberData.password);
});

test('POST /users/:id should fail with invalid inputs', async () => {
	const owner = await testDb.createUser({ globalRole: globalOwnerRole });

	const authlessAgent = utils.createAgent(app);

	const memberShellEmail = randomEmail();

	const memberShell = await Db.collections.User.save({
		email: memberShellEmail,
		globalRole: globalMemberRole,
	});

	const invalidPayloads = [
		{
			firstName: randomName(),
			lastName: randomName(),
			password: randomValidPassword(),
		},
		{
			inviterId: owner.id,
			firstName: randomName(),
			password: randomValidPassword(),
		},
		{
			inviterId: owner.id,
			firstName: randomName(),
			password: randomValidPassword(),
		},
		{
			inviterId: owner.id,
			firstName: randomName(),
			lastName: randomName(),
		},
		{
			inviterId: owner.id,
			firstName: randomName(),
			lastName: randomName(),
			password: randomInvalidPassword(),
		},
	];

	await Promise.all(
		invalidPayloads.map(async (invalidPayload) => {
			const response = await authlessAgent.post(`/users/${memberShell.id}`).send(invalidPayload);
			expect(response.statusCode).toBe(400);

			const storedUser = await Db.collections.User.findOneOrFail({
				where: { email: memberShellEmail },
			});
			expect(storedUser.firstName).toBeNull();
			expect(storedUser.lastName).toBeNull();
			expect(storedUser.password).toBeNull();
		}),
	);
});

test('POST /users/:id should fail with already accepted invite', async () => {
	const owner = await testDb.createUser({ globalRole: globalOwnerRole });
	const member = await testDb.createUser({ globalRole: globalMemberRole });

	const newMemberData = {
		inviterId: owner.id,
		firstName: randomName(),
		lastName: randomName(),
		password: randomValidPassword(),
	};

	const authlessAgent = utils.createAgent(app);

	const response = await authlessAgent.post(`/users/${member.id}`).send(newMemberData);

	expect(response.statusCode).toBe(400);

	const storedMember = await Db.collections.User.findOneOrFail({
		where: { email: member.email },
	});
	expect(storedMember.firstName).not.toBe(newMemberData.firstName);
	expect(storedMember.lastName).not.toBe(newMemberData.lastName);

	const comparisonResult = await compareHash(member.password, storedMember.password);
	expect(comparisonResult).toBe(false);
	expect(storedMember.password).not.toBe(newMemberData.password);
});

test('POST /users should fail if emailing is not set up', async () => {
	const owner = await testDb.createUser({ globalRole: globalOwnerRole });
	const authOwnerAgent = utils.createAgent(app, { auth: true, user: owner });

	const response = await authOwnerAgent.post('/users').send([{ email: randomEmail() }]);

	expect(response.statusCode).toBe(500);
});

test('POST /users should fail if user management is disabled', async () => {
	const owner = await testDb.createUser({ globalRole: globalOwnerRole });
	const authOwnerAgent = utils.createAgent(app, { auth: true, user: owner });

	config.set('userManagement.disabled', true);

	const response = await authOwnerAgent.post('/users').send([{ email: randomEmail() }]);

	expect(response.statusCode).toBe(500);
});

<<<<<<< HEAD
test('POST /users should email invites and create user shells but ignore existing', async () => {
	const owner = await testDb.createUser({ globalRole: globalOwnerRole });
	const member = await testDb.createUser({ globalRole: globalMemberRole });
	const memberShell = await testDb.createUserShell(globalMemberRole);
	const authOwnerAgent = utils.createAgent(app, { auth: true, user: owner });

	await utils.configureSmtp();

	const testEmails = [randomEmail(), randomEmail().toUpperCase(), memberShell.email, member.email];

	const payload = testEmails.map((e) => ({ email: e }));

	const response = await authOwnerAgent.post('/users').send(payload);

	expect(response.statusCode).toBe(200);

	for (const {
		user: { id, email: receivedEmail },
		error,
	} of response.body.data) {
		expect(validator.isUUID(id)).toBe(true);
		expect(id).not.toBe(member.id);

		const lowerCasedEmail = receivedEmail.toLowerCase();
		expect(receivedEmail).toBe(lowerCasedEmail);
		expect(payload.some(({ email }) => email.toLowerCase() === lowerCasedEmail)).toBe(true);

		if (error) {
			expect(error).toBe('Email could not be sent');
		}

		const storedUser = await Db.collections.User.findOneOrFail(id);
		const { firstName, lastName, personalizationAnswers, password, resetPasswordToken } =
			storedUser;

		expect(firstName).toBeNull();
		expect(lastName).toBeNull();
		expect(personalizationAnswers).toBeNull();
		expect(password).toBeNull();
		expect(resetPasswordToken).toBeNull();
	}
});

test('POST /users should fail with invalid inputs', async () => {
	const owner = await testDb.createUser({ globalRole: globalOwnerRole });
	const authOwnerAgent = utils.createAgent(app, { auth: true, user: owner });
=======
test(
	'POST /users should email invites and create user shells but ignore existing',
	async () => {
		const owner = await testDb.createUser({ globalRole: globalOwnerRole });
		const member = await testDb.createUser({ globalRole: globalMemberRole });
		const memberShell = await testDb.createUserShell(globalMemberRole);
		const authOwnerAgent = utils.createAgent(app, { auth: true, user: owner });
>>>>>>> 8f46fd48

		await utils.configureSmtp();

		const testEmails = [
			randomEmail(),
			randomEmail().toUpperCase(),
			memberShell.email,
			member.email,
		];

		const payload = testEmails.map((e) => ({ email: e }));

<<<<<<< HEAD
			const users = await Db.collections.User.find();
			expect(users.length).toBe(1); // DB unaffected
		}),
	);
});
=======
		const response = await authOwnerAgent.post('/users').send(payload);
>>>>>>> 8f46fd48

		expect(response.statusCode).toBe(200);

		for (const {
			user: { id, email: receivedEmail },
			error,
		} of response.body.data) {
			expect(validator.isUUID(id)).toBe(true);
			expect(id).not.toBe(member.id);

			const lowerCasedEmail = receivedEmail.toLowerCase();
			expect(receivedEmail).toBe(lowerCasedEmail);
			expect(payload.some(({ email }) => email.toLowerCase() === lowerCasedEmail)).toBe(true);

			if (error) {
				expect(error).toBe('Email could not be sent');
			}

			const storedUser = await Db.collections.User!.findOneOrFail(id);
			const { firstName, lastName, personalizationAnswers, password, resetPasswordToken } =
				storedUser;

<<<<<<< HEAD
	const users = await Db.collections.User.find();
	expect(users.length).toBe(1);
});
=======
			expect(firstName).toBeNull();
			expect(lastName).toBeNull();
			expect(personalizationAnswers).toBeNull();
			expect(password).toBeNull();
			expect(resetPasswordToken).toBeNull();
		}
	},
	SMTP_TEST_TIMEOUT,
);

test(
	'POST /users should fail with invalid inputs',
	async () => {
		const owner = await testDb.createUser({ globalRole: globalOwnerRole });
		const authOwnerAgent = utils.createAgent(app, { auth: true, user: owner });

		await utils.configureSmtp();

		const invalidPayloads = [
			randomEmail(),
			[randomEmail()],
			{},
			[{ name: randomName() }],
			[{ email: randomName() }],
		];

		await Promise.all(
			invalidPayloads.map(async (invalidPayload) => {
				const response = await authOwnerAgent.post('/users').send(invalidPayload);
				expect(response.statusCode).toBe(400);

				const users = await Db.collections.User!.find();
				expect(users.length).toBe(1); // DB unaffected
			}),
		);
	},
	SMTP_TEST_TIMEOUT,
);

test(
	'POST /users should ignore an empty payload',
	async () => {
		const owner = await testDb.createUser({ globalRole: globalOwnerRole });
		const authOwnerAgent = utils.createAgent(app, { auth: true, user: owner });

		await utils.configureSmtp();

		const response = await authOwnerAgent.post('/users').send([]);

		const { data } = response.body;

		expect(response.statusCode).toBe(200);
		expect(Array.isArray(data)).toBe(true);
		expect(data.length).toBe(0);

		const users = await Db.collections.User!.find();
		expect(users.length).toBe(1);
	},
	SMTP_TEST_TIMEOUT,
);
>>>>>>> 8f46fd48

// TODO: /users/:id/reinvite route tests missing

// TODO: UserManagementMailer is a singleton - cannot reinstantiate with wrong creds
// test('POST /users should error for wrong SMTP config', async () => {
// 	const owner = await Db.collections.User.findOneOrFail();
// 	const authOwnerAgent = utils.createAgent(app, { auth: true, user: owner });

// 	config.set('userManagement.emails.mode', 'smtp');
// 	config.set('userManagement.emails.smtp.host', 'XYZ'); // break SMTP config

// 	const payload = TEST_EMAILS_TO_CREATE_USER_SHELLS.map((e) => ({ email: e }));

// 	const response = await authOwnerAgent.post('/users').send(payload);

// 	expect(response.statusCode).toBe(500);
// });<|MERGE_RESOLUTION|>--- conflicted
+++ resolved
@@ -479,54 +479,6 @@
 	expect(response.statusCode).toBe(500);
 });
 
-<<<<<<< HEAD
-test('POST /users should email invites and create user shells but ignore existing', async () => {
-	const owner = await testDb.createUser({ globalRole: globalOwnerRole });
-	const member = await testDb.createUser({ globalRole: globalMemberRole });
-	const memberShell = await testDb.createUserShell(globalMemberRole);
-	const authOwnerAgent = utils.createAgent(app, { auth: true, user: owner });
-
-	await utils.configureSmtp();
-
-	const testEmails = [randomEmail(), randomEmail().toUpperCase(), memberShell.email, member.email];
-
-	const payload = testEmails.map((e) => ({ email: e }));
-
-	const response = await authOwnerAgent.post('/users').send(payload);
-
-	expect(response.statusCode).toBe(200);
-
-	for (const {
-		user: { id, email: receivedEmail },
-		error,
-	} of response.body.data) {
-		expect(validator.isUUID(id)).toBe(true);
-		expect(id).not.toBe(member.id);
-
-		const lowerCasedEmail = receivedEmail.toLowerCase();
-		expect(receivedEmail).toBe(lowerCasedEmail);
-		expect(payload.some(({ email }) => email.toLowerCase() === lowerCasedEmail)).toBe(true);
-
-		if (error) {
-			expect(error).toBe('Email could not be sent');
-		}
-
-		const storedUser = await Db.collections.User.findOneOrFail(id);
-		const { firstName, lastName, personalizationAnswers, password, resetPasswordToken } =
-			storedUser;
-
-		expect(firstName).toBeNull();
-		expect(lastName).toBeNull();
-		expect(personalizationAnswers).toBeNull();
-		expect(password).toBeNull();
-		expect(resetPasswordToken).toBeNull();
-	}
-});
-
-test('POST /users should fail with invalid inputs', async () => {
-	const owner = await testDb.createUser({ globalRole: globalOwnerRole });
-	const authOwnerAgent = utils.createAgent(app, { auth: true, user: owner });
-=======
 test(
 	'POST /users should email invites and create user shells but ignore existing',
 	async () => {
@@ -534,7 +486,6 @@
 		const member = await testDb.createUser({ globalRole: globalMemberRole });
 		const memberShell = await testDb.createUserShell(globalMemberRole);
 		const authOwnerAgent = utils.createAgent(app, { auth: true, user: owner });
->>>>>>> 8f46fd48
 
 		await utils.configureSmtp();
 
@@ -547,15 +498,7 @@
 
 		const payload = testEmails.map((e) => ({ email: e }));
 
-<<<<<<< HEAD
-			const users = await Db.collections.User.find();
-			expect(users.length).toBe(1); // DB unaffected
-		}),
-	);
-});
-=======
 		const response = await authOwnerAgent.post('/users').send(payload);
->>>>>>> 8f46fd48
 
 		expect(response.statusCode).toBe(200);
 
@@ -578,11 +521,6 @@
 			const { firstName, lastName, personalizationAnswers, password, resetPasswordToken } =
 				storedUser;
 
-<<<<<<< HEAD
-	const users = await Db.collections.User.find();
-	expect(users.length).toBe(1);
-});
-=======
 			expect(firstName).toBeNull();
 			expect(lastName).toBeNull();
 			expect(personalizationAnswers).toBeNull();
@@ -643,7 +581,6 @@
 	},
 	SMTP_TEST_TIMEOUT,
 );
->>>>>>> 8f46fd48
 
 // TODO: /users/:id/reinvite route tests missing
 
