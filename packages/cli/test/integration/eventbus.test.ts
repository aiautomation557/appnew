import express from 'express';
import config from '@/config';
import axios from 'axios';
import syslog from 'syslog-client';
import * as utils from './shared/utils';
import * as testDb from './shared/testDb';
import { Role } from '@db/entities/Role';
import { User } from '@db/entities/User';
import {
	defaultMessageEventBusDestinationSentryOptions,
	defaultMessageEventBusDestinationSyslogOptions,
	defaultMessageEventBusDestinationWebhookOptions,
	MessageEventBusDestinationSentryOptions,
	MessageEventBusDestinationSyslogOptions,
	MessageEventBusDestinationWebhookOptions,
} from 'n8n-workflow';
import { eventBus } from '@/eventbus';
import { SuperAgentTest } from 'supertest';
import { EventMessageGeneric } from '@/eventbus/EventMessageClasses/EventMessageGeneric';
import { MessageEventBusDestinationSyslog } from '@/eventbus/MessageEventBusDestination/MessageEventBusDestinationSyslog.ee';
import { MessageEventBusDestinationWebhook } from '@/eventbus/MessageEventBusDestination/MessageEventBusDestinationWebhook.ee';
import { MessageEventBusDestinationSentry } from '@/eventbus/MessageEventBusDestination/MessageEventBusDestinationSentry.ee';
import { EventMessageAudit } from '@/eventbus/EventMessageClasses/EventMessageAudit';
import { v4 as uuid } from 'uuid';
import { EventNamesTypes } from '../../src/eventbus/EventMessageClasses';

jest.unmock('@/eventbus/MessageEventBus/MessageEventBus');
jest.mock('axios');
const mockedAxios = axios as jest.Mocked<typeof axios>;
jest.mock('syslog-client');
const mockedSyslog = syslog as jest.Mocked<typeof syslog>;

let app: express.Application;
let globalOwnerRole: Role;
let owner: User;
let unAuthOwnerAgent: SuperAgentTest;
let authOwnerAgent: SuperAgentTest;

const testSyslogDestination: MessageEventBusDestinationSyslogOptions = {
	...defaultMessageEventBusDestinationSyslogOptions,
	id: 'b88038f4-0a89-4e94-89a9-658dfdb74539',
	protocol: 'udp',
	label: 'Test Syslog',
	enabled: false,
	subscribedEvents: ['n8n.test.message', 'n8n.audit.user.updated'],
};

const testWebhookDestination: MessageEventBusDestinationWebhookOptions = {
	...defaultMessageEventBusDestinationWebhookOptions,
	id: '88be6560-bfb4-455c-8aa1-06971e9e5522',
	url: 'http://localhost:3456',
	method: `POST`,
	label: 'Test Webhook',
	enabled: false,
	subscribedEvents: ['n8n.test.message', 'n8n.audit.user.updated'],
};
const testSentryDestination: MessageEventBusDestinationSentryOptions = {
	...defaultMessageEventBusDestinationSentryOptions,
	id: '450ca04b-87dd-4837-a052-ab3a347a00e9',
	dsn: 'http://localhost:3000',
	label: 'Test Sentry',
	enabled: false,
	subscribedEvents: ['n8n.test.message', 'n8n.audit.user.updated'],
};

async function confirmIdInAll(id: string) {
	const sent = await eventBus.getEventsAll();
	expect(sent.length).toBeGreaterThan(0);
	expect(sent.find((msg) => msg.id === id)).toBeTruthy();
}

async function confirmIdSent(id: string) {
	const sent = await eventBus.getEventsSent();
	expect(sent.length).toBeGreaterThan(0);
	expect(sent.find((msg) => msg.id === id)).toBeTruthy();
}

beforeAll(async () => {
	await testDb.init();
	globalOwnerRole = await testDb.getGlobalOwnerRole();
	owner = await testDb.createUser({ globalRole: globalOwnerRole });

	app = await utils.initTestServer({ endpointGroups: ['eventBus'], applyAuth: true });

	unAuthOwnerAgent = utils.createAgent(app, {
		apiPath: 'internal',
		auth: false,
		user: owner,
		version: 1,
	});

	authOwnerAgent = utils.createAgent(app, {
		apiPath: 'internal',
		auth: true,
		user: owner,
		version: 1,
	});

	mockedSyslog.createClient.mockImplementation(() => new syslog.Client());

	utils.initConfigFile();
	utils.initTestLogger();
	config.set('eventBus.logWriter.logBaseName', 'n8n-test-logwriter');
	config.set('eventBus.logWriter.keepLogCount', '1');
	config.set('enterprise.features.logStreaming', true);

	console.log('initializing event bus');
	await eventBus.initialize();
});

beforeEach(async () => {
	config.set('userManagement.disabled', false);
	config.set('userManagement.isInstanceOwnerSetUp', true);
});

afterAll(async () => {
	jest.mock('@/eventbus/MessageEventBus/MessageEventBus');
	await testDb.terminate();
	await eventBus.close();
});

test('should have a running logwriter process', () => {
	const thread = eventBus.logWriter.worker;
	expect(thread).toBeDefined();
});

test('should have logwriter log messages', async () => {
	const testMessage = new EventMessageGeneric({
		eventName: 'n8n.test.message' as EventNamesTypes,
		id: uuid(),
	});
	await eventBus.send(testMessage);
	await new Promise((resolve) => {
		eventBus.logWriter.worker?.once('message', async (msg: { command: string; data: any }) => {
			expect(msg.command).toBe('appendMessageToLog');
			expect(msg.data).toBe(true);
			await confirmIdInAll(testMessage.id);
			resolve(true);
		});
	});
});

test('GET /eventbus/destination should fail due to missing authentication', async () => {
	const response = await unAuthOwnerAgent.get('/eventbus/destination');
	expect(response.statusCode).toBe(401);
});

test('POST /eventbus/destination create syslog destination', async () => {
	const response = await authOwnerAgent.post('/eventbus/destination').send(testSyslogDestination);
	expect(response.statusCode).toBe(200);
});

test('POST /eventbus/destination create sentry destination', async () => {
	const response = await authOwnerAgent.post('/eventbus/destination').send(testSentryDestination);
	expect(response.statusCode).toBe(200);
});

test('POST /eventbus/destination create webhook destination', async () => {
	const response = await authOwnerAgent.post('/eventbus/destination').send(testWebhookDestination);
	expect(response.statusCode).toBe(200);
});

test('GET /eventbus/destination all returned destinations should exist in eventbus', async () => {
	const response = await authOwnerAgent.get('/eventbus/destination');
	expect(response.statusCode).toBe(200);

	const data = response.body.data;
	expect(data).toBeTruthy();
	expect(Array.isArray(data)).toBeTruthy();

	for (let index = 0; index < data.length; index++) {
		const destination = data[index];
		const foundDestinations = await eventBus.findDestination(destination.id);
		expect(Array.isArray(foundDestinations)).toBeTruthy();
		expect(foundDestinations.length).toBe(1);
		expect(foundDestinations[0].label).toBe(destination.label);
	}
});

<<<<<<< HEAD
// this test (presumably the mocking) is causing the test suite to randomly fail
test.skip('should send message to syslog', async () => {
	const testMessage = new EventMessageGeneric({
		eventName: 'n8n.test.message' as EventNamesTypes,
		id: uuid(),
	});
=======
test.skip('should send message to syslog', async () => {
	const testMessage = new EventMessageGeneric({ eventName: 'n8n.test.message', id: uuid() });
>>>>>>> 901e94dc
	config.set('enterprise.features.logStreaming', true);

	const syslogDestination = eventBus.destinations[
		testSyslogDestination.id!
	] as MessageEventBusDestinationSyslog;

	syslogDestination.enable();

	const mockedSyslogClientLog = jest.spyOn(syslogDestination.client, 'log');
	mockedSyslogClientLog.mockImplementation((_m, _options, _cb) => {
		eventBus.confirmSent(testMessage, {
			id: syslogDestination.id,
			name: syslogDestination.label,
		});
		return syslogDestination.client;
	});

	await eventBus.send(testMessage);
	await new Promise((resolve) => {
		eventBus.logWriter.worker?.on(
			'message',
			async function handler001(msg: { command: string; data: any }) {
				if (msg.command === 'appendMessageToLog') {
					await confirmIdInAll(testMessage.id);
				} else if (msg.command === 'confirmMessageSent') {
					await confirmIdSent(testMessage.id);
					expect(mockedSyslogClientLog).toHaveBeenCalled();
					syslogDestination.disable();
					eventBus.logWriter.worker?.removeListener('message', handler001);
					resolve(true);
				}
			},
		);
	});
});

test.skip('should confirm send message if there are no subscribers', async () => {
	const testMessageUnsubscribed = new EventMessageGeneric({
		eventName: 'n8n.test.unsub' as EventNamesTypes,
		id: uuid(),
	});
	config.set('enterprise.features.logStreaming', true);

	const syslogDestination = eventBus.destinations[
		testSyslogDestination.id!
	] as MessageEventBusDestinationSyslog;

	syslogDestination.enable();

	await eventBus.send(testMessageUnsubscribed);

	await new Promise((resolve) => {
		eventBus.logWriter.worker?.on(
			'message',
			async function handler002(msg: { command: string; data: any }) {
				if (msg.command === 'appendMessageToLog') {
					await confirmIdInAll(testMessageUnsubscribed.id);
				} else if (msg.command === 'confirmMessageSent') {
					await confirmIdSent(testMessageUnsubscribed.id);
					syslogDestination.disable();
					eventBus.logWriter.worker?.removeListener('message', handler002);
					resolve(true);
				}
			},
		);
	});
});

test('should anonymize audit message to syslog ', async () => {
	const testAuditMessage = new EventMessageAudit({
		eventName: 'n8n.audit.user.updated',
		payload: {
			_secret: 'secret',
			public: 'public',
		},
		id: uuid(),
	});
	config.set('enterprise.features.logStreaming', true);

	const syslogDestination = eventBus.destinations[
		testSyslogDestination.id!
	] as MessageEventBusDestinationSyslog;

	syslogDestination.enable();

	const mockedSyslogClientLog = jest.spyOn(syslogDestination.client, 'log');
	mockedSyslogClientLog.mockImplementation((m, _options, _cb) => {
		const o = JSON.parse(m);
		expect(o).toHaveProperty('payload');
		expect(o.payload).toHaveProperty('_secret');
		syslogDestination.anonymizeAuditMessages
			? expect(o.payload._secret).toBe('*')
			: expect(o.payload._secret).toBe('secret');
		expect(o.payload).toHaveProperty('public');
		expect(o.payload.public).toBe('public');
		return syslogDestination.client;
	});

	syslogDestination.anonymizeAuditMessages = true;
	await eventBus.send(testAuditMessage);
	await new Promise((resolve) => {
		eventBus.logWriter.worker?.on(
			'message',
			async function handler005(msg: { command: string; data: any }) {
				if (msg.command === 'appendMessageToLog') {
					const sent = await eventBus.getEventsAll();
					await confirmIdInAll(testAuditMessage.id);
					expect(mockedSyslogClientLog).toHaveBeenCalled();
					eventBus.logWriter.worker?.removeListener('message', handler005);
					resolve(true);
				}
			},
		);
	});

	syslogDestination.anonymizeAuditMessages = false;
	await eventBus.send(testAuditMessage);
	await new Promise((resolve) => {
		eventBus.logWriter.worker?.on(
			'message',
			async function handler006(msg: { command: string; data: any }) {
				if (msg.command === 'appendMessageToLog') {
					const sent = await eventBus.getEventsAll();
					await confirmIdInAll(testAuditMessage.id);
					expect(mockedSyslogClientLog).toHaveBeenCalled();
					syslogDestination.disable();
					eventBus.logWriter.worker?.removeListener('message', handler006);
					resolve(true);
				}
			},
		);
	});
});

test('should send message to webhook ', async () => {
	const testMessage = new EventMessageGeneric({
		eventName: 'n8n.test.message' as EventNamesTypes,
		id: uuid(),
	});
	config.set('enterprise.features.logStreaming', true);

	const webhookDestination = eventBus.destinations[
		testWebhookDestination.id!
	] as MessageEventBusDestinationWebhook;

	webhookDestination.enable();

	mockedAxios.post.mockResolvedValue({ status: 200, data: { msg: 'OK' } });
	mockedAxios.request.mockResolvedValue({ status: 200, data: { msg: 'OK' } });

	await eventBus.send(testMessage);
	await new Promise((resolve) => {
		eventBus.logWriter.worker?.on(
			'message',
			async function handler003(msg: { command: string; data: any }) {
				if (msg.command === 'appendMessageToLog') {
					await confirmIdInAll(testMessage.id);
				} else if (msg.command === 'confirmMessageSent') {
					await confirmIdSent(testMessage.id);
					expect(mockedAxios.request).toHaveBeenCalled();
					webhookDestination.disable();
					eventBus.logWriter.worker?.removeListener('message', handler003);
					resolve(true);
				}
			},
		);
	});
});

test('should send message to sentry ', async () => {
	const testMessage = new EventMessageGeneric({
		eventName: 'n8n.test.message' as EventNamesTypes,
		id: uuid(),
	});
	config.set('enterprise.features.logStreaming', true);

	const sentryDestination = eventBus.destinations[
		testSentryDestination.id!
	] as MessageEventBusDestinationSentry;

	sentryDestination.enable();

	const mockedSentryCaptureMessage = jest.spyOn(sentryDestination.sentryClient!, 'captureMessage');
	mockedSentryCaptureMessage.mockImplementation((_m, _level, _hint, _scope) => {
		eventBus.confirmSent(testMessage, {
			id: sentryDestination.id,
			name: sentryDestination.label,
		});
		return testMessage.id;
	});

	await eventBus.send(testMessage);
	await new Promise((resolve) => {
		eventBus.logWriter.worker?.on(
			'message',
			async function handler004(msg: { command: string; data: any }) {
				if (msg.command === 'appendMessageToLog') {
					await confirmIdInAll(testMessage.id);
				} else if (msg.command === 'confirmMessageSent') {
					await confirmIdSent(testMessage.id);
					expect(mockedSentryCaptureMessage).toHaveBeenCalled();
					sentryDestination.disable();
					eventBus.logWriter.worker?.removeListener('message', handler004);
					resolve(true);
				}
			},
		);
	});
});

test('DEL /eventbus/destination delete all destinations by id', async () => {
	const existingDestinationIds = [...Object.keys(eventBus.destinations)];

	await Promise.all(
		existingDestinationIds.map(async (id) => {
			const response = await authOwnerAgent.del('/eventbus/destination').query({ id });
			expect(response.statusCode).toBe(200);
		}),
	);

	expect(Object.keys(eventBus.destinations).length).toBe(0);
});<|MERGE_RESOLUTION|>--- conflicted
+++ resolved
@@ -104,7 +104,6 @@
 	config.set('eventBus.logWriter.keepLogCount', '1');
 	config.set('enterprise.features.logStreaming', true);
 
-	console.log('initializing event bus');
 	await eventBus.initialize();
 });
 
@@ -177,17 +176,12 @@
 	}
 });
 
-<<<<<<< HEAD
 // this test (presumably the mocking) is causing the test suite to randomly fail
 test.skip('should send message to syslog', async () => {
 	const testMessage = new EventMessageGeneric({
 		eventName: 'n8n.test.message' as EventNamesTypes,
 		id: uuid(),
 	});
-=======
-test.skip('should send message to syslog', async () => {
-	const testMessage = new EventMessageGeneric({ eventName: 'n8n.test.message', id: uuid() });
->>>>>>> 901e94dc
 	config.set('enterprise.features.logStreaming', true);
 
 	const syslogDestination = eventBus.destinations[
