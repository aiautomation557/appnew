--- conflicted
+++ resolved
@@ -17,16 +17,11 @@
 let workflowRunner: ActiveWorkflowRunner;
 
 beforeAll(async () => {
-<<<<<<< HEAD
-	app = await utils.initTestServer({ endpointGroups: ['publicApi'], applyAuth: false });
-=======
 	app = await utils.initTestServer({
 		endpointGroups: ['publicApi'],
 		applyAuth: false,
 		enablePublicAPI: true,
 	});
-	await testDb.init();
->>>>>>> 7e229a3d
 
 	const [fetchedGlobalOwnerRole, fetchedGlobalMemberRole, fetchedWorkflowOwnerRole] =
 		await testDb.getAllRoles();
