import type { SuperAgentTest } from 'supertest';
<<<<<<< HEAD
import * as Db from '@/Db';
import config from '@/config';
=======
import Container from 'typedi';
import type { INode } from 'n8n-workflow';
import { STARTING_NODES } from '@/constants';
>>>>>>> d01e42a2
import type { Role } from '@db/entities/Role';
import type { TagEntity } from '@db/entities/TagEntity';
import type { User } from '@db/entities/User';
import { SharedWorkflowRepository } from '@db/repositories/sharedWorkflow.repository';
import { WorkflowHistoryRepository } from '@db/repositories/workflowHistory.repository';
import { ActiveWorkflowRunner } from '@/ActiveWorkflowRunner';

import { randomApiKey } from '../shared/random';
import * as utils from '../shared/utils/';
import * as testDb from '../shared/testDb';
import { getAllRoles } from '../shared/db/roles';
import { createUser } from '../shared/db/users';
import { createWorkflow, createWorkflowWithTrigger } from '../shared/db/workflows';
import { createTag } from '../shared/db/tags';
import { mockInstance } from '../../shared/mocking';
import { Push } from '@/push';
import { ExecutionsService } from '@/executions/executions.service';

let workflowOwnerRole: Role;
let owner: User;
let member: User;
let authOwnerAgent: SuperAgentTest;
let authMemberAgent: SuperAgentTest;
let workflowRunner: ActiveWorkflowRunner;

const testServer = utils.setupTestServer({ endpointGroups: ['publicApi'] });
const license = testServer.license;

mockInstance(Push);
mockInstance(ExecutionsService);

beforeAll(async () => {
	const [globalOwnerRole, globalMemberRole, fetchedWorkflowOwnerRole] = await getAllRoles();

	workflowOwnerRole = fetchedWorkflowOwnerRole;

	owner = await createUser({
		globalRole: globalOwnerRole,
		apiKey: randomApiKey(),
	});

	member = await createUser({
		globalRole: globalMemberRole,
		apiKey: randomApiKey(),
	});

	await utils.initNodeTypes();

	workflowRunner = Container.get(ActiveWorkflowRunner);

	await workflowRunner.init();
});

beforeEach(async () => {
	await testDb.truncate([
		'SharedCredentials',
		'SharedWorkflow',
		'Tag',
		'Workflow',
		'Credentials',
		'WorkflowHistory',
	]);

	authOwnerAgent = testServer.publicApiAgentFor(owner);
	authMemberAgent = testServer.publicApiAgentFor(member);
});

afterEach(async () => {
	await workflowRunner?.removeAll();
});

const testWithAPIKey =
	(method: 'get' | 'post' | 'put' | 'delete', url: string, apiKey: string | null) => async () => {
		void authOwnerAgent.set({ 'X-N8N-API-KEY': apiKey });
		const response = await authOwnerAgent[method](url);
		expect(response.statusCode).toBe(401);
	};

describe('GET /workflows', () => {
	test('should fail due to missing API Key', testWithAPIKey('get', '/workflows', null));

	test('should fail due to invalid API Key', testWithAPIKey('get', '/workflows', 'abcXYZ'));

	test('should return all owned workflows', async () => {
		await Promise.all([
			createWorkflow({}, member),
			createWorkflow({}, member),
			createWorkflow({}, member),
		]);

		const response = await authMemberAgent.get('/workflows');

		expect(response.statusCode).toBe(200);
		expect(response.body.data.length).toBe(3);
		expect(response.body.nextCursor).toBeNull();

		for (const workflow of response.body.data) {
			const {
				id,
				connections,
				active,
				staticData,
				nodes,
				settings,
				name,
				createdAt,
				updatedAt,
				tags,
			} = workflow;

			expect(id).toBeDefined();
			expect(name).toBeDefined();
			expect(connections).toBeDefined();
			expect(active).toBe(false);
			expect(staticData).toBeDefined();
			expect(nodes).toBeDefined();
			expect(tags).toBeDefined();
			expect(settings).toBeDefined();
			expect(createdAt).toBeDefined();
			expect(updatedAt).toBeDefined();
		}
	});

	test('should return all owned workflows with pagination', async () => {
		await Promise.all([
			createWorkflow({}, member),
			createWorkflow({}, member),
			createWorkflow({}, member),
		]);

		const response = await authMemberAgent.get('/workflows?limit=1');

		expect(response.statusCode).toBe(200);
		expect(response.body.data.length).toBe(1);
		expect(response.body.nextCursor).not.toBeNull();

		const response2 = await authMemberAgent.get(
			`/workflows?limit=1&cursor=${response.body.nextCursor}`,
		);

		expect(response2.statusCode).toBe(200);
		expect(response2.body.data.length).toBe(1);
		expect(response2.body.nextCursor).not.toBeNull();
		expect(response2.body.nextCursor).not.toBe(response.body.nextCursor);

		const responses = [...response.body.data, ...response2.body.data];

		for (const workflow of responses) {
			const {
				id,
				connections,
				active,
				staticData,
				nodes,
				settings,
				name,
				createdAt,
				updatedAt,
				tags,
			} = workflow;

			expect(id).toBeDefined();
			expect(name).toBeDefined();
			expect(connections).toBeDefined();
			expect(active).toBe(false);
			expect(staticData).toBeDefined();
			expect(nodes).toBeDefined();
			expect(tags).toBeDefined();
			expect(settings).toBeDefined();
			expect(createdAt).toBeDefined();
			expect(updatedAt).toBeDefined();
		}

		// check that we really received a different result
		expect(response.body.data[0].id).not.toEqual(response2.body.data[0].id);
	});

	test('should return all owned workflows filtered by tag', async () => {
		const tag = await createTag({});

		const [workflow] = await Promise.all([
			createWorkflow({ tags: [tag] }, member),
			createWorkflow({}, member),
		]);

		const response = await authMemberAgent.get(`/workflows?tags=${tag.name}`);

		expect(response.statusCode).toBe(200);
		expect(response.body.data.length).toBe(1);

		const {
			id,
			connections,
			active,
			staticData,
			nodes,
			settings,
			name,
			createdAt,
			updatedAt,
			tags: wfTags,
		} = response.body.data[0];

		expect(id).toBe(workflow.id);
		expect(name).toBeDefined();
		expect(connections).toBeDefined();
		expect(active).toBe(false);
		expect(staticData).toBeDefined();
		expect(nodes).toBeDefined();
		expect(settings).toBeDefined();
		expect(createdAt).toBeDefined();
		expect(updatedAt).toBeDefined();

		expect(wfTags.length).toBe(1);
		expect(wfTags[0].id).toBe(tag.id);
	});

	test('should return all owned workflows filtered by tags', async () => {
		const tags = await Promise.all([await createTag({}), await createTag({})]);
		const tagNames = tags.map((tag) => tag.name).join(',');

		const [workflow1, workflow2] = await Promise.all([
			createWorkflow({ tags }, member),
			createWorkflow({ tags }, member),
			createWorkflow({}, member),
			createWorkflow({ tags: [tags[0]] }, member),
			createWorkflow({ tags: [tags[1]] }, member),
		]);

		const response = await authMemberAgent.get(`/workflows?tags=${tagNames}`);

		expect(response.statusCode).toBe(200);
		expect(response.body.data.length).toBe(2);

		for (const workflow of response.body.data) {
			const { id, connections, active, staticData, nodes, settings, name, createdAt, updatedAt } =
				workflow;

			expect(id).toBeDefined();
			expect([workflow1.id, workflow2.id].includes(id)).toBe(true);

			expect(name).toBeDefined();
			expect(connections).toBeDefined();
			expect(active).toBe(false);
			expect(staticData).toBeDefined();
			expect(nodes).toBeDefined();
			expect(settings).toBeDefined();
			expect(createdAt).toBeDefined();
			expect(updatedAt).toBeDefined();

			expect(workflow.tags.length).toBe(2);
			workflow.tags.forEach((tag: TagEntity) => {
				expect(tags.some((savedTag) => savedTag.id === tag.id)).toBe(true);
			});
		}
	});

	test('should return all owned workflows filtered by name', async () => {	
		const workflowName = "Workflow 1";
	
		const [workflow] = await Promise.all([
			testDb.createWorkflow({ name: workflowName }, member),
			testDb.createWorkflow({}, member),
		]);
	
		const response = await authMemberAgent.get(`/workflows?name=${workflowName}`);
	
		expect(response.statusCode).toBe(200);
		expect(response.body.data.length).toBe(1);
	
		const {
			id,
			connections,
			active,
			staticData,
			nodes,
			settings,
			name,
			createdAt,
			updatedAt,
			tags: wfTags,
		} = response.body.data[0];
	
		expect(id).toBeDefined();
		expect(name).toBe(workflowName);
		expect(connections).toBeDefined();
		expect(active).toBe(false);
		expect(staticData).toBeDefined();
		expect(nodes).toBeDefined();
		expect(settings).toBeDefined();
		expect(createdAt).toBeDefined();
		expect(updatedAt).toBeDefined();
	});

	test('should return all workflows for owner', async () => {
		await Promise.all([
			createWorkflow({}, owner),
			createWorkflow({}, member),
			createWorkflow({}, owner),
			createWorkflow({}, member),
			createWorkflow({}, owner),
		]);

		const response = await authOwnerAgent.get('/workflows');

		expect(response.statusCode).toBe(200);
		expect(response.body.data.length).toBe(5);
		expect(response.body.nextCursor).toBeNull();

		for (const workflow of response.body.data) {
			const {
				id,
				connections,
				active,
				staticData,
				nodes,
				settings,
				name,
				createdAt,
				updatedAt,
				tags,
			} = workflow;

			expect(id).toBeDefined();
			expect(name).toBeDefined();
			expect(connections).toBeDefined();
			expect(active).toBe(false);
			expect(staticData).toBeDefined();
			expect(nodes).toBeDefined();
			expect(tags).toBeDefined();
			expect(settings).toBeDefined();
			expect(createdAt).toBeDefined();
			expect(updatedAt).toBeDefined();
		}
	});
});

describe('GET /workflows/:id', () => {
	test('should fail due to missing API Key', testWithAPIKey('get', '/workflows/2', null));

	test('should fail due to invalid API Key', testWithAPIKey('get', '/workflows/2', 'abcXYZ'));

	test('should fail due to non-existing workflow', async () => {
		const response = await authOwnerAgent.get('/workflows/2');
		expect(response.statusCode).toBe(404);
	});

	test('should retrieve workflow', async () => {
		// create and assign workflow to owner
		const workflow = await createWorkflow({}, member);

		const response = await authMemberAgent.get(`/workflows/${workflow.id}`);

		expect(response.statusCode).toBe(200);

		const {
			id,
			connections,
			active,
			staticData,
			nodes,
			settings,
			name,
			createdAt,
			updatedAt,
			tags,
		} = response.body;

		expect(id).toEqual(workflow.id);
		expect(name).toEqual(workflow.name);
		expect(connections).toEqual(workflow.connections);
		expect(active).toBe(false);
		expect(staticData).toEqual(workflow.staticData);
		expect(nodes).toEqual(workflow.nodes);
		expect(tags).toEqual([]);
		expect(settings).toEqual(workflow.settings);
		expect(createdAt).toEqual(workflow.createdAt.toISOString());
		expect(updatedAt).toEqual(workflow.updatedAt.toISOString());
	});

	test('should retrieve non-owned workflow for owner', async () => {
		// create and assign workflow to owner
		const workflow = await createWorkflow({}, member);

		const response = await authOwnerAgent.get(`/workflows/${workflow.id}`);

		expect(response.statusCode).toBe(200);

		const { id, connections, active, staticData, nodes, settings, name, createdAt, updatedAt } =
			response.body;

		expect(id).toEqual(workflow.id);
		expect(name).toEqual(workflow.name);
		expect(connections).toEqual(workflow.connections);
		expect(active).toBe(false);
		expect(staticData).toEqual(workflow.staticData);
		expect(nodes).toEqual(workflow.nodes);
		expect(settings).toEqual(workflow.settings);
		expect(createdAt).toEqual(workflow.createdAt.toISOString());
		expect(updatedAt).toEqual(workflow.updatedAt.toISOString());
	});
});

describe('DELETE /workflows/:id', () => {
	test('should fail due to missing API Key', testWithAPIKey('delete', '/workflows/2', null));

	test('should fail due to invalid API Key', testWithAPIKey('delete', '/workflows/2', 'abcXYZ'));

	test('should fail due to non-existing workflow', async () => {
		const response = await authOwnerAgent.delete('/workflows/2');
		expect(response.statusCode).toBe(404);
	});

	test('should delete the workflow', async () => {
		// create and assign workflow to owner
		const workflow = await createWorkflow({}, member);

		const response = await authMemberAgent.delete(`/workflows/${workflow.id}`);

		expect(response.statusCode).toBe(200);

		const { id, connections, active, staticData, nodes, settings, name, createdAt, updatedAt } =
			response.body;

		expect(id).toEqual(workflow.id);
		expect(name).toEqual(workflow.name);
		expect(connections).toEqual(workflow.connections);
		expect(active).toBe(false);
		expect(staticData).toEqual(workflow.staticData);
		expect(nodes).toEqual(workflow.nodes);
		expect(settings).toEqual(workflow.settings);
		expect(createdAt).toEqual(workflow.createdAt.toISOString());
		expect(updatedAt).toEqual(workflow.updatedAt.toISOString());

		// make sure the workflow actually deleted from the db
		const sharedWorkflow = await Container.get(SharedWorkflowRepository).findOneBy({
			workflowId: workflow.id,
		});

		expect(sharedWorkflow).toBeNull();
	});

	test('should delete non-owned workflow when owner', async () => {
		// create and assign workflow to owner
		const workflow = await createWorkflow({}, member);

		const response = await authMemberAgent.delete(`/workflows/${workflow.id}`);

		expect(response.statusCode).toBe(200);

		const { id, connections, active, staticData, nodes, settings, name, createdAt, updatedAt } =
			response.body;

		expect(id).toEqual(workflow.id);
		expect(name).toEqual(workflow.name);
		expect(connections).toEqual(workflow.connections);
		expect(active).toBe(false);
		expect(staticData).toEqual(workflow.staticData);
		expect(nodes).toEqual(workflow.nodes);
		expect(settings).toEqual(workflow.settings);
		expect(createdAt).toEqual(workflow.createdAt.toISOString());
		expect(updatedAt).toEqual(workflow.updatedAt.toISOString());

		// make sure the workflow actually deleted from the db
		const sharedWorkflow = await Container.get(SharedWorkflowRepository).findOneBy({
			workflowId: workflow.id,
		});

		expect(sharedWorkflow).toBeNull();
	});
});

describe('POST /workflows/:id/activate', () => {
	test('should fail due to missing API Key', testWithAPIKey('post', '/workflows/2/activate', null));

	test(
		'should fail due to invalid API Key',
		testWithAPIKey('post', '/workflows/2/activate', 'abcXYZ'),
	);

	test('should fail due to non-existing workflow', async () => {
		const response = await authOwnerAgent.post('/workflows/2/activate');
		expect(response.statusCode).toBe(404);
	});

	test('should fail due to trying to activate a workflow without a trigger', async () => {
		const workflow = await createWorkflow({}, owner);
		const response = await authOwnerAgent.post(`/workflows/${workflow.id}/activate`);
		expect(response.statusCode).toBe(400);
	});

	test('should set workflow as active', async () => {
		const workflow = await createWorkflowWithTrigger({}, member);

		const response = await authMemberAgent.post(`/workflows/${workflow.id}/activate`);

		expect(response.statusCode).toBe(200);

		const { id, connections, active, staticData, nodes, settings, name, createdAt, updatedAt } =
			response.body;

		expect(id).toEqual(workflow.id);
		expect(name).toEqual(workflow.name);
		expect(connections).toEqual(workflow.connections);
		expect(active).toBe(true);
		expect(staticData).toEqual(workflow.staticData);
		expect(nodes).toEqual(workflow.nodes);
		expect(settings).toEqual(workflow.settings);
		expect(createdAt).toEqual(workflow.createdAt.toISOString());
		expect(updatedAt).toEqual(workflow.updatedAt.toISOString());

		// check whether the workflow is on the database
		const sharedWorkflow = await Container.get(SharedWorkflowRepository).findOne({
			where: {
				userId: member.id,
				workflowId: workflow.id,
			},
			relations: ['workflow'],
		});

		expect(sharedWorkflow?.workflow.active).toBe(true);

		// check whether the workflow is on the active workflow runner
		expect(await workflowRunner.isActive(workflow.id)).toBe(true);
	});

	test('should set non-owned workflow as active when owner', async () => {
		const workflow = await createWorkflowWithTrigger({}, member);

		const response = await authMemberAgent.post(`/workflows/${workflow.id}/activate`);

		expect(response.statusCode).toBe(200);

		const { id, connections, active, staticData, nodes, settings, name, createdAt, updatedAt } =
			response.body;

		expect(id).toEqual(workflow.id);
		expect(name).toEqual(workflow.name);
		expect(connections).toEqual(workflow.connections);
		expect(active).toBe(true);
		expect(staticData).toEqual(workflow.staticData);
		expect(nodes).toEqual(workflow.nodes);
		expect(settings).toEqual(workflow.settings);
		expect(createdAt).toEqual(workflow.createdAt.toISOString());
		expect(updatedAt).toEqual(workflow.updatedAt.toISOString());

		// check whether the workflow is on the database
		const sharedOwnerWorkflow = await Container.get(SharedWorkflowRepository).findOne({
			where: {
				userId: owner.id,
				workflowId: workflow.id,
			},
		});

		expect(sharedOwnerWorkflow).toBeNull();

		const sharedWorkflow = await Container.get(SharedWorkflowRepository).findOne({
			where: {
				userId: member.id,
				workflowId: workflow.id,
			},
			relations: ['workflow'],
		});

		expect(sharedWorkflow?.workflow.active).toBe(true);

		// check whether the workflow is on the active workflow runner
		expect(await workflowRunner.isActive(workflow.id)).toBe(true);
	});
});

describe('POST /workflows/:id/deactivate', () => {
	test(
		'should fail due to missing API Key',
		testWithAPIKey('post', '/workflows/2/deactivate', null),
	);

	test(
		'should fail due to invalid API Key',
		testWithAPIKey('post', '/workflows/2/deactivate', 'abcXYZ'),
	);

	test('should fail due to non-existing workflow', async () => {
		const response = await authOwnerAgent.post('/workflows/2/deactivate');
		expect(response.statusCode).toBe(404);
	});

	test('should deactivate workflow', async () => {
		const workflow = await createWorkflowWithTrigger({}, member);

		await authMemberAgent.post(`/workflows/${workflow.id}/activate`);

		const workflowDeactivationResponse = await authMemberAgent.post(
			`/workflows/${workflow.id}/deactivate`,
		);

		const { id, connections, active, staticData, nodes, settings, name, createdAt, updatedAt } =
			workflowDeactivationResponse.body;

		expect(id).toEqual(workflow.id);
		expect(name).toEqual(workflow.name);
		expect(connections).toEqual(workflow.connections);
		expect(active).toBe(false);
		expect(staticData).toEqual(workflow.staticData);
		expect(nodes).toEqual(workflow.nodes);
		expect(settings).toEqual(workflow.settings);
		expect(createdAt).toBeDefined();
		expect(updatedAt).toBeDefined();

		// get the workflow after it was deactivated
		const sharedWorkflow = await Container.get(SharedWorkflowRepository).findOne({
			where: {
				userId: member.id,
				workflowId: workflow.id,
			},
			relations: ['workflow'],
		});

		// check whether the workflow is deactivated in the database
		expect(sharedWorkflow?.workflow.active).toBe(false);

		expect(await workflowRunner.isActive(workflow.id)).toBe(false);
	});

	test('should deactivate non-owned workflow when owner', async () => {
		const workflow = await createWorkflowWithTrigger({}, member);

		await authMemberAgent.post(`/workflows/${workflow.id}/activate`);

		const workflowDeactivationResponse = await authMemberAgent.post(
			`/workflows/${workflow.id}/deactivate`,
		);

		const { id, connections, active, staticData, nodes, settings, name, createdAt, updatedAt } =
			workflowDeactivationResponse.body;

		expect(id).toEqual(workflow.id);
		expect(name).toEqual(workflow.name);
		expect(connections).toEqual(workflow.connections);
		expect(active).toBe(false);
		expect(staticData).toEqual(workflow.staticData);
		expect(nodes).toEqual(workflow.nodes);
		expect(settings).toEqual(workflow.settings);
		expect(createdAt).toBeDefined();
		expect(updatedAt).toBeDefined();

		// check whether the workflow is deactivated in the database
		const sharedOwnerWorkflow = await Container.get(SharedWorkflowRepository).findOne({
			where: {
				userId: owner.id,
				workflowId: workflow.id,
			},
		});

		expect(sharedOwnerWorkflow).toBeNull();

		const sharedWorkflow = await Container.get(SharedWorkflowRepository).findOne({
			where: {
				userId: member.id,
				workflowId: workflow.id,
			},
			relations: ['workflow'],
		});

		expect(sharedWorkflow?.workflow.active).toBe(false);

		expect(await workflowRunner.isActive(workflow.id)).toBe(false);
	});
});

describe('POST /workflows', () => {
	test('should fail due to missing API Key', testWithAPIKey('post', '/workflows', null));

	test('should fail due to invalid API Key', testWithAPIKey('post', '/workflows', 'abcXYZ'));

	test('should fail due to invalid body', async () => {
		const response = await authOwnerAgent.post('/workflows').send({});
		expect(response.statusCode).toBe(400);
	});

	test('should create workflow', async () => {
		const payload = {
			name: 'testing',
			nodes: [
				{
					id: 'uuid-1234',
					parameters: {},
					name: 'Start',
					type: 'n8n-nodes-base.start',
					typeVersion: 1,
					position: [240, 300],
				},
			],
			connections: {},
			staticData: null,
			settings: {
				saveExecutionProgress: true,
				saveManualExecutions: true,
				saveDataErrorExecution: 'all',
				saveDataSuccessExecution: 'all',
				executionTimeout: 3600,
				timezone: 'America/New_York',
			},
		};

		const response = await authMemberAgent.post('/workflows').send(payload);

		expect(response.statusCode).toBe(200);

		const { id, name, nodes, connections, staticData, active, settings, createdAt, updatedAt } =
			response.body;

		expect(id).toBeDefined();
		expect(name).toBe(payload.name);
		expect(connections).toEqual(payload.connections);
		expect(settings).toEqual(payload.settings);
		expect(staticData).toEqual(payload.staticData);
		expect(nodes).toEqual(payload.nodes);
		expect(active).toBe(false);
		expect(createdAt).toBeDefined();
		expect(updatedAt).toEqual(createdAt);

		// check if created workflow in DB
		const sharedWorkflow = await Container.get(SharedWorkflowRepository).findOne({
			where: {
				userId: member.id,
				workflowId: response.body.id,
			},
			relations: ['workflow', 'role'],
		});

		expect(sharedWorkflow?.workflow.name).toBe(name);
		expect(sharedWorkflow?.workflow.createdAt.toISOString()).toBe(createdAt);
		expect(sharedWorkflow?.role).toEqual(workflowOwnerRole);
	});

	test('should create workflow history version when licensed', async () => {
		license.enable('feat:workflowHistory');
		const payload = {
			name: 'testing',
			nodes: [
				{
					id: 'uuid-1234',
					parameters: {},
					name: 'Start',
					type: 'n8n-nodes-base.start',
					typeVersion: 1,
					position: [240, 300],
				},
			],
			connections: {},
			staticData: null,
			settings: {
				saveExecutionProgress: true,
				saveManualExecutions: true,
				saveDataErrorExecution: 'all',
				saveDataSuccessExecution: 'all',
				executionTimeout: 3600,
				timezone: 'America/New_York',
			},
		};

		const response = await authMemberAgent.post('/workflows').send(payload);

		expect(response.statusCode).toBe(200);

		const { id } = response.body;

		expect(id).toBeDefined();
		expect(
			await Container.get(WorkflowHistoryRepository).count({ where: { workflowId: id } }),
		).toBe(1);
		const historyVersion = await Container.get(WorkflowHistoryRepository).findOne({
			where: {
				workflowId: id,
			},
		});
		expect(historyVersion).not.toBeNull();
		expect(historyVersion!.connections).toEqual(payload.connections);
		expect(historyVersion!.nodes).toEqual(payload.nodes);
	});

	test('should not create workflow history version when not licensed', async () => {
		license.disable('feat:workflowHistory');
		const payload = {
			name: 'testing',
			nodes: [
				{
					id: 'uuid-1234',
					parameters: {},
					name: 'Start',
					type: 'n8n-nodes-base.start',
					typeVersion: 1,
					position: [240, 300],
				},
			],
			connections: {},
			staticData: null,
			settings: {
				saveExecutionProgress: true,
				saveManualExecutions: true,
				saveDataErrorExecution: 'all',
				saveDataSuccessExecution: 'all',
				executionTimeout: 3600,
				timezone: 'America/New_York',
			},
		};

		const response = await authMemberAgent.post('/workflows').send(payload);

		expect(response.statusCode).toBe(200);

		const { id } = response.body;

		expect(id).toBeDefined();
		expect(
			await Container.get(WorkflowHistoryRepository).count({ where: { workflowId: id } }),
		).toBe(0);
	});

	test('should not add a starting node if the payload has no starting nodes', async () => {
		const response = await authMemberAgent.post('/workflows').send({
			name: 'testing',
			nodes: [
				{
					id: 'uuid-1234',
					parameters: {},
					name: 'Hacker News',
					type: 'n8n-nodes-base.hackerNews',
					typeVersion: 1,
					position: [240, 300],
				},
			],
			connections: {},
			settings: {
				saveExecutionProgress: true,
				saveManualExecutions: true,
				saveDataErrorExecution: 'all',
				saveDataSuccessExecution: 'all',
				executionTimeout: 3600,
				timezone: 'America/New_York',
			},
		});

		const found = response.body.nodes.find((node: INode) => STARTING_NODES.includes(node.type));

		expect(found).toBeUndefined();
	});
});

describe('PUT /workflows/:id', () => {
	test('should fail due to missing API Key', testWithAPIKey('put', '/workflows/1', null));

	test('should fail due to invalid API Key', testWithAPIKey('put', '/workflows/1', 'abcXYZ'));

	test('should fail due to non-existing workflow', async () => {
		const response = await authOwnerAgent.put('/workflows/1').send({
			name: 'testing',
			nodes: [
				{
					id: 'uuid-1234',
					parameters: {},
					name: 'Start',
					type: 'n8n-nodes-base.start',
					typeVersion: 1,
					position: [240, 300],
				},
			],
			connections: {},
			staticData: null,
			settings: {
				saveExecutionProgress: true,
				saveManualExecutions: true,
				saveDataErrorExecution: 'all',
				saveDataSuccessExecution: 'all',
				executionTimeout: 3600,
				timezone: 'America/New_York',
			},
		});

		expect(response.statusCode).toBe(404);
	});

	test('should fail due to invalid body', async () => {
		const response = await authOwnerAgent.put('/workflows/1').send({
			nodes: [
				{
					id: 'uuid-1234',
					parameters: {},
					name: 'Start',
					type: 'n8n-nodes-base.start',
					typeVersion: 1,
					position: [240, 300],
				},
			],
			connections: {},
			staticData: null,
			settings: {
				saveExecutionProgress: true,
				saveManualExecutions: true,
				saveDataErrorExecution: 'all',
				saveDataSuccessExecution: 'all',
				executionTimeout: 3600,
				timezone: 'America/New_York',
			},
		});

		expect(response.statusCode).toBe(400);
	});

	test('should update workflow', async () => {
		const workflow = await createWorkflow({}, member);
		const payload = {
			name: 'name updated',
			nodes: [
				{
					id: 'uuid-1234',
					parameters: {},
					name: 'Start',
					type: 'n8n-nodes-base.start',
					typeVersion: 1,
					position: [240, 300],
				},
				{
					id: 'uuid-1234',
					parameters: {},
					name: 'Cron',
					type: 'n8n-nodes-base.cron',
					typeVersion: 1,
					position: [400, 300],
				},
			],
			connections: {},
			staticData: '{"id":1}',
			settings: {
				saveExecutionProgress: false,
				saveManualExecutions: false,
				saveDataErrorExecution: 'all',
				saveDataSuccessExecution: 'all',
				executionTimeout: 3600,
				timezone: 'America/New_York',
			},
		};

		const response = await authMemberAgent.put(`/workflows/${workflow.id}`).send(payload);

		const { id, name, nodes, connections, staticData, active, settings, createdAt, updatedAt } =
			response.body;

		expect(response.statusCode).toBe(200);

		expect(id).toBe(workflow.id);
		expect(name).toBe(payload.name);
		expect(connections).toEqual(payload.connections);
		expect(settings).toEqual(payload.settings);
		expect(staticData).toMatchObject(JSON.parse(payload.staticData));
		expect(nodes).toEqual(payload.nodes);
		expect(active).toBe(false);
		expect(createdAt).toBe(workflow.createdAt.toISOString());
		expect(updatedAt).not.toBe(workflow.updatedAt.toISOString());

		// check updated workflow in DB
		const sharedWorkflow = await Container.get(SharedWorkflowRepository).findOne({
			where: {
				userId: member.id,
				workflowId: response.body.id,
			},
			relations: ['workflow'],
		});

		expect(sharedWorkflow?.workflow.name).toBe(payload.name);
		expect(sharedWorkflow?.workflow.updatedAt.getTime()).toBeGreaterThan(
			workflow.updatedAt.getTime(),
		);
	});

	test('should create workflow history version when licensed', async () => {
		license.enable('feat:workflowHistory');
		const workflow = await createWorkflow({}, member);
		const payload = {
			name: 'name updated',
			nodes: [
				{
					id: 'uuid-1234',
					parameters: {},
					name: 'Start',
					type: 'n8n-nodes-base.start',
					typeVersion: 1,
					position: [240, 300],
				},
				{
					id: 'uuid-1234',
					parameters: {},
					name: 'Cron',
					type: 'n8n-nodes-base.cron',
					typeVersion: 1,
					position: [400, 300],
				},
			],
			connections: {},
			staticData: '{"id":1}',
			settings: {
				saveExecutionProgress: false,
				saveManualExecutions: false,
				saveDataErrorExecution: 'all',
				saveDataSuccessExecution: 'all',
				executionTimeout: 3600,
				timezone: 'America/New_York',
			},
		};

		const response = await authMemberAgent.put(`/workflows/${workflow.id}`).send(payload);

		const { id } = response.body;

		expect(response.statusCode).toBe(200);

		expect(id).toBe(workflow.id);
		expect(
			await Container.get(WorkflowHistoryRepository).count({ where: { workflowId: id } }),
		).toBe(1);
		const historyVersion = await Container.get(WorkflowHistoryRepository).findOne({
			where: {
				workflowId: id,
			},
		});
		expect(historyVersion).not.toBeNull();
		expect(historyVersion!.connections).toEqual(payload.connections);
		expect(historyVersion!.nodes).toEqual(payload.nodes);
	});

	test('should not create workflow history when not licensed', async () => {
		license.disable('feat:workflowHistory');
		const workflow = await createWorkflow({}, member);
		const payload = {
			name: 'name updated',
			nodes: [
				{
					id: 'uuid-1234',
					parameters: {},
					name: 'Start',
					type: 'n8n-nodes-base.start',
					typeVersion: 1,
					position: [240, 300],
				},
				{
					id: 'uuid-1234',
					parameters: {},
					name: 'Cron',
					type: 'n8n-nodes-base.cron',
					typeVersion: 1,
					position: [400, 300],
				},
			],
			connections: {},
			staticData: '{"id":1}',
			settings: {
				saveExecutionProgress: false,
				saveManualExecutions: false,
				saveDataErrorExecution: 'all',
				saveDataSuccessExecution: 'all',
				executionTimeout: 3600,
				timezone: 'America/New_York',
			},
		};

		const response = await authMemberAgent.put(`/workflows/${workflow.id}`).send(payload);

		const { id } = response.body;

		expect(response.statusCode).toBe(200);

		expect(id).toBe(workflow.id);
		expect(
			await Container.get(WorkflowHistoryRepository).count({ where: { workflowId: id } }),
		).toBe(0);
	});

	test('should update non-owned workflow if owner', async () => {
		const workflow = await createWorkflow({}, member);

		const payload = {
			name: 'name owner updated',
			nodes: [
				{
					id: 'uuid-1',
					parameters: {},
					name: 'Start',
					type: 'n8n-nodes-base.start',
					typeVersion: 1,
					position: [240, 300],
				},
				{
					id: 'uuid-2',
					parameters: {},
					name: 'Cron',
					type: 'n8n-nodes-base.cron',
					typeVersion: 1,
					position: [400, 300],
				},
			],
			connections: {},
			staticData: '{"id":1}',
			settings: {
				saveExecutionProgress: false,
				saveManualExecutions: false,
				saveDataErrorExecution: 'all',
				saveDataSuccessExecution: 'all',
				executionTimeout: 3600,
				timezone: 'America/New_York',
			},
		};

		const response = await authMemberAgent.put(`/workflows/${workflow.id}`).send(payload);

		const { id, name, nodes, connections, staticData, active, settings, createdAt, updatedAt } =
			response.body;

		expect(response.statusCode).toBe(200);

		expect(id).toBe(workflow.id);
		expect(name).toBe(payload.name);
		expect(connections).toEqual(payload.connections);
		expect(settings).toEqual(payload.settings);
		expect(staticData).toMatchObject(JSON.parse(payload.staticData));
		expect(nodes).toEqual(payload.nodes);
		expect(active).toBe(false);
		expect(createdAt).toBe(workflow.createdAt.toISOString());
		expect(updatedAt).not.toBe(workflow.updatedAt.toISOString());

		// check updated workflow in DB
		const sharedOwnerWorkflow = await Container.get(SharedWorkflowRepository).findOne({
			where: {
				userId: owner.id,
				workflowId: response.body.id,
			},
		});

		expect(sharedOwnerWorkflow).toBeNull();

		const sharedWorkflow = await Container.get(SharedWorkflowRepository).findOne({
			where: {
				userId: member.id,
				workflowId: response.body.id,
			},
			relations: ['workflow', 'role'],
		});

		expect(sharedWorkflow?.workflow.name).toBe(payload.name);
		expect(sharedWorkflow?.workflow.updatedAt.getTime()).toBeGreaterThan(
			workflow.updatedAt.getTime(),
		);
		expect(sharedWorkflow?.role).toEqual(workflowOwnerRole);
	});
});

describe('GET /workflows/:id/tags', () => {
	test('should fail due to missing API Key', testWithAPIKey('get', '/workflows/2/tags', null));

	test('should fail due to invalid API Key', testWithAPIKey('get', '/workflows/2/tags', 'abcXYZ'));

	test('should fail if workflowTagsDisabled', async () => {
		config.set('workflowTagsDisabled', true);
	
		const response = await authOwnerAgent.get(`/workflows/2/tags`);
	
		expect(response.statusCode).toBe(400);
		expect(response.body.message).toBe("Workflow Tags Disabled");
	});
	
	test('should fail due to non-existing workflow', async () => {
		config.set('workflowTagsDisabled', false);

		const response = await authOwnerAgent.get(`/workflows/2/tags`);
	
		expect(response.statusCode).toBe(404);
	});

	test('should return all tags of owned workflow', async () => {
		config.set('workflowTagsDisabled', false);

		const tags = await Promise.all([await testDb.createTag({}), await testDb.createTag({})]);
	
		const workflow = await testDb.createWorkflow({ tags }, member);
	
		const response = await authMemberAgent.get(`/workflows/${workflow.id}/tags`);
	
		expect(response.statusCode).toBe(200);
		expect(response.body.length).toBe(2);
	
		for (const tag of response.body) {
			const { id, name, createdAt, updatedAt } =
				tag;
	
			expect(id).toBeDefined();
			expect(name).toBeDefined();
			expect(createdAt).toBeDefined();
			expect(updatedAt).toBeDefined();
			
			tags.forEach((tag: TagEntity) => {
				expect(tags.some((savedTag) => savedTag.id === tag.id)).toBe(true);
			});
		}
	});

	test('should return empty array if workflow does not have tags', async () => {
		config.set('workflowTagsDisabled', false);

		const workflow = await testDb.createWorkflow({}, member);
	
		const response = await authMemberAgent.get(`/workflows/${workflow.id}/tags`);
	
		expect(response.statusCode).toBe(200);
		expect(response.body.length).toBe(0);
	});
});

describe('PUT /workflows/:id/tags', () => {	
	test('should fail due to missing API Key', testWithAPIKey('put', '/workflows/2/tags', null));

	test('should fail due to invalid API Key', testWithAPIKey('put', '/workflows/2/tags', 'abcXYZ'));
	
	test('should fail if workflowTagsDisabled', async () => {
		config.set('workflowTagsDisabled', true)
	
		const response = await authOwnerAgent.put(`/workflows/2/tags`).send([]);
	
		expect(response.statusCode).toBe(400);
		expect(response.body.message).toBe("Workflow Tags Disabled");
	});
	
	test('should fail due to non-existing workflow', async () => {
		config.set('workflowTagsDisabled', false);

		const response = await authOwnerAgent.put(`/workflows/2/tags`).send([]);
	
		expect(response.statusCode).toBe(404);
	});
	
	test('should add the tags, workflow have not got tags previously', async () => {
		config.set('workflowTagsDisabled', false);

		const workflow = await testDb.createWorkflow({}, member);
		const tags = await Promise.all([await testDb.createTag({}), await testDb.createTag({})]);
	
		const payload = [
			{
				id: tags[0].id
			},
			{
				id: tags[1].id
			}
		]
	
		const response = await authMemberAgent.put(`/workflows/${workflow.id}/tags`).send(payload);
	
		expect(response.statusCode).toBe(200);
		expect(response.body.length).toBe(2);
	
		for (const tag of response.body) {
			const { id, name, createdAt, updatedAt } =
				tag;
	
			expect(id).toBeDefined();
			expect(name).toBeDefined();
			expect(createdAt).toBeDefined();
			expect(updatedAt).toBeDefined();
			
			tags.forEach((tag: TagEntity) => {
				expect(tags.some((savedTag) => savedTag.id === tag.id)).toBe(true);
			});
		}
	
		// Check the association in DB
		const sharedWorkflow = await Db.collections.SharedWorkflow.findOne({
			where: {
				userId: member.id,
				workflowId: workflow.id,
			},
			relations: ['workflow.tags']
		});
	
		expect(sharedWorkflow?.workflow.tags).toBeDefined();
		expect(sharedWorkflow?.workflow.tags?.length).toBe(2);
		if (sharedWorkflow?.workflow.tags !== undefined) {
			for (const tag of sharedWorkflow?.workflow.tags) {
				const { id, name, createdAt, updatedAt } =
					tag;
		
				expect(id).toBeDefined();
				expect(name).toBeDefined();
				expect(createdAt).toBeDefined();
				expect(updatedAt).toBeDefined();
				
				tags.forEach((tag: TagEntity) => {
					expect(tags.some((savedTag) => savedTag.id === tag.id)).toBe(true);
				});
			}
		}
	
	});
	
	test('should add the tags, workflow have some tags previously', async () => {
		config.set('workflowTagsDisabled', false);

		const tags = await Promise.all([await testDb.createTag({}), await testDb.createTag({}), await testDb.createTag({})]);
		const oldTags = [tags[0], tags[1]];
		const newTags = [tags[0], tags[2]];
		const workflow = await testDb.createWorkflow({ tags: oldTags }, member);
	
		// Check the association in DB
		const oldSharedWorkflow = await Db.collections.SharedWorkflow.findOne({
			where: {
				userId: member.id,
				workflowId: workflow.id,
			},
			relations: ['workflow.tags']
		});
	
		expect(oldSharedWorkflow?.workflow.tags).toBeDefined();
		expect(oldSharedWorkflow?.workflow.tags?.length).toBe(2);
		if (oldSharedWorkflow?.workflow.tags !== undefined) {
			for (const tag of oldSharedWorkflow?.workflow.tags) {
				const { id, name, createdAt, updatedAt } =
					tag;
		
				expect(id).toBeDefined();
				expect(name).toBeDefined();
				expect(createdAt).toBeDefined();
				expect(updatedAt).toBeDefined();
				
				oldTags.forEach((tag: TagEntity) => {
					expect(oldTags.some((savedTag) => savedTag.id === tag.id)).toBe(true);
				});
			}
		}
		
		const payload = [
			{
				id: newTags[0].id
			},
			{
				id: newTags[1].id
			}
		]
	
		const response = await authMemberAgent.put(`/workflows/${workflow.id}/tags`).send(payload);
	
		expect(response.statusCode).toBe(200);
		expect(response.body.length).toBe(2);
	
		for (const tag of response.body) {
			const { id, name, createdAt, updatedAt } =
				tag;
	
			expect(id).toBeDefined();
			expect(name).toBeDefined();
			expect(createdAt).toBeDefined();
			expect(updatedAt).toBeDefined();
			
			newTags.forEach((tag: TagEntity) => {
				expect(newTags.some((savedTag) => savedTag.id === tag.id)).toBe(true);
			});
		}
	
		// Check the association in DB
		const sharedWorkflow = await Db.collections.SharedWorkflow.findOne({
			where: {
				userId: member.id,
				workflowId: workflow.id,
			},
			relations: ['workflow.tags']
		});
	
		expect(sharedWorkflow?.workflow.tags).toBeDefined();
		expect(sharedWorkflow?.workflow.tags?.length).toBe(2);
		if (sharedWorkflow?.workflow.tags !== undefined) {
			for (const tag of sharedWorkflow?.workflow.tags) {
				const { id, name, createdAt, updatedAt } =
					tag;
		
				expect(id).toBeDefined();
				expect(name).toBeDefined();
				expect(createdAt).toBeDefined();
				expect(updatedAt).toBeDefined();
				
				newTags.forEach((tag: TagEntity) => {
					expect(newTags.some((savedTag) => savedTag.id === tag.id)).toBe(true);
				});
			}
		}
	
	});
	
	test('should fail to add the tags as one does not exist, workflow should maintain previous tags', async () => {
		config.set('workflowTagsDisabled', false);

		const tags = await Promise.all([await testDb.createTag({}), await testDb.createTag({})]);
		const oldTags = [tags[0], tags[1]];
		const workflow = await testDb.createWorkflow({ tags: oldTags }, member);
	
		// Check the association in DB
		const oldSharedWorkflow = await Db.collections.SharedWorkflow.findOne({
			where: {
				userId: member.id,
				workflowId: workflow.id,
			},
			relations: ['workflow.tags']
		});
	
		expect(oldSharedWorkflow?.workflow.tags).toBeDefined();
		expect(oldSharedWorkflow?.workflow.tags?.length).toBe(2);
		if (oldSharedWorkflow?.workflow.tags !== undefined) {
			for (const tag of oldSharedWorkflow?.workflow.tags) {
				const { id, name, createdAt, updatedAt } =
					tag;
		
				expect(id).toBeDefined();
				expect(name).toBeDefined();
				expect(createdAt).toBeDefined();
				expect(updatedAt).toBeDefined();
				
				oldTags.forEach((tag: TagEntity) => {
					expect(oldTags.some((savedTag) => savedTag.id === tag.id)).toBe(true);
				});
			}
		}
	
		const payload = [
			{
				id: oldTags[0].id
			},
			{
				id: "TagDoesNotExist"
			}
		]
	
		const response = await authMemberAgent.put(`/workflows/${workflow.id}/tags`).send(payload);
	
		expect(response.statusCode).toBe(404);
		expect(response.body.message).toBe("Some tags not found");
	
		// Check the association in DB
		const sharedWorkflow = await Db.collections.SharedWorkflow.findOne({
			where: {
				userId: member.id,
				workflowId: workflow.id,
			},
			relations: ['workflow.tags']
		});
	
		expect(sharedWorkflow?.workflow.tags).toBeDefined();
		expect(sharedWorkflow?.workflow.tags?.length).toBe(2);
		if (sharedWorkflow?.workflow.tags !== undefined) {
			for (const tag of sharedWorkflow?.workflow.tags) {
				const { id, name, createdAt, updatedAt } =
					tag;
		
				expect(id).toBeDefined();
				expect(name).toBeDefined();
				expect(createdAt).toBeDefined();
				expect(updatedAt).toBeDefined();
				
				oldTags.forEach((tag: TagEntity) => {
					expect(oldTags.some((savedTag) => savedTag.id === tag.id)).toBe(true);
				});
			}
		}
	
	});
});<|MERGE_RESOLUTION|>--- conflicted
+++ resolved
@@ -1,12 +1,9 @@
 import type { SuperAgentTest } from 'supertest';
-<<<<<<< HEAD
 import * as Db from '@/Db';
 import config from '@/config';
-=======
 import Container from 'typedi';
 import type { INode } from 'n8n-workflow';
 import { STARTING_NODES } from '@/constants';
->>>>>>> d01e42a2
 import type { Role } from '@db/entities/Role';
 import type { TagEntity } from '@db/entities/TagEntity';
 import type { User } from '@db/entities/User';
@@ -1252,7 +1249,7 @@
 		const workflow = await testDb.createWorkflow({}, member);
 		const tags = await Promise.all([await testDb.createTag({}), await testDb.createTag({})]);
 	
-		const payload = [
+		const payload = [
 			{
 				id: tags[0].id
 			},
@@ -1344,7 +1341,7 @@
 			}
 		}
 		
-		const payload = [
+		const payload = [
 			{
 				id: newTags[0].id
 			},
@@ -1435,7 +1432,7 @@
 			}
 		}
 	
-		const payload = [
+		const payload = [
 			{
 				id: oldTags[0].id
 			},
