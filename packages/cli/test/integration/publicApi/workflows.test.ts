import express from 'express';

import { ActiveWorkflowRunner, Db } from '../../../src';
import config from '../../../config';
import { Role } from '../../../src/databases/entities/Role';
import { randomApiKey } from '../shared/random';

import * as utils from '../shared/utils';
import * as testDb from '../shared/testDb';
import { TagEntity } from '../../../src/databases/entities/TagEntity';

let app: express.Application;
let testDbName = '';
let globalOwnerRole: Role;
let globalMemberRole: Role;
let workflowOwnerRole: Role;
let workflowRunner: ActiveWorkflowRunner.ActiveWorkflowRunner;

jest.mock('../../../src/telemetry');

beforeAll(async () => {
	app = await utils.initTestServer({ endpointGroups: ['publicApi'], applyAuth: false });
	const initResult = await testDb.init();
	testDbName = initResult.testDbName;

	const [fetchedGlobalOwnerRole, fetchedGlobalMemberRole, fetchedWorkflowOwnerRole] =
		await testDb.getAllRoles();

	globalOwnerRole = fetchedGlobalOwnerRole;
	globalMemberRole = fetchedGlobalMemberRole;
	workflowOwnerRole = fetchedWorkflowOwnerRole;

	utils.initTestTelemetry();
	utils.initTestLogger();
	utils.initConfigFile();
	await utils.initNodeTypes();
	workflowRunner = await utils.initActiveWorkflowRunner();
});

beforeEach(async () => {
<<<<<<< HEAD
	await testDb.truncate(
		['SharedCredentials', 'SharedWorkflow', 'Tag', 'User', 'Workflow', 'Credentials'],
		testDbName,
	);
=======
	await testDb.truncate(['SharedWorkflow', 'User', 'Workflow'], testDbName);
>>>>>>> 916ec9a0

	config.set('userManagement.disabled', false);
	config.set('userManagement.isInstanceOwnerSetUp', true);
});

afterEach(async () => {
	await workflowRunner.removeAll();
});

afterAll(async () => {
	await testDb.terminate(testDbName);
});

test('GET /workflows should fail due to missing API Key', async () => {
	const owner = await testDb.createUser({ globalRole: globalOwnerRole });

	const authOwnerAgent = utils.createAgent(app, {
		apiPath: 'public',
		auth: true,
		user: owner,
		version: 1,
	});

	const response = await authOwnerAgent.get('/workflows');

	expect(response.statusCode).toBe(401);
});

test('GET /workflows should fail due to invalid API Key', async () => {
	const owner = await testDb.createUser({ globalRole: globalOwnerRole, apiKey: randomApiKey() });

	owner.apiKey = 'abcXYZ';

	const authOwnerAgent = utils.createAgent(app, {
		apiPath: 'public',
		auth: true,
		user: owner,
		version: 1,
	});

	const response = await authOwnerAgent.get('/workflows');

	expect(response.statusCode).toBe(401);
});

test('GET /workflows should return all owned workflows', async () => {
	const member = await testDb.createUser({ globalRole: globalMemberRole, apiKey: randomApiKey() });

	const authAgent = utils.createAgent(app, {
		apiPath: 'public',
		auth: true,
		user: member,
		version: 1,
	});

	await Promise.all([
		testDb.createWorkflow({}, member),
		testDb.createWorkflow({}, member),
		testDb.createWorkflow({}, member),
	]);

	const response = await authAgent.get('/workflows');

	expect(response.statusCode).toBe(200);
	expect(response.body.data.length).toBe(3);
	expect(response.body.nextCursor).toBeNull();

	for (const workflow of response.body.data) {
		const {
			id,
			connections,
			active,
			staticData,
			nodes,
			settings,
			name,
			createdAt,
			updatedAt,
			tags,
		} = workflow;

		expect(id).toBeDefined();
		expect(name).toBeDefined();
		expect(connections).toBeDefined();
		expect(active).toBe(false);
		expect(staticData).toBeDefined();
		expect(nodes).toBeDefined();
		expect(tags).toBeDefined();
		expect(settings).toBeDefined();
		expect(createdAt).toBeDefined();
		expect(updatedAt).toBeDefined();
	}
});

test('GET /workflows should return all owned workflows with pagination', async () => {
	const member = await testDb.createUser({ globalRole: globalMemberRole, apiKey: randomApiKey() });

	const authAgent = utils.createAgent(app, {
		apiPath: 'public',
		auth: true,
		user: member,
		version: 1,
	});

	await Promise.all([
		testDb.createWorkflow({}, member),
		testDb.createWorkflow({}, member),
		testDb.createWorkflow({}, member),
	]);

	const response = await authAgent.get('/workflows?limit=1');

	expect(response.statusCode).toBe(200);
	expect(response.body.data.length).toBe(1);
	expect(response.body.nextCursor).not.toBeNull();

	const response2 = await authAgent.get(`/workflows?limit=1&cursor=${response.body.nextCursor}`);

	expect(response2.statusCode).toBe(200);
	expect(response2.body.data.length).toBe(1);
	expect(response2.body.nextCursor).not.toBeNull();
	expect(response2.body.nextCursor).not.toBe(response.body.nextCursor);

	const responses = [...response.body.data, ...response2.body.data];

	for (const workflow of responses) {
		const {
			id,
			connections,
			active,
			staticData,
			nodes,
			settings,
			name,
			createdAt,
			updatedAt,
			tags,
		} = workflow;

		expect(id).toBeDefined();
		expect(name).toBeDefined();
		expect(connections).toBeDefined();
		expect(active).toBe(false);
		expect(staticData).toBeDefined();
		expect(nodes).toBeDefined();
		expect(tags).toBeDefined();
		expect(settings).toBeDefined();
		expect(createdAt).toBeDefined();
		expect(updatedAt).toBeDefined();
	}

	// check that we really received a different result
	expect(response.body.data[0].id).toBeLessThan(response2.body.data[0].id);
});

test('GET /workflows should return all owned workflows filtered by tag', async () => {
	const member = await testDb.createUser({ globalRole: globalMemberRole, apiKey: randomApiKey() });

	const authAgent = utils.createAgent(app, {
		apiPath: 'public',
		auth: true,
		user: member,
		version: 1,
	});

	const tag = await testDb.createTag({});

	const [workflow] = await Promise.all([
		testDb.createWorkflow({ tags: [tag] }, member),
		testDb.createWorkflow({}, member),
	]);

	const response = await authAgent.get(`/workflows?tags=${tag.name}`);

	expect(response.statusCode).toBe(200);
	expect(response.body.data.length).toBe(1);

	const {
		id,
		connections,
		active,
		staticData,
		nodes,
		settings,
		name,
		createdAt,
		updatedAt,
		tags: wfTags,
	} = response.body.data[0];

	expect(id).toBe(workflow.id);
	expect(name).toBeDefined();
	expect(connections).toBeDefined();
	expect(active).toBe(false);
	expect(staticData).toBeDefined();
	expect(nodes).toBeDefined();
	expect(settings).toBeDefined();
	expect(createdAt).toBeDefined();
	expect(updatedAt).toBeDefined();

	expect(wfTags.length).toBe(1);
	expect(wfTags[0].id).toBe(tag.id);
});

test('GET /workflows should return all owned workflows filtered by tags', async () => {
	const member = await testDb.createUser({ globalRole: globalMemberRole, apiKey: randomApiKey() });

	const authAgent = utils.createAgent(app, {
		apiPath: 'public',
		auth: true,
		user: member,
		version: 1,
	});

	const tags = await Promise.all([await testDb.createTag({}), await testDb.createTag({})]);
	const tagNames = tags.map((tag) => tag.name).join(',');

	const [workflow1, workflow2] = await Promise.all([
		testDb.createWorkflow({ tags }, member),
		testDb.createWorkflow({ tags }, member),
		testDb.createWorkflow({}, member),
		testDb.createWorkflow({ tags: [tags[0]] }, member),
		testDb.createWorkflow({ tags: [tags[1]] }, member),
	]);

	const response = await authAgent.get(`/workflows?tags=${tagNames}`);

	expect(response.statusCode).toBe(200);
	expect(response.body.data.length).toBe(2);

	for (const workflow of response.body.data) {
		const { id, connections, active, staticData, nodes, settings, name, createdAt, updatedAt } =
			workflow;

		expect(id).toBeDefined();
		expect([workflow1.id, workflow2.id].includes(id)).toBe(true);

		expect(name).toBeDefined();
		expect(connections).toBeDefined();
		expect(active).toBe(false);
		expect(staticData).toBeDefined();
		expect(nodes).toBeDefined();
		expect(settings).toBeDefined();
		expect(createdAt).toBeDefined();
		expect(updatedAt).toBeDefined();

		expect(workflow.tags.length).toBe(2);
		workflow.tags.forEach((tag: TagEntity) => {
			expect(tags.some((savedTag) => savedTag.id === tag.id)).toBe(true);
		});
	}
});

test('GET /workflows should return all workflows for owner', async () => {
	const owner = await testDb.createUser({ globalRole: globalOwnerRole, apiKey: randomApiKey() });
	const member = await testDb.createUser({ globalRole: globalMemberRole });

	const authOwnerAgent = utils.createAgent(app, {
		apiPath: 'public',
		auth: true,
		user: owner,
		version: 1,
	});

	await Promise.all([
		testDb.createWorkflow({}, owner),
		testDb.createWorkflow({}, member),
		testDb.createWorkflow({}, owner),
		testDb.createWorkflow({}, member),
		testDb.createWorkflow({}, owner),
	]);

	const response = await authOwnerAgent.get('/workflows');

	expect(response.statusCode).toBe(200);
	expect(response.body.data.length).toBe(5);
	expect(response.body.nextCursor).toBeNull();

	for (const workflow of response.body.data) {
		const {
			id,
			connections,
			active,
			staticData,
			nodes,
			settings,
			name,
			createdAt,
			updatedAt,
			tags,
		} = workflow;

		expect(id).toBeDefined();
		expect(name).toBeDefined();
		expect(connections).toBeDefined();
		expect(active).toBe(false);
		expect(staticData).toBeDefined();
		expect(nodes).toBeDefined();
		expect(tags).toBeDefined();
		expect(settings).toBeDefined();
		expect(createdAt).toBeDefined();
		expect(updatedAt).toBeDefined();
	}
});

test('GET /workflows/:id should fail due to missing API Key', async () => {
	const owner = await testDb.createUser({ globalRole: globalOwnerRole });

	owner.apiKey = null;

	const authOwnerAgent = utils.createAgent(app, {
		apiPath: 'public',
		auth: true,
		user: owner,
		version: 1,
	});

	const response = await authOwnerAgent.get(`/workflows/2`);

	expect(response.statusCode).toBe(401);
});

test('GET /workflows/:id should fail due to invalid API Key', async () => {
	const owner = await testDb.createUser({ globalRole: globalOwnerRole, apiKey: randomApiKey() });

	owner.apiKey = 'abcXYZ';

	const authOwnerAgent = utils.createAgent(app, {
		apiPath: 'public',
		auth: true,
		user: owner,
		version: 1,
	});

	const response = await authOwnerAgent.get(`/workflows/2`);

	expect(response.statusCode).toBe(401);
});

test('GET /workflows/:id should fail due to non-existing workflow', async () => {
	const owner = await testDb.createUser({ globalRole: globalOwnerRole, apiKey: randomApiKey() });

	const authOwnerAgent = utils.createAgent(app, {
		apiPath: 'public',
		auth: true,
		user: owner,
		version: 1,
	});

	const response = await authOwnerAgent.get(`/workflows/2`);

	expect(response.statusCode).toBe(404);
});

test('GET /workflows/:id should retrieve workflow', async () => {
	const member = await testDb.createUser({ globalRole: globalMemberRole, apiKey: randomApiKey() });

	const authAgent = utils.createAgent(app, {
		apiPath: 'public',
		auth: true,
		user: member,
		version: 1,
	});

	// create and assign workflow to owner
	const workflow = await testDb.createWorkflow({}, member);

	const response = await authAgent.get(`/workflows/${workflow.id}`);

	expect(response.statusCode).toBe(200);

	const { id, connections, active, staticData, nodes, settings, name, createdAt, updatedAt, tags } =
		response.body;

	expect(id).toEqual(workflow.id);
	expect(name).toEqual(workflow.name);
	expect(connections).toEqual(workflow.connections);
	expect(active).toBe(false);
	expect(staticData).toEqual(workflow.staticData);
	expect(nodes).toEqual(workflow.nodes);
	expect(tags).toEqual([]);
	expect(settings).toEqual(workflow.settings);
	expect(createdAt).toEqual(workflow.createdAt.toISOString());
	expect(updatedAt).toEqual(workflow.updatedAt.toISOString());
});

test('GET /workflows/:id should retrieve non-owned workflow for owner', async () => {
	const owner = await testDb.createUser({ globalRole: globalOwnerRole, apiKey: randomApiKey() });
	const member = await testDb.createUser({ globalRole: globalMemberRole });

	const authOwnerAgent = utils.createAgent(app, {
		apiPath: 'public',
		auth: true,
		user: owner,
		version: 1,
	});

	// create and assign workflow to owner
	const workflow = await testDb.createWorkflow({}, member);

	const response = await authOwnerAgent.get(`/workflows/${workflow.id}`);

	expect(response.statusCode).toBe(200);

	const { id, connections, active, staticData, nodes, settings, name, createdAt, updatedAt } =
		response.body;

	expect(id).toEqual(workflow.id);
	expect(name).toEqual(workflow.name);
	expect(connections).toEqual(workflow.connections);
	expect(active).toBe(false);
	expect(staticData).toEqual(workflow.staticData);
	expect(nodes).toEqual(workflow.nodes);
	expect(settings).toEqual(workflow.settings);
	expect(createdAt).toEqual(workflow.createdAt.toISOString());
	expect(updatedAt).toEqual(workflow.updatedAt.toISOString());
});

test('DELETE /workflows/:id should fail due to missing API Key', async () => {
	const owner = await testDb.createUser({ globalRole: globalOwnerRole });

	const authOwnerAgent = utils.createAgent(app, {
		apiPath: 'public',
		auth: true,
		user: owner,
		version: 1,
	});

	const response = await authOwnerAgent.delete(`/workflows/2`);

	expect(response.statusCode).toBe(401);
});

test('DELETE /workflows/:id should fail due to invalid API Key', async () => {
	const owner = await testDb.createUser({ globalRole: globalOwnerRole, apiKey: randomApiKey() });

	owner.apiKey = 'abcXYZ';

	const authOwnerAgent = utils.createAgent(app, {
		apiPath: 'public',
		auth: true,
		user: owner,
		version: 1,
	});

	const response = await authOwnerAgent.delete(`/workflows/2`);

	expect(response.statusCode).toBe(401);
});

test('DELETE /workflows/:id should fail due to non-existing workflow', async () => {
	const owner = await testDb.createUser({ globalRole: globalOwnerRole, apiKey: randomApiKey() });

	const authOwnerAgent = utils.createAgent(app, {
		apiPath: 'public',
		auth: true,
		user: owner,
		version: 1,
	});

	const response = await authOwnerAgent.delete(`/workflows/2`);

	expect(response.statusCode).toBe(404);
});

test('DELETE /workflows/:id should delete the workflow', async () => {
	const member = await testDb.createUser({ globalRole: globalMemberRole, apiKey: randomApiKey() });

	const authAgent = utils.createAgent(app, {
		apiPath: 'public',
		auth: true,
		user: member,
		version: 1,
	});

	// create and assign workflow to owner
	const workflow = await testDb.createWorkflow({}, member);

	const response = await authAgent.delete(`/workflows/${workflow.id}`);

	expect(response.statusCode).toBe(200);

	const { id, connections, active, staticData, nodes, settings, name, createdAt, updatedAt } =
		response.body;

	expect(id).toEqual(workflow.id);
	expect(name).toEqual(workflow.name);
	expect(connections).toEqual(workflow.connections);
	expect(active).toBe(false);
	expect(staticData).toEqual(workflow.staticData);
	expect(nodes).toEqual(workflow.nodes);
	expect(settings).toEqual(workflow.settings);
	expect(createdAt).toEqual(workflow.createdAt.toISOString());
	expect(updatedAt).toEqual(workflow.updatedAt.toISOString());

	// make sure the workflow actually deleted from the db
	const sharedWorkflow = await Db.collections.SharedWorkflow.findOne({
		workflow,
	});

	expect(sharedWorkflow).toBeUndefined();
});

test('DELETE /workflows/:id should delete non-owned workflow when owner', async () => {
	const owner = await testDb.createUser({ globalRole: globalOwnerRole, apiKey: randomApiKey() });
	const member = await testDb.createUser({ globalRole: globalMemberRole });

	const authAgent = utils.createAgent(app, {
		apiPath: 'public',
		auth: true,
		user: owner,
		version: 1,
	});

	// create and assign workflow to owner
	const workflow = await testDb.createWorkflow({}, member);

	const response = await authAgent.delete(`/workflows/${workflow.id}`);

	expect(response.statusCode).toBe(200);

	const { id, connections, active, staticData, nodes, settings, name, createdAt, updatedAt } =
		response.body;

	expect(id).toEqual(workflow.id);
	expect(name).toEqual(workflow.name);
	expect(connections).toEqual(workflow.connections);
	expect(active).toBe(false);
	expect(staticData).toEqual(workflow.staticData);
	expect(nodes).toEqual(workflow.nodes);
	expect(settings).toEqual(workflow.settings);
	expect(createdAt).toEqual(workflow.createdAt.toISOString());
	expect(updatedAt).toEqual(workflow.updatedAt.toISOString());

	// make sure the workflow actually deleted from the db
	const sharedWorkflow = await Db.collections.SharedWorkflow.findOne({
		workflow,
	});

	expect(sharedWorkflow).toBeUndefined();
});

test('POST /workflows/:id/activate should fail due to missing API Key', async () => {
	const owner = await testDb.createUser({ globalRole: globalOwnerRole });

	const authOwnerAgent = utils.createAgent(app, {
		apiPath: 'public',
		auth: true,
		user: owner,
		version: 1,
	});

	const response = await authOwnerAgent.post(`/workflows/2/activate`);

	expect(response.statusCode).toBe(401);
});

test('POST /workflows/:id/activate should fail due to invalid API Key', async () => {
	const owner = await testDb.createUser({ globalRole: globalOwnerRole, apiKey: randomApiKey() });

	owner.apiKey = 'abcXYZ';

	const authOwnerAgent = utils.createAgent(app, {
		apiPath: 'public',
		auth: true,
		user: owner,
		version: 1,
	});

	const response = await authOwnerAgent.post(`/workflows/2/activate`);

	expect(response.statusCode).toBe(401);
});

test('POST /workflows/:id/activate should fail due to non-existing workflow', async () => {
	const owner = await testDb.createUser({ globalRole: globalOwnerRole, apiKey: randomApiKey() });

	const authOwnerAgent = utils.createAgent(app, {
		apiPath: 'public',
		auth: true,
		user: owner,
		version: 1,
	});

	const response = await authOwnerAgent.post(`/workflows/2/activate`);

	expect(response.statusCode).toBe(404);
});

test('POST /workflows/:id/activate should fail due to trying to activate a workflow without a trigger', async () => {
	const owner = await testDb.createUser({ globalRole: globalOwnerRole, apiKey: randomApiKey() });

	const authOwnerAgent = utils.createAgent(app, {
		apiPath: 'public',
		auth: true,
		user: owner,
		version: 1,
	});

	const workflow = await testDb.createWorkflow({}, owner);

	const response = await authOwnerAgent.post(`/workflows/${workflow.id}/activate`);

	expect(response.statusCode).toBe(400);
});

test('POST /workflows/:id/activate should set workflow as active', async () => {
	const member = await testDb.createUser({ globalRole: globalMemberRole, apiKey: randomApiKey() });

	const authAgent = utils.createAgent(app, {
		apiPath: 'public',
		auth: true,
		user: member,
		version: 1,
	});

	const workflow = await testDb.createWorkflowWithTrigger({}, member);

	const response = await authAgent.post(`/workflows/${workflow.id}/activate`);

	expect(response.statusCode).toBe(200);

	const { id, connections, active, staticData, nodes, settings, name, createdAt, updatedAt } =
		response.body;

	expect(id).toEqual(workflow.id);
	expect(name).toEqual(workflow.name);
	expect(connections).toEqual(workflow.connections);
	expect(active).toBe(true);
	expect(staticData).toEqual(workflow.staticData);
	expect(nodes).toEqual(workflow.nodes);
	expect(settings).toEqual(workflow.settings);
	expect(createdAt).toEqual(workflow.createdAt.toISOString());
	expect(updatedAt).toEqual(workflow.updatedAt.toISOString());

	// check whether the workflow is on the database
	const sharedWorkflow = await Db.collections.SharedWorkflow.findOne({
		where: {
			user: member,
			workflow,
		},
		relations: ['workflow'],
	});

	expect(sharedWorkflow?.workflow.active).toBe(true);

	// check whether the workflow is on the active workflow runner
	expect(await workflowRunner.isActive(workflow.id.toString())).toBe(true);
});

test('POST /workflows/:id/activate should set non-owned workflow as active when owner', async () => {
	const owner = await testDb.createUser({ globalRole: globalOwnerRole, apiKey: randomApiKey() });
	const member = await testDb.createUser({ globalRole: globalMemberRole });

	const authAgent = utils.createAgent(app, {
		apiPath: 'public',
		auth: true,
		user: owner,
		version: 1,
	});

	const workflow = await testDb.createWorkflowWithTrigger({}, member);

	const response = await authAgent.post(`/workflows/${workflow.id}/activate`);

	expect(response.statusCode).toBe(200);

	const { id, connections, active, staticData, nodes, settings, name, createdAt, updatedAt } =
		response.body;

	expect(id).toEqual(workflow.id);
	expect(name).toEqual(workflow.name);
	expect(connections).toEqual(workflow.connections);
	expect(active).toBe(true);
	expect(staticData).toEqual(workflow.staticData);
	expect(nodes).toEqual(workflow.nodes);
	expect(settings).toEqual(workflow.settings);
	expect(createdAt).toEqual(workflow.createdAt.toISOString());
	expect(updatedAt).toEqual(workflow.updatedAt.toISOString());

	// check whether the workflow is on the database
	const sharedOwnerWorkflow = await Db.collections.SharedWorkflow.findOne({
		where: {
			user: owner,
			workflow,
		},
	});

	expect(sharedOwnerWorkflow).toBeUndefined();

	const sharedWorkflow = await Db.collections.SharedWorkflow.findOne({
		where: {
			user: member,
			workflow,
		},
		relations: ['workflow'],
	});

	expect(sharedWorkflow?.workflow.active).toBe(true);

	// check whether the workflow is on the active workflow runner
	expect(await workflowRunner.isActive(workflow.id.toString())).toBe(true);
});

test('POST /workflows/:id/deactivate should fail due to missing API Key', async () => {
	const owner = await testDb.createUser({ globalRole: globalOwnerRole });

	const authOwnerAgent = utils.createAgent(app, {
		apiPath: 'public',
		auth: true,
		user: owner,
		version: 1,
	});

	const response = await authOwnerAgent.post(`/workflows/2/deactivate`);

	expect(response.statusCode).toBe(401);
});

test('POST /workflows/:id/deactivate should fail due to invalid API Key', async () => {
	const owner = await testDb.createUser({ globalRole: globalOwnerRole, apiKey: randomApiKey() });

	owner.apiKey = 'abcXYZ';

	const authOwnerAgent = utils.createAgent(app, {
		apiPath: 'public',
		auth: true,
		user: owner,
		version: 1,
	});

	const response = await authOwnerAgent.post(`/workflows/2/deactivate`);

	expect(response.statusCode).toBe(401);
});

test('POST /workflows/:id/deactivate should fail due to non-existing workflow', async () => {
	const owner = await testDb.createUser({ globalRole: globalOwnerRole, apiKey: randomApiKey() });

	const authOwnerAgent = utils.createAgent(app, {
		apiPath: 'public',
		auth: true,
		user: owner,
		version: 1,
	});

	const response = await authOwnerAgent.post(`/workflows/2/deactivate`);

	expect(response.statusCode).toBe(404);
});

test('POST /workflows/:id/deactivate should deactive workflow', async () => {
	const member = await testDb.createUser({ globalRole: globalMemberRole, apiKey: randomApiKey() });

	const authAgent = utils.createAgent(app, {
		apiPath: 'public',
		auth: true,
		user: member,
		version: 1,
	});

	const workflow = await testDb.createWorkflowWithTrigger({}, member);

	await authAgent.post(`/workflows/${workflow.id}/activate`);

	const workflowDeactivationResponse = await authAgent.post(`/workflows/${workflow.id}/deactivate`);

	const { id, connections, active, staticData, nodes, settings, name, createdAt, updatedAt } =
		workflowDeactivationResponse.body;

	expect(id).toEqual(workflow.id);
	expect(name).toEqual(workflow.name);
	expect(connections).toEqual(workflow.connections);
	expect(active).toBe(false);
	expect(staticData).toEqual(workflow.staticData);
	expect(nodes).toEqual(workflow.nodes);
	expect(settings).toEqual(workflow.settings);
	expect(createdAt).toBeDefined();
	expect(updatedAt).toBeDefined();

	// get the workflow after it was deactivated
	const sharedWorkflow = await Db.collections.SharedWorkflow.findOne({
		where: {
			user: member,
			workflow,
		},
		relations: ['workflow'],
	});

	// check whether the workflow is deactivated in the database
	expect(sharedWorkflow?.workflow.active).toBe(false);

	expect(await workflowRunner.isActive(workflow.id.toString())).toBe(false);
});

test('POST /workflows/:id/deactivate should deactive non-owned workflow when owner', async () => {
	const owner = await testDb.createUser({ globalRole: globalOwnerRole, apiKey: randomApiKey() });
	const member = await testDb.createUser({ globalRole: globalMemberRole });

	const authAgent = utils.createAgent(app, {
		apiPath: 'public',
		auth: true,
		user: owner,
		version: 1,
	});

	const workflow = await testDb.createWorkflowWithTrigger({}, member);

	await authAgent.post(`/workflows/${workflow.id}/activate`);

	const workflowDeactivationResponse = await authAgent.post(`/workflows/${workflow.id}/deactivate`);

	const { id, connections, active, staticData, nodes, settings, name, createdAt, updatedAt } =
		workflowDeactivationResponse.body;

	expect(id).toEqual(workflow.id);
	expect(name).toEqual(workflow.name);
	expect(connections).toEqual(workflow.connections);
	expect(active).toBe(false);
	expect(staticData).toEqual(workflow.staticData);
	expect(nodes).toEqual(workflow.nodes);
	expect(settings).toEqual(workflow.settings);
	expect(createdAt).toBeDefined();
	expect(updatedAt).toBeDefined();

	// check whether the workflow is deactivated in the database
	const sharedOwnerWorkflow = await Db.collections.SharedWorkflow.findOne({
		where: {
			user: owner,
			workflow,
		},
	});

	expect(sharedOwnerWorkflow).toBeUndefined();

	const sharedWorkflow = await Db.collections.SharedWorkflow.findOne({
		where: {
			user: member,
			workflow,
		},
		relations: ['workflow'],
	});

	expect(sharedWorkflow?.workflow.active).toBe(false);

	expect(await workflowRunner.isActive(workflow.id.toString())).toBe(false);
});

test('POST /workflows should fail due to missing API Key', async () => {
	const owner = await testDb.createUser({ globalRole: globalOwnerRole });

	const authOwnerAgent = utils.createAgent(app, {
		apiPath: 'public',
		auth: true,
		user: owner,
		version: 1,
	});

	const response = await authOwnerAgent.post('/workflows');

	expect(response.statusCode).toBe(401);
});

test('POST /workflows should fail due to invalid API Key', async () => {
	const owner = await testDb.createUser({ globalRole: globalOwnerRole, apiKey: randomApiKey() });

	owner.apiKey = 'abcXYZ';

	const authOwnerAgent = utils.createAgent(app, {
		apiPath: 'public',
		auth: true,
		user: owner,
		version: 1,
	});

	const response = await authOwnerAgent.post('/workflows');

	expect(response.statusCode).toBe(401);
});

test('POST /workflows should fail due to invalid body', async () => {
	const owner = await testDb.createUser({ globalRole: globalOwnerRole, apiKey: randomApiKey() });

	const authOwnerAgent = utils.createAgent(app, {
		apiPath: 'public',
		auth: true,
		user: owner,
		version: 1,
	});

	const response = await authOwnerAgent.post('/workflows').send({});

	expect(response.statusCode).toBe(400);
});

test('POST /workflows should create workflow', async () => {
	const member = await testDb.createUser({ globalRole: globalMemberRole, apiKey: randomApiKey() });

	const authAgent = utils.createAgent(app, {
		apiPath: 'public',
		auth: true,
		user: member,
		version: 1,
	});

	const payload = {
		name: 'testing',
		nodes: [
			{
				parameters: {},
				name: 'Start',
				type: 'n8n-nodes-base.start',
				typeVersion: 1,
				position: [240, 300],
			},
		],
		connections: {},
		staticData: null,
		settings: {
			saveExecutionProgress: true,
			saveManualExecutions: true,
			saveDataErrorExecution: 'all',
			saveDataSuccessExecution: 'all',
			executionTimeout: 3600,
			timezone: 'America/New_York',
		},
	};

	const response = await authAgent.post('/workflows').send(payload);

	expect(response.statusCode).toBe(200);

	const { id, name, nodes, connections, staticData, active, settings, createdAt, updatedAt } =
		response.body;

	expect(id).toBeDefined();
	expect(name).toBe(payload.name);
	expect(connections).toEqual(payload.connections);
	expect(settings).toEqual(payload.settings);
	expect(staticData).toEqual(payload.staticData);
	expect(nodes).toEqual(payload.nodes);
	expect(active).toBe(false);
	expect(createdAt).toBeDefined();
	expect(updatedAt).toEqual(createdAt);

	// check if created workflow in DB
	const sharedWorkflow = await Db.collections.SharedWorkflow.findOne({
		where: {
			user: member,
			workflow: response.body,
		},
		relations: ['workflow', 'role'],
	});

	expect(sharedWorkflow?.workflow.name).toBe(name);
	expect(sharedWorkflow?.workflow.createdAt.toISOString()).toBe(createdAt);
	expect(sharedWorkflow?.role).toEqual(workflowOwnerRole);
});

test('PUT /workflows/:id should fail due to missing API Key', async () => {
	const owner = await testDb.createUser({ globalRole: globalOwnerRole });

	const authOwnerAgent = utils.createAgent(app, {
		apiPath: 'public',
		auth: true,
		user: owner,
		version: 1,
	});

	const response = await authOwnerAgent.put(`/workflows/1`);

	expect(response.statusCode).toBe(401);
});

test('PUT /workflows/:id should fail due to invalid API Key', async () => {
	const owner = await testDb.createUser({ globalRole: globalOwnerRole, apiKey: randomApiKey() });

	owner.apiKey = 'abcXYZ';

	const authOwnerAgent = utils.createAgent(app, {
		apiPath: 'public',
		auth: true,
		user: owner,
		version: 1,
	});

	const response = await authOwnerAgent.put(`/workflows/1`).send({});

	expect(response.statusCode).toBe(401);
});

test('PUT /workflows/:id should fail due to non-existing workflow', async () => {
	const owner = await testDb.createUser({ globalRole: globalOwnerRole, apiKey: randomApiKey() });

	const authOwnerAgent = utils.createAgent(app, {
		apiPath: 'public',
		auth: true,
		user: owner,
		version: 1,
	});

	const response = await authOwnerAgent.put(`/workflows/1`).send({
		name: 'testing',
		nodes: [
			{
				parameters: {},
				name: 'Start',
				type: 'n8n-nodes-base.start',
				typeVersion: 1,
				position: [240, 300],
			},
		],
		connections: {},
		staticData: null,
		settings: {
			saveExecutionProgress: true,
			saveManualExecutions: true,
			saveDataErrorExecution: 'all',
			saveDataSuccessExecution: 'all',
			executionTimeout: 3600,
			timezone: 'America/New_York',
		},
	});

	expect(response.statusCode).toBe(404);
});

test('PUT /workflows/:id should fail due to invalid body', async () => {
	const owner = await testDb.createUser({ globalRole: globalOwnerRole, apiKey: randomApiKey() });

	const authOwnerAgent = utils.createAgent(app, {
		apiPath: 'public',
		auth: true,
		user: owner,
		version: 1,
	});

	const response = await authOwnerAgent.put(`/workflows/1`).send({
		nodes: [
			{
				parameters: {},
				name: 'Start',
				type: 'n8n-nodes-base.start',
				typeVersion: 1,
				position: [240, 300],
			},
		],
		connections: {},
		staticData: null,
		settings: {
			saveExecutionProgress: true,
			saveManualExecutions: true,
			saveDataErrorExecution: 'all',
			saveDataSuccessExecution: 'all',
			executionTimeout: 3600,
			timezone: 'America/New_York',
		},
	});

	expect(response.statusCode).toBe(400);
});

test('PUT /workflows/:id should update workflow', async () => {
	const member = await testDb.createUser({ globalRole: globalOwnerRole, apiKey: randomApiKey() });

	const workflow = await testDb.createWorkflow({}, member);

	const authAgent = utils.createAgent(app, {
		apiPath: 'public',
		auth: true,
		user: member,
		version: 1,
	});

	const payload = {
		name: 'name updated',
		nodes: [
			{
				parameters: {},
				name: 'Start',
				type: 'n8n-nodes-base.start',
				typeVersion: 1,
				position: [240, 300],
			},
			{
				parameters: {},
				name: 'Cron',
				type: 'n8n-nodes-base.cron',
				typeVersion: 1,
				position: [400, 300],
			},
		],
		connections: {},
		staticData: '{"id":1}',
		settings: {
			saveExecutionProgress: false,
			saveManualExecutions: false,
			saveDataErrorExecution: 'all',
			saveDataSuccessExecution: 'all',
			executionTimeout: 3600,
			timezone: 'America/New_York',
		},
	};

	const response = await authAgent.put(`/workflows/${workflow.id}`).send(payload);

	const { id, name, nodes, connections, staticData, active, settings, createdAt, updatedAt } =
		response.body;

	expect(response.statusCode).toBe(200);

	expect(id).toBe(workflow.id);
	expect(name).toBe(payload.name);
	expect(connections).toEqual(payload.connections);
	expect(settings).toEqual(payload.settings);
	expect(staticData).toMatchObject(JSON.parse(payload.staticData));
	expect(nodes).toEqual(payload.nodes);
	expect(active).toBe(false);
	expect(createdAt).toBe(workflow.createdAt.toISOString());
	expect(updatedAt).not.toBe(workflow.updatedAt.toISOString());

	// check updated workflow in DB
	const sharedWorkflow = await Db.collections.SharedWorkflow.findOne({
		where: {
			user: member,
			workflow: response.body,
		},
		relations: ['workflow'],
	});

	expect(sharedWorkflow?.workflow.name).toBe(payload.name);
	expect(sharedWorkflow?.workflow.updatedAt.getTime()).toBeGreaterThan(
		workflow.updatedAt.getTime(),
	);
});

test('PUT /workflows/:id should update non-owned workflow if owner', async () => {
	const owner = await testDb.createUser({ globalRole: globalOwnerRole, apiKey: randomApiKey() });
	const member = await testDb.createUser({ globalRole: globalMemberRole });

	const workflow = await testDb.createWorkflow({}, member);

	const authAgent = utils.createAgent(app, {
		apiPath: 'public',
		auth: true,
		user: owner,
		version: 1,
	});

	const payload = {
		name: 'name owner updated',
		nodes: [
			{
				parameters: {},
				name: 'Start',
				type: 'n8n-nodes-base.start',
				typeVersion: 1,
				position: [240, 300],
			},
			{
				parameters: {},
				name: 'Cron',
				type: 'n8n-nodes-base.cron',
				typeVersion: 1,
				position: [400, 300],
			},
		],
		connections: {},
		staticData: '{"id":1}',
		settings: {
			saveExecutionProgress: false,
			saveManualExecutions: false,
			saveDataErrorExecution: 'all',
			saveDataSuccessExecution: 'all',
			executionTimeout: 3600,
			timezone: 'America/New_York',
		},
	};

	const response = await authAgent.put(`/workflows/${workflow.id}`).send(payload);

	const { id, name, nodes, connections, staticData, active, settings, createdAt, updatedAt } =
		response.body;

	expect(response.statusCode).toBe(200);

	expect(id).toBe(workflow.id);
	expect(name).toBe(payload.name);
	expect(connections).toEqual(payload.connections);
	expect(settings).toEqual(payload.settings);
	expect(staticData).toMatchObject(JSON.parse(payload.staticData));
	expect(nodes).toEqual(payload.nodes);
	expect(active).toBe(false);
	expect(createdAt).toBe(workflow.createdAt.toISOString());
	expect(updatedAt).not.toBe(workflow.updatedAt.toISOString());

	// check updated workflow in DB
	const sharedOwnerWorkflow = await Db.collections.SharedWorkflow.findOne({
		where: {
			user: owner,
			workflow: response.body,
		},
	});

	expect(sharedOwnerWorkflow).toBeUndefined();

	const sharedWorkflow = await Db.collections.SharedWorkflow.findOne({
		where: {
			user: member,
			workflow: response.body,
		},
		relations: ['workflow', 'role'],
	});

	expect(sharedWorkflow?.workflow.name).toBe(payload.name);
	expect(sharedWorkflow?.workflow.updatedAt.getTime()).toBeGreaterThan(
		workflow.updatedAt.getTime(),
	);
	expect(sharedWorkflow?.role).toEqual(workflowOwnerRole);
});<|MERGE_RESOLUTION|>--- conflicted
+++ resolved
@@ -38,14 +38,10 @@
 });
 
 beforeEach(async () => {
-<<<<<<< HEAD
 	await testDb.truncate(
 		['SharedCredentials', 'SharedWorkflow', 'Tag', 'User', 'Workflow', 'Credentials'],
 		testDbName,
 	);
-=======
-	await testDb.truncate(['SharedWorkflow', 'User', 'Workflow'], testDbName);
->>>>>>> 916ec9a0
 
 	config.set('userManagement.disabled', false);
 	config.set('userManagement.isInstanceOwnerSetUp', true);
