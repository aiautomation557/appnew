--- conflicted
+++ resolved
@@ -1,5 +1,6 @@
 import type { SuperAgentTest } from 'supertest';
 import * as Db from '@/Db';
+import config from '@/config';
 import type { Role } from '@db/entities/Role';
 import type { TagEntity } from '@db/entities/TagEntity';
 import type { User } from '@db/entities/User';
@@ -41,28 +42,8 @@
 beforeEach(async () => {
 	await testDb.truncate(['SharedCredentials', 'SharedWorkflow', 'Tag', 'Workflow', 'Credentials']);
 
-<<<<<<< HEAD
-	authOwnerAgent = utils.createAgent(app, {
-		apiPath: 'public',
-		auth: true,
-		user: owner,
-		version: 1,
-	});
-
-	authMemberAgent = utils.createAgent(app, {
-		apiPath: 'public',
-		auth: true,
-		user: member,
-		version: 1,
-	});
-
-	config.set('userManagement.disabled', false);
-	config.set('userManagement.isInstanceOwnerSetUp', true);
-	config.set('workflowTagsDisabled', false);
-=======
 	authOwnerAgent = testServer.publicApiAgentFor(owner);
 	authMemberAgent = testServer.publicApiAgentFor(member);
->>>>>>> 486d16bc
 });
 
 afterEach(async () => {
@@ -944,8 +925,8 @@
 
 	test('should fail due to invalid API Key', testWithAPIKey('get', '/workflows/2/tags', 'abcXYZ'));
 
-	test('should fail if workflowTagsDisabled', async () => {	
-		config.set('workflowTagsDisabled', true)
+	test('should fail if workflowTagsDisabled', async () => {
+		config.set('workflowTagsDisabled', true);
 	
 		const response = await authOwnerAgent.get(`/workflows/2/tags`);
 	
@@ -953,13 +934,17 @@
 		expect(response.body.message).toBe("Workflow Tags Disabled");
 	});
 	
-	test('should fail due to non-existing workflow', async () => {	
+	test('should fail due to non-existing workflow', async () => {
+		config.set('workflowTagsDisabled', false);
+
 		const response = await authOwnerAgent.get(`/workflows/2/tags`);
 	
 		expect(response.statusCode).toBe(404);
 	});
 
-	test('should return all tags of owned workflow', async () => {	
+	test('should return all tags of owned workflow', async () => {
+		config.set('workflowTagsDisabled', false);
+
 		const tags = await Promise.all([await testDb.createTag({}), await testDb.createTag({})]);
 	
 		const workflow = await testDb.createWorkflow({ tags }, member);
@@ -985,6 +970,8 @@
 	});
 
 	test('should return empty array if workflow does not have tags', async () => {
+		config.set('workflowTagsDisabled', false);
+
 		const workflow = await testDb.createWorkflow({}, member);
 	
 		const response = await authMemberAgent.get(`/workflows/${workflow.id}/tags`);
@@ -999,7 +986,7 @@
 
 	test('should fail due to invalid API Key', testWithAPIKey('put', '/workflows/2/tags', 'abcXYZ'));
 	
-	test('should fail if workflowTagsDisabled', async () => {	
+	test('should fail if workflowTagsDisabled', async () => {
 		config.set('workflowTagsDisabled', true)
 	
 		const response = await authOwnerAgent.put(`/workflows/2/tags`).send([]);
@@ -1008,13 +995,17 @@
 		expect(response.body.message).toBe("Workflow Tags Disabled");
 	});
 	
-	test('should fail due to non-existing workflow', async () => {	
+	test('should fail due to non-existing workflow', async () => {
+		config.set('workflowTagsDisabled', false);
+
 		const response = await authOwnerAgent.put(`/workflows/2/tags`).send([]);
 	
 		expect(response.statusCode).toBe(404);
 	});
 	
 	test('should add the tags, workflow have not got tags previously', async () => {
+		config.set('workflowTagsDisabled', false);
+
 		const workflow = await testDb.createWorkflow({}, member);
 		const tags = await Promise.all([await testDb.createTag({}), await testDb.createTag({})]);
 	
@@ -1076,6 +1067,8 @@
 	});
 	
 	test('should add the tags, workflow have some tags previously', async () => {
+		config.set('workflowTagsDisabled', false);
+
 		const tags = await Promise.all([await testDb.createTag({}), await testDb.createTag({}), await testDb.createTag({})]);
 		const oldTags = [tags[0], tags[1]];
 		const newTags = [tags[0], tags[2]];
@@ -1166,6 +1159,8 @@
 	});
 	
 	test('should fail to add the tags as one does not exist, workflow should maintain previous tags', async () => {
+		config.set('workflowTagsDisabled', false);
+
 		const tags = await Promise.all([await testDb.createTag({}), await testDb.createTag({})]);
 		const oldTags = [tags[0], tags[1]];
 		const workflow = await testDb.createWorkflow({ tags: oldTags }, member);
