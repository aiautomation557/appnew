import type { User } from '@db/entities/User';

import { createSuccessfulExecution, getAllExecutions } from './shared/db/executions';
import { createMember, createOwner } from './shared/db/users';
import { createWorkflow, shareWorkflowWithUsers } from './shared/db/workflows';
import * as testDb from './shared/testDb';
import { setupTestServer } from './shared/utils';
import { mockInstance } from '../shared/mocking';
<<<<<<< HEAD
import { ConcurrencyControlService } from '@/concurrency/concurrency-control.service';

mockInstance(EnterpriseExecutionsService);
mockInstance(WaitTracker);
mockInstance(ConcurrencyControlService);

let testServer = setupTestServer({ endpointGroups: ['executions'] });
=======
import { WaitTracker } from '@/WaitTracker';

const testServer = setupTestServer({ endpointGroups: ['executions'] });
>>>>>>> 85663017

let owner: User;
let member: User;

// This is necessary for the tests to shutdown cleanly.
mockInstance(WaitTracker);

const saveExecution = async ({ belongingTo }: { belongingTo: User }) => {
	const workflow = await createWorkflow({}, belongingTo);
	return await createSuccessfulExecution(workflow);
};

beforeEach(async () => {
	await testDb.truncate(['Execution', 'Workflow', 'SharedWorkflow']);
	testServer.license.reset();
	owner = await createOwner();
	member = await createMember();
});

describe('GET /executions', () => {
	test('only returns executions of shared workflows if sharing is enabled', async () => {
		const workflow = await createWorkflow({}, owner);
		await shareWorkflowWithUsers(workflow, [member]);
		await createSuccessfulExecution(workflow);

		const response1 = await testServer.authAgentFor(member).get('/executions').expect(200);
		expect(response1.body.data.count).toBe(0);

		testServer.license.enable('feat:sharing');

		const response2 = await testServer.authAgentFor(member).get('/executions').expect(200);
		expect(response2.body.data.count).toBe(1);
	});
});

describe('GET /executions/:id', () => {
	test('only returns executions of shared workflows if sharing is enabled', async () => {
		const workflow = await createWorkflow({}, owner);
		await shareWorkflowWithUsers(workflow, [member]);
		const execution = await createSuccessfulExecution(workflow);

		await testServer.authAgentFor(member).get(`/executions/${execution.id}`).expect(404);

		testServer.license.enable('feat:sharing');

		const response = await testServer
			.authAgentFor(member)
			.get(`/executions/${execution.id}`)
			.expect(200);

		expect(response.body.data.id).toBe(execution.id);
	});
});

describe('POST /executions/delete', () => {
	test('should hard-delete an execution', async () => {
		await saveExecution({ belongingTo: owner });

		const response = await testServer.authAgentFor(owner).get('/executions').expect(200);

		expect(response.body.data.count).toBe(1);

		const [execution] = response.body.data.results;

		await testServer
			.authAgentFor(owner)
			.post('/executions/delete')
			.send({ ids: [execution.id] })
			.expect(200);

		const executions = await getAllExecutions();

		expect(executions).toHaveLength(0);
	});
});<|MERGE_RESOLUTION|>--- conflicted
+++ resolved
@@ -6,19 +6,14 @@
 import * as testDb from './shared/testDb';
 import { setupTestServer } from './shared/utils';
 import { mockInstance } from '../shared/mocking';
-<<<<<<< HEAD
+
 import { ConcurrencyControlService } from '@/concurrency/concurrency-control.service';
+import { WaitTracker } from '@/WaitTracker';
 
-mockInstance(EnterpriseExecutionsService);
 mockInstance(WaitTracker);
 mockInstance(ConcurrencyControlService);
 
-let testServer = setupTestServer({ endpointGroups: ['executions'] });
-=======
-import { WaitTracker } from '@/WaitTracker';
-
 const testServer = setupTestServer({ endpointGroups: ['executions'] });
->>>>>>> 85663017
 
 let owner: User;
 let member: User;
