--- conflicted
+++ resolved
@@ -5,13 +5,10 @@
 import { createWorkflow, shareWorkflowWithUsers } from './shared/db/workflows';
 import * as testDb from './shared/testDb';
 import { setupTestServer } from './shared/utils';
-<<<<<<< HEAD
 import { mockInstance } from '../shared/mocking';
 
 import { ConcurrencyControlService } from '@/concurrency/concurrency-control.service';
 import { WaitTracker } from '@/WaitTracker';
-=======
->>>>>>> 3d0393c7
 import { createTeamProject, linkUserToProject } from './shared/db/projects';
 
 mockInstance(WaitTracker);
