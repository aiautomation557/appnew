--- conflicted
+++ resolved
@@ -16,16 +16,11 @@
 let authAgent: AuthAgent;
 
 beforeAll(async () => {
-	const initResult = await testDb.init();
-	testDbName = initResult.testDbName;
+	await testDb.init();
 	app = await utils.initTestServer({
 		applyAuth: true,
 		endpointGroups: ['me', 'auth', 'owner', 'users'],
 	});
-<<<<<<< HEAD
-=======
-	await testDb.init();
->>>>>>> 3ea83d87
 
 	globalMemberRole = await testDb.getGlobalMemberRole();
 
