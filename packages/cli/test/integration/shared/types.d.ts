--- conflicted
+++ resolved
@@ -15,13 +15,9 @@
 	};
 };
 
-<<<<<<< HEAD
-type EndpointGroup = 'me' | 'users' | 'auth' | 'owner' | 'passwordReset' | 'credentials' | 'nodes';
-=======
 export type ApiPath = 'internal' | 'public';
 
-type EndpointGroup = 'me' | 'users' | 'auth' | 'owner' | 'passwordReset' | 'credentials' | 'publicApi';
->>>>>>> 9df3e30d
+type EndpointGroup = 'me' | 'users' | 'auth' | 'owner' | 'passwordReset' | 'credentials' | 'publicApi' | 'nodes';
 
 export type CredentialPayload = {
 	name: string;
