--- conflicted
+++ resolved
@@ -24,11 +24,8 @@
 	| 'workflows'
 	| 'publicApi'
 	| 'nodes'
-<<<<<<< HEAD
 	| 'ldap'
-=======
 	| 'eventBus'
->>>>>>> 11a46a4c
 	| 'license';
 
 export type CredentialPayload = {
