--- conflicted
+++ resolved
@@ -17,13 +17,9 @@
 	| 'owner'
 	| 'passwordReset'
 	| 'credentials'
-<<<<<<< HEAD
 	| 'workflows'
-	| 'publicApi';
-=======
 	| 'publicApi'
 	| 'nodes';
->>>>>>> c85faff4
 
 export type CredentialPayload = {
 	name: string;
