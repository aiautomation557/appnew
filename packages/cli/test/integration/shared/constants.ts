--- conflicted
+++ resolved
@@ -42,7 +42,8 @@
 	'GET /users',
 	'DELETE /users/123',
 	'POST /users/123/reinvite',
-<<<<<<< HEAD
+	'POST /owner',
+	'POST /owner/skip-setup',
 ];
 
 /**
@@ -55,9 +56,4 @@
  * Name of the connection (and database) used for creating and dropping a MySQL DB
  * for each suite test run.
  */
-export const BOOTSTRAP_MYSQL_CONNECTION_NAME: Readonly<string> = 'n8n_bs_mysql';
-=======
-	'POST /owner',
-	'POST /owner/skip-setup',
-];
->>>>>>> 1181f2b4
+export const BOOTSTRAP_MYSQL_CONNECTION_NAME: Readonly<string> = 'n8n_bs_mysql';