import { Container } from 'typedi';
import cookieParser from 'cookie-parser';
import express from 'express';
import { LoggerProxy } from 'n8n-workflow';
import type superagent from 'superagent';
import request from 'supertest';
import { URL } from 'url';

import config from '@/config';
import * as Db from '@/Db';
import { ExternalHooks } from '@/ExternalHooks';
import { ActiveWorkflowRunner } from '@/ActiveWorkflowRunner';
import { workflowsController } from '@/workflows/workflows.controller';
import { AUTH_COOKIE_NAME } from '@/constants';
import { credentialsController } from '@/credentials/credentials.controller';
import type { User } from '@db/entities/User';
import { getLogger } from '@/Logger';
import { loadPublicApiVersions } from '@/PublicApi/';
import { issueJWT } from '@/auth/jwt';
import { UserManagementMailer } from '@/UserManagement/email/UserManagementMailer';
import { licenseController } from '@/license/license.controller';
import { registerController } from '@/decorators';
import {
	AuthController,
	LdapController,
	MFAController,
	MeController,
	NodesController,
	OwnerController,
	PasswordResetController,
	TagsController,
	UsersController,
} from '@/controllers';
import { rawBodyReader, bodyParser, setupAuthMiddlewares } from '@/middlewares';

import { InternalHooks } from '@/InternalHooks';
import { LoadNodesAndCredentials } from '@/LoadNodesAndCredentials';
import { PostHogClient } from '@/posthog';
import { variablesController } from '@/environments/variables/variables.controller';
import { LdapManager } from '@/Ldap/LdapManager.ee';
import { handleLdapInit } from '@/Ldap/helpers';
import { Push } from '@/push';
import { setSamlLoginEnabled } from '@/sso/saml/samlHelpers';
import { SamlController } from '@/sso/saml/routes/saml.controller.ee';
import { EventBusController } from '@/eventbus/eventBus.controller';
import { License } from '@/License';
import { SourceControlController } from '@/environments/sourceControl/sourceControl.controller.ee';

import * as testDb from '../../shared/testDb';
import { AUTHLESS_ENDPOINTS, PUBLIC_API_REST_PATH_SEGMENT, REST_PATH_SEGMENT } from '../constants';
import type { EndpointGroup, SetupProps, TestServer } from '../types';
import { mockInstance } from './mocking';
<<<<<<< HEAD
import { JwtService } from '@/services/jwt.service';
import { ExternalSecretsController } from '@/ExternalSecrets/ExternalSecrets.controller.ee';
=======
import { MfaService } from '@/Mfa/mfa.service';
import { TOTPService } from '@/Mfa/totp.service';
import { UserSettings } from 'n8n-core';
>>>>>>> 72f65dcd
import { MetricsService } from '@/services/metrics.service';

/**
 * Plugin to prefix a path segment into a request URL pathname.
 *
 * Example: http://127.0.0.1:62100/me/password → http://127.0.0.1:62100/rest/me/password
 */
function prefix(pathSegment: string) {
	return async function (request: superagent.SuperAgentRequest) {
		const url = new URL(request.url);

		// enforce consistency at call sites
		if (url.pathname[0] !== '/') {
			throw new Error('Pathname must start with a forward slash');
		}

		url.pathname = pathSegment + url.pathname;
		request.url = url.toString();
		return request;
	};
}

/**
 * Classify endpoint groups into `routerEndpoints` (newest, using `express.Router`),
 * and `functionEndpoints` (legacy, namespaced inside a function).
 */
const classifyEndpointGroups = (endpointGroups: EndpointGroup[]) => {
	const routerEndpoints: EndpointGroup[] = [];
	const functionEndpoints: EndpointGroup[] = [];

	const ROUTER_GROUP = ['credentials', 'workflows', 'publicApi', 'license', 'variables'];

	endpointGroups.forEach((group) =>
		(ROUTER_GROUP.includes(group) ? routerEndpoints : functionEndpoints).push(group),
	);

	return [routerEndpoints, functionEndpoints];
};

function createAgent(app: express.Application, options?: { auth: boolean; user: User }) {
	const agent = request.agent(app);
	void agent.use(prefix(REST_PATH_SEGMENT));
	if (options?.auth && options?.user) {
		const { token } = issueJWT(options.user);
		agent.jar.setCookie(`${AUTH_COOKIE_NAME}=${token}`);
	}
	return agent;
}

function publicApiAgent(
	app: express.Application,
	{ user, version = 1 }: { user: User; version?: number },
) {
	const agent = request.agent(app);
	void agent.use(prefix(`${PUBLIC_API_REST_PATH_SEGMENT}/v${version}`));
	if (user.apiKey) {
		void agent.set({ 'X-N8N-API-KEY': user.apiKey });
	}
	return agent;
}

export const setupTestServer = ({
	endpointGroups,
	applyAuth = true,
	enabledFeatures,
}: SetupProps): TestServer => {
	const app = express();
	app.use(rawBodyReader);
	app.use(cookieParser());

	const testServer: TestServer = {
		app,
		httpServer: app.listen(0),
		authAgentFor: (user: User) => createAgent(app, { auth: true, user }),
		authlessAgent: createAgent(app),
		publicApiAgentFor: (user) => publicApiAgent(app, { user }),
	};

	beforeAll(async () => {
		await testDb.init();

		const logger = getLogger();
		LoggerProxy.init(logger);

		// Mock all telemetry.
		mockInstance(InternalHooks);
		mockInstance(PostHogClient);

		config.set('userManagement.jwtSecret', 'My JWT secret');
		config.set('userManagement.isInstanceOwnerSetUp', true);

		if (enabledFeatures) {
			Container.get(License).isFeatureEnabled = (feature) => enabledFeatures.includes(feature);
		}

		const enablePublicAPI = endpointGroups?.includes('publicApi');
		if (applyAuth && !enablePublicAPI) {
			setupAuthMiddlewares(app, AUTHLESS_ENDPOINTS, REST_PATH_SEGMENT);
		}

		if (!endpointGroups) return;

		app.use(bodyParser);

		const [routerEndpoints, functionEndpoints] = classifyEndpointGroups(endpointGroups);

		if (routerEndpoints.length) {
			const map: Record<string, express.Router | express.Router[] | any> = {
				credentials: { controller: credentialsController, path: 'credentials' },
				workflows: { controller: workflowsController, path: 'workflows' },
				license: { controller: licenseController, path: 'license' },
				variables: { controller: variablesController, path: 'variables' },
			};

			if (enablePublicAPI) {
				const { apiRouters } = await loadPublicApiVersions(PUBLIC_API_REST_PATH_SEGMENT);
				map.publicApi = apiRouters;
			}

			for (const group of routerEndpoints) {
				if (group === 'publicApi') {
					app.use(...(map[group] as express.Router[]));
				} else {
					app.use(`/${REST_PATH_SEGMENT}/${map[group].path}`, map[group].controller);
				}
			}
		}

		if (functionEndpoints.length) {
			const encryptionKey = await UserSettings.getEncryptionKey();
			const repositories = Db.collections;
			const externalHooks = Container.get(ExternalHooks);
			const internalHooks = Container.get(InternalHooks);
			const mailer = Container.get(UserManagementMailer);
			const mfaService = new MfaService(repositories.User, new TOTPService(), encryptionKey);

			for (const group of functionEndpoints) {
				switch (group) {
					case 'metrics':
						await Container.get(MetricsService).configureMetrics(app);
						break;
					case 'eventBus':
						registerController(app, config, new EventBusController());
						break;
					case 'auth':
						registerController(
							app,
							config,
							new AuthController({ config, logger, internalHooks, repositories, mfaService }),
						);
						break;
					case 'mfa':
						registerController(app, config, new MFAController(mfaService));
					case 'ldap':
						Container.get(License).isLdapEnabled = () => true;
						await handleLdapInit();
						const { service, sync } = LdapManager.getInstance();
						registerController(app, config, new LdapController(service, sync, internalHooks));
						break;
					case 'saml':
						await setSamlLoginEnabled(true);
						registerController(app, config, Container.get(SamlController));
						break;
					case 'sourceControl':
						registerController(app, config, Container.get(SourceControlController));
						break;
					case 'nodes':
						registerController(
							app,
							config,
							new NodesController(
								config,
								Container.get(LoadNodesAndCredentials),
								Container.get(Push),
								internalHooks,
							),
						);
					case 'me':
						registerController(
							app,
							config,
							new MeController({
								logger,
								externalHooks,
								internalHooks,
							}),
						);
						break;
					case 'passwordReset':
						registerController(
							app,
							config,
							new PasswordResetController({
								config,
								logger,
								externalHooks,
								internalHooks,
								mailer,
								mfaService,
							}),
						);
						break;
					case 'owner':
						registerController(
							app,
							config,
							new OwnerController({
								config,
								logger,
								internalHooks,
								repositories,
							}),
						);
						break;
					case 'users':
						registerController(
							app,
							config,
							new UsersController({
								config,
								mailer,
								externalHooks,
								internalHooks,
								repositories,
								activeWorkflowRunner: Container.get(ActiveWorkflowRunner),
								logger,
							}),
						);
						break;
					case 'tags':
						registerController(app, config, Container.get(TagsController));
						break;
					case 'externalSecrets':
						registerController(app, config, Container.get(ExternalSecretsController));
						break;
				}
			}
		}
	});

	afterAll(async () => {
		await testDb.terminate();
		testServer.httpServer.close();
	});

	return testServer;
};<|MERGE_RESOLUTION|>--- conflicted
+++ resolved
@@ -50,14 +50,10 @@
 import { AUTHLESS_ENDPOINTS, PUBLIC_API_REST_PATH_SEGMENT, REST_PATH_SEGMENT } from '../constants';
 import type { EndpointGroup, SetupProps, TestServer } from '../types';
 import { mockInstance } from './mocking';
-<<<<<<< HEAD
-import { JwtService } from '@/services/jwt.service';
 import { ExternalSecretsController } from '@/ExternalSecrets/ExternalSecrets.controller.ee';
-=======
 import { MfaService } from '@/Mfa/mfa.service';
 import { TOTPService } from '@/Mfa/totp.service';
 import { UserSettings } from 'n8n-core';
->>>>>>> 72f65dcd
 import { MetricsService } from '@/services/metrics.service';
 
 /**
