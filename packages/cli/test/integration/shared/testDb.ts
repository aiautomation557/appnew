import { UserSettings } from 'n8n-core';
import { Connection, ConnectionOptions, createConnection, getConnection } from 'typeorm';

import config from '@/config';
import * as Db from '@/Db';
import { createCredentialsFromCredentialsEntity } from '@/CredentialsHelper';
import { entities } from '@db/entities';
import { CredentialsEntity } from '@db/entities/CredentialsEntity';
import { mysqlMigrations } from '@db/migrations/mysqldb';
import { postgresMigrations } from '@db/migrations/postgresdb';
import { sqliteMigrations } from '@db/migrations/sqlite';
import { hashPassword } from '@/UserManagement/UserManagementHelper';
import { DB_INITIALIZATION_TIMEOUT, MAPPING_TABLES, MAPPING_TABLES_TO_CLEAR } from './constants';
import {
	randomApiKey,
	randomCredentialPayload,
	randomEmail,
	randomName,
	randomString,
	randomValidPassword,
} from './random';
import { categorize, getPostgresSchemaSection } from './utils';

import { ExecutionEntity } from '@db/entities/ExecutionEntity';
import { InstalledNodes } from '@db/entities/InstalledNodes';
import { InstalledPackages } from '@db/entities/InstalledPackages';
import type { Role } from '@db/entities/Role';
import { TagEntity } from '@db/entities/TagEntity';
import { User } from '@db/entities/User';
import { WorkflowEntity } from '@db/entities/WorkflowEntity';
import type {
	CollectionName,
	CredentialPayload,
	InstalledNodePayload,
	InstalledPackagePayload,
	MappingName,
} from './types';
<<<<<<< HEAD
import { SignInType } from '../../../src/Ldap/constants';
=======
import type { DatabaseType, ICredentialsDb } from '@/Interfaces';
>>>>>>> 698d96a6

export type TestDBType = 'postgres' | 'mysql';

/**
 * Initialize one test DB per suite run, with bootstrap connection if needed.
 */
export async function init() {
	jest.setTimeout(DB_INITIALIZATION_TIMEOUT);
	const dbType = config.getEnv('database.type');

	if (dbType === 'sqlite') {
		// no bootstrap connection required
		const testDbName = `n8n_test_sqlite_${randomString(6, 10)}_${Date.now()}`;
		await Db.init(getSqliteOptions({ name: testDbName }));
		await getConnection(testDbName).runMigrations({ transaction: 'none' });

		return { testDbName };
	}

	if (dbType === 'postgresdb') {
		let bootstrapPostgres;
		const pgOptions = getBootstrapDBOptions('postgres');

		try {
			bootstrapPostgres = await createConnection(pgOptions);
		} catch (error) {
			const pgConfig = getPostgresSchemaSection();

			if (!pgConfig) throw new Error("Failed to find config schema section for 'postgresdb'");

			const message = [
				"ERROR: Failed to connect to Postgres default DB 'postgres'",
				'Please review your Postgres connection options:',
				`host: ${pgOptions.host} | port: ${pgOptions.port} | schema: ${pgOptions.schema} | username: ${pgOptions.username} | password: ${pgOptions.password}`,
				'Fix by setting correct values via environment variables:',
				`${pgConfig.host.env} | ${pgConfig.port.env} | ${pgConfig.schema.env} | ${pgConfig.user.env} | ${pgConfig.password.env}`,
				'Otherwise, make sure your Postgres server is running.',
			].join('\n');

			console.error(message);

			process.exit(1);
		}

		const testDbName = `postgres_${randomString(6, 10)}_${Date.now()}_n8n_test`;
		await bootstrapPostgres.query(`CREATE DATABASE ${testDbName}`);
		await bootstrapPostgres.close();

		const dbOptions = getDBOptions('postgres', testDbName);

		if (dbOptions.schema !== 'public') {
			const { schema, migrations, ...options } = dbOptions;
			const connection = await createConnection(options);
			await connection.query(`CREATE SCHEMA IF NOT EXISTS "${schema}"`);
			await connection.close();
		}

		await Db.init(dbOptions);

		return { testDbName };
	}

	if (dbType === 'mysqldb') {
		const bootstrapMysql = await createConnection(getBootstrapDBOptions('mysql'));

		const testDbName = `mysql_${randomString(6, 10)}_${Date.now()}_n8n_test`;
		await bootstrapMysql.query(`CREATE DATABASE ${testDbName}`);
		await bootstrapMysql.close();

		await Db.init(getDBOptions('mysql', testDbName));

		return { testDbName };
	}

	throw new Error(`Unrecognized DB type: ${dbType}`);
}

/**
 * Drop test DB, closing bootstrap connection if existing.
 */
export async function terminate(testDbName: string) {
	await getConnection(testDbName).close();
}

async function truncateMappingTables(
	dbType: DatabaseType,
	collections: Array<CollectionName>,
	testDb: Connection,
) {
	const mappingTables = collections.reduce<string[]>((acc, collection) => {
		const found = MAPPING_TABLES_TO_CLEAR[collection];

		if (found) acc.push(...found);

		return acc;
	}, []);

	if (dbType === 'sqlite') {
		const promises = mappingTables.map((tableName) =>
			testDb.query(
				`DELETE FROM ${tableName}; DELETE FROM sqlite_sequence WHERE name=${tableName};`,
			),
		);

		return Promise.all(promises);
	}

	if (dbType === 'postgresdb') {
		const schema = config.getEnv('database.postgresdb.schema');

		// sequential TRUNCATEs to prevent race conditions
		for (const tableName of mappingTables) {
			const fullTableName = `${schema}.${tableName}`;
			await testDb.query(`TRUNCATE TABLE ${fullTableName} RESTART IDENTITY CASCADE;`);
		}

		return Promise.resolve([]);
	}

	// mysqldb, mariadb

	const promises = mappingTables.flatMap((tableName) => [
		testDb.query(`DELETE FROM ${tableName};`),
		testDb.query(`ALTER TABLE ${tableName} AUTO_INCREMENT = 1;`),
	]);

	return Promise.all(promises);
}

/**
 * Truncate specific DB tables in a test DB.
 *
 * @param collections Array of entity names whose tables to truncate.
 * @param testDbName Name of the test DB to truncate tables in.
 */
export async function truncate(collections: Array<CollectionName>, testDbName: string) {
	const dbType = config.getEnv('database.type');
	const testDb = getConnection(testDbName);

	if (dbType === 'sqlite') {
		await testDb.query('PRAGMA foreign_keys=OFF');

		const truncationPromises = collections.map((collection) => {
			const tableName = toTableName(collection);
			Db.collections[collection].clear();
			return testDb.query(
				`DELETE FROM ${tableName}; DELETE FROM sqlite_sequence WHERE name=${tableName};`,
			);
		});

		truncationPromises.push(truncateMappingTables(dbType, collections, testDb));

		await Promise.all(truncationPromises);

		return testDb.query('PRAGMA foreign_keys=ON');
	}

	if (dbType === 'postgresdb') {
		const schema = config.getEnv('database.postgresdb.schema');

		// sequential TRUNCATEs to prevent race conditions
		for (const collection of collections) {
			const fullTableName = `${schema}.${toTableName(collection)}`;
			await testDb.query(`TRUNCATE TABLE ${fullTableName} RESTART IDENTITY CASCADE;`);
		}

		return truncateMappingTables(dbType, collections, testDb);
	}

	if (dbType === 'mysqldb') {
		const { pass: sharedTables, fail: rest } = categorize(collections, (c: CollectionName) =>
			c.toLowerCase().startsWith('shared'),
		);

		// sequential DELETEs to prevent race conditions
		// clear foreign-key tables first to avoid deadlocks on MySQL: https://stackoverflow.com/a/41174997
		for (const collection of [...sharedTables, ...rest]) {
			const tableName = toTableName(collection);

			await testDb.query(`DELETE FROM ${tableName};`);

			const hasIdColumn = await testDb
				.query(`SHOW COLUMNS FROM ${tableName}`)
				.then((columns: { Field: string }[]) => columns.find((c) => c.Field === 'id'));

			if (!hasIdColumn) continue;

			await testDb.query(`ALTER TABLE ${tableName} AUTO_INCREMENT = 1;`);
		}

		return truncateMappingTables(dbType, collections, testDb);
	}
}

const isMapping = (collection: string): collection is MappingName =>
	Object.keys(MAPPING_TABLES).includes(collection);

function toTableName(sourceName: CollectionName | MappingName) {
	if (isMapping(sourceName)) return MAPPING_TABLES[sourceName];

	return {
		Credentials: 'credentials_entity',
		Workflow: 'workflow_entity',
		Execution: 'execution_entity',
		Tag: 'tag_entity',
		Webhook: 'webhook_entity',
		Role: 'role',
		User: 'user',
		SharedCredentials: 'shared_credentials',
		SharedWorkflow: 'shared_workflow',
		Settings: 'settings',
		InstalledPackages: 'installed_packages',
		InstalledNodes: 'installed_nodes',
		FeatureConfig: 'feature_config',
		LdapSyncHistory: 'ldap_sync_history',
	}[sourceName];
}

// ----------------------------------
//        credential creation
// ----------------------------------

/**
 * Save a credential to the test DB, sharing it with a user.
 */
export async function saveCredential(
	credentialPayload: CredentialPayload = randomCredentialPayload(),
	{ user, role }: { user: User; role: Role },
) {
	const newCredential = new CredentialsEntity();

	Object.assign(newCredential, credentialPayload);

	const encryptedData = await encryptCredentialData(newCredential);

	Object.assign(newCredential, encryptedData);

	const savedCredential = await Db.collections.Credentials.save(newCredential);

	savedCredential.data = newCredential.data;

	await Db.collections.SharedCredentials.save({
		user,
		credentials: savedCredential,
		role,
	});

	return savedCredential;
}

export async function shareCredentialWithUsers(credential: CredentialsEntity, users: User[]) {
	const role = await Db.collections.Role.findOne({ scope: 'credential', name: 'user' });
	const newSharedCredentials = users.map((user) =>
		Db.collections.SharedCredentials.create({
			user,
			credentials: credential,
			role,
		}),
	);
	return Db.collections.SharedCredentials.save(newSharedCredentials);
}

export function affixRoleToSaveCredential(role: Role) {
	return (credentialPayload: CredentialPayload, { user }: { user: User }) =>
		saveCredential(credentialPayload, { user, role });
}

// ----------------------------------
//           user creation
// ----------------------------------

/**
 * Store a user in the DB, defaulting to a `member`.
 */
export async function createUser(attributes: Partial<User> = {}): Promise<User> {
	const { email, password, firstName, lastName, globalRole, signInType, ...rest } = attributes;
	const user = {
		email: email ?? randomEmail(),
		password: await hashPassword(password ?? randomValidPassword()),
		firstName: firstName ?? randomName(),
		lastName: lastName ?? randomName(),
		globalRole: globalRole ?? (await getGlobalMemberRole()),
		signInType: signInType ?? SignInType.EMAIL,
		...rest,
	};

	return Db.collections.User.save(user);
}

export function createUserShell(globalRole: Role): Promise<User> {
	if (globalRole.scope !== 'global') {
		throw new Error(`Invalid role received: ${JSON.stringify(globalRole)}`);
	}

	const shell: Partial<User> = { globalRole };

	if (globalRole.name !== 'owner') {
		shell.email = randomEmail();
	}

	return Db.collections.User.save(shell);
}

/**
 * Create many users in the DB, defaulting to a `member`.
 */
export async function createManyUsers(
	amount: number,
	attributes: Partial<User> = {},
): Promise<User[]> {
	let { email, password, firstName, lastName, globalRole, ...rest } = attributes;
	if (!globalRole) {
		globalRole = await getGlobalMemberRole();
	}

	const users = await Promise.all(
		[...Array(amount)].map(async () =>
			Db.collections.User.create({
				email: email ?? randomEmail(),
				password: await hashPassword(password ?? randomValidPassword()),
				firstName: firstName ?? randomName(),
				lastName: lastName ?? randomName(),
				globalRole,
				...rest,
			}),
		),
	);

	return Db.collections.User.save(users);
}

// --------------------------------------
// Installed nodes and packages creation
// --------------------------------------

export async function saveInstalledPackage(
	installedPackagePayload: InstalledPackagePayload,
): Promise<InstalledPackages> {
	const newInstalledPackage = new InstalledPackages();

	Object.assign(newInstalledPackage, installedPackagePayload);

	const savedInstalledPackage = await Db.collections.InstalledPackages.save(newInstalledPackage);
	return savedInstalledPackage;
}

export function saveInstalledNode(
	installedNodePayload: InstalledNodePayload,
): Promise<InstalledNodes> {
	const newInstalledNode = new InstalledNodes();

	Object.assign(newInstalledNode, installedNodePayload);

	return Db.collections.InstalledNodes.save(newInstalledNode);
}

export function addApiKey(user: User): Promise<User> {
	user.apiKey = randomApiKey();
	return Db.collections.User.save(user);
}

// ----------------------------------
//          role fetchers
// ----------------------------------

export function getGlobalOwnerRole() {
	return Db.collections.Role.findOneOrFail({
		name: 'owner',
		scope: 'global',
	});
}

export function getGlobalMemberRole() {
	return Db.collections.Role.findOneOrFail({
		name: 'member',
		scope: 'global',
	});
}

export function getWorkflowOwnerRole() {
	return Db.collections.Role.findOneOrFail({
		name: 'owner',
		scope: 'workflow',
	});
}

export function getWorkflowEditorRole() {
	return Db.collections.Role.findOneOrFail({
		name: 'editor',
		scope: 'workflow',
	});
}

export function getCredentialOwnerRole() {
	return Db.collections.Role.findOneOrFail({
		name: 'owner',
		scope: 'credential',
	});
}

export function getAllRoles() {
	return Promise.all([
		getGlobalOwnerRole(),
		getGlobalMemberRole(),
		getWorkflowOwnerRole(),
		getCredentialOwnerRole(),
	]);
}

// ----------------------------------
//          Execution helpers
// ----------------------------------

export async function createManyExecutions(
	amount: number,
	workflow: WorkflowEntity,
	callback: (workflow: WorkflowEntity) => Promise<ExecutionEntity>,
) {
	const executionsRequests = [...Array(amount)].map((_) => callback(workflow));
	return Promise.all(executionsRequests);
}

/**
 * Store a execution in the DB and assign it to a workflow.
 */
export async function createExecution(
	attributes: Partial<ExecutionEntity> = {},
	workflow: WorkflowEntity,
) {
	const { data, finished, mode, startedAt, stoppedAt, waitTill } = attributes;

	const execution = await Db.collections.Execution.save({
		data: data ?? '[]',
		finished: finished ?? true,
		mode: mode ?? 'manual',
		startedAt: startedAt ?? new Date(),
		...(workflow !== undefined && { workflowData: workflow, workflowId: workflow.id.toString() }),
		stoppedAt: stoppedAt ?? new Date(),
		waitTill: waitTill ?? null,
	});

	return execution;
}

/**
 * Store a successful execution in the DB and assign it to a workflow.
 */
export async function createSuccessfulExecution(workflow: WorkflowEntity) {
	return await createExecution(
		{
			finished: true,
		},
		workflow,
	);
}

/**
 * Store an error execution in the DB and assign it to a workflow.
 */
export async function createErrorExecution(workflow: WorkflowEntity) {
	return await createExecution(
		{
			finished: false,
			stoppedAt: new Date(),
		},
		workflow,
	);
}

/**
 * Store a waiting execution in the DB and assign it to a workflow.
 */
export async function createWaitingExecution(workflow: WorkflowEntity) {
	return await createExecution(
		{
			finished: false,
			waitTill: new Date(),
		},
		workflow,
	);
}

// ----------------------------------
//          Tags
// ----------------------------------

export async function createTag(attributes: Partial<TagEntity> = {}) {
	const { name } = attributes;

	return await Db.collections.Tag.save({
		name: name ?? randomName(),
		...attributes,
	});
}

// ----------------------------------
//          Workflow helpers
// ----------------------------------

export async function createManyWorkflows(
	amount: number,
	attributes: Partial<WorkflowEntity> = {},
	user?: User,
) {
	const workflowRequests = [...Array(amount)].map((_) => createWorkflow(attributes, user));
	return Promise.all(workflowRequests);
}

/**
 * Store a workflow in the DB (without a trigger) and optionally assign it to a user.
 * @param user user to assign the workflow to
 */
export async function createWorkflow(attributes: Partial<WorkflowEntity> = {}, user?: User) {
	const { active, name, nodes, connections } = attributes;

	const workflow = await Db.collections.Workflow.save({
		active: active ?? false,
		name: name ?? 'test workflow',
		nodes: nodes ?? [
			{
				id: 'uuid-1234',
				name: 'Start',
				parameters: {},
				position: [-20, 260],
				type: 'n8n-nodes-base.start',
				typeVersion: 1,
			},
		],
		connections: connections ?? {},
		...attributes,
	});

	if (user) {
		await Db.collections.SharedWorkflow.save({
			user,
			workflow,
			role: await getWorkflowOwnerRole(),
		});
	}
	return workflow;
}

export async function shareWorkflowWithUsers(workflow: WorkflowEntity, users: User[]) {
	const role = await getWorkflowEditorRole();
	const sharedWorkflows = users.map((user) => ({
		user,
		workflow,
		role,
	}));
	return Db.collections.SharedWorkflow.save(sharedWorkflows);
}

/**
 * Store a workflow in the DB (with a trigger) and optionally assign it to a user.
 * @param user user to assign the workflow to
 */
export async function createWorkflowWithTrigger(
	attributes: Partial<WorkflowEntity> = {},
	user?: User,
) {
	const workflow = await createWorkflow(
		{
			nodes: [
				{
					id: 'uuid-1',
					parameters: {},
					name: 'Start',
					type: 'n8n-nodes-base.start',
					typeVersion: 1,
					position: [240, 300],
				},
				{
					id: 'uuid-2',
					parameters: { triggerTimes: { item: [{ mode: 'everyMinute' }] } },
					name: 'Cron',
					type: 'n8n-nodes-base.cron',
					typeVersion: 1,
					position: [500, 300],
				},
				{
					id: 'uuid-3',
					parameters: { options: {} },
					name: 'Set',
					type: 'n8n-nodes-base.set',
					typeVersion: 1,
					position: [780, 300],
				},
			],
			connections: { Cron: { main: [[{ node: 'Set', type: 'main', index: 0 }]] } },
			...attributes,
		},
		user,
	);

	return workflow;
}

// ----------------------------------
//        workflow sharing
// ----------------------------------

export async function getWorkflowSharing(workflow: WorkflowEntity) {
	return Db.collections.SharedWorkflow.find({
		where: {
			workflow,
		},
	});
}

// ----------------------------------
//        connection options
// ----------------------------------

/**
 * Generate options for an in-memory sqlite database connection,
 * one per test suite run.
 */
export const getSqliteOptions = ({ name }: { name: string }): ConnectionOptions => {
	return {
		name,
		type: 'sqlite',
		database: ':memory:',
		entityPrefix: '',
		dropSchema: true,
		migrations: sqliteMigrations,
		migrationsTableName: 'migrations',
		migrationsRun: false,
	};
};

const baseOptions = (type: TestDBType) => ({
	host: config.getEnv(`database.${type}db.host`),
	port: config.getEnv(`database.${type}db.port`),
	username: config.getEnv(`database.${type}db.user`),
	password: config.getEnv(`database.${type}db.password`),
	schema: type === 'postgres' ? config.getEnv(`database.postgresdb.schema`) : undefined,
});

/**
 * Generate options for a bootstrap DB connection, to create and drop test databases.
 */
export const getBootstrapDBOptions = (type: TestDBType) =>
	({
		type,
		name: type,
		database: type,
		...baseOptions(type),
	} as const);

const getDBOptions = (type: TestDBType, name: string) => ({
	type,
	name,
	database: name,
	...baseOptions(type),
	dropSchema: true,
	migrations: type === 'postgres' ? postgresMigrations : mysqlMigrations,
	migrationsRun: true,
	migrationsTableName: 'migrations',
	entities: Object.values(entities),
	synchronize: false,
	logging: false,
});

// ----------------------------------
//            encryption
// ----------------------------------

async function encryptCredentialData(credential: CredentialsEntity) {
	const encryptionKey = await UserSettings.getEncryptionKey();

	const coreCredential = createCredentialsFromCredentialsEntity(credential, true);

	// @ts-ignore
	coreCredential.setData(credential.data, encryptionKey);

	return coreCredential.getDataToSave() as ICredentialsDb;
}<|MERGE_RESOLUTION|>--- conflicted
+++ resolved
@@ -35,11 +35,8 @@
 	InstalledPackagePayload,
 	MappingName,
 } from './types';
-<<<<<<< HEAD
-import { SignInType } from '../../../src/Ldap/constants';
-=======
+import { SignInType } from '@/Ldap/constants';
 import type { DatabaseType, ICredentialsDb } from '@/Interfaces';
->>>>>>> 698d96a6
 
 export type TestDBType = 'postgres' | 'mysql';
 
