--- conflicted
+++ resolved
@@ -33,11 +33,8 @@
 } from './types';
 import type { ExecutionData } from '@db/entities/ExecutionData';
 import { generateNanoId } from '@db/utils/generators';
-<<<<<<< HEAD
 import { RoleService } from '@/services/role.service';
-=======
 import { VariablesService } from '@/environments/variables/variables.service';
->>>>>>> 659ca26f
 
 export type TestDBType = 'postgres' | 'mysql';
 
@@ -582,7 +579,7 @@
 		name: type,
 		database: type,
 		...baseOptions(type),
-	}) as const;
+	} as const);
 
 const getDBOptions = (type: TestDBType, name: string) => ({
 	type,
