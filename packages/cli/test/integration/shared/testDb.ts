--- conflicted
+++ resolved
@@ -20,10 +20,6 @@
 import type { TagEntity } from '@db/entities/TagEntity';
 import type { User } from '@db/entities/User';
 import type { WorkflowEntity } from '@db/entities/WorkflowEntity';
-<<<<<<< HEAD
-import { RoleRepository } from '@db/repositories';
-=======
->>>>>>> adcf5a96
 import type { ICredentialsDb } from '@/Interfaces';
 
 import { DB_INITIALIZATION_TIMEOUT } from './constants';
