--- conflicted
+++ resolved
@@ -128,140 +128,6 @@
 }
 
 // ----------------------------------
-<<<<<<< HEAD
-=======
-//            test DB
-// ----------------------------------
-
-export async function initTestDb() {
-	await Db.init();
-	await getConnection().runMigrations({ transaction: 'none' });
-}
-
-export async function truncate(entities: Array<keyof IDatabaseCollections>) {
-	await getConnection().query('PRAGMA foreign_keys=OFF');
-	await Promise.all(entities.map((entity) => Db.collections[entity]!.clear()));
-	await getConnection().query('PRAGMA foreign_keys=ON');
-}
-
-export function affixRoleToSaveCredential(role: Role) {
-	return (credentialPayload: CredentialPayload, { user }: { user: User }) =>
-		saveCredential(credentialPayload, { user, role });
-}
-
-/**
- * Save a credential to the DB, sharing it with a user.
- */
-async function saveCredential(
-	credentialPayload: CredentialPayload,
-	{ user, role }: { user: User; role: Role },
-) {
-	const newCredential = new CredentialsEntity();
-
-	Object.assign(newCredential, credentialPayload);
-
-	const encryptedData = await encryptCredentialData(newCredential);
-
-	Object.assign(newCredential, encryptedData);
-
-	const savedCredential = await Db.collections.Credentials!.save(newCredential);
-
-	savedCredential.data = newCredential.data;
-
-	await Db.collections.SharedCredentials!.save({
-		user,
-		credentials: savedCredential,
-		role,
-	});
-
-	return savedCredential;
-}
-
-/**
- * Store a user in the DB, defaulting to a `member`.
- */
-export async function createUser(
-	{
-		id,
-		email,
-		password,
-		firstName,
-		lastName,
-		role,
-	}: {
-		id: string;
-		email: string;
-		password: string;
-		firstName: string;
-		lastName: string;
-		role?: Role;
-	} = {
-		id: uuid(),
-		email: randomEmail(),
-		password: randomValidPassword(),
-		firstName: randomName(),
-		lastName: randomName(),
-	},
-) {
-	const globalRole = role ?? (await getGlobalMemberRole());
-	return Db.collections.User!.save({
-		id,
-		email,
-		password,
-		firstName,
-		lastName,
-		globalRole,
-	});
-}
-
-export async function createOwnerShell(): Promise<User> {
-	const globalRole = await getGlobalOwnerRole();
-	return Db.collections.User!.save({ globalRole });
-}
-export async function createMemberShell(): Promise<User> {
-	const globalRole = await getGlobalMemberRole();
-	return Db.collections.User!.save({ globalRole });
-}
-
-export async function getGlobalOwnerRole() {
-	return await Db.collections.Role!.findOneOrFail({
-		name: 'owner',
-		scope: 'global',
-	});
-}
-
-export async function getGlobalMemberRole() {
-	return await Db.collections.Role!.findOneOrFail({
-		name: 'member',
-		scope: 'global',
-	});
-}
-
-export async function getWorkflowOwnerRole() {
-	return await Db.collections.Role!.findOneOrFail({
-		name: 'owner',
-		scope: 'workflow',
-	});
-}
-
-export async function getCredentialOwnerRole() {
-	return await Db.collections.Role!.findOneOrFail({
-		name: 'owner',
-		scope: 'credential',
-	});
-}
-
-export function getAllRoles() {
-	return Promise.all([
-		getGlobalOwnerRole(),
-		getGlobalMemberRole(),
-		getWorkflowOwnerRole(),
-		getCredentialOwnerRole(),
-	]);
-}
-
-// ----------------------------------
->>>>>>> 1181f2b4
 //           request agent
 // ----------------------------------
 
