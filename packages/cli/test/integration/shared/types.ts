import type { Application } from 'express';
import type { ICredentialDataDecryptedObject, ICredentialNodeAccess } from 'n8n-workflow';
import type { SuperAgentTest } from 'supertest';
import type { Server } from 'http';

import type { CredentialsEntity } from '@db/entities/CredentialsEntity';
import type { User } from '@db/entities/User';
import type { BooleanLicenseFeature, ICredentialsDb, IDatabaseCollections } from '@/Interfaces';

export type CollectionName = keyof IDatabaseCollections;

export type EndpointGroup =
	| 'me'
	| 'users'
	| 'auth'
	| 'owner'
	| 'passwordReset'
	| 'credentials'
	| 'workflows'
	| 'publicApi'
	| 'nodes'
	| 'ldap'
	| 'saml'
	| 'sourceControl'
	| 'eventBus'
	| 'license'
	| 'variables'
	| 'tags'
<<<<<<< HEAD
	| 'externalSecrets'
=======
	| 'mfa'
>>>>>>> 72f65dcd
	| 'metrics';

export interface SetupProps {
	applyAuth?: boolean;
	endpointGroups?: EndpointGroup[];
	enabledFeatures?: BooleanLicenseFeature[];
}

export interface TestServer {
	app: Application;
	httpServer: Server;
	authAgentFor: (user: User) => SuperAgentTest;
	publicApiAgentFor: (user: User) => SuperAgentTest;
	authlessAgent: SuperAgentTest;
}

export type CredentialPayload = {
	name: string;
	type: string;
	nodesAccess?: ICredentialNodeAccess[];
	data: ICredentialDataDecryptedObject;
};

export type SaveCredentialFunction = (
	credentialPayload: CredentialPayload,
	{ user }: { user: User },
) => Promise<CredentialsEntity & ICredentialsDb>;

export type PostgresSchemaSection = {
	[K in 'host' | 'port' | 'schema' | 'user' | 'password']: { env: string };
};

export type InstalledPackagePayload = {
	packageName: string;
	installedVersion: string;
};

export type InstalledNodePayload = {
	name: string;
	type: string;
	latestVersion: number;
	package: string;
};<|MERGE_RESOLUTION|>--- conflicted
+++ resolved
@@ -26,11 +26,8 @@
 	| 'license'
 	| 'variables'
 	| 'tags'
-<<<<<<< HEAD
 	| 'externalSecrets'
-=======
 	| 'mfa'
->>>>>>> 72f65dcd
 	| 'metrics';
 
 export interface SetupProps {
