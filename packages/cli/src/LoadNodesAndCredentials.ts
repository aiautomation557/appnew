/* eslint-disable @typescript-eslint/no-unsafe-call */
import path from 'path';
<<<<<<< HEAD
import { access as fsAccess, readdir as fsReaddir, stat as fsStat } from 'fs/promises';
import {
	CustomDirectoryLoader,
	DirectoryLoader,
	PackageDirectoryLoader,
	CUSTOM_EXTENSION_ENV,
	UserSettings,
} from 'n8n-core';
import { ICredentialTypeData, INodeTypeData, LoggerProxy } from 'n8n-workflow';
=======
import pick from 'lodash.pick';
import { IN8nNodePackageJson } from './Interfaces';
import { getLogger } from './Logger';
>>>>>>> 298c4f20
import config from '../config';
import { NodeTypes } from '.';
import { InstalledPackages } from './databases/entities/InstalledPackages';
import { InstalledNodes } from './databases/entities/InstalledNodes';
import { executeCommand } from './CommunityNodes/helpers';
import { RESPONSE_ERROR_MESSAGES } from './constants';
import {
	persistInstalledPackageData,
	removePackageFromDatabase,
} from './CommunityNodes/packageModel';

class LoadNodesAndCredentialsClass {
	nodeTypes: INodeTypeData = {};

	credentialTypes: ICredentialTypeData = {};

	excludeNodes = config.getEnv('nodes.exclude');

	includeNodes = config.getEnv('nodes.include');

	nodeModulesPath = '';

	async init() {
		// Make sure the imported modules can resolve dependencies fine.
		const delimiter = process.platform === 'win32' ? ';' : ':';
		process.env.NODE_PATH = module.paths.join(delimiter);

		// @ts-ignore
		module.constructor._initPaths();

		this.nodeModulesPath = await this.getNodeModulesPath();

		await this.loadNodesFromBasePackages();
		await this.loadNodesFromDownloadedPackages();
		await this.loadNodesFromCustomDirectories();
	}

	async loadNodesFromBasePackages() {
		const nodePackagePaths = await this.getN8nNodePackages(this.nodeModulesPath);

		for (const packagePath of nodePackagePaths) {
			await this.runDirectoryLoader(PackageDirectoryLoader, packagePath);
		}
	}

	async loadNodesFromDownloadedPackages(): Promise<void> {
		const nodePackages = [];

		try {
			const downloadedNodesDir = UserSettings.getUserN8nFolderDowloadedNodesPath();
			const downloadedNodesDirModules = path.join(downloadedNodesDir, 'node_modules');

			await fsAccess(downloadedNodesDirModules);

			const downloadedPackages = await this.getN8nNodePackages(downloadedNodesDirModules);
			nodePackages.push(...downloadedPackages);
		} catch (_) {}

		for (const packagePath of nodePackages) {
			try {
				await this.runDirectoryLoader(PackageDirectoryLoader, packagePath); // community package
			} catch (_) {}
		}
	}

	async loadNodesFromCustomDirectories(): Promise<void> {
		// Read nodes and credentials from custom directories
		const customDirectories = [];

		// Add "custom" folder in user-n8n folder
		customDirectories.push(UserSettings.getUserN8nFolderCustomExtensionPath());

		// Add folders from special environment variable
		if (process.env[CUSTOM_EXTENSION_ENV] !== undefined) {
			// eslint-disable-next-line @typescript-eslint/no-non-null-assertion
			const customExtensionFolders = process.env[CUSTOM_EXTENSION_ENV]!.split(';');
			customDirectories.push(...customExtensionFolders);
		}

		for (const directory of customDirectories) {
			await this.runDirectoryLoader(CustomDirectoryLoader, directory); // custom dir
		}
	}

	private cache: Record<string, DirectoryLoader> = {};

	/**
	 * Run a loader of source files of nodes and credentials in a directory.
	 */
	async runDirectoryLoader<T extends DirectoryLoader>(
		constructor: new (...args: ConstructorParameters<typeof DirectoryLoader>) => T,
		dir: string,
	) {
		if (!(dir in this.cache)) {
			const loader = new constructor(dir, this.excludeNodes, this.includeNodes);
			await loader.init({ cachingEnabled: config.getEnv('caching.enabled') });

			for (const nodeTypeName in loader.nodeTypes) {
				this.nodeTypes[nodeTypeName] = loader.nodeTypes[nodeTypeName];
			}

			for (const credentialTypeName in loader.credentialTypes) {
				this.credentialTypes[credentialTypeName] = loader.credentialTypes[credentialTypeName];
			}

			this.cache[dir] = loader;
		}

		return this.cache[dir] as T;
	}

	async getNodeModulesPath(): Promise<string> {
		// Get the path to the node-modules folder to be later able
		// to load the credentials and nodes
		const checkPaths = [
			// In case "n8n" package is in same node_modules folder.
			path.join(__dirname, '..', '..', '..', 'n8n-workflow'),
			// In case "n8n" package is the root and the packages are
			// in the "node_modules" folder underneath it.
			path.join(__dirname, '..', '..', 'node_modules', 'n8n-workflow'),
			// In case "n8n" package is installed using npm/yarn workspaces
			// the node_modules folder is in the root of the workspace.
			path.join(__dirname, '..', '..', '..', '..', 'node_modules', 'n8n-workflow'),
		];
		for (const checkPath of checkPaths) {
			try {
				await fsAccess(checkPath);
				// Folder exists, so use it.
				return path.dirname(checkPath);
			} catch (_) {} // Folder does not exist so get next one
		}
		throw new Error('Could not find "node_modules" folder!');
	}

	/**
	 * Returns all the names of the packages which could
	 * contain n8n nodes
	 *
	 */
	async getN8nNodePackages(baseModulesPath: string): Promise<string[]> {
		const getN8nNodePackagesRecursive = async (relativePath: string): Promise<string[]> => {
			const results: string[] = [];
			const nodeModulesPath = `${baseModulesPath}/${relativePath}`;
			for (const file of await fsReaddir(nodeModulesPath)) {
				const isN8nNodesPackage = file.indexOf('n8n-nodes-') === 0;
				const isNpmScopedPackage = file.indexOf('@') === 0;
				if (!isN8nNodesPackage && !isNpmScopedPackage) {
					continue;
				}
				if (!(await fsStat(nodeModulesPath)).isDirectory()) {
					continue;
				}
				if (isN8nNodesPackage) {
					results.push(`${baseModulesPath}/${relativePath}${file}`);
				}
				if (isNpmScopedPackage) {
					results.push(...(await getN8nNodePackagesRecursive(`${relativePath}${file}/`)));
				}
			}
			return results;
		};
		return getN8nNodePackagesRecursive('');
	}

<<<<<<< HEAD
=======
	/**
	 * Loads credentials from a file
	 *
	 * @param {string} credentialName The name of the credentials
	 * @param {string} filePath The file to read credentials from
	 */
	loadCredentialsFromFile(credentialName: string, filePath: string): void {
		let tempCredential: ICredentialType;
		try {
			tempCredential = loadClassInIsolation(filePath, credentialName);

			// Add serializer method "toJSON" to the class so that authenticate method (if defined)
			// gets mapped to the authenticate attribute before it is sent to the client.
			// The authenticate property is used by the client to decide whether or not to
			// include the credential type in the predefined credentials (HTTP node)
			Object.assign(tempCredential, { toJSON });

			if (tempCredential.icon && tempCredential.icon.startsWith('file:')) {
				// If a file icon gets used add the full path
				tempCredential.icon = `file:${path.join(
					path.dirname(filePath),
					tempCredential.icon.substr(5),
				)}`;
			}
		} catch (e) {
			if (e instanceof TypeError) {
				throw new Error(
					`Class with name "${credentialName}" could not be found. Please check if the class is named correctly!`,
				);
			} else {
				throw e;
			}
		}

		this.credentialTypes[tempCredential.name] = {
			type: tempCredential,
			sourcePath: filePath,
		};
	}

>>>>>>> 298c4f20
	async loadNpmModule(packageName: string, version?: string): Promise<InstalledPackages> {
		const downloadFolder = UserSettings.getUserN8nFolderDowloadedNodesPath();
		const command = `npm install ${packageName}${version ? `@${version}` : ''}`;

		await executeCommand(command);

		const finalNodeUnpackedPath = path.join(downloadFolder, 'node_modules', packageName);

		const { loadedNodes, packageJson } = await this.runDirectoryLoader(
			PackageDirectoryLoader,
			finalNodeUnpackedPath,
		);

		if (loadedNodes.length > 0) {
			// Save info to DB
			try {
				const installedPackage = await persistInstalledPackageData(
					packageJson.name,
					packageJson.version,
					loadedNodes,
					this.nodeTypes,
					packageJson.author?.name,
					packageJson.author?.email,
				);
				this.attachNodesToNodeTypes(installedPackage.installedNodes);
				return installedPackage;
			} catch (error) {
				LoggerProxy.error('Failed to save installed packages and nodes', {
					error: error as Error,
					packageName,
				});
				throw error;
			}
		} else {
			// Remove this package since it contains no loadable nodes
			const removeCommand = `npm remove ${packageName}`;
			try {
				await executeCommand(removeCommand);
			} catch (_) {}

			throw new Error(RESPONSE_ERROR_MESSAGES.PACKAGE_DOES_NOT_CONTAIN_NODES);
		}
	}

	async removeNpmModule(packageName: string, installedPackage: InstalledPackages): Promise<void> {
		const command = `npm remove ${packageName}`;

		await executeCommand(command);

		void (await removePackageFromDatabase(installedPackage));

		this.unloadNodes(installedPackage.installedNodes);
	}

	async updateNpmModule(
		packageName: string,
		installedPackage: InstalledPackages,
	): Promise<InstalledPackages> {
		const downloadFolder = UserSettings.getUserN8nFolderDowloadedNodesPath();

		const command = `npm i ${packageName}@latest`;

		try {
			await executeCommand(command);
		} catch (error) {
			if ((error as Error).message === RESPONSE_ERROR_MESSAGES.PACKAGE_NOT_FOUND) {
				throw new Error(`The npm package "${packageName}" could not be found.`);
			}
			throw error;
		}

		this.unloadNodes(installedPackage.installedNodes);

		const finalNodeUnpackedPath = path.join(downloadFolder, 'node_modules', packageName);

		const { loadedNodes, packageJson } = await this.runDirectoryLoader(
			PackageDirectoryLoader,
			finalNodeUnpackedPath,
		);

		if (loadedNodes.length > 0) {
			// Save info to DB
			try {
				await removePackageFromDatabase(installedPackage);

				const newlyInstalledPackage = await persistInstalledPackageData(
					packageJson.name,
					packageJson.version,
					loadedNodes,
					this.nodeTypes,
					packageJson.author?.name,
					packageJson.author?.email,
				);

				this.attachNodesToNodeTypes(newlyInstalledPackage.installedNodes);

				return newlyInstalledPackage;
			} catch (error) {
				LoggerProxy.error('Failed to save installed packages and nodes', {
					error: error as Error,
					packageName,
				});
				throw error;
			}
		} else {
			// Remove this package since it contains no loadable nodes
			const removeCommand = `npm remove ${packageName}`;
			try {
				await executeCommand(removeCommand);
			} catch (_) {}
			throw new Error(RESPONSE_ERROR_MESSAGES.PACKAGE_DOES_NOT_CONTAIN_NODES);
		}
	}

<<<<<<< HEAD
=======
	/**
	 * Loads a node from a file
	 *
	 * @param {string} packageName The package name to set for the found nodes
	 * @param {string} nodeName Tha name of the node
	 * @param {string} filePath The file to read node from
	 */
	loadNodeFromFile(
		packageName: string,
		nodeName: string,
		filePath: string,
	): INodeTypeNameVersion | undefined {
		let tempNode: INodeType | INodeVersionedType;
		let nodeVersion = 1;

		try {
			tempNode = loadClassInIsolation(filePath, nodeName);
			this.addCodex({ node: tempNode, filePath, isCustom: packageName === 'CUSTOM' });
		} catch (error) {
			// eslint-disable-next-line no-console, @typescript-eslint/restrict-template-expressions
			console.error(`Error loading node "${nodeName}" from: "${filePath}" - ${error.message}`);
			throw error;
		}

		const fullNodeName = `${packageName}.${tempNode.description.name}`;
		tempNode.description.name = fullNodeName;

		if (tempNode.description.icon !== undefined && tempNode.description.icon.startsWith('file:')) {
			// If a file icon gets used add the full path
			tempNode.description.icon = `file:${path.join(
				path.dirname(filePath),
				tempNode.description.icon.substr(5),
			)}`;
		}

		if (tempNode.hasOwnProperty('nodeVersions')) {
			const versionedNodeType = (tempNode as INodeVersionedType).getNodeType();
			this.addCodex({ node: versionedNodeType, filePath, isCustom: packageName === 'CUSTOM' });
			nodeVersion = (tempNode as INodeVersionedType).currentVersion;

			if (
				versionedNodeType.description.icon !== undefined &&
				versionedNodeType.description.icon.startsWith('file:')
			) {
				// If a file icon gets used add the full path
				versionedNodeType.description.icon = `file:${path.join(
					path.dirname(filePath),
					versionedNodeType.description.icon.substr(5),
				)}`;
			}

			if (versionedNodeType.hasOwnProperty('executeSingle')) {
				this.logger.warn(
					`"executeSingle" will get deprecated soon. Please update the code of node "${packageName}.${nodeName}" to use "execute" instead!`,
					{ filePath },
				);
			}
		} else {
			// Short renaming to avoid type issues
			const tmpNode = tempNode as INodeType;
			nodeVersion = Array.isArray(tmpNode.description.version)
				? tmpNode.description.version.slice(-1)[0]
				: tmpNode.description.version;
		}

		if (this.includeNodes !== undefined && !this.includeNodes.includes(fullNodeName)) {
			return;
		}

		// Check if the node should be skipped
		if (this.excludeNodes !== undefined && this.excludeNodes.includes(fullNodeName)) {
			return;
		}

		this.nodeTypes[fullNodeName] = {
			type: tempNode,
			sourcePath: filePath,
		};

		// eslint-disable-next-line consistent-return
		return {
			name: fullNodeName,
			version: nodeVersion,
		} as INodeTypeNameVersion;
	}

	/**
	 * Retrieves `categories`, `subcategories`, partial `resources` and
	 * alias (if defined) from the codex data for the node at the given file path.
	 *
	 * @param {string} filePath The file path to a `*.node.js` file
	 */
	getCodex(filePath: string): CodexData {
		// eslint-disable-next-line global-require, import/no-dynamic-require, @typescript-eslint/no-var-requires
		const { categories, subcategories, resources: allResources, alias } = require(`${filePath}on`); // .js to .json

		const resources = pick(allResources, ['primaryDocumentation', 'credentialDocumentation']);

		// eslint-disable-next-line @typescript-eslint/no-unsafe-return
		return {
			...(categories && { categories }),
			...(subcategories && { subcategories }),
			...(resources && { resources }),
			...(alias && { alias }),
		};
	}

	/**
	 * Adds a node codex `categories` and `subcategories` (if defined)
	 * to a node description `codex` property.
	 *
	 * @param obj.node Node to add categories to
	 * @param obj.filePath Path to the built node
	 * @param obj.isCustom Whether the node is custom
	 */
	addCodex({
		node,
		filePath,
		isCustom,
	}: {
		node: INodeType | INodeVersionedType;
		filePath: string;
		isCustom: boolean;
	}) {
		try {
			const codex = this.getCodex(filePath);

			if (isCustom) {
				codex.categories = codex.categories
					? codex.categories.concat(CUSTOM_NODES_CATEGORY)
					: [CUSTOM_NODES_CATEGORY];
			}

			node.description.codex = codex;
		} catch (_) {
			this.logger.debug(`No codex available for: ${filePath.split('/').pop() ?? ''}`);

			if (isCustom) {
				node.description.codex = {
					categories: [CUSTOM_NODES_CATEGORY],
				};
			}
		}
	}

	/**
	 * Loads nodes and credentials from the given directory
	 *
	 * @param {string} setPackageName The package name to set for the found nodes
	 * @param {string} directory The directory to look in
	 */
	async loadDataFromDirectory(setPackageName: string, directory: string): Promise<void> {
		const files = await glob('**/*.@(node|credentials).js', {
			cwd: directory,
			absolute: true,
		});

		for (const filePath of files) {
			const [fileName, type] = path.parse(filePath).name.split('.');

			if (type === 'node') {
				this.loadNodeFromFile(setPackageName, fileName, filePath);
			} else if (type === 'credentials') {
				this.loadCredentialsFromFile(fileName, filePath);
			}
		}
	}

	async readPackageJson(packagePath: string): Promise<IN8nNodePackageJson> {
		// Get the absolute path of the package
		const packageFileString = await fsReadFile(path.join(packagePath, 'package.json'), 'utf8');
		return JSON.parse(packageFileString) as IN8nNodePackageJson;
	}

	/**
	 * Loads nodes and credentials from the package with the given name
	 *
	 * @param {string} packagePath The path to read data from
	 */
	async loadDataFromPackage(packagePath: string): Promise<INodeTypeNameVersion[]> {
		// Get the absolute path of the package
		const packageFile = await this.readPackageJson(packagePath);
		if (!packageFile.n8n) {
			return [];
		}

		const packageName = packageFile.name;
		const { nodes, credentials } = packageFile.n8n;
		const returnData: INodeTypeNameVersion[] = [];

		// Read all node types
		if (Array.isArray(nodes)) {
			for (const filePath of nodes) {
				const tempPath = path.join(packagePath, filePath);
				const [fileName] = path.parse(filePath).name.split('.');
				const loadData = this.loadNodeFromFile(packageName, fileName, tempPath);
				if (loadData) {
					returnData.push(loadData);
				}
			}
		}

		// Read all credential types
		if (Array.isArray(credentials)) {
			for (const filePath of credentials) {
				const tempPath = path.join(packagePath, filePath);
				const [fileName] = path.parse(filePath).name.split('.');
				this.loadCredentialsFromFile(fileName, tempPath);
			}
		}

		return returnData;
	}

>>>>>>> 298c4f20
	unloadNodes(installedNodes: InstalledNodes[]): void {
		const nodeTypes = NodeTypes();
		installedNodes.forEach((installedNode) => {
			nodeTypes.removeNodeType(installedNode.type);
			delete this.nodeTypes[installedNode.type];
		});
	}

	attachNodesToNodeTypes(installedNodes: InstalledNodes[]): void {
		const nodeTypes = NodeTypes();
		installedNodes.forEach((installedNode) => {
			nodeTypes.attachNodeType(
				installedNode.type,
				this.nodeTypes[installedNode.type].type,
				this.nodeTypes[installedNode.type].sourcePath,
			);
		});
	}
}

let packagesInformationInstance: LoadNodesAndCredentialsClass | undefined;

// eslint-disable-next-line @typescript-eslint/naming-convention
export function LoadNodesAndCredentials(): LoadNodesAndCredentialsClass {
	if (packagesInformationInstance === undefined) {
		packagesInformationInstance = new LoadNodesAndCredentialsClass();
	}

	return packagesInformationInstance;
}<|MERGE_RESOLUTION|>--- conflicted
+++ resolved
@@ -1,6 +1,5 @@
 /* eslint-disable @typescript-eslint/no-unsafe-call */
 import path from 'path';
-<<<<<<< HEAD
 import { access as fsAccess, readdir as fsReaddir, stat as fsStat } from 'fs/promises';
 import {
 	CustomDirectoryLoader,
@@ -10,11 +9,6 @@
 	UserSettings,
 } from 'n8n-core';
 import { ICredentialTypeData, INodeTypeData, LoggerProxy } from 'n8n-workflow';
-=======
-import pick from 'lodash.pick';
-import { IN8nNodePackageJson } from './Interfaces';
-import { getLogger } from './Logger';
->>>>>>> 298c4f20
 import config from '../config';
 import { NodeTypes } from '.';
 import { InstalledPackages } from './databases/entities/InstalledPackages';
@@ -179,49 +173,6 @@
 		return getN8nNodePackagesRecursive('');
 	}
 
-<<<<<<< HEAD
-=======
-	/**
-	 * Loads credentials from a file
-	 *
-	 * @param {string} credentialName The name of the credentials
-	 * @param {string} filePath The file to read credentials from
-	 */
-	loadCredentialsFromFile(credentialName: string, filePath: string): void {
-		let tempCredential: ICredentialType;
-		try {
-			tempCredential = loadClassInIsolation(filePath, credentialName);
-
-			// Add serializer method "toJSON" to the class so that authenticate method (if defined)
-			// gets mapped to the authenticate attribute before it is sent to the client.
-			// The authenticate property is used by the client to decide whether or not to
-			// include the credential type in the predefined credentials (HTTP node)
-			Object.assign(tempCredential, { toJSON });
-
-			if (tempCredential.icon && tempCredential.icon.startsWith('file:')) {
-				// If a file icon gets used add the full path
-				tempCredential.icon = `file:${path.join(
-					path.dirname(filePath),
-					tempCredential.icon.substr(5),
-				)}`;
-			}
-		} catch (e) {
-			if (e instanceof TypeError) {
-				throw new Error(
-					`Class with name "${credentialName}" could not be found. Please check if the class is named correctly!`,
-				);
-			} else {
-				throw e;
-			}
-		}
-
-		this.credentialTypes[tempCredential.name] = {
-			type: tempCredential,
-			sourcePath: filePath,
-		};
-	}
-
->>>>>>> 298c4f20
 	async loadNpmModule(packageName: string, version?: string): Promise<InstalledPackages> {
 		const downloadFolder = UserSettings.getUserN8nFolderDowloadedNodesPath();
 		const command = `npm install ${packageName}${version ? `@${version}` : ''}`;
@@ -336,223 +287,6 @@
 		}
 	}
 
-<<<<<<< HEAD
-=======
-	/**
-	 * Loads a node from a file
-	 *
-	 * @param {string} packageName The package name to set for the found nodes
-	 * @param {string} nodeName Tha name of the node
-	 * @param {string} filePath The file to read node from
-	 */
-	loadNodeFromFile(
-		packageName: string,
-		nodeName: string,
-		filePath: string,
-	): INodeTypeNameVersion | undefined {
-		let tempNode: INodeType | INodeVersionedType;
-		let nodeVersion = 1;
-
-		try {
-			tempNode = loadClassInIsolation(filePath, nodeName);
-			this.addCodex({ node: tempNode, filePath, isCustom: packageName === 'CUSTOM' });
-		} catch (error) {
-			// eslint-disable-next-line no-console, @typescript-eslint/restrict-template-expressions
-			console.error(`Error loading node "${nodeName}" from: "${filePath}" - ${error.message}`);
-			throw error;
-		}
-
-		const fullNodeName = `${packageName}.${tempNode.description.name}`;
-		tempNode.description.name = fullNodeName;
-
-		if (tempNode.description.icon !== undefined && tempNode.description.icon.startsWith('file:')) {
-			// If a file icon gets used add the full path
-			tempNode.description.icon = `file:${path.join(
-				path.dirname(filePath),
-				tempNode.description.icon.substr(5),
-			)}`;
-		}
-
-		if (tempNode.hasOwnProperty('nodeVersions')) {
-			const versionedNodeType = (tempNode as INodeVersionedType).getNodeType();
-			this.addCodex({ node: versionedNodeType, filePath, isCustom: packageName === 'CUSTOM' });
-			nodeVersion = (tempNode as INodeVersionedType).currentVersion;
-
-			if (
-				versionedNodeType.description.icon !== undefined &&
-				versionedNodeType.description.icon.startsWith('file:')
-			) {
-				// If a file icon gets used add the full path
-				versionedNodeType.description.icon = `file:${path.join(
-					path.dirname(filePath),
-					versionedNodeType.description.icon.substr(5),
-				)}`;
-			}
-
-			if (versionedNodeType.hasOwnProperty('executeSingle')) {
-				this.logger.warn(
-					`"executeSingle" will get deprecated soon. Please update the code of node "${packageName}.${nodeName}" to use "execute" instead!`,
-					{ filePath },
-				);
-			}
-		} else {
-			// Short renaming to avoid type issues
-			const tmpNode = tempNode as INodeType;
-			nodeVersion = Array.isArray(tmpNode.description.version)
-				? tmpNode.description.version.slice(-1)[0]
-				: tmpNode.description.version;
-		}
-
-		if (this.includeNodes !== undefined && !this.includeNodes.includes(fullNodeName)) {
-			return;
-		}
-
-		// Check if the node should be skipped
-		if (this.excludeNodes !== undefined && this.excludeNodes.includes(fullNodeName)) {
-			return;
-		}
-
-		this.nodeTypes[fullNodeName] = {
-			type: tempNode,
-			sourcePath: filePath,
-		};
-
-		// eslint-disable-next-line consistent-return
-		return {
-			name: fullNodeName,
-			version: nodeVersion,
-		} as INodeTypeNameVersion;
-	}
-
-	/**
-	 * Retrieves `categories`, `subcategories`, partial `resources` and
-	 * alias (if defined) from the codex data for the node at the given file path.
-	 *
-	 * @param {string} filePath The file path to a `*.node.js` file
-	 */
-	getCodex(filePath: string): CodexData {
-		// eslint-disable-next-line global-require, import/no-dynamic-require, @typescript-eslint/no-var-requires
-		const { categories, subcategories, resources: allResources, alias } = require(`${filePath}on`); // .js to .json
-
-		const resources = pick(allResources, ['primaryDocumentation', 'credentialDocumentation']);
-
-		// eslint-disable-next-line @typescript-eslint/no-unsafe-return
-		return {
-			...(categories && { categories }),
-			...(subcategories && { subcategories }),
-			...(resources && { resources }),
-			...(alias && { alias }),
-		};
-	}
-
-	/**
-	 * Adds a node codex `categories` and `subcategories` (if defined)
-	 * to a node description `codex` property.
-	 *
-	 * @param obj.node Node to add categories to
-	 * @param obj.filePath Path to the built node
-	 * @param obj.isCustom Whether the node is custom
-	 */
-	addCodex({
-		node,
-		filePath,
-		isCustom,
-	}: {
-		node: INodeType | INodeVersionedType;
-		filePath: string;
-		isCustom: boolean;
-	}) {
-		try {
-			const codex = this.getCodex(filePath);
-
-			if (isCustom) {
-				codex.categories = codex.categories
-					? codex.categories.concat(CUSTOM_NODES_CATEGORY)
-					: [CUSTOM_NODES_CATEGORY];
-			}
-
-			node.description.codex = codex;
-		} catch (_) {
-			this.logger.debug(`No codex available for: ${filePath.split('/').pop() ?? ''}`);
-
-			if (isCustom) {
-				node.description.codex = {
-					categories: [CUSTOM_NODES_CATEGORY],
-				};
-			}
-		}
-	}
-
-	/**
-	 * Loads nodes and credentials from the given directory
-	 *
-	 * @param {string} setPackageName The package name to set for the found nodes
-	 * @param {string} directory The directory to look in
-	 */
-	async loadDataFromDirectory(setPackageName: string, directory: string): Promise<void> {
-		const files = await glob('**/*.@(node|credentials).js', {
-			cwd: directory,
-			absolute: true,
-		});
-
-		for (const filePath of files) {
-			const [fileName, type] = path.parse(filePath).name.split('.');
-
-			if (type === 'node') {
-				this.loadNodeFromFile(setPackageName, fileName, filePath);
-			} else if (type === 'credentials') {
-				this.loadCredentialsFromFile(fileName, filePath);
-			}
-		}
-	}
-
-	async readPackageJson(packagePath: string): Promise<IN8nNodePackageJson> {
-		// Get the absolute path of the package
-		const packageFileString = await fsReadFile(path.join(packagePath, 'package.json'), 'utf8');
-		return JSON.parse(packageFileString) as IN8nNodePackageJson;
-	}
-
-	/**
-	 * Loads nodes and credentials from the package with the given name
-	 *
-	 * @param {string} packagePath The path to read data from
-	 */
-	async loadDataFromPackage(packagePath: string): Promise<INodeTypeNameVersion[]> {
-		// Get the absolute path of the package
-		const packageFile = await this.readPackageJson(packagePath);
-		if (!packageFile.n8n) {
-			return [];
-		}
-
-		const packageName = packageFile.name;
-		const { nodes, credentials } = packageFile.n8n;
-		const returnData: INodeTypeNameVersion[] = [];
-
-		// Read all node types
-		if (Array.isArray(nodes)) {
-			for (const filePath of nodes) {
-				const tempPath = path.join(packagePath, filePath);
-				const [fileName] = path.parse(filePath).name.split('.');
-				const loadData = this.loadNodeFromFile(packageName, fileName, tempPath);
-				if (loadData) {
-					returnData.push(loadData);
-				}
-			}
-		}
-
-		// Read all credential types
-		if (Array.isArray(credentials)) {
-			for (const filePath of credentials) {
-				const tempPath = path.join(packagePath, filePath);
-				const [fileName] = path.parse(filePath).name.split('.');
-				this.loadCredentialsFromFile(fileName, tempPath);
-			}
-		}
-
-		return returnData;
-	}
-
->>>>>>> 298c4f20
 	unloadNodes(installedNodes: InstalledNodes[]): void {
 		const nodeTypes = NodeTypes();
 		installedNodes.forEach((installedNode) => {
