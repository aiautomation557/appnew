import { Command, Flags } from '@oclif/core';
import { GlobalConfig } from '@n8n/config';
import type { DataSourceOptions as ConnectionOptions } from '@n8n/typeorm';
import { MigrationExecutor, DataSource as Connection } from '@n8n/typeorm';
import { Container } from 'typedi';
import { Logger } from '@/Logger';
import { getConnectionOptions } from '@db/config';
import type { Migration } from '@db/types';
import { wrapMigration } from '@db/utils/migrationHelpers';

// This function is extracted to make it easier to unit test it.
// Mocking turned into a mess due to this command using typeorm and the db
// config directly and customizing and monkey patching parts.
export async function main(
	logger: Logger,
	connection: Connection,
	migrationExecutor: MigrationExecutor,
) {
<<<<<<< HEAD
	const globalConfig = Container.get(GlobalConfig);
	const { type: dbType } = globalConfig.database;
=======
	const executedMigrations = await migrationExecutor.getExecutedMigrations();
	const lastExecutedMigration = executedMigrations.at(0);
>>>>>>> 47d77410

	if (lastExecutedMigration === undefined) {
		logger.error(
			"Cancelled command. The database was never migrated. Are you sure you're connected to the right database?.",
		);
		return;
	}

	const lastMigrationInstance = connection.migrations.find((m) => {
		// Migration names are optional. If a migration has no name property
		// TypeORM will default to the class name.
		const name1 = m.name ?? m.constructor.name;
		const name2 = lastExecutedMigration.name;

		return name1 === name2;
	});

	if (lastMigrationInstance === undefined) {
		logger.error(
			`The last migration that was executed is "${lastExecutedMigration.name}", but I could not find that migration's code in the currently installed version of n8n.`,
		);
		logger.error(
			'This usually means that you downgraded n8n before running `n8n db:revert`. Please upgrade n8n again and run `n8n db:revert` and then downgrade again.',
		);
		return;
	}

	if (!lastMigrationInstance.down) {
		const message = lastMigrationInstance.name
			? `Cancelled command. The last migration "${lastMigrationInstance.name}" was irreversible.`
			: 'Cancelled command. The last migration was irreversible.';
		logger.error(message);
		return;
	}

	await connection.undoLastMigration();
	await connection.destroy();
}

export class DbRevertMigrationCommand extends Command {
	static description = 'Revert last database migration';

	static examples = ['$ n8n db:revert'];

	static flags = {
		help: Flags.help({ char: 'h' }),
	};

	protected logger = Container.get(Logger);

	private connection: Connection;

	async init() {
		await this.parse(DbRevertMigrationCommand);
	}

	async run() {
		const connectionOptions: ConnectionOptions = {
			...getConnectionOptions(),
			subscribers: [],
			synchronize: false,
			migrationsRun: false,
			dropSchema: false,
			logging: ['query', 'error', 'schema'],
		};

		const connection = new Connection(connectionOptions);
		await connection.initialize();

		const migrationExecutor = new MigrationExecutor(connection);

		(connectionOptions.migrations as Migration[]).forEach(wrapMigration);

		return await main(this.logger, connection, migrationExecutor);
	}

	async catch(error: Error) {
		this.logger.error('Error reverting last migration. See log messages for details.');
		this.logger.error(error.message);
	}

	protected async finally(error: Error | undefined) {
		if (this.connection?.isInitialized) await this.connection.destroy();

		this.exit(error ? 1 : 0);
	}
}<|MERGE_RESOLUTION|>--- conflicted
+++ resolved
@@ -1,5 +1,4 @@
 import { Command, Flags } from '@oclif/core';
-import { GlobalConfig } from '@n8n/config';
 import type { DataSourceOptions as ConnectionOptions } from '@n8n/typeorm';
 import { MigrationExecutor, DataSource as Connection } from '@n8n/typeorm';
 import { Container } from 'typedi';
@@ -16,13 +15,8 @@
 	connection: Connection,
 	migrationExecutor: MigrationExecutor,
 ) {
-<<<<<<< HEAD
-	const globalConfig = Container.get(GlobalConfig);
-	const { type: dbType } = globalConfig.database;
-=======
 	const executedMigrations = await migrationExecutor.getExecutedMigrations();
 	const lastExecutedMigration = executedMigrations.at(0);
->>>>>>> 47d77410
 
 	if (lastExecutedMigration === undefined) {
 		logger.error(
