--- conflicted
+++ resolved
@@ -339,37 +339,6 @@
 		}
 	}
 
-<<<<<<< HEAD
-	async initPruning() {
-		this.pruningService = Container.get(PruningService);
-
-		this.pruningService.startPruning();
-
-		if (config.getEnv('executions.mode') !== 'queue') return;
-
-		this.executionRecoveryService = Container.get(ExecutionRecoveryService);
-
-		this.executionRecoveryService.scheduleQueueRecovery();
-
-		const orchestrationService = Container.get(OrchestrationService);
-
-		await orchestrationService.init();
-
-		if (!orchestrationService.isMultiMainSetupEnabled) return;
-
-		orchestrationService.multiMainSetup
-			.on('leader-stepdown', () => {
-				this.pruningService.stopPruning();
-				this.executionRecoveryService.stopQueueRecovery();
-			})
-			.on('leader-takeover', () => {
-				this.pruningService.startPruning();
-				this.executionRecoveryService.scheduleQueueRecovery();
-			});
-	}
-
-=======
->>>>>>> 292bbb3f
 	async catch(error: Error) {
 		if (error.stack) this.logger.error(error.stack);
 		await this.exitWithCrash('Exiting due to an error.', error);
