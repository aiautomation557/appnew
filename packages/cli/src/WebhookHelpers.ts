/* eslint-disable no-param-reassign */
/* eslint-disable @typescript-eslint/prefer-optional-chain */
/* eslint-disable @typescript-eslint/no-shadow */
/* eslint-disable @typescript-eslint/no-unsafe-assignment */
/* eslint-disable id-denylist */
/* eslint-disable prefer-spread */
/* eslint-disable @typescript-eslint/explicit-module-boundary-types */
/* eslint-disable @typescript-eslint/prefer-nullish-coalescing */
/* eslint-disable @typescript-eslint/no-unsafe-member-access */
/* eslint-disable no-restricted-syntax */
/* eslint-disable @typescript-eslint/restrict-template-expressions */
/* eslint-disable @typescript-eslint/no-non-null-assertion */
/* eslint-disable prefer-destructuring */
import * as express from 'express';
// eslint-disable-next-line import/no-extraneous-dependencies
import { get } from 'lodash';

<<<<<<< HEAD
import {
	ActiveExecutions,
	GenericHelpers,
	IExecutionDb,
	IResponseCallbackData,
	IWorkflowDb,
	IWorkflowExecutionDataProcess,
	ResponseHelper,
	WorkflowCredentials,
	WorkflowExecuteAdditionalData,
	WorkflowHelpers,
	WorkflowRunner,
} from './';

import {
	BinaryDataHelper,
	NodeExecuteFunctions,
} from 'n8n-core';
=======
import { BINARY_ENCODING, NodeExecuteFunctions } from 'n8n-core';
>>>>>>> 6ffbd83f

import {
	IBinaryKeyData,
	IDataObject,
	IExecuteData,
	INode,
	IRunExecutionData,
	IWebhookData,
	IWebhookResponseData,
	IWorkflowDataProxyAdditionalKeys,
	IWorkflowExecuteAdditionalData,
	LoggerProxy as Logger,
	NodeHelpers,
	Workflow,
	WorkflowExecuteMode,
} from 'n8n-workflow';
// eslint-disable-next-line import/no-cycle
import {
	ActiveExecutions,
	GenericHelpers,
	IExecutionDb,
	IResponseCallbackData,
	IWorkflowDb,
	IWorkflowExecutionDataProcess,
	ResponseHelper,
	// eslint-disable-next-line @typescript-eslint/no-unused-vars
	WorkflowCredentials,
	WorkflowExecuteAdditionalData,
	WorkflowHelpers,
	WorkflowRunner,
} from '.';

const activeExecutions = ActiveExecutions.getInstance();

/**
 * Returns all the webhooks which should be created for the give workflow
 *
 * @export
 * @param {string} workflowId
 * @param {Workflow} workflow
 * @returns {IWebhookData[]}
 */
export function getWorkflowWebhooks(
	workflow: Workflow,
	additionalData: IWorkflowExecuteAdditionalData,
	destinationNode?: string,
	ignoreRestartWehbooks = false,
): IWebhookData[] {
	// Check all the nodes in the workflow if they have webhooks

	const returnData: IWebhookData[] = [];

	let parentNodes: string[] | undefined;
	if (destinationNode !== undefined) {
		parentNodes = workflow.getParentNodes(destinationNode);
		// Also add the destination node in case it itself is a webhook node
		parentNodes.push(destinationNode);
	}

	for (const node of Object.values(workflow.nodes)) {
		if (parentNodes !== undefined && !parentNodes.includes(node.name)) {
			// If parentNodes are given check only them if they have webhooks
			// and no other ones
			// eslint-disable-next-line no-continue
			continue;
		}
		returnData.push.apply(
			returnData,
			NodeHelpers.getNodeWebhooks(workflow, node, additionalData, ignoreRestartWehbooks),
		);
	}

	return returnData;
}

/**
 * Returns all the webhooks which should be created for the give workflow
 *
 * @export
 * @param {string} workflowId
 * @param {Workflow} workflow
 * @returns {IWebhookData[]}
 */
export function getWorkflowWebhooksBasic(workflow: Workflow): IWebhookData[] {
	// Check all the nodes in the workflow if they have webhooks

	const returnData: IWebhookData[] = [];

	for (const node of Object.values(workflow.nodes)) {
		returnData.push.apply(returnData, NodeHelpers.getNodeWebhooksBasic(workflow, node));
	}

	return returnData;
}

/**
 * Executes a webhook
 *
 * @export
 * @param {IWebhookData} webhookData
 * @param {IWorkflowDb} workflowData
 * @param {INode} workflowStartNode
 * @param {WorkflowExecuteMode} executionMode
 * @param {(string | undefined)} sessionId
 * @param {express.Request} req
 * @param {express.Response} res
 * @param {((error: Error | null, data: IResponseCallbackData) => void)} responseCallback
 * @returns {(Promise<string | undefined>)}
 */
export async function executeWebhook(
	workflow: Workflow,
	webhookData: IWebhookData,
	workflowData: IWorkflowDb,
	workflowStartNode: INode,
	executionMode: WorkflowExecuteMode,
	sessionId: string | undefined,
	runExecutionData: IRunExecutionData | undefined,
	executionId: string | undefined,
	req: express.Request,
	res: express.Response,
	responseCallback: (error: Error | null, data: IResponseCallbackData) => void,
): Promise<string | undefined> {
	// Get the nodeType to know which responseMode is set
	const nodeType = workflow.nodeTypes.getByNameAndVersion(
		workflowStartNode.type,
		workflowStartNode.typeVersion,
	);
	if (nodeType === undefined) {
		const errorMessage = `The type of the webhook node "${workflowStartNode.name}" is not known.`;
		responseCallback(new Error(errorMessage), {});
		throw new ResponseHelper.ResponseError(errorMessage, 500, 500);
	}

	const additionalKeys: IWorkflowDataProxyAdditionalKeys = {
		$executionId: executionId,
	};

	// Get the responseMode
	const responseMode = workflow.expression.getSimpleParameterValue(
		workflowStartNode,
		webhookData.webhookDescription.responseMode,
		executionMode,
		additionalKeys,
		'onReceived',
	);
	const responseCode = workflow.expression.getSimpleParameterValue(
		workflowStartNode,
		webhookData.webhookDescription.responseCode,
		executionMode,
		additionalKeys,
		200,
	) as number;

	if (!['onReceived', 'lastNode'].includes(responseMode as string)) {
		// If the mode is not known we error. Is probably best like that instead of using
		// the default that people know as early as possible (probably already testing phase)
		// that something does not resolve properly.
		const errorMessage = `The response mode ${responseMode} is not valid!`;
		responseCallback(new Error(errorMessage), {});
		throw new ResponseHelper.ResponseError(errorMessage, 500, 500);
	}

	// Prepare everything that is needed to run the workflow
	const additionalData = await WorkflowExecuteAdditionalData.getBase();

	// Add the Response and Request so that this data can be accessed in the node
	additionalData.httpRequest = req;
	additionalData.httpResponse = res;

	let didSendResponse = false;
	let runExecutionDataMerge = {};
	try {
		// Run the webhook function to see what should be returned and if
		// the workflow should be executed or not
		let webhookResultData: IWebhookResponseData;

		try {
			webhookResultData = await workflow.runWebhook(
				webhookData,
				workflowStartNode,
				additionalData,
				NodeExecuteFunctions,
				executionMode,
			);
		} catch (err) {
			// Send error response to webhook caller
			const errorMessage = 'Workflow Webhook Error: Workflow could not be started!';
			responseCallback(new Error(errorMessage), {});
			didSendResponse = true;

			// Add error to execution data that it can be logged and send to Editor-UI
			runExecutionDataMerge = {
				resultData: {
					runData: {},
					lastNodeExecuted: workflowStartNode.name,
					error: {
						...err,
						message: err.message,
						stack: err.stack,
					},
				},
			};

			webhookResultData = {
				noWebhookResponse: true,
				// Add empty data that it at least tries to "execute" the webhook
				// which then so gets the chance to throw the error.
				workflowData: [[{ json: {} }]],
			};
		}

		// Save static data if it changed
		await WorkflowHelpers.saveStaticData(workflow);

		const additionalKeys: IWorkflowDataProxyAdditionalKeys = {
			$executionId: executionId,
		};

		if (webhookData.webhookDescription.responseHeaders !== undefined) {
			const responseHeaders = workflow.expression.getComplexParameterValue(
				workflowStartNode,
				webhookData.webhookDescription.responseHeaders,
				executionMode,
				additionalKeys,
				undefined,
			) as {
				entries?:
					| Array<{
							name: string;
							value: string;
					  }>
					| undefined;
			};

			if (responseHeaders !== undefined && responseHeaders.entries !== undefined) {
				for (const item of responseHeaders.entries) {
					res.setHeader(item.name, item.value);
				}
			}
		}

		if (webhookResultData.noWebhookResponse === true && !didSendResponse) {
			// The response got already send
			responseCallback(null, {
				noWebhookResponse: true,
			});
			didSendResponse = true;
		}

		if (webhookResultData.workflowData === undefined) {
			// Workflow should not run
			if (webhookResultData.webhookResponse !== undefined) {
				// Data to respond with is given
				if (!didSendResponse) {
					responseCallback(null, {
						data: webhookResultData.webhookResponse,
						responseCode,
					});
					didSendResponse = true;
				}
			} else {
				// Send default response
				// eslint-disable-next-line no-lonely-if
				if (!didSendResponse) {
					responseCallback(null, {
						data: {
							message: 'Webhook call got received.',
						},
						responseCode,
					});
					didSendResponse = true;
				}
			}
			return;
		}

		// Now that we know that the workflow should run we can return the default response
		// directly if responseMode it set to "onReceived" and a respone should be sent
		if (responseMode === 'onReceived' && !didSendResponse) {
			// Return response directly and do not wait for the workflow to finish
			if (webhookResultData.webhookResponse !== undefined) {
				// Data to respond with is given
				responseCallback(null, {
					data: webhookResultData.webhookResponse,
					responseCode,
				});
			} else {
				responseCallback(null, {
					data: {
						message: 'Workflow got started.',
					},
					responseCode,
				});
			}

			didSendResponse = true;
		}

		// Initialize the data of the webhook node
		const nodeExecutionStack: IExecuteData[] = [];
		nodeExecutionStack.push({
			node: workflowStartNode,
			data: {
				main: webhookResultData.workflowData,
			},
		});

		runExecutionData =
			runExecutionData ||
			({
				startData: {},
				resultData: {
					runData: {},
				},
				executionData: {
					contextData: {},
					nodeExecutionStack,
					waitingExecution: {},
				},
			} as IRunExecutionData);

		if (executionId !== undefined) {
			// Set the data the webhook node did return on the waiting node if executionId
			// already exists as it means that we are restarting an existing execution.
			runExecutionData.executionData!.nodeExecutionStack[0].data.main =
				webhookResultData.workflowData;
		}

		if (Object.keys(runExecutionDataMerge).length !== 0) {
			// If data to merge got defined add it to the execution data
			Object.assign(runExecutionData, runExecutionDataMerge);
		}

		const runData: IWorkflowExecutionDataProcess = {
			executionMode,
			executionData: runExecutionData,
			sessionId,
			workflowData,
		};

		// Start now to run the workflow
		const workflowRunner = new WorkflowRunner();
		executionId = await workflowRunner.run(runData, true, !didSendResponse, executionId);

		Logger.verbose(
			`Started execution of workflow "${workflow.name}" from webhook with execution ID ${executionId}`,
			{ executionId },
		);

		// Get a promise which resolves when the workflow did execute and send then response
<<<<<<< HEAD
		const executePromise = activeExecutions.getPostExecutePromise(executionId) as Promise<IExecutionDb | undefined>;
		executePromise.then(async (data) => {
			if (data === undefined) {
				if (didSendResponse === false) {
					responseCallback(null, {
						data: {
							message: 'Workflow did execute sucessfully but no data got returned.',
						},
						responseCode,
					});
					didSendResponse = true;
=======
		const executePromise = activeExecutions.getPostExecutePromise(executionId) as Promise<
			IExecutionDb | undefined
		>;
		executePromise
			.then((data) => {
				if (data === undefined) {
					if (!didSendResponse) {
						responseCallback(null, {
							data: {
								message: 'Workflow did execute sucessfully but no data got returned.',
							},
							responseCode,
						});
						didSendResponse = true;
					}
					return undefined;
>>>>>>> 6ffbd83f
				}

				const returnData = WorkflowHelpers.getDataLastExecutedNodeData(data);
				if (data.data.resultData.error || returnData?.error !== undefined) {
					if (!didSendResponse) {
						responseCallback(null, {
							data: {
								message: 'Workflow did error.',
							},
							responseCode: 500,
						});
					}
					didSendResponse = true;
					return data;
				}

				if (returnData === undefined) {
					if (!didSendResponse) {
						responseCallback(null, {
							data: {
								message:
									'Workflow did execute sucessfully but the last node did not return any data.',
							},
							responseCode,
						});
					}
					didSendResponse = true;
					return data;
				}

				const additionalKeys: IWorkflowDataProxyAdditionalKeys = {
					$executionId: executionId,
				};

				const responseData = workflow.expression.getSimpleParameterValue(
					workflowStartNode,
					webhookData.webhookDescription.responseData,
					executionMode,
					additionalKeys,
					'firstEntryJson',
				);

				if (!didSendResponse) {
					let data: IDataObject | IDataObject[];

					if (responseData === 'firstEntryJson') {
						// Return the JSON data of the first entry

						if (returnData.data!.main[0]![0] === undefined) {
							responseCallback(new Error('No item to return got found.'), {});
							didSendResponse = true;
						}

						data = returnData.data!.main[0]![0].json;

						const responsePropertyName = workflow.expression.getSimpleParameterValue(
							workflowStartNode,
							webhookData.webhookDescription.responsePropertyName,
							executionMode,
							additionalKeys,
							undefined,
						);

						if (responsePropertyName !== undefined) {
							data = get(data, responsePropertyName as string) as IDataObject;
						}

						const responseContentType = workflow.expression.getSimpleParameterValue(
							workflowStartNode,
							webhookData.webhookDescription.responseContentType,
							executionMode,
							additionalKeys,
							undefined,
						);

						if (responseContentType !== undefined) {
							// Send the webhook response manually to be able to set the content-type
							res.setHeader('Content-Type', responseContentType as string);

							// Returning an object, boolean, number, ... causes problems so make sure to stringify if needed
							if (
								data !== null &&
								data !== undefined &&
								['Buffer', 'String'].includes(data.constructor.name)
							) {
								res.end(data);
							} else {
								res.end(JSON.stringify(data));
							}

							responseCallback(null, {
								noWebhookResponse: true,
							});
							didSendResponse = true;
						}
					} else if (responseData === 'firstEntryBinary') {
						// Return the binary data of the first entry
						data = returnData.data!.main[0]![0];

						if (data === undefined) {
							responseCallback(new Error('No item to return got found.'), {});
							didSendResponse = true;
						}

						if (data.binary === undefined) {
							responseCallback(new Error('No binary data to return got found.'), {});
							didSendResponse = true;
						}

						const responseBinaryPropertyName = workflow.expression.getSimpleParameterValue(
							workflowStartNode,
							webhookData.webhookDescription.responseBinaryPropertyName,
							executionMode,
							additionalKeys,
							'data',
						);

						if (responseBinaryPropertyName === undefined && !didSendResponse) {
							responseCallback(new Error('No "responseBinaryPropertyName" is set.'), {});
							didSendResponse = true;
						}

						const binaryData = (data.binary as IBinaryKeyData)[
							responseBinaryPropertyName as string
						];
						if (binaryData === undefined && !didSendResponse) {
							responseCallback(
								new Error(
									`The binary property "${responseBinaryPropertyName}" which should be returned does not exist.`,
								),
								{},
							);
							didSendResponse = true;
						}

						if (!didSendResponse) {
							// Send the webhook response manually
							res.setHeader('Content-Type', binaryData.mimeType);
							res.end(Buffer.from(binaryData.data, BINARY_ENCODING));

							responseCallback(null, {
								noWebhookResponse: true,
							});
						}
					} else {
						// Return the JSON data of all the entries
						data = [];
						for (const entry of returnData.data!.main[0]!) {
							data.push(entry.json);
						}
					}

<<<<<<< HEAD
					if (didSendResponse === false) {
						// Send the webhook response manually
						res.setHeader('Content-Type', binaryData.mimeType);
						const binaryDataBuffer = await BinaryDataHelper.getInstance().retrieveBinaryData(binaryData);
						res.end(binaryDataBuffer);

=======
					if (!didSendResponse) {
>>>>>>> 6ffbd83f
						responseCallback(null, {
							data,
							responseCode,
						});
					}
				}
				didSendResponse = true;

				return data;
			})
			.catch((e) => {
				if (!didSendResponse) {
					responseCallback(new Error('There was a problem executing the workflow.'), {});
				}

				throw new ResponseHelper.ResponseError(e.message, 500, 500);
			});

		// eslint-disable-next-line consistent-return
		return executionId;
	} catch (e) {
		if (!didSendResponse) {
			responseCallback(new Error('There was a problem executing the workflow.'), {});
		}

		throw new ResponseHelper.ResponseError(e.message, 500, 500);
	}
}

/**
 * Returns the base URL of the webhooks
 *
 * @export
 * @returns
 */
export function getWebhookBaseUrl() {
	let urlBaseWebhook = GenericHelpers.getBaseUrl();

	// We renamed WEBHOOK_TUNNEL_URL to WEBHOOK_URL. This is here to maintain
	// backward compatibility. Will be deprecated and removed in the future.
	if (process.env.WEBHOOK_TUNNEL_URL !== undefined || process.env.WEBHOOK_URL !== undefined) {
		// @ts-ignore
		urlBaseWebhook = process.env.WEBHOOK_TUNNEL_URL || process.env.WEBHOOK_URL;
	}
	if (!urlBaseWebhook.endsWith('/')) {
		urlBaseWebhook += '/';
	}

	return urlBaseWebhook;
}<|MERGE_RESOLUTION|>--- conflicted
+++ resolved
@@ -15,28 +15,11 @@
 // eslint-disable-next-line import/no-extraneous-dependencies
 import { get } from 'lodash';
 
-<<<<<<< HEAD
 import {
-	ActiveExecutions,
-	GenericHelpers,
-	IExecutionDb,
-	IResponseCallbackData,
-	IWorkflowDb,
-	IWorkflowExecutionDataProcess,
-	ResponseHelper,
-	WorkflowCredentials,
-	WorkflowExecuteAdditionalData,
-	WorkflowHelpers,
-	WorkflowRunner,
-} from './';
-
-import {
+	BINARY_ENCODING,
 	BinaryDataHelper,
 	NodeExecuteFunctions,
 } from 'n8n-core';
-=======
-import { BINARY_ENCODING, NodeExecuteFunctions } from 'n8n-core';
->>>>>>> 6ffbd83f
 
 import {
 	IBinaryKeyData,
@@ -53,6 +36,7 @@
 	Workflow,
 	WorkflowExecuteMode,
 } from 'n8n-workflow';
+
 // eslint-disable-next-line import/no-cycle
 import {
 	ActiveExecutions,
@@ -387,24 +371,11 @@
 		);
 
 		// Get a promise which resolves when the workflow did execute and send then response
-<<<<<<< HEAD
-		const executePromise = activeExecutions.getPostExecutePromise(executionId) as Promise<IExecutionDb | undefined>;
-		executePromise.then(async (data) => {
-			if (data === undefined) {
-				if (didSendResponse === false) {
-					responseCallback(null, {
-						data: {
-							message: 'Workflow did execute sucessfully but no data got returned.',
-						},
-						responseCode,
-					});
-					didSendResponse = true;
-=======
 		const executePromise = activeExecutions.getPostExecutePromise(executionId) as Promise<
 			IExecutionDb | undefined
 		>;
 		executePromise
-			.then((data) => {
+			.then(async (data) => {
 				if (data === undefined) {
 					if (!didSendResponse) {
 						responseCallback(null, {
@@ -416,7 +387,6 @@
 						didSendResponse = true;
 					}
 					return undefined;
->>>>>>> 6ffbd83f
 				}
 
 				const returnData = WorkflowHelpers.getDataLastExecutedNodeData(data);
@@ -555,7 +525,8 @@
 						if (!didSendResponse) {
 							// Send the webhook response manually
 							res.setHeader('Content-Type', binaryData.mimeType);
-							res.end(Buffer.from(binaryData.data, BINARY_ENCODING));
+							const binaryDataBuffer = await BinaryDataHelper.getInstance().retrieveBinaryData(binaryData);
+							res.end(binaryDataBuffer);
 
 							responseCallback(null, {
 								noWebhookResponse: true,
@@ -567,22 +538,6 @@
 						for (const entry of returnData.data!.main[0]!) {
 							data.push(entry.json);
 						}
-					}
-
-<<<<<<< HEAD
-					if (didSendResponse === false) {
-						// Send the webhook response manually
-						res.setHeader('Content-Type', binaryData.mimeType);
-						const binaryDataBuffer = await BinaryDataHelper.getInstance().retrieveBinaryData(binaryData);
-						res.end(binaryDataBuffer);
-
-=======
-					if (!didSendResponse) {
->>>>>>> 6ffbd83f
-						responseCallback(null, {
-							data,
-							responseCode,
-						});
 					}
 				}
 				didSendResponse = true;
