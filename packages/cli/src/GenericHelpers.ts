--- conflicted
+++ resolved
@@ -1,29 +1,21 @@
-<<<<<<< HEAD
 import * as config from '../config';
-=======
 /* eslint-disable @typescript-eslint/no-non-null-assertion */
 /* eslint-disable @typescript-eslint/restrict-template-expressions */
 /* eslint-disable @typescript-eslint/no-unsafe-return */
 /* eslint-disable no-param-reassign */
 /* eslint-disable no-underscore-dangle */
 /* eslint-disable @typescript-eslint/no-unsafe-member-access */
->>>>>>> 74f739a5
 import * as express from 'express';
 import { join as pathJoin } from 'path';
 import { readFile as fsReadFile } from 'fs/promises';
 import { readFileSync as fsReadFileSync } from 'fs';
 import { IDataObject } from 'n8n-workflow';
 
-<<<<<<< HEAD
-import { Db, ICredentialsDb, IPackageVersions } from './';
-import { Like } from 'typeorm';
-=======
 // eslint-disable-next-line import/no-cycle
 import { Db, ICredentialsDb, IPackageVersions } from '.';
 // eslint-disable-next-line import/order
 import { Like } from 'typeorm';
 // eslint-disable-next-line import/no-cycle
->>>>>>> 74f739a5
 import { WorkflowEntity } from './databases/entities/WorkflowEntity';
 
 let versionCache: IPackageVersions | undefined;
@@ -188,16 +180,10 @@
  * - If the name already exists more than once with suffixes, it looks for the max suffix
  * and returns the requested name with max suffix + 1.
  */
-<<<<<<< HEAD
-export async function generateUniqueName(
-	requestedName: string,
-	entityType: 'workflow' | 'credentials'
-=======
 // eslint-disable-next-line @typescript-eslint/explicit-module-boundary-types
 export async function generateUniqueName(
 	requestedName: string,
 	entityType: 'workflow' | 'credentials',
->>>>>>> 74f739a5
 ) {
 	const findConditions = {
 		select: ['name' as const],
@@ -206,16 +192,10 @@
 		},
 	};
 
-<<<<<<< HEAD
-	const found: Array<WorkflowEntity | ICredentialsDb> = entityType === 'workflow'
-		? await Db.collections.Workflow!.find(findConditions)
-		: await Db.collections.Credentials!.find(findConditions);
-=======
 	const found: Array<WorkflowEntity | ICredentialsDb> =
 		entityType === 'workflow'
 			? await Db.collections.Workflow!.find(findConditions)
 			: await Db.collections.Credentials!.find(findConditions);
->>>>>>> 74f739a5
 
 	// name is unique
 	if (found.length === 0) {
@@ -229,10 +209,7 @@
 
 		const suffix = Number(parts[1]);
 
-<<<<<<< HEAD
-=======
 		// eslint-disable-next-line no-restricted-globals
->>>>>>> 74f739a5
 		if (!isNaN(suffix) && Math.ceil(suffix) > acc) {
 			acc = Math.ceil(suffix);
 		}
