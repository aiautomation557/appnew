--- conflicted
+++ resolved
@@ -38,27 +38,9 @@
 	};
 
 	/**
-<<<<<<< HEAD
-	 * Amend key properties of a truncated execution using event logs in the FS.
-	 * Depending on the state of the logs, we may update only the status, or also
-	 * the `stoppedAt` timestamp and some execution data.
-	 *
-	 * In regular mode, logs may or may not be available. In queue mode, since
-	 * workers log to their own FS, only manual exections can be recovered.
-	 */
-	async recoverFromLogs(executionId: string, messages: EventMessageTypes[]) {
-		if (messages.length === 0) {
-			await this.executionRepository.markAsCrashed(executionId);
-			this.logInfo('No logs available, marked execution as crashed', { executionId });
-			// @TODO: Run hooks and push to clients
-			return;
-		}
-
-=======
 	 * Recover key properties of a truncated execution using event logs.
 	 */
 	async recoverFromLogs(executionId: string, messages: EventMessageTypes[]) {
->>>>>>> ab29ba9b
 		const amendedExecution = await this.amend(executionId, messages);
 
 		if (!amendedExecution) return null;
@@ -82,13 +64,7 @@
 	// ----------------------------------
 
 	/**
-<<<<<<< HEAD
-	 * Schedule a queue recovery cycle for a batch of in-progress executions. This
-	 * cycle will mark a batch of in-progress executions as `crashed` if persisted
-	 * in DB but absent from the Bull Redis queue.
-=======
 	 * Amend `status`, `stoppedAt`, and (if possible) `data` properties of an execution.
->>>>>>> ab29ba9b
 	 */
 	scheduleQueueRecovery(rateMs = this.queueRecovery.rateMs) {
 		if (config.getEnv('executions.mode') === 'regular') return;
@@ -204,8 +180,6 @@
 		} as IExecutionResponse;
 	}
 
-<<<<<<< HEAD
-=======
 	private async amendWithoutLogs(executionId: string) {
 		const exists = await this.executionRepository.exists({ where: { id: executionId } });
 
@@ -221,7 +195,6 @@
 		return execution ?? null;
 	}
 
->>>>>>> ab29ba9b
 	private toRelevantMessages(messages: EventMessageTypes[]) {
 		return messages.reduce<{
 			nodeMessages: EventMessageTypes[];
