/* eslint-disable @typescript-eslint/restrict-template-expressions */
/* eslint-disable @typescript-eslint/no-non-null-assertion */
/* eslint-disable @typescript-eslint/no-unsafe-assignment */
import { validate as jsonSchemaValidate } from 'jsonschema';
import { BinaryDataManager } from 'n8n-core';
import type {
	IDataObject,
	IWorkflowBase,
	JsonObject,
	ExecutionStatus,
	IRunExecutionData,
	NodeOperationError,
	IExecutionsSummary,
} from 'n8n-workflow';
import { deepCopy, LoggerProxy, jsonParse, Workflow } from 'n8n-workflow';
import type { FindOperator, FindOptionsWhere } from 'typeorm';
import { In, IsNull, LessThanOrEqual, Not, Raw } from 'typeorm';
import { ActiveExecutions } from '@/ActiveExecutions';
import config from '@/config';
import type { User } from '@db/entities/User';
import type { ExecutionEntity } from '@db/entities/ExecutionEntity';
import type {
	IExecutionFlattedResponse,
	IExecutionResponse,
	IExecutionsListResponse,
	IWorkflowExecutionDataProcess,
} from '@/Interfaces';
import { NodeTypes } from '@/NodeTypes';
import * as Queue from '@/Queue';
import type { ExecutionRequest } from '@/requests';
import * as ResponseHelper from '@/ResponseHelper';
import { getSharedWorkflowIds } from '@/WorkflowHelpers';
import { WorkflowRunner } from '@/WorkflowRunner';
import * as Db from '@/Db';
import * as GenericHelpers from '@/GenericHelpers';
import { parse } from 'flatted';
<<<<<<< HEAD
import { getStatusUsingPreviousExecutionStatusMethod } from './executionHelpers';
=======
import { Container } from 'typedi';
>>>>>>> 52f740b9

interface IGetExecutionsQueryFilter {
	id?: FindOperator<string>;
	finished?: boolean;
	mode?: string;
	retryOf?: string;
	retrySuccessId?: string;
	status?: ExecutionStatus[];
	workflowId?: string;
	// eslint-disable-next-line @typescript-eslint/no-explicit-any
	waitTill?: FindOperator<any> | boolean;
}

const schemaGetExecutionsQueryFilter = {
	$id: '/IGetExecutionsQueryFilter',
	type: 'object',
	properties: {
		finished: { type: 'boolean' },
		mode: { type: 'string' },
		retryOf: { type: 'string' },
		retrySuccessId: { type: 'string' },
		status: {
			type: 'array',
			items: { type: 'string' },
		},
		waitTill: { type: 'boolean' },
		workflowId: { anyOf: [{ type: 'integer' }, { type: 'string' }] },
	},
};

const allowedExecutionsQueryFilterFields = Object.keys(schemaGetExecutionsQueryFilter.properties);

export class ExecutionsService {
	/**
	 * Function to get the workflow Ids for a User
	 * Overridden in EE version to ignore roles
	 */
	static async getWorkflowIdsForUser(user: User): Promise<string[]> {
		// Get all workflows using owner role
		return getSharedWorkflowIds(user, ['owner']);
	}

	/**
	 * Helper function to retrieve count of Executions
	 */
	static async getExecutionsCount(
		countFilter: IDataObject,
		user: User,
	): Promise<{ count: number; estimated: boolean }> {
		const dbType = config.getEnv('database.type');
		const filteredFields = Object.keys(countFilter).filter((field) => field !== 'id');

		// For databases other than Postgres, do a regular count
		// when filtering based on `workflowId` or `finished` fields.
		if (dbType !== 'postgresdb' || filteredFields.length > 0 || user.globalRole.name !== 'owner') {
			const sharedWorkflowIds = await this.getWorkflowIdsForUser(user);

			const countParams = { where: { workflowId: In(sharedWorkflowIds), ...countFilter } };
			const count = await Db.collections.Execution.count(countParams);
			return { count, estimated: false };
		}

		try {
			// Get an estimate of rows count.
			const estimateRowsNumberSql =
				"SELECT n_live_tup FROM pg_stat_all_tables WHERE relname = 'execution_entity';";
			const rows: Array<{ n_live_tup: string }> = await Db.collections.Execution.query(
				estimateRowsNumberSql,
			);

			const estimate = parseInt(rows[0].n_live_tup, 10);
			// If over 100k, return just an estimate.
			if (estimate > 100_000) {
				// if less than 100k, we get the real count as even a full
				// table scan should not take so long.
				return { count: estimate, estimated: true };
			}
		} catch (error) {
			LoggerProxy.warn(`Failed to get executions count from Postgres: ${error}`);
		}

		const sharedWorkflowIds = await getSharedWorkflowIds(user);

		const count = await Db.collections.Execution.count({
			where: {
				workflowId: In(sharedWorkflowIds),
			},
		});

		return { count, estimated: false };
	}

	static massageFilters(filter: IDataObject): void {
		if (filter) {
			if (filter.waitTill === true) {
				filter.waitTill = Not(IsNull());
				// eslint-disable-next-line @typescript-eslint/no-unnecessary-boolean-literal-compare
			} else if (filter.finished === false) {
				filter.waitTill = IsNull();
			} else {
				delete filter.waitTill;
			}
		}
	}

	static async getExecutionsList(req: ExecutionRequest.GetAll): Promise<IExecutionsListResponse> {
		const sharedWorkflowIds = await this.getWorkflowIdsForUser(req.user);
		if (sharedWorkflowIds.length === 0) {
			// return early since without shared workflows there can be no hits
			// (note: getSharedWorkflowIds() returns _all_ workflow ids for global owners)
			return {
				count: 0,
				estimated: false,
				results: [],
			};
		}

		// parse incoming filter object and remove non-valid fields
		let filter: IGetExecutionsQueryFilter | undefined = undefined;
		if (req.query.filter) {
			try {
				const filterJson: JsonObject = jsonParse(req.query.filter);
				if (filterJson) {
					Object.keys(filterJson).map((key) => {
						if (!allowedExecutionsQueryFilterFields.includes(key)) delete filterJson[key];
					});
					if (jsonSchemaValidate(filterJson, schemaGetExecutionsQueryFilter).valid) {
						filter = filterJson as IGetExecutionsQueryFilter;
					}
				}
			} catch (error) {
				LoggerProxy.error('Failed to parse filter', {
					userId: req.user.id,
					filter: req.query.filter,
				});
				throw new ResponseHelper.InternalServerError(
					'Parameter "filter" contained invalid JSON string.',
				);
			}
		}

		// safeguard against querying workflowIds not shared with the user
		const workflowId = filter?.workflowId?.toString();
		if (workflowId !== undefined && !sharedWorkflowIds.includes(workflowId)) {
			LoggerProxy.verbose(
				`User ${req.user.id} attempted to query non-shared workflow ${workflowId}`,
			);
			return {
				count: 0,
				estimated: false,
				results: [],
			};
		}

		const limit = req.query.limit
			? parseInt(req.query.limit, 10)
			: GenericHelpers.DEFAULT_EXECUTIONS_GET_ALL_LIMIT;

		const executingWorkflowIds: string[] = [];

		if (config.getEnv('executions.mode') === 'queue') {
			const queue = await Queue.getInstance();
			const currentJobs = await queue.getJobs(['active', 'waiting']);
			executingWorkflowIds.push(...currentJobs.map(({ data }) => data.executionId));
		}

		// We may have manual executions even with queue so we must account for these.
		executingWorkflowIds.push(
			...Container.get(ActiveExecutions)
				.getActiveExecutions()
				.map(({ id }) => id),
		);

		const findWhere: FindOptionsWhere<ExecutionEntity> = {
			workflowId: In(sharedWorkflowIds),
		};
		if (filter?.status) {
			Object.assign(findWhere, { status: In(filter.status) });
		}
		if (filter?.finished) {
			Object.assign(findWhere, { finished: filter.finished });
		}

		const rangeQuery: string[] = [];
		const rangeQueryParams: {
			lastId?: string;
			firstId?: string;
			executingWorkflowIds?: string[];
		} = {};

		if (req.query.lastId) {
			rangeQuery.push('id < :lastId');
			rangeQueryParams.lastId = req.query.lastId;
		}

		if (req.query.firstId) {
			rangeQuery.push('id > :firstId');
			rangeQueryParams.firstId = req.query.firstId;
		}

		if (executingWorkflowIds.length > 0) {
			rangeQuery.push('id NOT IN (:...executingWorkflowIds)');
			rangeQueryParams.executingWorkflowIds = executingWorkflowIds;
		}

		if (rangeQuery.length) {
			Object.assign(findWhere, {
				id: Raw(() => rangeQuery.join(' and '), rangeQueryParams),
			});
		}

		// Omit `data` from the Execution since it is the largest and not necesary for the list.
		let query = Db.collections.Execution.createQueryBuilder('execution')
			.select([
				'execution.id',
				'execution.finished',
				'execution.mode',
				'execution.retryOf',
				'execution.retrySuccessId',
				'execution.waitTill',
				'execution.startedAt',
				'execution.stoppedAt',
				'execution.workflowData',
				'execution.status',
			])
			.orderBy('id', 'DESC')
			.take(limit)
			.where(findWhere);

		const countFilter = deepCopy(filter ?? {});
		// deepcopy breaks the In operator so we need to reapply it
		if (filter?.status) {
			Object.assign(filter, { status: In(filter.status) });
			Object.assign(countFilter, { status: In(filter.status) });
		}

		if (filter) {
			this.massageFilters(filter as IDataObject);
			query = query.andWhere(filter);
		}

		this.massageFilters(countFilter as IDataObject);
		countFilter.id = Not(In(executingWorkflowIds));

		const executions = await query.getMany();

		const { count, estimated } = await this.getExecutionsCount(
			countFilter as IDataObject,
			req.user,
		);

		const formattedExecutions: IExecutionsSummary[] = executions.map((execution) => {
			// inject potential node execution errors into the execution response
			const nodeExecutionStatus = {};
			let lastNodeExecuted;
			let executionError;
			// fill execution status for old executions that will return null
			if (!execution.status) {
				execution.status = getStatusUsingPreviousExecutionStatusMethod(execution);
			}
			try {
				const data = parse(execution.data) as IRunExecutionData;
				lastNodeExecuted = data?.resultData?.lastNodeExecuted ?? '';
				executionError = data?.resultData?.error;
				if (data?.resultData?.runData) {
					for (const key of Object.keys(data.resultData.runData)) {
						const errors = data.resultData.runData[key]
							?.filter((taskdata) => taskdata.error?.name)
							?.map((taskdata) => {
								if (taskdata.error?.name === 'NodeOperationError') {
									return {
										name: (taskdata.error as NodeOperationError).name,
										message: (taskdata.error as NodeOperationError).message,
										description: (taskdata.error as NodeOperationError).description,
									};
								} else {
									return {
										name: taskdata.error?.name,
									};
								}
							});
						Object.assign(nodeExecutionStatus, {
							[key]: {
								executionStatus: data.resultData.runData[key][0].executionStatus,
								errors,
								data: data.resultData.runData[key][0].data ?? undefined,
							},
						});
					}
				}
			} catch {}
			return {
				id: execution.id,
				finished: execution.finished,
				mode: execution.mode,
				retryOf: execution.retryOf?.toString(),
				retrySuccessId: execution?.retrySuccessId?.toString(),
				waitTill: execution.waitTill as Date | undefined,
				startedAt: execution.startedAt,
				stoppedAt: execution.stoppedAt,
				workflowId: execution.workflowData?.id ?? '',
				workflowName: execution.workflowData?.name,
				status: execution.status,
				lastNodeExecuted,
				executionError,
				nodeExecutionStatus,
			} as IExecutionsSummary;
		});
		return {
			count,
			results: formattedExecutions,
			estimated,
		};
	}

	static async getExecution(
		req: ExecutionRequest.Get,
	): Promise<IExecutionResponse | IExecutionFlattedResponse | undefined> {
		const sharedWorkflowIds = await this.getWorkflowIdsForUser(req.user);
		if (!sharedWorkflowIds.length) return undefined;

		const { id: executionId } = req.params;
		const execution = await Db.collections.Execution.findOne({
			where: {
				id: executionId,
				workflowId: In(sharedWorkflowIds),
			},
		});

		if (!execution) {
			LoggerProxy.info('Attempt to read execution was blocked due to insufficient permissions', {
				userId: req.user.id,
				executionId,
			});
			return undefined;
		}

		if (!execution.status) {
			execution.status = getStatusUsingPreviousExecutionStatusMethod(execution);
		}

		if (req.query.unflattedResponse === 'true') {
			return ResponseHelper.unflattenExecutionData(execution);
		}

		// @ts-ignore
		return execution;
	}

	static async retryExecution(req: ExecutionRequest.Retry): Promise<boolean> {
		const sharedWorkflowIds = await this.getWorkflowIdsForUser(req.user);
		if (!sharedWorkflowIds.length) return false;

		const { id: executionId } = req.params;
		const execution = await Db.collections.Execution.findOne({
			where: {
				id: executionId,
				workflowId: In(sharedWorkflowIds),
			},
		});

		if (!execution) {
			LoggerProxy.info(
				'Attempt to retry an execution was blocked due to insufficient permissions',
				{
					userId: req.user.id,
					executionId,
				},
			);
			throw new ResponseHelper.NotFoundError(
				`The execution with the ID "${executionId}" does not exist.`,
			);
		}

		const fullExecutionData = ResponseHelper.unflattenExecutionData(execution);

		if (fullExecutionData.finished) {
			throw new Error('The execution succeeded, so it cannot be retried.');
		}

		const executionMode = 'retry';

		fullExecutionData.workflowData.active = false;

		// Start the workflow
		const data: IWorkflowExecutionDataProcess = {
			executionMode,
			executionData: fullExecutionData.data,
			retryOf: req.params.id,
			workflowData: fullExecutionData.workflowData,
			userId: req.user.id,
		};

		const { lastNodeExecuted } = data.executionData!.resultData;

		if (lastNodeExecuted) {
			// Remove the old error and the data of the last run of the node that it can be replaced
			delete data.executionData!.resultData.error;
			const { length } = data.executionData!.resultData.runData[lastNodeExecuted];
			if (
				length > 0 &&
				data.executionData!.resultData.runData[lastNodeExecuted][length - 1].error !== undefined
			) {
				// Remove results only if it is an error.
				// If we are retrying due to a crash, the information is simply success info from last node
				data.executionData!.resultData.runData[lastNodeExecuted].pop();
				// Stack will determine what to run next
			}
		}

		if (req.body.loadWorkflow) {
			// Loads the currently saved workflow to execute instead of the
			// one saved at the time of the execution.
			const workflowId = fullExecutionData.workflowData.id as string;
			const workflowData = (await Db.collections.Workflow.findOneBy({
				id: workflowId,
			})) as IWorkflowBase;

			if (workflowData === undefined) {
				throw new Error(
					`The workflow with the ID "${workflowId}" could not be found and so the data not be loaded for the retry.`,
				);
			}

			data.workflowData = workflowData;
			const nodeTypes = Container.get(NodeTypes);
			const workflowInstance = new Workflow({
				id: workflowData.id as string,
				name: workflowData.name,
				nodes: workflowData.nodes,
				connections: workflowData.connections,
				active: false,
				nodeTypes,
				staticData: undefined,
				settings: workflowData.settings,
			});

			// Replace all of the nodes in the execution stack with the ones of the new workflow
			for (const stack of data.executionData!.executionData!.nodeExecutionStack) {
				// Find the data of the last executed node in the new workflow
				const node = workflowInstance.getNode(stack.node.name);
				if (node === null) {
					LoggerProxy.error('Failed to retry an execution because a node could not be found', {
						userId: req.user.id,
						executionId,
						nodeName: stack.node.name,
					});
					throw new Error(
						`Could not find the node "${stack.node.name}" in workflow. It probably got deleted or renamed. Without it the workflow can sadly not be retried.`,
					);
				}

				// Replace the node data in the stack that it really uses the current data
				stack.node = node;
			}
		}

		const workflowRunner = new WorkflowRunner();
		const retriedExecutionId = await workflowRunner.run(data);

		const executionData = await Container.get(ActiveExecutions).getPostExecutePromise(
			retriedExecutionId,
		);

		if (!executionData) {
			throw new Error('The retry did not start for an unknown reason.');
		}

		return !!executionData.finished;
	}

	static async deleteExecutions(req: ExecutionRequest.Delete): Promise<void> {
		const sharedWorkflowIds = await this.getWorkflowIdsForUser(req.user);
		if (sharedWorkflowIds.length === 0) {
			// return early since without shared workflows there can be no hits
			// (note: getSharedWorkflowIds() returns _all_ workflow ids for global owners)
			return;
		}
		const { deleteBefore, ids, filters: requestFiltersRaw } = req.body;
		let requestFilters;
		if (requestFiltersRaw) {
			try {
				Object.keys(requestFiltersRaw).map((key) => {
					if (!allowedExecutionsQueryFilterFields.includes(key)) delete requestFiltersRaw[key];
				});
				if (jsonSchemaValidate(requestFiltersRaw, schemaGetExecutionsQueryFilter).valid) {
					requestFilters = requestFiltersRaw as IGetExecutionsQueryFilter;
				}
			} catch (error) {
				throw new ResponseHelper.InternalServerError(
					'Parameter "filter" contained invalid JSON string.',
				);
			}
		}

		if (!deleteBefore && !ids) {
			throw new Error('Either "deleteBefore" or "ids" must be present in the request body');
		}

		const where: FindOptionsWhere<ExecutionEntity> = { workflowId: In(sharedWorkflowIds) };

		if (deleteBefore) {
			// delete executions by date, if user may access the underlying workflows
			where.startedAt = LessThanOrEqual(deleteBefore);
			Object.assign(where, requestFilters);
		} else if (ids) {
			// delete executions by IDs, if user may access the underlying workflows
			where.id = In(ids);
		} else return;

		const executions = await Db.collections.Execution.find({
			select: ['id'],
			where,
		});

		if (!executions.length) {
			if (ids) {
				LoggerProxy.error('Failed to delete an execution due to insufficient permissions', {
					userId: req.user.id,
					executionIds: ids,
				});
			}
			return;
		}

		const idsToDelete = executions.map(({ id }) => id);

		const binaryDataManager = BinaryDataManager.getInstance();
		await Promise.all(
			idsToDelete.map(async (id) => binaryDataManager.deleteBinaryDataByExecutionId(id)),
		);

		await Db.collections.Execution.delete(idsToDelete);
	}
}<|MERGE_RESOLUTION|>--- conflicted
+++ resolved
@@ -34,11 +34,8 @@
 import * as Db from '@/Db';
 import * as GenericHelpers from '@/GenericHelpers';
 import { parse } from 'flatted';
-<<<<<<< HEAD
+import { Container } from 'typedi';
 import { getStatusUsingPreviousExecutionStatusMethod } from './executionHelpers';
-=======
-import { Container } from 'typedi';
->>>>>>> 52f740b9
 
 interface IGetExecutionsQueryFilter {
 	id?: FindOperator<string>;
