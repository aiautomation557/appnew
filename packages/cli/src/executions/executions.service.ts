--- conflicted
+++ resolved
@@ -22,12 +22,8 @@
 import * as GenericHelpers from '@/GenericHelpers';
 import { Container } from 'typedi';
 import { getStatusUsingPreviousExecutionStatusMethod } from './executionHelpers';
-<<<<<<< HEAD
-import { ExecutionRepository } from '@/databases/repositories';
 import { ElasticSearchClient } from '@/elasticSearchCli';
-=======
 import { ExecutionRepository } from '@db/repositories';
->>>>>>> c18ba370
 
 export interface IGetExecutionsQueryFilter {
 	id?: FindOperator<string> | string;
@@ -337,8 +333,9 @@
 		const workflowRunner = new WorkflowRunner();
 		const retriedExecutionId = await workflowRunner.run(data);
 
-		const executionData =
-			await Container.get(ActiveExecutions).getPostExecutePromise(retriedExecutionId);
+		const executionData = await Container.get(ActiveExecutions).getPostExecutePromise(
+			retriedExecutionId,
+		);
 
 		if (!executionData) {
 			throw new Error('The retry did not start for an unknown reason.');
