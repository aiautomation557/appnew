--- conflicted
+++ resolved
@@ -7,12 +7,12 @@
 import { createExecution } from '@test-integration/db/executions';
 import * as testDb from '@test-integration/testDb';
 
-import { NodeConnectionType } from 'n8n-workflow';
 import { mock } from 'jest-mock-extended';
 import { OrchestrationService } from '@/services/orchestration.service';
 import config from '@/config';
 import { ExecutionRecoveryService } from '@/executions/execution-recovery.service';
 import { ExecutionRepository } from '@/databases/repositories/execution.repository';
+import type { WorkflowEntity } from '@/databases/entities/WorkflowEntity';
 import { InternalHooks } from '@/InternalHooks';
 import { Push } from '@/push';
 import { ARTIFICIAL_TASK_DATA } from '@/constants';
@@ -20,15 +20,8 @@
 import { WorkflowCrashedError } from '@/errors/workflow-crashed.error';
 import { EventMessageNode } from '@/eventbus/EventMessageClasses/EventMessageNode';
 import { EventMessageWorkflow } from '@/eventbus/EventMessageClasses/EventMessageWorkflow';
-
 import type { EventMessageTypes as EventMessage } from '@/eventbus/EventMessageClasses';
-import type { WorkflowEntity } from '@/databases/entities/WorkflowEntity';
-<<<<<<< HEAD
-import { OrchestrationService } from '@/services/orchestration.service';
-import config from '@/config';
-=======
 import type { Logger } from '@/Logger';
->>>>>>> e3e20b48
 
 /**
  * Workflow producing an execution whose data will be truncated by an instance crash.
