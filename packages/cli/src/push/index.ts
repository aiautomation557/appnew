--- conflicted
+++ resolved
@@ -56,13 +56,12 @@
 		this.backend.send(type, data, sessionId);
 	}
 
-<<<<<<< HEAD
 	getBackend() {
 		return this.backend;
-=======
+	}
+
 	sendToUsers<D>(type: IPushDataType, data: D, userIds: Array<User['id']>) {
 		this.backend.sendToUsers(type, data, userIds);
->>>>>>> 93a26d68
 	}
 }
 
