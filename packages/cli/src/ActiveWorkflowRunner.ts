/* eslint-disable @typescript-eslint/no-unsafe-call */
/* eslint-disable @typescript-eslint/no-unsafe-member-access */
/* eslint-disable @typescript-eslint/no-unsafe-assignment */

import { Service } from 'typedi';
import { ActiveWorkflows, NodeExecuteFunctions } from 'n8n-core';

import type {
	ExecutionError,
	IDeferredPromise,
	IExecuteData,
	IExecuteResponsePromiseData,
	IGetExecutePollFunctions,
	IGetExecuteTriggerFunctions,
	INode,
	INodeExecutionData,
	IRun,
	IRunExecutionData,
	IWorkflowBase,
	IWorkflowExecuteAdditionalData as IWorkflowExecuteAdditionalDataWorkflow,
	WorkflowActivateMode,
	WorkflowExecuteMode,
	INodeType,
	IWebhookData,
	IHttpRequestMethods,
} from 'n8n-workflow';
import {
	NodeHelpers,
	Workflow,
	WorkflowActivationError,
	ErrorReporterProxy as ErrorReporter,
	WebhookPathTakenError,
} from 'n8n-workflow';

import type express from 'express';

import type {
	IResponseCallbackData,
	IWebhookManager,
	IWorkflowDb,
	IWorkflowExecutionDataProcess,
	WebhookAccessControlOptions,
	WebhookRequest,
} from '@/Interfaces';
import * as WebhookHelpers from '@/WebhookHelpers';
import * as WorkflowExecuteAdditionalData from '@/WorkflowExecuteAdditionalData';

import type { User } from '@db/entities/User';
import type { WorkflowEntity } from '@db/entities/WorkflowEntity';
import { ActiveExecutions } from '@/ActiveExecutions';
import { createErrorExecution } from '@/GenericHelpers';
import {
	STARTING_NODES,
	WORKFLOW_REACTIVATE_INITIAL_TIMEOUT,
	WORKFLOW_REACTIVATE_MAX_TIMEOUT,
} from '@/constants';
import { NodeTypes } from '@/NodeTypes';
import { WorkflowRunner } from '@/WorkflowRunner';
import { ExternalHooks } from '@/ExternalHooks';
import { whereClause } from './UserManagement/UserManagementHelper';
import { WorkflowsService } from './workflows/workflows.services';
import { webhookNotFoundErrorMessage } from './utils';
import { In } from 'typeorm';
import { WebhookService } from './services/webhook.service';
import { Logger } from './Logger';
import { SharedWorkflowRepository } from '@db/repositories/sharedWorkflow.repository';
import { WorkflowRepository } from '@db/repositories/workflow.repository';
import { MultiMainSetup } from '@/services/orchestration/main/MultiMainSetup.ee';
import { ActivationErrorsService } from '@/ActivationErrors.service';
<<<<<<< HEAD
import type { Scope } from '@n8n/permissions';
=======
import { NotFoundError } from './errors/response-errors/not-found.error';
>>>>>>> a37f1cb0

const WEBHOOK_PROD_UNREGISTERED_HINT =
	"The workflow must be active for a production URL to run successfully. You can activate the workflow using the toggle in the top-right of the editor. Note that unlike test URL calls, production URL calls aren't shown on the canvas (only in the executions list)";

@Service()
export class ActiveWorkflowRunner implements IWebhookManager {
	activeWorkflows = new ActiveWorkflows();

	private queuedActivations: {
		[workflowId: string]: {
			activationMode: WorkflowActivateMode;
			lastTimeout: number;
			timeout: NodeJS.Timeout;
			workflowData: IWorkflowDb;
		};
	} = {};

	constructor(
		private readonly logger: Logger,
		private readonly activeExecutions: ActiveExecutions,
		private readonly externalHooks: ExternalHooks,
		private readonly nodeTypes: NodeTypes,
		private readonly webhookService: WebhookService,
		private readonly workflowRepository: WorkflowRepository,
		private readonly sharedWorkflowRepository: SharedWorkflowRepository,
		private readonly multiMainSetup: MultiMainSetup,
		private readonly activationErrorsService: ActivationErrorsService,
	) {}

	async init() {
		await this.multiMainSetup.init();

		await this.addActiveWorkflows('init');

		await this.externalHooks.run('activeWorkflows.initialized', []);
		await this.webhookService.populateCache();
	}

	/**
	 * Removes all the currently active workflows from memory.
	 */
	async removeAll() {
		let activeWorkflowIds: string[] = [];
		this.logger.verbose('Call to remove all active workflows received (removeAll)');

		activeWorkflowIds.push(...this.activeWorkflows.allActiveWorkflows());

		const activeWorkflows = await this.allActiveInStorage();
		activeWorkflowIds = [...activeWorkflowIds, ...activeWorkflows];
		// Make sure IDs are unique
		activeWorkflowIds = Array.from(new Set(activeWorkflowIds));

		const removePromises = [];
		for (const workflowId of activeWorkflowIds) {
			removePromises.push(this.remove(workflowId));
		}

		await Promise.all(removePromises);
	}

	/**
	 * Checks if a webhook for the given method and path exists and executes the workflow.
	 */
	async executeWebhook(
		request: WebhookRequest,
		response: express.Response,
	): Promise<IResponseCallbackData> {
		const httpMethod = request.method;
		const path = request.params.path;

		this.logger.debug(`Received webhook "${httpMethod}" for path "${path}"`);

		// Reset request parameters
		request.params = {} as WebhookRequest['params'];

		const webhook = await this.findWebhook(path, httpMethod);

		if (webhook.isDynamic) {
			const pathElements = path.split('/').slice(1);

			// extracting params from path
			// @ts-ignore
			webhook.webhookPath.split('/').forEach((ele, index) => {
				if (ele.startsWith(':')) {
					// write params to req.params
					// @ts-ignore
					request.params[ele.slice(1)] = pathElements[index];
				}
			});
		}

		const workflowData = await this.workflowRepository.findOne({
			where: { id: webhook.workflowId },
			relations: ['shared', 'shared.user', 'shared.user.globalRole'],
		});

		if (workflowData === null) {
			throw new NotFoundError(`Could not find workflow with id "${webhook.workflowId}"`);
		}

		const workflow = new Workflow({
			id: webhook.workflowId,
			name: workflowData.name,
			nodes: workflowData.nodes,
			connections: workflowData.connections,
			active: workflowData.active,
			nodeTypes: this.nodeTypes,
			staticData: workflowData.staticData,
			settings: workflowData.settings,
		});

		const additionalData = await WorkflowExecuteAdditionalData.getBase(
			workflowData.shared[0].user.id,
		);

		const webhookData = NodeHelpers.getNodeWebhooks(
			workflow,
			workflow.getNode(webhook.node) as INode,
			additionalData,
		).find((w) => w.httpMethod === httpMethod && w.path === webhook.webhookPath) as IWebhookData;

		// Get the node which has the webhook defined to know where to start from and to
		// get additional data
		const workflowStartNode = workflow.getNode(webhookData.node);

		if (workflowStartNode === null) {
			throw new NotFoundError('Could not find node to process webhook.');
		}

		return new Promise((resolve, reject) => {
			const executionMode = 'webhook';
			void WebhookHelpers.executeWebhook(
				workflow,
				webhookData,
				workflowData,
				workflowStartNode,
				executionMode,
				undefined,
				undefined,
				undefined,
				request,
				response,
				(error: Error | null, data: object) => {
					if (error !== null) {
						return reject(error);
					}
					resolve(data);
				},
			);
		});
	}

	async getWebhookMethods(path: string) {
		return this.webhookService.getWebhookMethods(path);
	}

	async findAccessControlOptions(path: string, httpMethod: IHttpRequestMethods) {
		const webhook = await this.findWebhook(path, httpMethod);

		const workflowData = await this.workflowRepository.findOne({
			where: { id: webhook.workflowId },
			select: ['nodes'],
		});

		const nodes = workflowData?.nodes;
		const webhookNode = nodes?.find(
			({ type, parameters, typeVersion }) =>
				parameters?.path === path &&
				(parameters?.httpMethod ?? 'GET') === httpMethod &&
				'webhook' in this.nodeTypes.getByNameAndVersion(type, typeVersion),
		);
		return webhookNode?.parameters?.options as WebhookAccessControlOptions;
	}

	private async findWebhook(path: string, httpMethod: IHttpRequestMethods) {
		// Remove trailing slash
		if (path.endsWith('/')) {
			path = path.slice(0, -1);
		}

		const webhook = await this.webhookService.findWebhook(httpMethod, path);
		if (webhook === null) {
			throw new NotFoundError(
				webhookNotFoundErrorMessage(path, httpMethod),
				WEBHOOK_PROD_UNREGISTERED_HINT,
			);
		}

		return webhook;
	}

	/**
	 * Returns the ids of the currently active workflows from memory.
	 */
	allActiveInMemory() {
		return this.activeWorkflows.allActiveWorkflows();
	}

	/**
	 * Get the IDs of active workflows from storage.
	 */
	async allActiveInStorage(options?: { user: User; scope: Scope | Scope[] }) {
		const isFullAccess = !options?.user || (await options.user.hasGlobalScope(options.scope));

		const activationErrors = await this.activationErrorsService.getAll();

		if (isFullAccess) {
			const activeWorkflows = await this.workflowRepository.find({
				select: ['id'],
				where: { active: true },
			});

			return activeWorkflows
				.map((workflow) => workflow.id)
				.filter((workflowId) => !activationErrors[workflowId]);
		}

		const where = await whereClause({
			user: options.user,
			globalScope: 'workflow:list',
			entityType: 'workflow',
		});

		const activeWorkflows = await this.workflowRepository.find({
			select: ['id'],
			where: { active: true },
		});

		const activeIds = activeWorkflows.map((workflow) => workflow.id);

		Object.assign(where, { workflowId: In(activeIds) });

		const sharings = await this.sharedWorkflowRepository.find({
			select: ['workflowId'],
			where,
		});

		return sharings
			.map((sharing) => sharing.workflowId)
			.filter((workflowId) => !activationErrors[workflowId]);
	}

	/**
	 * Returns if the workflow is stored as `active`.
	 *
	 * @important Do not confuse with `ActiveWorkflows.isActive()`,
	 * which checks if the workflow is active in memory.
	 */
	async isActive(workflowId: string) {
		const workflow = await this.workflowRepository.findOne({
			select: ['active'],
			where: { id: workflowId },
		});

		return !!workflow?.active;
	}

	/**
	 * Return error if there was a problem activating the workflow
	 */
	async getActivationError(workflowId: string) {
		return this.activationErrorsService.get(workflowId);
	}

	/**
	 * Register workflow-defined webhooks in the `workflow_entity` table.
	 */
	async addWebhooks(
		workflow: Workflow,
		additionalData: IWorkflowExecuteAdditionalDataWorkflow,
		mode: WorkflowExecuteMode,
		activation: WorkflowActivateMode,
	) {
		const webhooks = WebhookHelpers.getWorkflowWebhooks(workflow, additionalData, undefined, true);
		let path = '';

		for (const webhookData of webhooks) {
			const node = workflow.getNode(webhookData.node) as INode;
			node.name = webhookData.node;

			path = webhookData.path;

			const webhook = this.webhookService.createWebhook({
				workflowId: webhookData.workflowId,
				webhookPath: path,
				node: node.name,
				method: webhookData.httpMethod,
			});

			if (webhook.webhookPath.startsWith('/')) {
				webhook.webhookPath = webhook.webhookPath.slice(1);
			}
			if (webhook.webhookPath.endsWith('/')) {
				webhook.webhookPath = webhook.webhookPath.slice(0, -1);
			}

			if ((path.startsWith(':') || path.includes('/:')) && node.webhookId) {
				webhook.webhookId = node.webhookId;
				webhook.pathLength = webhook.webhookPath.split('/').length;
			}

			try {
				// TODO: this should happen in a transaction, that way we don't need to manually remove this in `catch`
				await this.webhookService.storeWebhook(webhook);
				await workflow.createWebhookIfNotExists(
					webhookData,
					NodeExecuteFunctions,
					mode,
					activation,
					false,
				);
			} catch (error) {
				if (activation === 'init' && error.name === 'QueryFailedError') {
					// n8n does not remove the registered webhooks on exit.
					// This means that further initializations will always fail
					// when inserting to database. This is why we ignore this error
					// as it's expected to happen.

					continue;
				}

				try {
					await this.clearWebhooks(workflow.id);
				} catch (error1) {
					ErrorReporter.error(error1);
					this.logger.error(
						`Could not remove webhooks of workflow "${workflow.id}" because of error: "${error1.message}"`,
					);
				}

				// if it's a workflow from the the insert
				// TODO check if there is standard error code for duplicate key violation that works
				// with all databases
				if (error instanceof Error && error.name === 'QueryFailedError') {
					error = new WebhookPathTakenError(webhook.node, error);
				} else if (error.detail) {
					// it's a error running the webhook methods (checkExists, create)
					error.message = error.detail;
				}

				throw error;
			}
		}
		await this.webhookService.populateCache();
		// Save static data!
		await WorkflowsService.saveStaticData(workflow);
	}

	/**
	 * Clear workflow-defined webhooks from the `webhook_entity` table.
	 */
	async clearWebhooks(workflowId: string) {
		const workflowData = await this.workflowRepository.findOne({
			where: { id: workflowId },
			relations: ['shared', 'shared.user', 'shared.user.globalRole'],
		});

		if (workflowData === null) {
			throw new Error(`Could not find workflow with id "${workflowId}"`);
		}

		const workflow = new Workflow({
			id: workflowId,
			name: workflowData.name,
			nodes: workflowData.nodes,
			connections: workflowData.connections,
			active: workflowData.active,
			nodeTypes: this.nodeTypes,
			staticData: workflowData.staticData,
			settings: workflowData.settings,
		});

		const mode = 'internal';

		const additionalData = await WorkflowExecuteAdditionalData.getBase(
			workflowData.shared[0].user.id,
		);

		const webhooks = WebhookHelpers.getWorkflowWebhooks(workflow, additionalData, undefined, true);

		for (const webhookData of webhooks) {
			await workflow.deleteWebhook(webhookData, NodeExecuteFunctions, mode, 'update', false);
		}

		await WorkflowsService.saveStaticData(workflow);

		await this.webhookService.deleteWorkflowWebhooks(workflowId);
	}

	async runWorkflow(
		workflowData: IWorkflowDb,
		node: INode,
		data: INodeExecutionData[][],
		additionalData: IWorkflowExecuteAdditionalDataWorkflow,
		mode: WorkflowExecuteMode,
		responsePromise?: IDeferredPromise<IExecuteResponsePromiseData>,
	) {
		const nodeExecutionStack: IExecuteData[] = [
			{
				node,
				data: {
					main: data,
				},
				source: null,
			},
		];

		const executionData: IRunExecutionData = {
			startData: {},
			resultData: {
				runData: {},
			},
			executionData: {
				contextData: {},
				metadata: {},
				nodeExecutionStack,
				waitingExecution: {},
				waitingExecutionSource: {},
			},
		};

		// Start the workflow
		const runData: IWorkflowExecutionDataProcess = {
			userId: additionalData.userId,
			executionMode: mode,
			executionData,
			workflowData,
		};

		const workflowRunner = new WorkflowRunner();
		return workflowRunner.run(runData, true, undefined, undefined, responsePromise);
	}

	/**
	 * Return poll function which gets the global functions from n8n-core
	 * and overwrites the emit to be able to start it in subprocess
	 */
	getExecutePollFunctions(
		workflowData: IWorkflowDb,
		additionalData: IWorkflowExecuteAdditionalDataWorkflow,
		mode: WorkflowExecuteMode,
		activation: WorkflowActivateMode,
	): IGetExecutePollFunctions {
		return (workflow: Workflow, node: INode) => {
			const returnFunctions = NodeExecuteFunctions.getExecutePollFunctions(
				workflow,
				node,
				additionalData,
				mode,
				activation,
			);
			returnFunctions.__emit = (
				data: INodeExecutionData[][],
				responsePromise?: IDeferredPromise<IExecuteResponsePromiseData>,
				donePromise?: IDeferredPromise<IRun | undefined>,
			): void => {
				this.logger.debug(`Received event to trigger execution for workflow "${workflow.name}"`);
				void WorkflowsService.saveStaticData(workflow);
				const executePromise = this.runWorkflow(
					workflowData,
					node,
					data,
					additionalData,
					mode,
					responsePromise,
				);

				if (donePromise) {
					void executePromise.then((executionId) => {
						this.activeExecutions
							.getPostExecutePromise(executionId)
							.then(donePromise.resolve)
							.catch(donePromise.reject);
					});
				} else {
					void executePromise.catch((error: Error) => this.logger.error(error.message, { error }));
				}
			};

			returnFunctions.__emitError = (error: ExecutionError): void => {
				void createErrorExecution(error, node, workflowData, workflow, mode).then(() => {
					this.executeErrorWorkflow(error, workflowData, mode);
				});
			};
			return returnFunctions;
		};
	}

	/**
	 * Return trigger function which gets the global functions from n8n-core
	 * and overwrites the emit to be able to start it in subprocess
	 */
	getExecuteTriggerFunctions(
		workflowData: IWorkflowDb,
		additionalData: IWorkflowExecuteAdditionalDataWorkflow,
		mode: WorkflowExecuteMode,
		activation: WorkflowActivateMode,
	): IGetExecuteTriggerFunctions {
		return (workflow: Workflow, node: INode) => {
			const returnFunctions = NodeExecuteFunctions.getExecuteTriggerFunctions(
				workflow,
				node,
				additionalData,
				mode,
				activation,
			);
			returnFunctions.emit = (
				data: INodeExecutionData[][],
				responsePromise?: IDeferredPromise<IExecuteResponsePromiseData>,
				donePromise?: IDeferredPromise<IRun | undefined>,
			): void => {
				this.logger.debug(`Received trigger for workflow "${workflow.name}"`);
				void WorkflowsService.saveStaticData(workflow);

				const executePromise = this.runWorkflow(
					workflowData,
					node,
					data,
					additionalData,
					mode,
					responsePromise,
				);

				if (donePromise) {
					void executePromise.then((executionId) => {
						this.activeExecutions
							.getPostExecutePromise(executionId)
							.then(donePromise.resolve)
							.catch(donePromise.reject);
					});
				} else {
					executePromise.catch((error: Error) => this.logger.error(error.message, { error }));
				}
			};
			returnFunctions.emitError = (error: Error): void => {
				this.logger.info(
					`The trigger node "${node.name}" of workflow "${workflowData.name}" failed with the error: "${error.message}". Will try to reactivate.`,
					{
						nodeName: node.name,
						workflowId: workflowData.id,
						workflowName: workflowData.name,
					},
				);

				// Remove the workflow as "active"

				void this.activeWorkflows.remove(workflowData.id);

				void this.activationErrorsService.set(workflowData.id, error.message);

				// Run Error Workflow if defined
				const activationError = new WorkflowActivationError(
					`There was a problem with the trigger node "${node.name}", for that reason did the workflow had to be deactivated`,
					{ cause: error, node },
				);
				this.executeErrorWorkflow(activationError, workflowData, mode);

				this.addQueuedWorkflowActivation(activation, workflowData as WorkflowEntity);
			};
			return returnFunctions;
		};
	}

	executeErrorWorkflow(
		error: ExecutionError,
		workflowData: IWorkflowBase,
		mode: WorkflowExecuteMode,
	): void {
		const fullRunData: IRun = {
			data: {
				resultData: {
					error,
					runData: {},
				},
			},
			finished: false,
			mode,
			startedAt: new Date(),
			stoppedAt: new Date(),
			status: 'running',
		};

		WorkflowExecuteAdditionalData.executeErrorWorkflow(workflowData, fullRunData, mode);
	}

	/**
	 * Register as active in memory all workflows stored as `active`.
	 */
	async addActiveWorkflows(activationMode: WorkflowActivateMode) {
		const dbWorkflows = await this.workflowRepository.getAllActive();

		if (dbWorkflows.length === 0) return;

		this.logger.info(' ================================');
		this.logger.info('   Start Active Workflows:');
		this.logger.info(' ================================');

		for (const dbWorkflow of dbWorkflows) {
			this.logger.info(`   - ${dbWorkflow.display()}`);
			this.logger.debug(`Initializing active workflow ${dbWorkflow.display()} (startup)`, {
				workflowName: dbWorkflow.name,
				workflowId: dbWorkflow.id,
			});

			try {
				await this.add(dbWorkflow.id, activationMode, dbWorkflow);

				this.logger.verbose(`Successfully started workflow ${dbWorkflow.display()}`, {
					workflowName: dbWorkflow.name,
					workflowId: dbWorkflow.id,
				});
				this.logger.info('     => Started');
			} catch (error) {
				ErrorReporter.error(error);
				this.logger.info(
					'     => ERROR: Workflow could not be activated on first try, keep on trying if not an auth issue',
				);

				this.logger.info(`               ${error.message}`);
				this.logger.error(
					`Issue on initial workflow activation try of ${dbWorkflow.display()} (startup)`,
					{
						workflowName: dbWorkflow.name,
						workflowId: dbWorkflow.id,
					},
				);

				// eslint-disable-next-line @typescript-eslint/no-unsafe-argument
				this.executeErrorWorkflow(error, dbWorkflow, 'internal');

				// do not keep trying to activate on authorization error
				if (error.message.includes('Authorization')) continue;

				this.addQueuedWorkflowActivation('init', dbWorkflow);
			}
		}

		this.logger.verbose('Finished activating workflows (startup)');
	}

	async clearAllActivationErrors() {
		await this.activationErrorsService.clearAll();
	}

	async addAllTriggerAndPollerBasedWorkflows() {
		await this.addActiveWorkflows('leadershipChange');
	}

	async removeAllTriggerAndPollerBasedWorkflows() {
		await this.activeWorkflows.removeAllTriggerAndPollerBasedWorkflows();
	}

	/**
	 * Register a workflow as active.
	 *
	 * An activatable workflow may be webhook-, trigger-, or poller-based:
	 *
	 * - A `webhook` is an HTTP-based node that can start a workflow when called
	 * by a third-party service.
	 * - A `poller` is an HTTP-based node that can start a workflow when detecting
	 * a change while regularly checking a third-party service.
	 * - A `trigger` is any non-HTTP-based node that can start a workflow, e.g. a
	 * time-based node like Schedule Trigger or a message-queue-based node.
	 *
	 * Note that despite the name, most "trigger" nodes are actually webhook-based
	 * and so qualify as `webhook`, e.g. Stripe Trigger.
	 *
	 * Triggers and pollers are registered as active in memory at `ActiveWorkflows`,
	 * but webhooks are registered by being entered in the `webhook_entity` table,
	 * since webhooks do not require continuous execution.
	 */
	async add(
		workflowId: string,
		activationMode: WorkflowActivateMode,
		existingWorkflow?: WorkflowEntity,
	) {
		let workflow: Workflow;

		let shouldAddWebhooks = true;
		let shouldAddTriggersAndPollers = true;

		if (this.multiMainSetup.isEnabled && activationMode !== 'leadershipChange') {
			shouldAddWebhooks = this.multiMainSetup.isLeader;
			shouldAddTriggersAndPollers = this.multiMainSetup.isLeader;
		}

		if (this.multiMainSetup.isEnabled && activationMode === 'leadershipChange') {
			shouldAddWebhooks = false;
			shouldAddTriggersAndPollers = true;
		}

		try {
			const dbWorkflow = existingWorkflow ?? (await this.workflowRepository.findById(workflowId));

			if (!dbWorkflow) {
				throw new WorkflowActivationError(`Failed to find workflow with ID "${workflowId}"`);
			}

			workflow = new Workflow({
				id: dbWorkflow.id,
				name: dbWorkflow.name,
				nodes: dbWorkflow.nodes,
				connections: dbWorkflow.connections,
				active: dbWorkflow.active,
				nodeTypes: this.nodeTypes,
				staticData: dbWorkflow.staticData,
				settings: dbWorkflow.settings,
			});

			const canBeActivated = workflow.checkIfWorkflowCanBeActivated(STARTING_NODES);

			if (!canBeActivated) {
				throw new WorkflowActivationError(
					`Workflow ${dbWorkflow.display()} has no node to start the workflow - at least one trigger, poller or webhook node is required`,
				);
			}

			const sharing = dbWorkflow.shared.find((shared) => shared.role.name === 'owner');

			if (!sharing) {
				throw new WorkflowActivationError(`Workflow ${dbWorkflow.display()} has no owner`);
			}

			const additionalData = await WorkflowExecuteAdditionalData.getBase(sharing.user.id);

			if (shouldAddWebhooks) {
				this.logger.debug(`Adding webhooks for workflow ${dbWorkflow.display()}`);

				await this.addWebhooks(workflow, additionalData, 'trigger', activationMode);
			}

			if (shouldAddTriggersAndPollers) {
				this.logger.debug(`Adding triggers and pollers for workflow ${dbWorkflow.display()}`);

				await this.addTriggersAndPollers(dbWorkflow, workflow, {
					activationMode,
					executionMode: 'trigger',
					additionalData,
				});
			}

			// Workflow got now successfully activated so make sure nothing is left in the queue
			this.removeQueuedWorkflowActivation(workflowId);

			await this.activationErrorsService.unset(workflowId);

			const triggerCount = this.countTriggers(workflow, additionalData);
			await WorkflowsService.updateWorkflowTriggerCount(workflow.id, triggerCount);
		} catch (e) {
			const error = e instanceof Error ? e : new Error(`${e}`);
			await this.activationErrorsService.set(workflowId, error.message);

			throw e;
		}

		// If for example webhooks get created it sometimes has to save the
		// id of them in the static data. So make sure that data gets persisted.
		await WorkflowsService.saveStaticData(workflow);
	}

	/**
	 * Count all triggers in the workflow, excluding Manual Trigger.
	 */
	private countTriggers(
		workflow: Workflow,
		additionalData: IWorkflowExecuteAdditionalDataWorkflow,
	) {
		const triggerFilter = (nodeType: INodeType) =>
			!!nodeType.trigger && !nodeType.description.name.includes('manualTrigger');

		return (
			workflow.queryNodes(triggerFilter).length +
			workflow.getPollNodes().length +
			WebhookHelpers.getWorkflowWebhooks(workflow, additionalData, undefined, true).length
		);
	}

	/**
	 * Add a workflow to the activation queue.
	 * Meaning it will keep on trying to activate it in regular
	 * amounts indefinitely.
	 */
	addQueuedWorkflowActivation(activationMode: WorkflowActivateMode, workflowData: WorkflowEntity) {
		const workflowId = workflowData.id;
		const workflowName = workflowData.name;

		const retryFunction = async () => {
			this.logger.info(`Try to activate workflow "${workflowName}" (${workflowId})`, {
				workflowId,
				workflowName,
			});
			try {
				await this.add(workflowId, activationMode, workflowData);
			} catch (error) {
				ErrorReporter.error(error);
				let lastTimeout = this.queuedActivations[workflowId].lastTimeout;
				if (lastTimeout < WORKFLOW_REACTIVATE_MAX_TIMEOUT) {
					lastTimeout = Math.min(lastTimeout * 2, WORKFLOW_REACTIVATE_MAX_TIMEOUT);
				}

				this.logger.info(
					` -> Activation of workflow "${workflowName}" (${workflowId}) did fail with error: "${
						error.message as string
					}" | retry in ${Math.floor(lastTimeout / 1000)} seconds`,
					{
						workflowId,
						workflowName,
					},
				);

				this.queuedActivations[workflowId].lastTimeout = lastTimeout;
				this.queuedActivations[workflowId].timeout = setTimeout(retryFunction, lastTimeout);
				return;
			}
			this.logger.info(
				` -> Activation of workflow "${workflowName}" (${workflowId}) was successful!`,
				{
					workflowId,
					workflowName,
				},
			);
		};

		// Just to be sure that there is not chance that for any reason
		// multiple run in parallel
		this.removeQueuedWorkflowActivation(workflowId);

		this.queuedActivations[workflowId] = {
			activationMode,
			lastTimeout: WORKFLOW_REACTIVATE_INITIAL_TIMEOUT,
			timeout: setTimeout(retryFunction, WORKFLOW_REACTIVATE_INITIAL_TIMEOUT),
			workflowData,
		};
	}

	/**
	 * Remove a workflow from the activation queue
	 */
	removeQueuedWorkflowActivation(workflowId: string) {
		if (this.queuedActivations[workflowId]) {
			clearTimeout(this.queuedActivations[workflowId].timeout);
			delete this.queuedActivations[workflowId];
		}
	}

	/**
	 * Remove all workflows from the activation queue
	 */
	removeAllQueuedWorkflowActivations() {
		for (const workflowId in this.queuedActivations) {
			this.removeQueuedWorkflowActivation(workflowId);
		}
	}

	/**
	 * Makes a workflow inactive
	 *
	 * @param {string} workflowId The id of the workflow to deactivate
	 */
	// TODO: this should happen in a transaction
	async remove(workflowId: string) {
		// Remove all the webhooks of the workflow
		try {
			await this.clearWebhooks(workflowId);
		} catch (error) {
			ErrorReporter.error(error);
			this.logger.error(
				`Could not remove webhooks of workflow "${workflowId}" because of error: "${error.message}"`,
			);
		}

		await this.activationErrorsService.unset(workflowId);

		if (this.queuedActivations[workflowId] !== undefined) {
			this.removeQueuedWorkflowActivation(workflowId);
		}

		// if it's active in memory then it's a trigger
		// so remove from list of actives workflows
		if (this.activeWorkflows.isActive(workflowId)) {
			const removalSuccess = await this.activeWorkflows.remove(workflowId);
			if (removalSuccess) {
				this.logger.verbose(`Successfully deactivated workflow "${workflowId}"`, { workflowId });
			}
		}
	}

	/**
	 * Register as active in memory a trigger- or poller-based workflow.
	 */
	async addTriggersAndPollers(
		dbWorkflow: WorkflowEntity,
		workflow: Workflow,
		{
			activationMode,
			executionMode,
			additionalData,
		}: {
			activationMode: WorkflowActivateMode;
			executionMode: WorkflowExecuteMode;
			additionalData: IWorkflowExecuteAdditionalDataWorkflow;
		},
	) {
		const getTriggerFunctions = this.getExecuteTriggerFunctions(
			dbWorkflow,
			additionalData,
			executionMode,
			activationMode,
		);

		const getPollFunctions = this.getExecutePollFunctions(
			dbWorkflow,
			additionalData,
			executionMode,
			activationMode,
		);

		if (workflow.getTriggerNodes().length !== 0 || workflow.getPollNodes().length !== 0) {
			await this.activeWorkflows.add(
				workflow.id,
				workflow,
				additionalData,
				executionMode,
				activationMode,
				getTriggerFunctions,
				getPollFunctions,
			);

			this.logger.verbose(`Workflow ${dbWorkflow.display()} activated`, {
				workflowId: dbWorkflow.id,
				workflowName: dbWorkflow.name,
			});
		}
	}

	async removeActivationError(workflowId: string) {
		await this.activationErrorsService.unset(workflowId);
	}
}<|MERGE_RESOLUTION|>--- conflicted
+++ resolved
@@ -67,11 +67,8 @@
 import { WorkflowRepository } from '@db/repositories/workflow.repository';
 import { MultiMainSetup } from '@/services/orchestration/main/MultiMainSetup.ee';
 import { ActivationErrorsService } from '@/ActivationErrors.service';
-<<<<<<< HEAD
 import type { Scope } from '@n8n/permissions';
-=======
 import { NotFoundError } from './errors/response-errors/not-found.error';
->>>>>>> a37f1cb0
 
 const WEBHOOK_PROD_UNREGISTERED_HINT =
 	"The workflow must be active for a production URL to run successfully. You can activate the workflow using the toggle in the top-right of the editor. Note that unlike test URL calls, production URL calls aren't shown on the canvas (only in the executions list)";
