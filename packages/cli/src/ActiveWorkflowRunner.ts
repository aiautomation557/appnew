--- conflicted
+++ resolved
@@ -192,29 +192,18 @@
 	 * Checks if a webhook for the given method and path exists and executes the workflow.
 	 */
 	async executeWebhook(
-<<<<<<< HEAD
 		method: WebhookHttpMethod,
 		path: string,
 		req: express.Request,
 		res: express.Response,
 	): Promise<IResponseCallbackData> {
 		Logger.debug(`Received webhook "${method}" for path "${path}"`);
-=======
-		request: WebhookRequest,
-		response: express.Response,
-	): Promise<IResponseCallbackData> {
-		const httpMethod = request.method;
-		let path = request.params.path;
-
-		Logger.debug(`Received webhook "${httpMethod}" for path "${path}"`);
->>>>>>> f718c229
 
 		path = path.endsWith('/') ? path.slice(0, -1) : path; // remove trailing slash
 
 		const webhook = await this.webhookService.findWebhook(method, path);
 
 		if (webhook === null) {
-<<<<<<< HEAD
 			throw new ResponseHelper.NotFoundError(
 				webhookNotFoundErrorMessage(path, method),
 				WEBHOOK_PROD_UNREGISTERED_HINT,
@@ -228,60 +217,6 @@
 			.reduce<Record<string, string>>((reqParams, segment, index) => {
 				if (segment.startsWith(':')) {
 					reqParams[segment.slice(1)] = reqPathSegments[index];
-=======
-			// check if a dynamic webhook path exists
-			const pathElements = path.split('/');
-			webhookId = pathElements.shift();
-			const dynamicWebhooks = await this.webhookRepository.findBy({
-				webhookId,
-				method: httpMethod,
-				pathLength: pathElements.length,
-			});
-			if (dynamicWebhooks === undefined || dynamicWebhooks.length === 0) {
-				// The requested webhook is not registered
-				throw new ResponseHelper.NotFoundError(
-					webhookNotFoundErrorMessage(path, httpMethod),
-					WEBHOOK_PROD_UNREGISTERED_HINT,
-				);
-			}
-
-			let maxMatches = 0;
-			const pathElementsSet = new Set(pathElements);
-			// check if static elements match in path
-			// if more results have been returned choose the one with the most static-route matches
-			dynamicWebhooks.forEach((dynamicWebhook) => {
-				const staticElements = dynamicWebhook.webhookPath
-					.split('/')
-					.filter((ele) => !ele.startsWith(':'));
-				const allStaticExist = staticElements.every((staticEle) => pathElementsSet.has(staticEle));
-
-				if (allStaticExist && staticElements.length > maxMatches) {
-					maxMatches = staticElements.length;
-					webhook = dynamicWebhook;
-				}
-				// handle routes with no static elements
-				else if (staticElements.length === 0 && !webhook) {
-					webhook = dynamicWebhook;
-				}
-			});
-
-			if (webhook === null) {
-				throw new ResponseHelper.NotFoundError(
-					webhookNotFoundErrorMessage(path, httpMethod),
-					WEBHOOK_PROD_UNREGISTERED_HINT,
-				);
-			}
-
-			// @ts-ignore
-			path = webhook.webhookPath;
-			// extracting params from path
-			// @ts-ignore
-			webhook.webhookPath.split('/').forEach((ele, index) => {
-				if (ele.startsWith(':')) {
-					// write params to req.params
-					// @ts-ignore
-					request.params[ele.slice(1)] = pathElements[index];
->>>>>>> f718c229
 				}
 				return reqParams;
 			}, {}); // reset and add dynamic params with values
@@ -316,11 +251,7 @@
 			workflow,
 			workflow.getNode(webhook.node) as INode,
 			additionalData,
-<<<<<<< HEAD
 		).filter((w) => w.httpMethod === method && w.path === webhook.webhookPath)[0];
-=======
-		).find((w) => w.httpMethod === httpMethod && w.path === path) as IWebhookData;
->>>>>>> f718c229
 
 		// Get the node which has the webhook defined to know where to start from and to
 		// get additional data
@@ -354,22 +285,6 @@
 	}
 
 	/**
-<<<<<<< HEAD
-=======
-	 * Gets all request methods associated with a single webhook
-	 */
-	async getWebhookMethods(path: string): Promise<IHttpRequestMethods[]> {
-		const webhooks = await this.webhookRepository.find({
-			select: ['method'],
-			where: { webhookPath: path },
-		});
-
-		// Gather all request methods in string array
-		return webhooks.map((webhook) => webhook.method);
-	}
-
-	/**
->>>>>>> f718c229
 	 * Returns the ids of the currently active workflows
 	 */
 	async getActiveWorkflows(user?: User): Promise<string[]> {
