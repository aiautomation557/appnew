--- conflicted
+++ resolved
@@ -1,9 +1,3 @@
-<<<<<<< HEAD
-/* eslint-disable prefer-spread */
-
-/* eslint-disable @typescript-eslint/no-shadow */
-=======
->>>>>>> adcf5a96
 /* eslint-disable @typescript-eslint/no-unsafe-call */
 /* eslint-disable @typescript-eslint/no-unsafe-member-access */
 /* eslint-disable @typescript-eslint/no-unsafe-assignment */
@@ -71,11 +65,7 @@
 import { WorkflowsService } from './workflows/workflows.services';
 import { webhookNotFoundErrorMessage } from './utils';
 import { In } from 'typeorm';
-<<<<<<< HEAD
-import { WebhookRepository } from '@db/repositories';
-=======
 import { WebhookService } from './services/webhook.service';
->>>>>>> adcf5a96
 
 const WEBHOOK_PROD_UNREGISTERED_HINT =
 	"The workflow must be active for a production URL to run successfully. You can activate the workflow using the toggle in the top-right of the editor. Note that unlike test URL calls, production URL calls aren't shown on the canvas (only in the executions list)";
@@ -96,11 +86,7 @@
 		private activeExecutions: ActiveExecutions,
 		private externalHooks: ExternalHooks,
 		private nodeTypes: NodeTypes,
-<<<<<<< HEAD
-		private webhookRepository: WebhookRepository,
-=======
 		private webhookService: WebhookService,
->>>>>>> adcf5a96
 	) {}
 
 	async init() {
@@ -123,11 +109,7 @@
 			// This is not officially supported but there is no reason
 			// it should not work.
 			// Clear up active workflow table
-<<<<<<< HEAD
-			await this.webhookRepository.clear();
-=======
 			await this.webhookService.deleteInstanceWebhooks();
->>>>>>> adcf5a96
 		}
 
 		if (workflowsData.length !== 0) {
@@ -217,50 +199,18 @@
 			path = path.slice(0, -1);
 		}
 
-<<<<<<< HEAD
-		let webhook = await this.webhookRepository.findOneBy({
-			webhookPath: path,
-			method: httpMethod,
-		});
-		let webhookId: string | undefined;
-=======
 		const webhook = await this.webhookService.findWebhook(httpMethod, path);
->>>>>>> adcf5a96
 
 		if (webhook === null) {
-<<<<<<< HEAD
-			// check if a dynamic webhook path exists
-			const pathElements = path.split('/');
-			webhookId = pathElements.shift();
-			const dynamicWebhooks = await this.webhookRepository.findBy({
-				webhookId,
-				method: httpMethod,
-				pathLength: pathElements.length,
-			});
-			if (dynamicWebhooks === undefined || dynamicWebhooks.length === 0) {
-				// The requested webhook is not registered
-				throw new ResponseHelper.NotFoundError(
-					webhookNotFoundErrorMessage(path, httpMethod),
-					WEBHOOK_PROD_UNREGISTERED_HINT,
-				);
-			}
-=======
 			throw new ResponseHelper.NotFoundError(
 				webhookNotFoundErrorMessage(path, httpMethod),
 				WEBHOOK_PROD_UNREGISTERED_HINT,
 			);
 		}
->>>>>>> adcf5a96
 
 		if (webhook.isDynamic) {
 			const pathElements = path.split('/').slice(1);
 
-<<<<<<< HEAD
-			// @ts-ignore
-
-			path = webhook.webhookPath;
-=======
->>>>>>> adcf5a96
 			// extracting params from path
 			// @ts-ignore
 			webhook.webhookPath.split('/').forEach((ele, index) => {
@@ -323,14 +273,8 @@
 				undefined,
 				undefined,
 				undefined,
-<<<<<<< HEAD
-				req,
-				res,
-
-=======
 				request,
 				response,
->>>>>>> adcf5a96
 				(error: Error | null, data: object) => {
 					if (error !== null) {
 						return reject(error);
@@ -344,19 +288,8 @@
 	/**
 	 * Gets all request methods associated with a single webhook
 	 */
-<<<<<<< HEAD
-	async getWebhookMethods(path: string): Promise<string[]> {
-		const webhooks = await this.webhookRepository.find({
-			select: ['method'],
-			where: { webhookPath: path },
-		});
-
-		// Gather all request methods in string array
-		return webhooks.map((webhook) => webhook.method);
-=======
 	async getWebhookMethods(path: string) {
 		return this.webhookService.getWebhookMethods(path);
->>>>>>> adcf5a96
 	}
 
 	/**
@@ -458,11 +391,7 @@
 
 			try {
 				// TODO: this should happen in a transaction, that way we don't need to manually remove this in `catch`
-<<<<<<< HEAD
-				await this.webhookRepository.insert(webhook);
-=======
 				await this.webhookService.storeWebhook(webhook);
->>>>>>> adcf5a96
 				const webhookExists = await workflow.runWebhookMethod(
 					'checkExists',
 					webhookData,
@@ -502,11 +431,7 @@
 				} catch (error1) {
 					ErrorReporter.error(error1);
 					Logger.error(
-<<<<<<< HEAD
-						`Could not remove webhooks of workflow "${workflow.id}" because of error: "${error.message}"`,
-=======
 						`Could not remove webhooks of workflow "${workflow.id}" because of error: "${error1.message}"`,
->>>>>>> adcf5a96
 					);
 				}
 
@@ -576,13 +501,7 @@
 
 		await WorkflowHelpers.saveStaticData(workflow);
 
-<<<<<<< HEAD
-		await this.webhookRepository.delete({
-			workflowId: workflowData.id,
-		});
-=======
 		await this.webhookService.deleteWorkflowWebhooks(workflowId);
->>>>>>> adcf5a96
 	}
 
 	/**
