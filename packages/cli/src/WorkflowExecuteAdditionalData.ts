/* eslint-disable @typescript-eslint/no-unsafe-argument */
/* eslint-disable import/no-cycle */
/* eslint-disable no-restricted-syntax */
/* eslint-disable @typescript-eslint/restrict-plus-operands */
/* eslint-disable @typescript-eslint/explicit-module-boundary-types */
/* eslint-disable @typescript-eslint/await-thenable */
/* eslint-disable @typescript-eslint/no-non-null-assertion */
/* eslint-disable @typescript-eslint/no-use-before-define */
/* eslint-disable @typescript-eslint/prefer-nullish-coalescing */
/* eslint-disable no-param-reassign */
/* eslint-disable @typescript-eslint/no-unsafe-call */
/* eslint-disable @typescript-eslint/prefer-optional-chain */
/* eslint-disable id-denylist */
/* eslint-disable @typescript-eslint/restrict-template-expressions */
/* eslint-disable @typescript-eslint/no-unsafe-member-access */
/* eslint-disable @typescript-eslint/no-unused-vars */
/* eslint-disable func-names */
/* eslint-disable @typescript-eslint/no-unsafe-assignment */
import { BinaryDataManager, UserSettings, WorkflowExecute } from 'n8n-core';

import {
	IDataObject,
	IExecuteData,
	IExecuteWorkflowInfo,
	INode,
	INodeExecutionData,
	INodeParameters,
	IRun,
	IRunExecutionData,
	ITaskData,
	IWorkflowExecuteAdditionalData,
	IWorkflowExecuteHooks,
	IWorkflowHooksOptionalParameters,
	IWorkflowSettings,
	LoggerProxy as Logger,
	SubworkflowOperationError,
	Workflow,
	WorkflowExecuteMode,
	WorkflowHooks,
} from 'n8n-workflow';

import { LessThanOrEqual } from 'typeorm';
import { DateUtils } from 'typeorm/util/DateUtils';
import config from '../config';
import {
	ActiveExecutions,
	CredentialsHelper,
	Db,
	ExternalHooks,
	IExecutionDb,
	IExecutionFlattedDb,
	IExecutionResponse,
	InternalHooksManager,
	IPushDataExecutionFinished,
	IWorkflowBase,
	IWorkflowExecuteProcess,
	IWorkflowExecutionDataProcess,
	NodeTypes,
	Push,
	ResponseHelper,
	WebhookHelpers,
	WorkflowHelpers,
} from '.';
import {
	checkPermissionsForExecution,
	getUserById,
	getWorkflowOwner,
} from './UserManagement/UserManagementHelper';
import { whereClause } from './WorkflowHelpers';
import { IWorkflowErrorData } from './Interfaces';
import { findSubworkflowStart } from './utils';

const ERROR_TRIGGER_TYPE = config.getEnv('nodes.errorTriggerType');

/**
 * Checks if there was an error and if errorWorkflow or a trigger is defined. If so it collects
 * all the data and executes it
 *
 * @param {IWorkflowBase} workflowData The workflow which got executed
 * @param {IRun} fullRunData The run which produced the error
 * @param {WorkflowExecuteMode} mode The mode in which the workflow got started in
 * @param {string} [executionId] The id the execution got saved as
 */
export function executeErrorWorkflow(
	workflowData: IWorkflowBase,
	fullRunData: IRun,
	mode: WorkflowExecuteMode,
	executionId?: string,
	retryOf?: string,
): void {
	// Check if there was an error and if so if an errorWorkflow or a trigger is set

	let pastExecutionUrl: string | undefined;
	if (executionId !== undefined) {
		pastExecutionUrl = `${WebhookHelpers.getWebhookBaseUrl()}execution/${executionId}`;
	}

	if (fullRunData.data.resultData.error !== undefined) {
		let workflowErrorData: IWorkflowErrorData;

		if (executionId) {
			// The error did happen in an execution
			workflowErrorData = {
				execution: {
					id: executionId,
					url: pastExecutionUrl,
					error: fullRunData.data.resultData.error,
					lastNodeExecuted: fullRunData.data.resultData.lastNodeExecuted!,
					mode,
					retryOf,
				},
				workflow: {
					id: workflowData.id !== undefined ? workflowData.id.toString() : undefined,
					name: workflowData.name,
				},
			};
		} else {
			// The error did happen in a trigger
			workflowErrorData = {
				trigger: {
					error: fullRunData.data.resultData.error,
					mode,
				},
				workflow: {
					id: workflowData.id !== undefined ? workflowData.id.toString() : undefined,
					name: workflowData.name,
				},
			};
		}

		// Run the error workflow
		// To avoid an infinite loop do not run the error workflow again if the error-workflow itself failed and it is its own error-workflow.
		if (
			// eslint-disable-next-line @typescript-eslint/prefer-optional-chain
			workflowData.settings !== undefined &&
			workflowData.settings.errorWorkflow &&
			!(
				mode === 'error' &&
				workflowData.id &&
				workflowData.settings.errorWorkflow.toString() === workflowData.id.toString()
			)
		) {
			Logger.verbose(`Start external error workflow`, {
				executionId,
				errorWorkflowId: workflowData.settings.errorWorkflow.toString(),
				workflowId: workflowData.id,
			});
			// If a specific error workflow is set run only that one

			// First, do permission checks.
			if (!workflowData.id) {
				// Manual executions do not trigger error workflows
				// So this if should never happen. It was added to
				// make sure there are no possible security gaps
				return;
			}
			getWorkflowOwner(workflowData.id)
				.then((user) => {
					void WorkflowHelpers.executeErrorWorkflow(
						workflowData.settings!.errorWorkflow as string,
						workflowErrorData,
						user,
					);
				})
				.catch((error) => {
					Logger.error(
						`Could not execute ErrorWorkflow for execution ID ${this.executionId} because of error querying the workflow owner`,
						{
							executionId,
							errorWorkflowId: workflowData.settings!.errorWorkflow!.toString(),
							workflowId: workflowData.id,
							error,
							workflowErrorData,
						},
					);
				});
		} else if (
			mode !== 'error' &&
			workflowData.id !== undefined &&
			workflowData.nodes.some((node) => node.type === ERROR_TRIGGER_TYPE)
		) {
			Logger.verbose(`Start internal error workflow`, { executionId, workflowId: workflowData.id });
			void getWorkflowOwner(workflowData.id).then((user) => {
				void WorkflowHelpers.executeErrorWorkflow(
					workflowData.id!.toString(),
					workflowErrorData,
					user,
				);
			});
		}
	}
}

/**
 * Prunes Saved Execution which are older than configured.
 * Throttled to be executed just once in configured timeframe.
 *
 */
let throttling = false;
function pruneExecutionData(this: WorkflowHooks): void {
	if (!throttling) {
		Logger.verbose('Pruning execution data from database');

		throttling = true;
		const timeout = config.getEnv('executions.pruneDataTimeout'); // in seconds
		const maxAge = config.getEnv('executions.pruneDataMaxAge'); // in h
		const date = new Date(); // today
		date.setHours(date.getHours() - maxAge);

		// date reformatting needed - see https://github.com/typeorm/typeorm/issues/2286
		// eslint-disable-next-line @typescript-eslint/no-unsafe-assignment
		const utcDate = DateUtils.mixedDateToUtcDatetimeString(date);

		// throttle just on success to allow for self healing on failure
		Db.collections.Execution.delete({ stoppedAt: LessThanOrEqual(utcDate) })
			.then((data) =>
				setTimeout(() => {
					throttling = false;
				}, timeout * 1000),
			)
			.catch((error) => {
				throttling = false;

				Logger.error(
					`Failed pruning execution data from database for execution ID ${this.executionId} (hookFunctionsSave)`,
					{
						...error,
						executionId: this.executionId,
						sessionId: this.sessionId,
						workflowId: this.workflowData.id,
					},
				);
			});
	}
}

/**
 * Returns hook functions to push data to Editor-UI
 *
 */
function hookFunctionsPush(): IWorkflowExecuteHooks {
	return {
		nodeExecuteBefore: [
			async function (this: WorkflowHooks, nodeName: string): Promise<void> {
				// Push data to session which started workflow before each
				// node which starts rendering
				if (this.sessionId === undefined) {
					return;
				}
				Logger.debug(`Executing hook on node "${nodeName}" (hookFunctionsPush)`, {
					executionId: this.executionId,
					sessionId: this.sessionId,
					workflowId: this.workflowData.id,
				});

				const pushInstance = Push.getInstance();
				pushInstance.send(
					'nodeExecuteBefore',
					{
						executionId: this.executionId,
						nodeName,
					},
					this.sessionId,
				);
			},
		],
		nodeExecuteAfter: [
			async function (this: WorkflowHooks, nodeName: string, data: ITaskData): Promise<void> {
				// Push data to session which started workflow after each rendered node
				if (this.sessionId === undefined) {
					return;
				}
				Logger.debug(`Executing hook on node "${nodeName}" (hookFunctionsPush)`, {
					executionId: this.executionId,
					sessionId: this.sessionId,
					workflowId: this.workflowData.id,
				});

				const pushInstance = Push.getInstance();
				pushInstance.send(
					'nodeExecuteAfter',
					{
						executionId: this.executionId,
						nodeName,
						data,
					},
					this.sessionId,
				);
			},
		],
		workflowExecuteBefore: [
			async function (this: WorkflowHooks): Promise<void> {
				Logger.debug(`Executing hook (hookFunctionsPush)`, {
					executionId: this.executionId,
					sessionId: this.sessionId,
					workflowId: this.workflowData.id,
				});
				// Push data to session which started the workflow
				if (this.sessionId === undefined) {
					return;
				}
				const pushInstance = Push.getInstance();
				pushInstance.send(
					'executionStarted',
					{
						executionId: this.executionId,
						mode: this.mode,
						startedAt: new Date(),
						retryOf: this.retryOf,
						workflowId: this.workflowData.id,
						sessionId: this.sessionId,
						workflowName: this.workflowData.name,
					},
					this.sessionId,
				);
			},
		],
		workflowExecuteAfter: [
			async function (
				this: WorkflowHooks,
				fullRunData: IRun,
				newStaticData: IDataObject,
			): Promise<void> {
				Logger.debug(`Executing hook (hookFunctionsPush)`, {
					executionId: this.executionId,
					sessionId: this.sessionId,
					workflowId: this.workflowData.id,
				});
				// Push data to session which started the workflow
				if (this.sessionId === undefined) {
					return;
				}

				// Clone the object except the runData. That one is not supposed
				// to be send. Because that data got send piece by piece after
				// each node which finished executing
				const pushRunData = {
					...fullRunData,
					data: {
						...fullRunData.data,
						resultData: {
							...fullRunData.data.resultData,
							runData: {},
						},
					},
				};

				// Push data to editor-ui once workflow finished
				Logger.debug(`Save execution progress to database for execution ID ${this.executionId} `, {
					executionId: this.executionId,
					workflowId: this.workflowData.id,
				});
				// TODO: Look at this again
				const sendData: IPushDataExecutionFinished = {
					executionId: this.executionId,
					data: pushRunData,
					retryOf: this.retryOf,
				};

				const pushInstance = Push.getInstance();
				pushInstance.send('executionFinished', sendData, this.sessionId);
			},
		],
	};
}

export function hookFunctionsPreExecute(parentProcessMode?: string): IWorkflowExecuteHooks {
	const externalHooks = ExternalHooks();

	return {
		workflowExecuteBefore: [
			async function (this: WorkflowHooks, workflow: Workflow): Promise<void> {
				await externalHooks.run('workflow.preExecute', [workflow, this.mode]);
			},
		],
		nodeExecuteAfter: [
			async function (
				nodeName: string,
				data: ITaskData,
				executionData: IRunExecutionData,
			): Promise<void> {
				if (this.workflowData.settings !== undefined) {
					if (this.workflowData.settings.saveExecutionProgress === false) {
						return;
					}
					if (
						this.workflowData.settings.saveExecutionProgress !== true &&
						!config.getEnv('executions.saveExecutionProgress')
					) {
						return;
					}
				} else if (!config.getEnv('executions.saveExecutionProgress')) {
					return;
				}

				try {
					Logger.debug(
						`Save execution progress to database for execution ID ${this.executionId} `,
						{ executionId: this.executionId, nodeName },
					);

					const execution = await Db.collections.Execution.findOne(this.executionId);

					if (execution === undefined) {
						// Something went badly wrong if this happens.
						// This check is here mostly to make typescript happy.
						return;
					}
					const fullExecutionData: IExecutionResponse =
						ResponseHelper.unflattenExecutionData(execution);

					if (fullExecutionData.finished) {
						// We already received ´workflowExecuteAfter´ webhook, so this is just an async call
						// that was left behind. We skip saving because the other call should have saved everything
						// so this one is safe to ignore
						return;
					}

					if (fullExecutionData.data === undefined) {
						fullExecutionData.data = {
							startData: {},
							resultData: {
								runData: {},
							},
							executionData: {
								contextData: {},
								nodeExecutionStack: [],
								waitingExecution: {},
								waitingExecutionSource: {},
							},
						};
					}

					if (Array.isArray(fullExecutionData.data.resultData.runData[nodeName])) {
						// Append data if array exists
						fullExecutionData.data.resultData.runData[nodeName].push(data);
					} else {
						// Initialize array and save data
						fullExecutionData.data.resultData.runData[nodeName] = [data];
					}

					fullExecutionData.data.executionData = executionData.executionData;

					// Set last executed node so that it may resume on failure
					fullExecutionData.data.resultData.lastNodeExecuted = nodeName;

					const flattenedExecutionData = ResponseHelper.flattenExecutionData(fullExecutionData);

					await Db.collections.Execution.update(
						this.executionId,
						flattenedExecutionData as IExecutionFlattedDb,
					);
				} catch (err) {
					// TODO: Improve in the future!
					// Errors here might happen because of database access
					// For busy machines, we may get "Database is locked" errors.

					// We do this to prevent crashes and executions ending in `unknown` state.
					Logger.error(
						`Failed saving execution progress to database for execution ID ${this.executionId} (hookFunctionsPreExecute, nodeExecuteAfter)`,
						{
							...err,
							executionId: this.executionId,
							sessionId: this.sessionId,
							workflowId: this.workflowData.id,
						},
					);
				}
			},
		],
	};
}

/**
 * Returns hook functions to save workflow execution and call error workflow
 *
 */
function hookFunctionsSave(parentProcessMode?: string): IWorkflowExecuteHooks {
	return {
		nodeExecuteBefore: [],
		nodeExecuteAfter: [],
		workflowExecuteBefore: [],
		workflowExecuteAfter: [
			async function (
				this: WorkflowHooks,
				fullRunData: IRun,
				newStaticData: IDataObject,
			): Promise<void> {
				Logger.debug(`Executing hook (hookFunctionsSave)`, {
					executionId: this.executionId,
					workflowId: this.workflowData.id,
				});

				// Prune old execution data
				if (config.getEnv('executions.pruneData')) {
					pruneExecutionData.call(this);
				}

				const isManualMode = [this.mode, parentProcessMode].includes('manual');

				try {
					if (
						!isManualMode &&
						WorkflowHelpers.isWorkflowIdValid(this.workflowData.id as string) &&
						newStaticData
					) {
						// Workflow is saved so update in database
						try {
							await WorkflowHelpers.saveStaticDataById(
								this.workflowData.id as string,
								newStaticData,
							);
						} catch (e) {
							Logger.error(
								`There was a problem saving the workflow with id "${this.workflowData.id}" to save changed staticData: "${e.message}" (hookFunctionsSave)`,
								{ executionId: this.executionId, workflowId: this.workflowData.id },
							);
						}
					}

					let saveManualExecutions = config.getEnv('executions.saveDataManualExecutions');
					if (
						this.workflowData.settings !== undefined &&
						this.workflowData.settings.saveManualExecutions !== undefined
					) {
						// Apply to workflow override
						saveManualExecutions = this.workflowData.settings.saveManualExecutions as boolean;
					}

					if (isManualMode && !saveManualExecutions && !fullRunData.waitTill) {
						// Data is always saved, so we remove from database
						await Db.collections.Execution.delete(this.executionId);
						await BinaryDataManager.getInstance().markDataForDeletionByExecutionId(
							this.executionId,
						);

						return;
					}

					// Check config to know if execution should be saved or not
					let saveDataErrorExecution = config.getEnv('executions.saveDataOnError') as string;
					let saveDataSuccessExecution = config.getEnv('executions.saveDataOnSuccess') as string;
					if (this.workflowData.settings !== undefined) {
						saveDataErrorExecution =
							(this.workflowData.settings.saveDataErrorExecution as string) ||
							saveDataErrorExecution;
						saveDataSuccessExecution =
							(this.workflowData.settings.saveDataSuccessExecution as string) ||
							saveDataSuccessExecution;
					}

					const workflowDidSucceed = !fullRunData.data.resultData.error;
					if (
						(workflowDidSucceed && saveDataSuccessExecution === 'none') ||
						(!workflowDidSucceed && saveDataErrorExecution === 'none')
					) {
						if (!fullRunData.waitTill) {
							if (!isManualMode) {
								executeErrorWorkflow(
									this.workflowData,
									fullRunData,
									this.mode,
									this.executionId,
									this.retryOf,
								);
							}
							// Data is always saved, so we remove from database
							await Db.collections.Execution.delete(this.executionId);
							await BinaryDataManager.getInstance().markDataForDeletionByExecutionId(
								this.executionId,
							);

							return;
						}
					}

					const fullExecutionData: IExecutionDb = {
						data: fullRunData.data,
						mode: fullRunData.mode,
						finished: fullRunData.finished ? fullRunData.finished : false,
						startedAt: fullRunData.startedAt,
						stoppedAt: fullRunData.stoppedAt,
						workflowData: this.workflowData,
						waitTill: fullRunData.waitTill,
					};

					if (this.retryOf !== undefined) {
						fullExecutionData.retryOf = this.retryOf.toString();
					}

					if (
						this.workflowData.id !== undefined &&
						WorkflowHelpers.isWorkflowIdValid(this.workflowData.id.toString())
					) {
						fullExecutionData.workflowId = this.workflowData.id.toString();
					}

					// Leave log message before flatten as that operation increased memory usage a lot and the chance of a crash is highest here
					Logger.debug(`Save execution data to database for execution ID ${this.executionId}`, {
						executionId: this.executionId,
						workflowId: this.workflowData.id,
						finished: fullExecutionData.finished,
						stoppedAt: fullExecutionData.stoppedAt,
					});

					const executionData = ResponseHelper.flattenExecutionData(fullExecutionData);

					// Save the Execution in DB
					await Db.collections.Execution.update(
						this.executionId,
						executionData as IExecutionFlattedDb,
					);

					if (fullRunData.finished === true && this.retryOf !== undefined) {
						// If the retry was successful save the reference it on the original execution
						// await Db.collections.Execution.save(executionData as IExecutionFlattedDb);
						await Db.collections.Execution.update(this.retryOf, {
							retrySuccessId: this.executionId,
						});
					}

					if (!isManualMode) {
						executeErrorWorkflow(
							this.workflowData,
							fullRunData,
							this.mode,
							this.executionId,
							this.retryOf,
						);
					}
				} catch (error) {
					Logger.error(`Failed saving execution data to DB on execution ID ${this.executionId}`, {
						executionId: this.executionId,
						workflowId: this.workflowData.id,
						error,
					});

					if (!isManualMode) {
						executeErrorWorkflow(
							this.workflowData,
							fullRunData,
							this.mode,
							this.executionId,
							this.retryOf,
						);
					}
				}
			},
		],
	};
}

/**
 * Returns hook functions to save workflow execution and call error workflow
 * for running with queues. Manual executions should never run on queues as
 * they are always executed in the main process.
 *
 */
function hookFunctionsSaveWorker(): IWorkflowExecuteHooks {
	return {
		nodeExecuteBefore: [],
		nodeExecuteAfter: [],
		workflowExecuteBefore: [],
		workflowExecuteAfter: [
			async function (
				this: WorkflowHooks,
				fullRunData: IRun,
				newStaticData: IDataObject,
			): Promise<void> {
				try {
					if (WorkflowHelpers.isWorkflowIdValid(this.workflowData.id as string) && newStaticData) {
						// Workflow is saved so update in database
						try {
							await WorkflowHelpers.saveStaticDataById(
								this.workflowData.id as string,
								newStaticData,
							);
						} catch (e) {
							Logger.error(
								`There was a problem saving the workflow with id "${this.workflowData.id}" to save changed staticData: "${e.message}" (workflowExecuteAfter)`,
								{ sessionId: this.sessionId, workflowId: this.workflowData.id },
							);
						}
					}

					const workflowDidSucceed = !fullRunData.data.resultData.error;
					if (!workflowDidSucceed) {
						executeErrorWorkflow(
							this.workflowData,
							fullRunData,
							this.mode,
							this.executionId,
							this.retryOf,
						);
					}

					const fullExecutionData: IExecutionDb = {
						data: fullRunData.data,
						mode: fullRunData.mode,
						finished: fullRunData.finished ? fullRunData.finished : false,
						startedAt: fullRunData.startedAt,
						stoppedAt: fullRunData.stoppedAt,
						workflowData: this.workflowData,
						waitTill: fullRunData.data.waitTill,
					};

					if (this.retryOf !== undefined) {
						fullExecutionData.retryOf = this.retryOf.toString();
					}

					if (
						this.workflowData.id !== undefined &&
						WorkflowHelpers.isWorkflowIdValid(this.workflowData.id.toString())
					) {
						fullExecutionData.workflowId = this.workflowData.id.toString();
					}

					const executionData = ResponseHelper.flattenExecutionData(fullExecutionData);

					// Save the Execution in DB
					await Db.collections.Execution.update(
						this.executionId,
						executionData as IExecutionFlattedDb,
					);

					if (fullRunData.finished === true && this.retryOf !== undefined) {
						// If the retry was successful save the reference it on the original execution
						await Db.collections.Execution.update(this.retryOf, {
							retrySuccessId: this.executionId,
						});
					}
				} catch (error) {
					executeErrorWorkflow(
						this.workflowData,
						fullRunData,
						this.mode,
						this.executionId,
						this.retryOf,
					);
				}
			},
		],
	};
}

export async function getRunData(
	workflowData: IWorkflowBase,
	userId: string,
	inputData?: INodeExecutionData[],
	parentWorkflowId?: string,
): Promise<IWorkflowExecutionDataProcess> {
	const mode = 'integrated';

<<<<<<< HEAD
	const policy =
		workflowData.settings?.callerPolicy ?? config.getEnv('workflows.callerPolicyDefaultOption');

	if (policy === 'none') {
		throw new SubworkflowOperationError(
			`Target workflow ID ${workflowData.id} may not be called by other workflows.`,
			'Please update the settings of the target workflow or ask its owner to do so.',
		);
	}

	if (
		policy === 'workflowsFromAList' &&
		typeof workflowData.settings?.callerIds === 'string' &&
		parentWorkflowId !== undefined
	) {
		const allowedCallerIds = workflowData.settings.callerIds.split(',').filter(Boolean);
		if (!allowedCallerIds.includes(parentWorkflowId)) {
			throw new SubworkflowOperationError(
				`Target workflow ID ${workflowData.id} may only be called by a list of workflows, which does not include current workflow ID ${parentWorkflowId}.`,
				'Please update the settings of the target workflow or ask its owner to do so.',
			);
		}
	}

	// Find Start-Node
	const requiredNodeTypes = ['n8n-nodes-base.start'];
	let startNode: INode | undefined;
	// eslint-disable-next-line no-restricted-syntax
	for (const node of workflowData.nodes) {
		if (requiredNodeTypes.includes(node.type)) {
			startNode = node;
			break;
		}
	}
	if (startNode === undefined) {
		// If the workflow does not contain a start-node we can not know what
		// should be executed and with what data to start.
		throw new Error(`The workflow does not contain a "Start" node and can so not be executed.`);
	}
=======
	const startingNode = findSubworkflowStart(workflowData.nodes);
>>>>>>> 2f87b9fb

	// Always start with empty data if no inputData got supplied
	inputData = inputData || [
		{
			json: {},
		},
	];

	// Initialize the incoming data
	const nodeExecutionStack: IExecuteData[] = [];
	nodeExecutionStack.push({
		node: startingNode,
		data: {
			main: [inputData],
		},
		source: null,
	});

	const runExecutionData: IRunExecutionData = {
		startData: {},
		resultData: {
			runData: {},
		},
		executionData: {
			contextData: {},
			nodeExecutionStack,
			waitingExecution: {},
			waitingExecutionSource: {},
		},
	};

	const runData: IWorkflowExecutionDataProcess = {
		executionMode: mode,
		executionData: runExecutionData,
		// @ts-ignore
		workflowData,
		userId,
	};

	return runData;
}

export async function getWorkflowData(
	workflowInfo: IExecuteWorkflowInfo,
	userId: string,
	parentWorkflowId?: string,
	parentWorkflowSettings?: IWorkflowSettings,
): Promise<IWorkflowBase> {
	if (workflowInfo.id === undefined && workflowInfo.code === undefined) {
		throw new Error(
			`No information about the workflow to execute found. Please provide either the "id" or "code"!`,
		);
	}

	let workflowData: IWorkflowBase | undefined;
	if (workflowInfo.id !== undefined) {
		if (!Db.isInitialized) {
			// The first time executeWorkflow gets called the Database has
			// to get initialized first
			await Db.init();
		}
		const user = await getUserById(userId);
		let relations = ['workflow', 'workflow.tags'];

		if (config.getEnv('workflowTagsDisabled')) {
			relations = relations.filter((relation) => relation !== 'workflow.tags');
		}

		const shared = await Db.collections.SharedWorkflow.findOne({
			relations,
			where: whereClause({
				user,
				entityType: 'workflow',
				entityId: workflowInfo.id,
			}),
		});

		workflowData = shared?.workflow;

		if (workflowData === undefined) {
			throw new Error(`The workflow with the id "${workflowInfo.id}" does not exist.`);
		}
	} else {
		workflowData = workflowInfo.code;
		if (workflowData) {
			if (!workflowData.id) {
				workflowData.id = parentWorkflowId;
			}
			if (!workflowData.settings) {
				workflowData.settings = parentWorkflowSettings;
			}
		}
	}

	return workflowData!;
}

/**
 * Executes the workflow with the given ID
 *
 * @param {string} workflowId The id of the workflow to execute
 */
export async function executeWorkflow(
	workflowInfo: IExecuteWorkflowInfo,
	additionalData: IWorkflowExecuteAdditionalData,
	options?: {
		parentWorkflowId?: string;
		inputData?: INodeExecutionData[];
		parentExecutionId?: string;
		loadedWorkflowData?: IWorkflowBase;
		loadedRunData?: IWorkflowExecutionDataProcess;
		parentWorkflowSettings?: IWorkflowSettings;
	},
): Promise<Array<INodeExecutionData[] | null> | IWorkflowExecuteProcess> {
	const externalHooks = ExternalHooks();
	await externalHooks.init();

	const nodeTypes = NodeTypes();

	const workflowData =
		options?.loadedWorkflowData ??
		(await getWorkflowData(
			workflowInfo,
			additionalData.userId,
			options?.parentWorkflowId,
			options?.parentWorkflowSettings,
		));

	const workflowName = workflowData ? workflowData.name : undefined;
	const workflow = new Workflow({
		id: workflowData.id?.toString(),
		name: workflowName,
		nodes: workflowData.nodes,
		connections: workflowData.connections,
		active: workflowData.active,
		nodeTypes,
		staticData: workflowData.staticData,
		settings: workflowData.settings,
	});

	const runData =
		options?.loadedRunData ??
		(await getRunData(workflowData, additionalData.userId, options?.inputData));

	let executionId;

	if (options?.parentExecutionId !== undefined) {
		executionId = options?.parentExecutionId;
	} else {
		executionId =
			options?.parentExecutionId !== undefined
				? options?.parentExecutionId
				: await ActiveExecutions.getInstance().add(runData);
	}

	let data;
	try {
		await checkPermissionsForExecution(workflow, additionalData.userId);

		// Create new additionalData to have different workflow loaded and to call
		// different webhooks
		const additionalDataIntegrated = await getBase(additionalData.userId);
		additionalDataIntegrated.hooks = getWorkflowHooksIntegrated(
			runData.executionMode,
			executionId,
			workflowData,
			{ parentProcessMode: additionalData.hooks!.mode },
		);
		additionalDataIntegrated.executionId = executionId;

		// Make sure we pass on the original executeWorkflow function we received
		// This one already contains changes to talk to parent process
		// and get executionID from `activeExecutions` running on main process
		additionalDataIntegrated.executeWorkflow = additionalData.executeWorkflow;

		let subworkflowTimeout = additionalData.executionTimeoutTimestamp;
		if (
			workflowData.settings?.executionTimeout !== undefined &&
			workflowData.settings.executionTimeout > 0
		) {
			// We might have received a max timeout timestamp from the parent workflow
			// If we did, then we get the minimum time between the two timeouts
			// If no timeout was given from the parent, then we use our timeout.
			subworkflowTimeout = Math.min(
				additionalData.executionTimeoutTimestamp || Number.MAX_SAFE_INTEGER,
				Date.now() + (workflowData.settings.executionTimeout as number) * 1000,
			);
		}

		additionalDataIntegrated.executionTimeoutTimestamp = subworkflowTimeout;

		const runExecutionData = runData.executionData as IRunExecutionData;

		// Execute the workflow
		const workflowExecute = new WorkflowExecute(
			additionalDataIntegrated,
			runData.executionMode,
			runExecutionData,
		);
		if (options?.parentExecutionId !== undefined) {
			// Must be changed to become typed
			return {
				startedAt: new Date(),
				workflow,
				workflowExecute,
			};
		}
		data = await workflowExecute.processRunExecutionData(workflow);
	} catch (error) {
		const fullRunData: IRun = {
			data: {
				resultData: {
					error,
					runData: {},
				},
			},
			finished: false,
			mode: 'integrated',
			startedAt: new Date(),
			stoppedAt: new Date(),
		};
		// When failing, we might not have finished the execution
		// Therefore, database might not contain finished errors.
		// Force an update to db as there should be no harm doing this

		const fullExecutionData: IExecutionDb = {
			data: fullRunData.data,
			mode: fullRunData.mode,
			finished: fullRunData.finished ? fullRunData.finished : false,
			startedAt: fullRunData.startedAt,
			stoppedAt: fullRunData.stoppedAt,
			workflowData,
		};
		if (workflowData.id) {
			fullExecutionData.workflowId = workflowData.id as string;
		}

		const executionData = ResponseHelper.flattenExecutionData(fullExecutionData);

		await Db.collections.Execution.update(executionId, executionData as IExecutionFlattedDb);
		throw {
			...error,
			stack: error.stack,
		};
	}

	await externalHooks.run('workflow.postExecute', [data, workflowData, executionId]);
	void InternalHooksManager.getInstance().onWorkflowPostExecute(
		executionId,
		workflowData,
		data,
		additionalData.userId,
	);

	if (data.finished === true) {
		// Workflow did finish successfully

		await ActiveExecutions.getInstance().remove(executionId, data);
		const returnData = WorkflowHelpers.getDataLastExecutedNodeData(data);
		return returnData!.data!.main;
	}
	await ActiveExecutions.getInstance().remove(executionId, data);
	// Workflow did fail
	const { error } = data.data.resultData;
	// eslint-disable-next-line @typescript-eslint/no-throw-literal
	throw {
		...error,
		stack: error!.stack,
	};
}

// eslint-disable-next-line @typescript-eslint/no-explicit-any
export function sendMessageToUI(source: string, messages: any[]) {
	if (this.sessionId === undefined) {
		return;
	}

	// Push data to session which started workflow
	try {
		const pushInstance = Push.getInstance();
		pushInstance.send(
			'sendConsoleMessage',
			{
				source: `[Node: "${source}"]`,
				messages,
			},
			this.sessionId,
		);
	} catch (error) {
		Logger.warn(`There was a problem sending message to UI: ${error.message}`);
	}
}

/**
 * Returns the base additional data without webhooks
 *
 */
export async function getBase(
	userId: string,
	currentNodeParameters?: INodeParameters,
	executionTimeoutTimestamp?: number,
): Promise<IWorkflowExecuteAdditionalData> {
	const urlBaseWebhook = WebhookHelpers.getWebhookBaseUrl();

	const timezone = config.getEnv('generic.timezone');
	const webhookBaseUrl = urlBaseWebhook + config.getEnv('endpoints.webhook');
	const webhookWaitingBaseUrl = urlBaseWebhook + config.getEnv('endpoints.webhookWaiting');
	const webhookTestBaseUrl = urlBaseWebhook + config.getEnv('endpoints.webhookTest');

	const encryptionKey = await UserSettings.getEncryptionKey();

	return {
		credentialsHelper: new CredentialsHelper(encryptionKey),
		encryptionKey,
		executeWorkflow,
		restApiUrl: urlBaseWebhook + config.getEnv('endpoints.rest'),
		timezone,
		webhookBaseUrl,
		webhookWaitingBaseUrl,
		webhookTestBaseUrl,
		currentNodeParameters,
		executionTimeoutTimestamp,
		userId,
	};
}

/**
 * Returns WorkflowHooks instance for running integrated workflows
 * (Workflows which get started inside of another workflow)
 */
export function getWorkflowHooksIntegrated(
	mode: WorkflowExecuteMode,
	executionId: string,
	workflowData: IWorkflowBase,
	optionalParameters?: IWorkflowHooksOptionalParameters,
): WorkflowHooks {
	optionalParameters = optionalParameters || {};
	const hookFunctions = hookFunctionsSave(optionalParameters.parentProcessMode);
	const preExecuteFunctions = hookFunctionsPreExecute(optionalParameters.parentProcessMode);
	for (const key of Object.keys(preExecuteFunctions)) {
		if (hookFunctions[key] === undefined) {
			hookFunctions[key] = [];
		}
		hookFunctions[key]!.push.apply(hookFunctions[key], preExecuteFunctions[key]);
	}
	return new WorkflowHooks(hookFunctions, mode, executionId, workflowData, optionalParameters);
}

/**
 * Returns WorkflowHooks instance for running integrated workflows
 * (Workflows which get started inside of another workflow)
 */
export function getWorkflowHooksWorkerExecuter(
	mode: WorkflowExecuteMode,
	executionId: string,
	workflowData: IWorkflowBase,
	optionalParameters?: IWorkflowHooksOptionalParameters,
): WorkflowHooks {
	optionalParameters = optionalParameters || {};
	const hookFunctions = hookFunctionsSaveWorker();
	const preExecuteFunctions = hookFunctionsPreExecute(optionalParameters.parentProcessMode);
	for (const key of Object.keys(preExecuteFunctions)) {
		if (hookFunctions[key] === undefined) {
			hookFunctions[key] = [];
		}
		hookFunctions[key]!.push.apply(hookFunctions[key], preExecuteFunctions[key]);
	}
	return new WorkflowHooks(hookFunctions, mode, executionId, workflowData, optionalParameters);
}

/**
 * Returns WorkflowHooks instance for main process if workflow runs via worker
 */
export function getWorkflowHooksWorkerMain(
	mode: WorkflowExecuteMode,
	executionId: string,
	workflowData: IWorkflowBase,
	optionalParameters?: IWorkflowHooksOptionalParameters,
): WorkflowHooks {
	optionalParameters = optionalParameters || {};
	const hookFunctions = hookFunctionsPush();
	const preExecuteFunctions = hookFunctionsPreExecute(optionalParameters.parentProcessMode);
	for (const key of Object.keys(preExecuteFunctions)) {
		if (hookFunctions[key] === undefined) {
			hookFunctions[key] = [];
		}
		hookFunctions[key]!.push.apply(hookFunctions[key], preExecuteFunctions[key]);
	}

	// When running with worker mode, main process executes
	// Only workflowExecuteBefore + workflowExecuteAfter
	// So to avoid confusion, we are removing other hooks.
	hookFunctions.nodeExecuteBefore = [];
	hookFunctions.nodeExecuteAfter = [];
	return new WorkflowHooks(hookFunctions, mode, executionId, workflowData, optionalParameters);
}

/**
 * Returns WorkflowHooks instance for running the main workflow
 *
 */
export function getWorkflowHooksMain(
	data: IWorkflowExecutionDataProcess,
	executionId: string,
	isMainProcess = false,
): WorkflowHooks {
	const hookFunctions = hookFunctionsSave();
	const pushFunctions = hookFunctionsPush();
	for (const key of Object.keys(pushFunctions)) {
		if (hookFunctions[key] === undefined) {
			hookFunctions[key] = [];
		}
		hookFunctions[key]!.push.apply(hookFunctions[key], pushFunctions[key]);
	}

	if (isMainProcess) {
		const preExecuteFunctions = hookFunctionsPreExecute();
		for (const key of Object.keys(preExecuteFunctions)) {
			if (hookFunctions[key] === undefined) {
				hookFunctions[key] = [];
			}
			hookFunctions[key]!.push.apply(hookFunctions[key], preExecuteFunctions[key]);
		}
	}

	return new WorkflowHooks(hookFunctions, data.executionMode, executionId, data.workflowData, {
		sessionId: data.sessionId,
		retryOf: data.retryOf as string,
	});
}<|MERGE_RESOLUTION|>--- conflicted
+++ resolved
@@ -751,7 +751,6 @@
 ): Promise<IWorkflowExecutionDataProcess> {
 	const mode = 'integrated';
 
-<<<<<<< HEAD
 	const policy =
 		workflowData.settings?.callerPolicy ?? config.getEnv('workflows.callerPolicyDefaultOption');
 
@@ -776,24 +775,7 @@
 		}
 	}
 
-	// Find Start-Node
-	const requiredNodeTypes = ['n8n-nodes-base.start'];
-	let startNode: INode | undefined;
-	// eslint-disable-next-line no-restricted-syntax
-	for (const node of workflowData.nodes) {
-		if (requiredNodeTypes.includes(node.type)) {
-			startNode = node;
-			break;
-		}
-	}
-	if (startNode === undefined) {
-		// If the workflow does not contain a start-node we can not know what
-		// should be executed and with what data to start.
-		throw new Error(`The workflow does not contain a "Start" node and can so not be executed.`);
-	}
-=======
 	const startingNode = findSubworkflowStart(workflowData.nodes);
->>>>>>> 2f87b9fb
 
 	// Always start with empty data if no inputData got supplied
 	inputData = inputData || [
