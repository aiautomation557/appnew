/* eslint-disable import/no-cycle */
/* eslint-disable @typescript-eslint/no-unsafe-call */
/* eslint-disable @typescript-eslint/no-unsafe-member-access */
import RudderStack from '@rudderstack/rudder-sdk-node';
import PostHog from 'posthog-node';
import { ITelemetryTrackProperties, LoggerProxy } from 'n8n-workflow';
import config from '../../config';
import { IExecutionTrackProperties } from '../Interfaces';
import { getLogger } from '../Logger';

type ExecutionTrackDataKey = 'manual_error' | 'manual_success' | 'prod_error' | 'prod_success';

interface IExecutionTrackData {
	count: number;
	first: Date;
}

interface IExecutionsBuffer {
	[workflowId: string]: {
		manual_error?: IExecutionTrackData;
		manual_success?: IExecutionTrackData;
		prod_error?: IExecutionTrackData;
		prod_success?: IExecutionTrackData;
	};
}

export class Telemetry {
	private rudderStack?: RudderStack;

	private postHog?: PostHog;

	private instanceId: string;

	private versionCli: string;

	private pulseIntervalReference: NodeJS.Timeout;

	private executionCountsBuffer: IExecutionsBuffer = {};

	constructor(instanceId: string, versionCli: string) {
		this.instanceId = instanceId;
		this.versionCli = versionCli;

		const enabled = config.getEnv('diagnostics.enabled');
		const logLevel = config.getEnv('logs.level');
		if (enabled) {
			const conf = config.getEnv('diagnostics.config.backend');
			const [key, url] = conf.split(';');

			if (!key || !url) {
				const logger = getLogger();
				LoggerProxy.init(logger);
				logger.warn('Diagnostics backend config is invalid');
				return;
			}

			this.rudderStack = this.initRudderStack(key, url, logLevel);
			this.postHog = this.initPostHog();

			this.startPulse();
		}
	}

	private initRudderStack(key: string, url: string, logLevel: string): RudderStack {
		return new RudderStack(key, url, { logLevel });
	}

	private initPostHog(): PostHog {
		return new PostHog(config.getEnv('diagnostics.config.posthog.apiKey'));
	}

	private startPulse() {
		this.pulseIntervalReference = setInterval(async () => {
			void this.pulse();
		}, 6 * 60 * 60 * 1000); // every 6 hours
	}

	private async pulse(): Promise<unknown> {
<<<<<<< HEAD
		if (!this.rudderStack) return Promise.resolve();
=======
		if (!this.rudderStack) {
			return Promise.resolve();
		}
>>>>>>> 143993eb

		const allPromises = Object.keys(this.executionCountsBuffer).map(async (workflowId) => {
			const promise = this.track('Workflow execution count', {
				event_version: '2',
				workflow_id: workflowId,
				...this.executionCountsBuffer[workflowId],
			});

			return promise;
		});

		this.executionCountsBuffer = {};
		allPromises.push(this.track('pulse'));
		return Promise.all(allPromises);
	}

	async trackWorkflowExecution(properties: IExecutionTrackProperties): Promise<void> {
		if (this.rudderStack) {
			const execTime = new Date();
			const workflowId = properties.workflow_id;

			this.executionCountsBuffer[workflowId] = this.executionCountsBuffer[workflowId] ?? {};

			const key: ExecutionTrackDataKey = `${properties.is_manual ? 'manual' : 'prod'}_${
				properties.success ? 'success' : 'error'
			}`;

			if (!this.executionCountsBuffer[workflowId][key]) {
				this.executionCountsBuffer[workflowId][key] = {
					count: 1,
					first: execTime,
				};
			} else {
				// eslint-disable-next-line @typescript-eslint/no-non-null-assertion
				this.executionCountsBuffer[workflowId][key]!.count++;
			}

			if (!properties.success && properties.error_node_type?.startsWith('n8n-nodes-base')) {
				void this.track('Workflow execution errored', properties);
			}
		}
	}

	async trackN8nStop(): Promise<void> {
		clearInterval(this.pulseIntervalReference);
		void this.track('User instance stopped');
		return new Promise<void>((resolve) => {
			if (this.postHog) this.postHog.shutdown();

			if (this.rudderStack) {
				this.rudderStack.flush(resolve);
			} else {
				resolve();
			}
		});
	}

	async identify(traits?: {
		[key: string]: string | number | boolean | object | undefined | null;
	}): Promise<void> {
		return new Promise<void>((resolve) => {
			if (this.postHog) {
				this.postHog.identify({
					distinctId: this.instanceId,
					properties: {
						...traits,
						instanceId: this.instanceId,
					},
				});
			}

			if (this.rudderStack) {
				this.rudderStack.identify(
					{
						userId: this.instanceId,
						anonymousId: '000000000000',
						traits: {
							...traits,
							instanceId: this.instanceId,
						},
					},
					resolve,
				);
			} else {
				resolve();
			}
		});
	}

	async track(
		eventName: string,
		properties: ITelemetryTrackProperties = {},
		{ withPostHog } = { withPostHog: false }, // whether to additionally track with PostHog
	): Promise<void> {
		return new Promise<void>((resolve) => {
			if (this.rudderStack) {
				const { user_id } = properties;
				const updatedProperties: ITelemetryTrackProperties = {
					...properties,
					instance_id: this.instanceId,
					version_cli: this.versionCli,
				};

<<<<<<< HEAD
				const payload = {
					userId: `${this.instanceId}${user_id ? `#${user_id}` : ''}`,
=======
				const distinctId = `${this.instanceId}${user_id ? `#${user_id}` : ''}`;

				const payload = {
					userId: distinctId,
>>>>>>> 143993eb
					anonymousId: '000000000000',
					event: eventName,
					properties: updatedProperties,
				};

				if (withPostHog && this.postHog) {
<<<<<<< HEAD
					this.postHog.capture({ ...payload, distinctId: payload.userId });
=======
					this.postHog.capture({ ...payload, distinctId });
>>>>>>> 143993eb
				}

				this.rudderStack.track(payload, resolve);
			} else {
				resolve();
			}
		});
	}

	async isFeatureFlagEnabled(
		featureFlagName: string,
		{ user_id: userId }: ITelemetryTrackProperties = {},
	): Promise<boolean> {
		if (!this.postHog) return Promise.resolve(false);

		const fullId = [this.instanceId, userId].join('_'); // PostHog disallows # in ID

		return this.postHog.isFeatureEnabled(featureFlagName, fullId);
	}

	// test helpers

	getCountsBuffer(): IExecutionsBuffer {
		return this.executionCountsBuffer;
	}
}<|MERGE_RESOLUTION|>--- conflicted
+++ resolved
@@ -76,13 +76,9 @@
 	}
 
 	private async pulse(): Promise<unknown> {
-<<<<<<< HEAD
-		if (!this.rudderStack) return Promise.resolve();
-=======
 		if (!this.rudderStack) {
 			return Promise.resolve();
 		}
->>>>>>> 143993eb
 
 		const allPromises = Object.keys(this.executionCountsBuffer).map(async (workflowId) => {
 			const promise = this.track('Workflow execution count', {
@@ -186,26 +182,15 @@
 					version_cli: this.versionCli,
 				};
 
-<<<<<<< HEAD
 				const payload = {
 					userId: `${this.instanceId}${user_id ? `#${user_id}` : ''}`,
-=======
-				const distinctId = `${this.instanceId}${user_id ? `#${user_id}` : ''}`;
-
-				const payload = {
-					userId: distinctId,
->>>>>>> 143993eb
 					anonymousId: '000000000000',
 					event: eventName,
 					properties: updatedProperties,
 				};
 
 				if (withPostHog && this.postHog) {
-<<<<<<< HEAD
 					this.postHog.capture({ ...payload, distinctId: payload.userId });
-=======
-					this.postHog.capture({ ...payload, distinctId });
->>>>>>> 143993eb
 				}
 
 				this.rudderStack.track(payload, resolve);
