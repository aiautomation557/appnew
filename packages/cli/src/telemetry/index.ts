/* eslint-disable @typescript-eslint/no-unsafe-call */
/* eslint-disable @typescript-eslint/no-unsafe-member-access */
import type RudderStack from '@rudderstack/rudder-sdk-node';
import type { PostHogClient } from '../posthog';
import type { ITelemetryTrackProperties } from 'n8n-workflow';
import { LoggerProxy } from 'n8n-workflow';
import config from '@/config';
import type { IExecutionTrackProperties } from '@/Interfaces';
import { getLogger } from '@/Logger';
import { getLicense } from '@/License';
import { LicenseService } from '@/license/License.service';
import { N8N_VERSION } from '@/constants';
import { Service } from 'typedi';

type ExecutionTrackDataKey = 'manual_error' | 'manual_success' | 'prod_error' | 'prod_success';

interface IExecutionTrackData {
	count: number;
	first: Date;
}

interface IExecutionsBuffer {
	[workflowId: string]: {
		manual_error?: IExecutionTrackData;
		manual_success?: IExecutionTrackData;
		prod_error?: IExecutionTrackData;
		prod_success?: IExecutionTrackData;
		user_id: string | undefined;
	};
}

@Service()
export class Telemetry {
	private instanceId: string;

	private rudderStack?: RudderStack;

	private pulseIntervalReference: NodeJS.Timeout;

	private executionCountsBuffer: IExecutionsBuffer = {};

<<<<<<< HEAD
	setInstanceId(instanceId: string) {
		this.instanceId = instanceId;
	}
=======
	constructor(private instanceId: string, private postHog: PostHogClient) {}
>>>>>>> f58573db

	async init() {
		const enabled = config.getEnv('diagnostics.enabled');
		if (enabled) {
			const conf = config.getEnv('diagnostics.config.backend');
			const [key, url] = conf.split(';');

			if (!key || !url) {
				const logger = getLogger();
				LoggerProxy.init(logger);
				logger.warn('Diagnostics backend config is invalid');
				return;
			}

			const logLevel = config.getEnv('logs.level');

			// eslint-disable-next-line @typescript-eslint/naming-convention
			const { default: RudderStack } = await import('@rudderstack/rudder-sdk-node');
			this.rudderStack = new RudderStack(key, url, { logLevel });

			this.startPulse();
		}
	}

	private startPulse() {
		this.pulseIntervalReference = setInterval(async () => {
			void this.pulse();
		}, 6 * 60 * 60 * 1000); // every 6 hours
	}

	private async pulse(): Promise<unknown> {
		if (!this.rudderStack) {
			return Promise.resolve();
		}

		const allPromises = Object.keys(this.executionCountsBuffer).map(async (workflowId) => {
			const promise = this.track(
				'Workflow execution count',
				{
					event_version: '2',
					workflow_id: workflowId,
					...this.executionCountsBuffer[workflowId],
				},
				{ withPostHog: true },
			);

			return promise;
		});

		this.executionCountsBuffer = {};

		// License info
		const pulsePacket = {
			plan_name_current: getLicense().getPlanName(),
			quota: getLicense().getTriggerLimit(),
			usage: await LicenseService.getActiveTriggerCount(),
		};
		allPromises.push(this.track('pulse', pulsePacket));
		return Promise.all(allPromises);
	}

	async trackWorkflowExecution(properties: IExecutionTrackProperties): Promise<void> {
		if (this.rudderStack) {
			const execTime = new Date();
			const workflowId = properties.workflow_id;

			this.executionCountsBuffer[workflowId] = this.executionCountsBuffer[workflowId] ?? {
				user_id: properties.user_id,
			};

			const key: ExecutionTrackDataKey = `${properties.is_manual ? 'manual' : 'prod'}_${
				properties.success ? 'success' : 'error'
			}`;

			if (!this.executionCountsBuffer[workflowId][key]) {
				this.executionCountsBuffer[workflowId][key] = {
					count: 1,
					first: execTime,
				};
			} else {
				// eslint-disable-next-line @typescript-eslint/no-non-null-assertion
				this.executionCountsBuffer[workflowId][key]!.count++;
			}

			if (!properties.success && properties.error_node_type?.startsWith('n8n-nodes-base')) {
				void this.track('Workflow execution errored', properties);
			}
		}
	}

	async trackN8nStop(): Promise<void> {
		clearInterval(this.pulseIntervalReference);
		void this.track('User instance stopped');
		return new Promise<void>(async (resolve) => {
			await this.postHog.stop();

			if (this.rudderStack) {
				this.rudderStack.flush(resolve);
			} else {
				resolve();
			}
		});
	}

	async identify(traits?: {
		[key: string]: string | number | boolean | object | undefined | null;
	}): Promise<void> {
		return new Promise<void>((resolve) => {
			if (this.rudderStack) {
				this.rudderStack.identify(
					{
						userId: this.instanceId,
						traits: {
							...traits,
							instanceId: this.instanceId,
						},
					},
					resolve,
				);
			} else {
				resolve();
			}
		});
	}

	async track(
		eventName: string,
		properties: ITelemetryTrackProperties = {},
		{ withPostHog } = { withPostHog: false }, // whether to additionally track with PostHog
	): Promise<void> {
		return new Promise<void>((resolve) => {
			if (this.rudderStack) {
				const { user_id } = properties;
				const updatedProperties: ITelemetryTrackProperties = {
					...properties,
					instance_id: this.instanceId,
					version_cli: N8N_VERSION,
				};

				const payload = {
					userId: `${this.instanceId}${user_id ? `#${user_id}` : ''}`,
					event: eventName,
					properties: updatedProperties,
				};

				if (withPostHog) {
					this.postHog?.track(payload);
				}

				return this.rudderStack.track(payload, resolve);
			}

			return resolve();
		});
	}

	// test helpers
	getCountsBuffer(): IExecutionsBuffer {
		return this.executionCountsBuffer;
	}
}<|MERGE_RESOLUTION|>--- conflicted
+++ resolved
@@ -1,7 +1,7 @@
 /* eslint-disable @typescript-eslint/no-unsafe-call */
 /* eslint-disable @typescript-eslint/no-unsafe-member-access */
 import type RudderStack from '@rudderstack/rudder-sdk-node';
-import type { PostHogClient } from '../posthog';
+import { PostHogClient } from '@/posthog';
 import type { ITelemetryTrackProperties } from 'n8n-workflow';
 import { LoggerProxy } from 'n8n-workflow';
 import config from '@/config';
@@ -39,13 +39,11 @@
 
 	private executionCountsBuffer: IExecutionsBuffer = {};
 
-<<<<<<< HEAD
+	constructor(private postHog: PostHogClient) {}
+
 	setInstanceId(instanceId: string) {
 		this.instanceId = instanceId;
 	}
-=======
-	constructor(private instanceId: string, private postHog: PostHogClient) {}
->>>>>>> f58573db
 
 	async init() {
 		const enabled = config.getEnv('diagnostics.enabled');
