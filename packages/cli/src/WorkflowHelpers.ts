/* eslint-disable @typescript-eslint/no-non-null-assertion */
/* eslint-disable no-underscore-dangle */
/* eslint-disable no-continue */
/* eslint-disable @typescript-eslint/no-unsafe-member-access */
/* eslint-disable @typescript-eslint/restrict-template-expressions */
/* eslint-disable no-restricted-syntax */
/* eslint-disable no-param-reassign */
import {
	IDataObject,
	IExecuteData,
	INode,
	IRun,
	IRunExecutionData,
	ITaskData,
	// eslint-disable-next-line @typescript-eslint/no-unused-vars
	IWorkflowCredentials,
	LoggerProxy as Logger,
	Workflow,
} from 'n8n-workflow';
import { validate } from 'class-validator';
// eslint-disable-next-line import/no-cycle
import {
	CredentialTypes,
	Db,
	ICredentialsTypeData,
	ITransferNodeTypes,
	IWorkflowErrorData,
	IWorkflowExecutionDataProcess,
	NodeTypes,
	ResponseHelper,
	// eslint-disable-next-line @typescript-eslint/no-unused-vars
	WorkflowCredentials,
	WorkflowRunner,
} from '.';

import * as config from '../config';
// eslint-disable-next-line import/no-cycle
import { WorkflowEntity } from './databases/entities/WorkflowEntity';

const ERROR_TRIGGER_TYPE = config.get('nodes.errorTriggerType') as string;

/**
 * Returns the data of the last executed node
 *
 * @export
 * @param {IRun} inputData
 * @returns {(ITaskData | undefined)}
 */
export function getDataLastExecutedNodeData(inputData: IRun): ITaskData | undefined {
	const { runData } = inputData.data.resultData;
	const { lastNodeExecuted } = inputData.data.resultData;

	if (lastNodeExecuted === undefined) {
		return undefined;
	}

	if (runData[lastNodeExecuted] === undefined) {
		return undefined;
	}

	return runData[lastNodeExecuted][runData[lastNodeExecuted].length - 1];
}

/**
 * Returns if the given id is a valid workflow id
 *
 * @param {(string | null | undefined)} id The id to check
 * @returns {boolean}
 * @memberof App
 */
export function isWorkflowIdValid(id: string | null | undefined | number): boolean {
	if (typeof id === 'string') {
		id = parseInt(id, 10);
	}

	// eslint-disable-next-line no-restricted-globals
	if (isNaN(id as number)) {
		return false;
	}
	return true;
}

/**
 * Executes the error workflow
 *
 * @export
 * @param {string} workflowId The id of the error workflow
 * @param {IWorkflowErrorData} workflowErrorData The error data
 * @returns {Promise<void>}
 */
export async function executeErrorWorkflow(
	workflowId: string,
	workflowErrorData: IWorkflowErrorData,
): Promise<void> {
	// Wrap everything in try/catch to make sure that no errors bubble up and all get caught here
	try {
		const workflowData = await Db.collections.Workflow!.findOne({ id: Number(workflowId) });

		if (workflowData === undefined) {
			// The error workflow could not be found
			Logger.error(
				// eslint-disable-next-line @typescript-eslint/restrict-template-expressions
				`Calling Error Workflow for "${workflowErrorData.workflow.id}". Could not find error workflow "${workflowId}"`,
				{ workflowId },
			);
			return;
		}

		const executionMode = 'error';
		const nodeTypes = NodeTypes();

		const workflowInstance = new Workflow({
			id: workflowId,
			name: workflowData.name,
			nodeTypes,
			nodes: workflowData.nodes,
			connections: workflowData.connections,
			active: workflowData.active,
			staticData: workflowData.staticData,
			settings: workflowData.settings,
		});

		let node: INode;
		let workflowStartNode: INode | undefined;
		for (const nodeName of Object.keys(workflowInstance.nodes)) {
			node = workflowInstance.nodes[nodeName];
			if (node.type === ERROR_TRIGGER_TYPE) {
				workflowStartNode = node;
			}
		}

		if (workflowStartNode === undefined) {
			Logger.error(
				`Calling Error Workflow for "${workflowErrorData.workflow.id}". Could not find "${ERROR_TRIGGER_TYPE}" in workflow "${workflowId}"`,
			);
			return;
		}

		// Can execute without webhook so go on

		// Initialize the data of the webhook node
		const nodeExecutionStack: IExecuteData[] = [];
		nodeExecutionStack.push({
			node: workflowStartNode,
			data: {
				main: [
					[
						{
							json: workflowErrorData,
						},
					],
				],
			},
		});

		const runExecutionData: IRunExecutionData = {
			startData: {},
			resultData: {
				runData: {},
			},
			executionData: {
				contextData: {},
				nodeExecutionStack,
				waitingExecution: {},
			},
		};

		const runData: IWorkflowExecutionDataProcess = {
			executionMode,
			executionData: runExecutionData,
			workflowData,
		};

		const workflowRunner = new WorkflowRunner();
		await workflowRunner.run(runData);
	} catch (error) {
		Logger.error(
			`Calling Error Workflow for "${workflowErrorData.workflow.id}": "${error.message}"`,
			{ workflowId: workflowErrorData.workflow.id },
		);
	}
}

/**
 * Returns all the defined NodeTypes
 *
 * @export
 * @returns {ITransferNodeTypes}
 */
export function getAllNodeTypeData(): ITransferNodeTypes {
	const nodeTypes = NodeTypes();

	// Get the data of all thenode types that they
	// can be loaded again in the process
	const returnData: ITransferNodeTypes = {};
	for (const nodeTypeName of Object.keys(nodeTypes.nodeTypes)) {
		if (nodeTypes.nodeTypes[nodeTypeName] === undefined) {
			throw new Error(`The NodeType "${nodeTypeName}" could not be found!`);
		}

		returnData[nodeTypeName] = {
			className: nodeTypes.nodeTypes[nodeTypeName].type.constructor.name,
			sourcePath: nodeTypes.nodeTypes[nodeTypeName].sourcePath,
		};
	}

	return returnData;
}

/**
 * Returns the data of the node types that are needed
 * to execute the given nodes
 *
 * @export
 * @param {INode[]} nodes
 * @returns {ITransferNodeTypes}
 */
export function getNodeTypeData(nodes: INode[]): ITransferNodeTypes {
	const nodeTypes = NodeTypes();

	// Check which node-types have to be loaded
	// eslint-disable-next-line @typescript-eslint/no-use-before-define
	const neededNodeTypes = getNeededNodeTypes(nodes);

	// Get all the data of the needed node types that they
	// can be loaded again in the process
	const returnData: ITransferNodeTypes = {};
	for (const nodeTypeName of neededNodeTypes) {
		if (nodeTypes.nodeTypes[nodeTypeName] === undefined) {
			throw new Error(`The NodeType "${nodeTypeName}" could not be found!`);
		}

		returnData[nodeTypeName] = {
			className: nodeTypes.nodeTypes[nodeTypeName].type.constructor.name,
			sourcePath: nodeTypes.nodeTypes[nodeTypeName].sourcePath,
		};
	}

	return returnData;
}

/**
 * Returns the credentials data of the given type and its parent types
 * it extends
 *
 * @export
 * @param {string} type The credential type to return data off
 * @returns {ICredentialsTypeData}
 */
export function getCredentialsDataWithParents(type: string): ICredentialsTypeData {
	const credentialTypes = CredentialTypes();
	const credentialType = credentialTypes.getByName(type);

	const credentialTypeData: ICredentialsTypeData = {};
	credentialTypeData[type] = credentialType;

	if (credentialType === undefined || credentialType.extends === undefined) {
		return credentialTypeData;
	}

	for (const typeName of credentialType.extends) {
		if (credentialTypeData[typeName] !== undefined) {
			continue;
		}

		credentialTypeData[typeName] = credentialTypes.getByName(typeName);
		Object.assign(credentialTypeData, getCredentialsDataWithParents(typeName));
	}

	return credentialTypeData;
}

/**
 * Returns all the credentialTypes which are needed to resolve
 * the given workflow credentials
 *
 * @export
 * @param {IWorkflowCredentials} credentials The credentials which have to be able to be resolved
 * @returns {ICredentialsTypeData}
 */
export function getCredentialsDataByNodes(nodes: INode[]): ICredentialsTypeData {
	const credentialTypeData: ICredentialsTypeData = {};

	for (const node of nodes) {
		const credentialsUsedByThisNode = node.credentials;
		if (credentialsUsedByThisNode) {
			// const credentialTypesUsedByThisNode = Object.keys(credentialsUsedByThisNode!);
			for (const credentialType of Object.keys(credentialsUsedByThisNode)) {
				if (credentialTypeData[credentialType] !== undefined) {
					continue;
				}

				Object.assign(credentialTypeData, getCredentialsDataWithParents(credentialType));
			}
		}
	}

	return credentialTypeData;
}

/**
 * Returns the names of the NodeTypes which are are needed
 * to execute the gives nodes
 *
 * @export
 * @param {INode[]} nodes
 * @returns {string[]}
 */
export function getNeededNodeTypes(nodes: INode[]): string[] {
	// Check which node-types have to be loaded
	const neededNodeTypes: string[] = [];
	for (const node of nodes) {
		if (!neededNodeTypes.includes(node.type)) {
			neededNodeTypes.push(node.type);
		}
	}

	return neededNodeTypes;
}

/**
 * Saves the static data if it changed
 *
 * @export
 * @param {Workflow} workflow
 * @returns {Promise <void>}
 */
export async function saveStaticData(workflow: Workflow): Promise<void> {
	if (workflow.staticData.__dataChanged === true) {
		// Static data of workflow changed and so has to be saved
		if (isWorkflowIdValid(workflow.id)) {
			// Workflow is saved so update in database
			try {
				// eslint-disable-next-line @typescript-eslint/no-use-before-define
				await saveStaticDataById(workflow.id!, workflow.staticData);
				workflow.staticData.__dataChanged = false;
			} catch (e) {
				Logger.error(
					`There was a problem saving the workflow with id "${workflow.id}" to save changed staticData: "${e.message}"`,
					{ workflowId: workflow.id },
				);
			}
		}
	}
}

/**
 * Saves the given static data on workflow
 *
 * @export
 * @param {(string | number)} workflowId The id of the workflow to save data on
 * @param {IDataObject} newStaticData The static data to save
 * @returns {Promise<void>}
 */
export async function saveStaticDataById(
	workflowId: string | number,
	newStaticData: IDataObject,
): Promise<void> {
	await Db.collections.Workflow!.update(workflowId, {
		staticData: newStaticData,
	});
}

/**
 * Returns the static data of workflow
 *
 * @export
 * @param {(string | number)} workflowId The id of the workflow to get static data of
 * @returns
 */
// eslint-disable-next-line @typescript-eslint/explicit-module-boundary-types
export async function getStaticDataById(workflowId: string | number) {
	const workflowData = await Db.collections.Workflow!.findOne(workflowId, {
		select: ['staticData'],
	});

	if (workflowData === undefined) {
		return {};
	}

	// eslint-disable-next-line @typescript-eslint/prefer-nullish-coalescing
	return workflowData.staticData || {};
}

// TODO: Deduplicate `validateWorkflow` and `throwDuplicateEntryError` with TagHelpers?

// eslint-disable-next-line @typescript-eslint/explicit-module-boundary-types
export async function validateWorkflow(newWorkflow: WorkflowEntity) {
	const errors = await validate(newWorkflow);

	if (errors.length) {
		const validationErrorMessage = Object.values(errors[0].constraints!)[0];
		throw new ResponseHelper.ResponseError(validationErrorMessage, undefined, 400);
	}
}

// eslint-disable-next-line @typescript-eslint/explicit-module-boundary-types
export function throwDuplicateEntryError(error: Error) {
	const errorMessage = error.message.toLowerCase();
	if (errorMessage.includes('unique') || errorMessage.includes('duplicate')) {
		throw new ResponseHelper.ResponseError(
			'There is already a workflow with this name',
			undefined,
			400,
		);
	}

	throw new ResponseHelper.ResponseError(errorMessage, undefined, 400);
}

export type NameRequest = Express.Request & {
	query: {
		name?: string;
<<<<<<< HEAD
	}
};
=======
		offset?: string;
	};
};
>>>>>>> 098bafef
<|MERGE_RESOLUTION|>--- conflicted
+++ resolved
@@ -411,11 +411,5 @@
 export type NameRequest = Express.Request & {
 	query: {
 		name?: string;
-<<<<<<< HEAD
-	}
-};
-=======
-		offset?: string;
 	};
-};
->>>>>>> 098bafef
+};