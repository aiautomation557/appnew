import { IsNull, MoreThanOrEqual, Not } from 'typeorm';
import validator from 'validator';
import { Get, Post, RestController } from '@/decorators';
import {
	BadRequestError,
	InternalServerError,
	NotFoundError,
	UnauthorizedError,
	UnprocessableRequestError,
} from '@/ResponseHelper';
import {
	getInstanceBaseUrl,
	hashPassword,
	validatePassword,
} from '@/UserManagement/UserManagementHelper';
import type { UserManagementMailer } from '@/UserManagement/email';

import { Response } from 'express';
import type { ILogger } from 'n8n-workflow';
import type { Config } from '@/config';
import type { UserRepository } from '@db/repositories';
import { PasswordResetRequest } from '@/requests';
import type { IDatabaseCollections, IExternalHooksClass, IInternalHooksClass } from '@/Interfaces';
import { issueCookie } from '@/auth/jwt';
import { isLdapEnabled } from '@/Ldap/helpers';
import { isSamlCurrentAuthenticationMethod } from '../sso/ssoHelpers';
<<<<<<< HEAD
import type { MfaService } from '@/Mfa/mfa.service';
=======
import { UserService } from '../user/user.service';
>>>>>>> da856d1c

@RestController()
export class PasswordResetController {
	private readonly config: Config;

	private readonly logger: ILogger;

	private readonly externalHooks: IExternalHooksClass;

	private readonly internalHooks: IInternalHooksClass;

	private readonly mailer: UserManagementMailer;

	private readonly userRepository: UserRepository;

	private readonly mfaService: MfaService;

	constructor({
		config,
		logger,
		externalHooks,
		internalHooks,
		mailer,
		repositories,
		mfaService,
	}: {
		config: Config;
		logger: ILogger;
		externalHooks: IExternalHooksClass;
		internalHooks: IInternalHooksClass;
		mailer: UserManagementMailer;
		repositories: Pick<IDatabaseCollections, 'User'>;
		mfaService: MfaService;
	}) {
		this.config = config;
		this.logger = logger;
		this.externalHooks = externalHooks;
		this.internalHooks = internalHooks;
		this.mailer = mailer;
		this.userRepository = repositories.User;
		this.mfaService = mfaService;
	}

	/**
	 * Send a password reset email.
	 */
	@Post('/forgot-password')
	async forgotPassword(req: PasswordResetRequest.Email) {
		if (this.config.getEnv('userManagement.emails.mode') === '') {
			this.logger.debug(
				'Request to send password reset email failed because emailing was not set up',
			);
			throw new InternalServerError(
				'Email sending must be set up in order to request a password reset email',
			);
		}

		const { email } = req.body;
		if (!email) {
			this.logger.debug(
				'Request to send password reset email failed because of missing email in payload',
				{ payload: req.body },
			);
			throw new BadRequestError('Email is mandatory');
		}

		if (!validator.isEmail(email)) {
			this.logger.debug(
				'Request to send password reset email failed because of invalid email in payload',
				{ invalidEmail: email },
			);
			throw new BadRequestError('Invalid email address');
		}

		// User should just be able to reset password if one is already present
		const user = await this.userRepository.findOne({
			where: {
				email,
				password: Not(IsNull()),
			},
			relations: ['authIdentities', 'globalRole'],
		});

		if (
			isSamlCurrentAuthenticationMethod() &&
			!(user?.globalRole.name === 'owner' || user?.settings?.allowSSOManualLogin === true)
		) {
			this.logger.debug(
				'Request to send password reset email failed because login is handled by SAML',
			);
			throw new UnauthorizedError(
				'Login is handled by SAML. Please contact your Identity Provider to reset your password.',
			);
		}

		const ldapIdentity = user?.authIdentities?.find((i) => i.providerType === 'ldap');

		if (!user?.password || (ldapIdentity && user.disabled)) {
			this.logger.debug(
				'Request to send password reset email failed because no user was found for the provided email',
				{ invalidEmail: email },
			);
			return;
		}

		if (isLdapEnabled() && ldapIdentity) {
			throw new UnprocessableRequestError('forgotPassword.ldapUserPasswordResetUnavailable');
		}

<<<<<<< HEAD
		user.resetPasswordToken = uuid();

		const { id, firstName, lastName, resetPasswordToken, mfaEnabled = false } = user;

		const resetPasswordTokenExpiration = Math.floor(Date.now() / 1000) + 7200;

		await this.userRepository.update(id, { resetPasswordToken, resetPasswordTokenExpiration });

		const baseUrl = getInstanceBaseUrl();
		const url = new URL(`${baseUrl}/change-password`);
		url.searchParams.append('userId', id);
		url.searchParams.append('token', resetPasswordToken);
		url.searchParams.append('mfaEnabled', mfaEnabled.toString());
=======
		const baseUrl = getInstanceBaseUrl();
		const { id, firstName, lastName } = user;
		const url = UserService.generatePasswordResetUrl(user);
>>>>>>> da856d1c

		try {
			await this.mailer.passwordReset({
				email,
				firstName,
				lastName,
				passwordResetUrl: url.toString(),
				domain: baseUrl,
			});
		} catch (error) {
			void this.internalHooks.onEmailFailed({
				user,
				message_type: 'Reset password',
				public_api: false,
			});
			if (error instanceof Error) {
				throw new InternalServerError(`Please contact your administrator: ${error.message}`);
			}
		}

		this.logger.info('Sent password reset email successfully', { userId: user.id, email });
		void this.internalHooks.onUserTransactionalEmail({
			user_id: id,
			message_type: 'Reset password',
			public_api: false,
		});

		void this.internalHooks.onUserPasswordResetRequestClick({ user });
	}

	/**
	 * Verify password reset token and user ID.
	 */
	@Get('/resolve-password-token')
	async resolvePasswordToken(req: PasswordResetRequest.Credentials) {
		const { token: resetPasswordToken, userId: id } = req.query;

		if (!resetPasswordToken || !id) {
			this.logger.debug(
				'Request to resolve password token failed because of missing password reset token or user ID in query string',
				{
					queryString: req.query,
				},
			);
			throw new BadRequestError('');
		}

		// Timestamp is saved in seconds
		const currentTimestamp = Math.floor(Date.now() / 1000);

		const user = await this.userRepository.findOneBy({
			id,
			resetPasswordToken,
			resetPasswordTokenExpiration: MoreThanOrEqual(currentTimestamp),
		});

		if (!user) {
			this.logger.debug(
				'Request to resolve password token failed because no user was found for the provided user ID and reset password token',
				{
					userId: id,
					resetPasswordToken,
				},
			);
			throw new NotFoundError('');
		}

		this.logger.info('Reset-password token resolved successfully', { userId: id });
		void this.internalHooks.onUserPasswordResetEmailClick({ user });
	}

	/**
	 * Verify password reset token and user ID and update password.
	 */
	@Post('/change-password')
	async changePassword(req: PasswordResetRequest.NewPassword, res: Response) {
		const { token: resetPasswordToken, userId, password, mfaToken = undefined } = req.body;

		if (!resetPasswordToken || !userId || !password) {
			this.logger.debug(
				'Request to change password failed because of missing user ID or password or reset password token in payload',
				{
					payload: req.body,
				},
			);
			throw new BadRequestError('Missing user ID or password or reset password token');
		}

		const validPassword = validatePassword(password);

		// Timestamp is saved in seconds
		const currentTimestamp = Math.floor(Date.now() / 1000);

		const user = await this.userRepository.findOne({
			select: ['id', 'mfaSecret', 'mfaEnabled', 'email', 'password', 'firstName', 'lastName'],
			where: {
				id: userId,
				resetPasswordToken,
				resetPasswordTokenExpiration: MoreThanOrEqual(currentTimestamp),
			},
			relations: ['authIdentities'],
		});

		if (!user) {
			this.logger.debug(
				'Request to resolve password token failed because no user was found for the provided user ID and reset password token',
				{
					userId,
					resetPasswordToken,
				},
			);
			throw new NotFoundError('');
		}

		if (user.mfaEnabled) {
			if (!mfaToken) throw new BadRequestError('If MFA enabled, mfaToken is required.');

			const { decryptedSecret: secret } = await this.mfaService.getRawSecretAndRecoveryCodes(
				userId,
			);

			const validToken = this.mfaService.totp.verifySecret({ secret, token: mfaToken });

			if (!validToken) throw new BadRequestError('Invalid MFA token.');
		}

		const passwordHash = await hashPassword(validPassword);

		await this.userRepository.update(userId, {
			password: passwordHash,
			resetPasswordToken: null,
			resetPasswordTokenExpiration: null,
		});

		this.logger.info('User password updated successfully', { userId });

		await issueCookie(res, user);

		void this.internalHooks.onUserUpdate({
			user,
			fields_changed: ['password'],
		});

		// if this user used to be an LDAP users
		const ldapIdentity = user?.authIdentities?.find((i) => i.providerType === 'ldap');
		if (ldapIdentity) {
			void this.internalHooks.onUserSignup(user, {
				user_type: 'email',
				was_disabled_ldap_user: true,
			});
		}

		await this.externalHooks.run('user.password.update', [user.email, passwordHash]);
	}
}<|MERGE_RESOLUTION|>--- conflicted
+++ resolved
@@ -24,11 +24,8 @@
 import { issueCookie } from '@/auth/jwt';
 import { isLdapEnabled } from '@/Ldap/helpers';
 import { isSamlCurrentAuthenticationMethod } from '../sso/ssoHelpers';
-<<<<<<< HEAD
 import type { MfaService } from '@/Mfa/mfa.service';
-=======
 import { UserService } from '../user/user.service';
->>>>>>> da856d1c
 
 @RestController()
 export class PasswordResetController {
@@ -138,25 +135,9 @@
 			throw new UnprocessableRequestError('forgotPassword.ldapUserPasswordResetUnavailable');
 		}
 
-<<<<<<< HEAD
-		user.resetPasswordToken = uuid();
-
-		const { id, firstName, lastName, resetPasswordToken, mfaEnabled = false } = user;
-
-		const resetPasswordTokenExpiration = Math.floor(Date.now() / 1000) + 7200;
-
-		await this.userRepository.update(id, { resetPasswordToken, resetPasswordTokenExpiration });
-
-		const baseUrl = getInstanceBaseUrl();
-		const url = new URL(`${baseUrl}/change-password`);
-		url.searchParams.append('userId', id);
-		url.searchParams.append('token', resetPasswordToken);
-		url.searchParams.append('mfaEnabled', mfaEnabled.toString());
-=======
 		const baseUrl = getInstanceBaseUrl();
 		const { id, firstName, lastName } = user;
 		const url = UserService.generatePasswordResetUrl(user);
->>>>>>> da856d1c
 
 		try {
 			await this.mailer.passwordReset({
