import { In } from 'typeorm';
import Container, { Service } from 'typedi';
<<<<<<< HEAD
import { Authorized, NoAuthRequired, Post, RequireGlobalScope, RestController } from '@/decorators';
import { BadRequestError, UnauthorizedError } from '@/ResponseHelper';
=======
import { Authorized, NoAuthRequired, Post, RestController } from '@/decorators';
>>>>>>> 1c617875
import { issueCookie } from '@/auth/jwt';
import { RESPONSE_ERROR_MESSAGES } from '@/constants';
import { Response } from 'express';
import { UserRequest } from '@/requests';
import { Config } from '@/config';
import { IExternalHooksClass, IInternalHooksClass } from '@/Interfaces';
import { License } from '@/License';
import { UserService } from '@/services/user.service';
import { Logger } from '@/Logger';
import { isSamlLicensedAndEnabled } from '@/sso/saml/samlHelpers';
import { hashPassword, validatePassword } from '@/UserManagement/UserManagementHelper';
import { PostHogClient } from '@/posthog';
import type { User } from '@/databases/entities/User';
import validator from 'validator';
import { BadRequestError } from '@/errors/response-errors/bad-request.error';
import { UnauthorizedError } from '@/errors/response-errors/unauthorized.error';

@Service()
@Authorized()
@RestController('/invitations')
export class InvitationController {
	constructor(
		private readonly config: Config,
		private readonly logger: Logger,
		private readonly internalHooks: IInternalHooksClass,
		private readonly externalHooks: IExternalHooksClass,
		private readonly userService: UserService,
		private readonly postHog?: PostHogClient,
	) {}

	/**
	 * Send email invite(s) to one or multiple users and create user shell(s).
	 */

	@Post('/')
	@RequireGlobalScope('user:create')
	async inviteUser(req: UserRequest.Invite) {
		const isWithinUsersLimit = Container.get(License).isWithinUsersLimit();

		if (isSamlLicensedAndEnabled()) {
			this.logger.debug(
				'SAML is enabled, so users are managed by the Identity Provider and cannot be added through invites',
			);
			throw new BadRequestError(
				'SAML is enabled, so users are managed by the Identity Provider and cannot be added through invites',
			);
		}

		if (!isWithinUsersLimit) {
			this.logger.debug(
				'Request to send email invite(s) to user(s) failed because the user limit quota has been reached',
			);
			throw new UnauthorizedError(RESPONSE_ERROR_MESSAGES.USERS_QUOTA_REACHED);
		}

		if (!this.config.getEnv('userManagement.isInstanceOwnerSetUp')) {
			this.logger.debug(
				'Request to send email invite(s) to user(s) failed because the owner account is not set up',
			);
			throw new BadRequestError('You must set up your own account before inviting others');
		}

		if (!Array.isArray(req.body)) {
			this.logger.debug(
				'Request to send email invite(s) to user(s) failed because the payload is not an array',
				{
					payload: req.body,
				},
			);
			throw new BadRequestError('Invalid payload');
		}

		if (!req.body.length) return [];

		req.body.forEach((invite) => {
			if (typeof invite !== 'object' || !invite.email) {
				throw new BadRequestError(
					'Request to send email invite(s) to user(s) failed because the payload is not an array shaped Array<{ email: string }>',
				);
			}

			if (!validator.isEmail(invite.email)) {
				this.logger.debug('Invalid email in payload', { invalidEmail: invite.email });
				throw new BadRequestError(
					`Request to send email invite(s) to user(s) failed because of an invalid email address: ${invite.email}`,
				);
			}
		});

		const emails = req.body.map((e) => e.email);

		const { usersInvited, usersCreated } = await this.userService.inviteMembers(req.user, emails);

		await this.externalHooks.run('user.invited', [usersCreated]);

		return usersInvited;
	}

	/**
	 * Fill out user shell with first name, last name, and password.
	 */
	@NoAuthRequired()
	@Post('/:id/accept')
	async acceptInvitation(req: UserRequest.Update, res: Response) {
		const { id: inviteeId } = req.params;

		const { inviterId, firstName, lastName, password } = req.body;

		if (!inviterId || !inviteeId || !firstName || !lastName || !password) {
			this.logger.debug(
				'Request to fill out a user shell failed because of missing properties in payload',
				{ payload: req.body },
			);
			throw new BadRequestError('Invalid payload');
		}

		const validPassword = validatePassword(password);

		const users = await this.userService.findMany({
			where: { id: In([inviterId, inviteeId]) },
			relations: ['globalRole'],
		});

		if (users.length !== 2) {
			this.logger.debug(
				'Request to fill out a user shell failed because the inviter ID and/or invitee ID were not found in database',
				{
					inviterId,
					inviteeId,
				},
			);
			throw new BadRequestError('Invalid payload or URL');
		}

		const invitee = users.find((user) => user.id === inviteeId) as User;

		if (invitee.password) {
			this.logger.debug(
				'Request to fill out a user shell failed because the invite had already been accepted',
				{ inviteeId },
			);
			throw new BadRequestError('This invite has been accepted already');
		}

		invitee.firstName = firstName;
		invitee.lastName = lastName;
		invitee.password = await hashPassword(validPassword);

		const updatedUser = await this.userService.save(invitee);

		await issueCookie(res, updatedUser);

		void this.internalHooks.onUserSignup(updatedUser, {
			user_type: 'email',
			was_disabled_ldap_user: false,
		});

		const publicInvitee = await this.userService.toPublic(invitee);

		await this.externalHooks.run('user.profile.update', [invitee.email, publicInvitee]);
		await this.externalHooks.run('user.password.update', [invitee.email, invitee.password]);

		return this.userService.toPublic(updatedUser, { posthog: this.postHog });
	}
}<|MERGE_RESOLUTION|>--- conflicted
+++ resolved
@@ -1,11 +1,6 @@
 import { In } from 'typeorm';
 import Container, { Service } from 'typedi';
-<<<<<<< HEAD
 import { Authorized, NoAuthRequired, Post, RequireGlobalScope, RestController } from '@/decorators';
-import { BadRequestError, UnauthorizedError } from '@/ResponseHelper';
-=======
-import { Authorized, NoAuthRequired, Post, RestController } from '@/decorators';
->>>>>>> 1c617875
 import { issueCookie } from '@/auth/jwt';
 import { RESPONSE_ERROR_MESSAGES } from '@/constants';
 import { Response } from 'express';
