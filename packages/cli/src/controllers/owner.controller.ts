import validator from 'validator';
import { validateEntity } from '@/GenericHelpers';
import { Authorized, Post, RestController } from '@/decorators';
import { BadRequestError } from '@/ResponseHelper';
import {
	hashPassword,
	sanitizeUser,
	validatePassword,
	withFeatureFlags,
} from '@/UserManagement/UserManagementHelper';
import { issueCookie } from '@/auth/jwt';
import { Response } from 'express';
import type { ILogger } from 'n8n-workflow';
import type { Config } from '@/config';
import { OwnerRequest } from '@/requests';
import type { IDatabaseCollections, IInternalHooksClass } from '@/Interfaces';
<<<<<<< HEAD
import type { SettingsRepository } from '@db/repositories';
import { UserService } from '@/services/user.service';
import Container from 'typedi';
=======
import type { SettingsRepository, UserRepository } from '@db/repositories';
import type { PostHogClient } from '@/posthog';
>>>>>>> 7b968202

@Authorized(['global', 'owner'])
@RestController('/owner')
export class OwnerController {
	private readonly config: Config;

	private readonly logger: ILogger;

	private readonly internalHooks: IInternalHooksClass;

	private readonly userService: UserService;

	private readonly settingsRepository: SettingsRepository;

	private readonly postHog?: PostHogClient;

	constructor({
		config,
		logger,
		internalHooks,
		repositories,
		postHog,
	}: {
		config: Config;
		logger: ILogger;
		internalHooks: IInternalHooksClass;
<<<<<<< HEAD
		repositories: Pick<IDatabaseCollections, 'Settings'>;
=======
		repositories: Pick<IDatabaseCollections, 'User' | 'Settings'>;
		postHog?: PostHogClient;
>>>>>>> 7b968202
	}) {
		this.config = config;
		this.logger = logger;
		this.internalHooks = internalHooks;
		this.userService = Container.get(UserService);
		this.settingsRepository = repositories.Settings;
		this.postHog = postHog;
	}

	/**
	 * Promote a shell into the owner of the n8n instance,
	 * and enable `isInstanceOwnerSetUp` setting.
	 */
	@Post('/setup')
	async setupOwner(req: OwnerRequest.Post, res: Response) {
		const { email, firstName, lastName, password } = req.body;
		const { id: userId, globalRole } = req.user;

		if (this.config.getEnv('userManagement.isInstanceOwnerSetUp')) {
			this.logger.debug(
				'Request to claim instance ownership failed because instance owner already exists',
				{
					userId,
				},
			);
			throw new BadRequestError('Instance owner already setup');
		}

		if (!email || !validator.isEmail(email)) {
			this.logger.debug('Request to claim instance ownership failed because of invalid email', {
				userId,
				invalidEmail: email,
			});
			throw new BadRequestError('Invalid email address');
		}

		const validPassword = validatePassword(password);

		if (!firstName || !lastName) {
			this.logger.debug(
				'Request to claim instance ownership failed because of missing first name or last name in payload',
				{ userId, payload: req.body },
			);
			throw new BadRequestError('First and last names are mandatory');
		}

		// TODO: This check should be in a middleware outside this class
		if (globalRole.scope === 'global' && globalRole.name !== 'owner') {
			this.logger.debug(
				'Request to claim instance ownership failed because user shell does not exist or has wrong role!',
				{
					userId,
				},
			);
			throw new BadRequestError('Invalid request');
		}

		let owner = req.user;

		Object.assign(owner, {
			email,
			firstName,
			lastName,
			password: await hashPassword(validPassword),
		});

		await validateEntity(owner);

		owner = await this.userService.save(owner);

		this.logger.info('Owner was set up successfully', { userId });

		await this.settingsRepository.update(
			{ key: 'userManagement.isInstanceOwnerSetUp' },
			{ value: JSON.stringify(true) },
		);

		this.config.set('userManagement.isInstanceOwnerSetUp', true);

		this.logger.debug('Setting isInstanceOwnerSetUp updated successfully', { userId });

		await issueCookie(res, owner);

		void this.internalHooks.onInstanceOwnerSetup({ user_id: userId });

		return withFeatureFlags(this.postHog, sanitizeUser(owner));
	}

	@Post('/dismiss-banner')
	async dismissBanner(req: OwnerRequest.DismissBanner) {
		const bannerName = 'banner' in req.body ? (req.body.banner as string) : '';
		const response = await this.settingsRepository.dismissBanner({ bannerName });
		return response;
	}
}<|MERGE_RESOLUTION|>--- conflicted
+++ resolved
@@ -14,14 +14,10 @@
 import type { Config } from '@/config';
 import { OwnerRequest } from '@/requests';
 import type { IDatabaseCollections, IInternalHooksClass } from '@/Interfaces';
-<<<<<<< HEAD
 import type { SettingsRepository } from '@db/repositories';
 import { UserService } from '@/services/user.service';
 import Container from 'typedi';
-=======
-import type { SettingsRepository, UserRepository } from '@db/repositories';
 import type { PostHogClient } from '@/posthog';
->>>>>>> 7b968202
 
 @Authorized(['global', 'owner'])
 @RestController('/owner')
@@ -48,12 +44,8 @@
 		config: Config;
 		logger: ILogger;
 		internalHooks: IInternalHooksClass;
-<<<<<<< HEAD
 		repositories: Pick<IDatabaseCollections, 'Settings'>;
-=======
-		repositories: Pick<IDatabaseCollections, 'User' | 'Settings'>;
 		postHog?: PostHogClient;
->>>>>>> 7b968202
 	}) {
 		this.config = config;
 		this.logger = logger;
