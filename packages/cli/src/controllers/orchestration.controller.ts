import { Authorized, Post, RestController } from '@/decorators';
import { OrchestrationRequest } from '@/requests';
import { Service } from 'typedi';
<<<<<<< HEAD
import { SingleMainSetup } from '@/services/orchestration/main/SingleMainSetup';
=======
import { SingleMainInstancePublisher } from '@/services/orchestration/main/SingleMainInstance.publisher';
import { License } from '../License';
>>>>>>> cbc69090

@Authorized(['global', 'owner'])
@RestController('/orchestration')
@Service()
export class OrchestrationController {
<<<<<<< HEAD
	constructor(private readonly singleMainSetup: SingleMainSetup) {}
=======
	constructor(
		private readonly orchestrationService: SingleMainInstancePublisher,
		private readonly licenseService: License,
	) {}
>>>>>>> cbc69090

	/**
	 * These endpoints do not return anything, they just trigger the messsage to
	 * the workers to respond on Redis with their status.
	 */
	@Post('/worker/status/:id')
	async getWorkersStatus(req: OrchestrationRequest.Get) {
		if (!this.licenseService.isWorkerViewLicensed()) return;
		const id = req.params.id;
		return this.singleMainSetup.getWorkerStatus(id);
	}

	@Post('/worker/status')
	async getWorkersStatusAll() {
<<<<<<< HEAD
		return this.singleMainSetup.getWorkerStatus();
=======
		if (!this.licenseService.isWorkerViewLicensed()) return;
		return this.orchestrationService.getWorkerStatus();
>>>>>>> cbc69090
	}

	@Post('/worker/ids')
	async getWorkerIdsAll() {
<<<<<<< HEAD
		return this.singleMainSetup.getWorkerIds();
=======
		if (!this.licenseService.isWorkerViewLicensed()) return;
		return this.orchestrationService.getWorkerIds();
>>>>>>> cbc69090
	}
}<|MERGE_RESOLUTION|>--- conflicted
+++ resolved
@@ -1,25 +1,17 @@
 import { Authorized, Post, RestController } from '@/decorators';
 import { OrchestrationRequest } from '@/requests';
 import { Service } from 'typedi';
-<<<<<<< HEAD
 import { SingleMainSetup } from '@/services/orchestration/main/SingleMainSetup';
-=======
-import { SingleMainInstancePublisher } from '@/services/orchestration/main/SingleMainInstance.publisher';
 import { License } from '../License';
->>>>>>> cbc69090
 
 @Authorized(['global', 'owner'])
 @RestController('/orchestration')
 @Service()
 export class OrchestrationController {
-<<<<<<< HEAD
-	constructor(private readonly singleMainSetup: SingleMainSetup) {}
-=======
 	constructor(
-		private readonly orchestrationService: SingleMainInstancePublisher,
+		private readonly singleMainSetup: SingleMainSetup,
 		private readonly licenseService: License,
 	) {}
->>>>>>> cbc69090
 
 	/**
 	 * These endpoints do not return anything, they just trigger the messsage to
@@ -34,21 +26,13 @@
 
 	@Post('/worker/status')
 	async getWorkersStatusAll() {
-<<<<<<< HEAD
+		if (!this.licenseService.isWorkerViewLicensed()) return;
 		return this.singleMainSetup.getWorkerStatus();
-=======
-		if (!this.licenseService.isWorkerViewLicensed()) return;
-		return this.orchestrationService.getWorkerStatus();
->>>>>>> cbc69090
 	}
 
 	@Post('/worker/ids')
 	async getWorkerIdsAll() {
-<<<<<<< HEAD
+		if (!this.licenseService.isWorkerViewLicensed()) return;
 		return this.singleMainSetup.getWorkerIds();
-=======
-		if (!this.licenseService.isWorkerViewLicensed()) return;
-		return this.orchestrationService.getWorkerIds();
->>>>>>> cbc69090
 	}
 }