import Container, { Service } from 'typedi';
import { NodeApiError } from 'n8n-workflow';
import pick from 'lodash/pick';
import omit from 'lodash/omit';
import { v4 as uuid } from 'uuid';
import { BinaryDataService } from 'n8n-core';

import config from '@/config';
import type { User } from '@db/entities/User';
<<<<<<< HEAD
import { WorkflowEntity } from '@db/entities/WorkflowEntity';
=======
import type { WorkflowEntity } from '@db/entities/WorkflowEntity';
>>>>>>> 372a9fd3
import { ExecutionRepository } from '@db/repositories/execution.repository';
import { SharedWorkflowRepository } from '@db/repositories/sharedWorkflow.repository';
import { WorkflowTagMappingRepository } from '@db/repositories/workflowTagMapping.repository';
import { WorkflowRepository } from '@db/repositories/workflow.repository';
import { ActiveWorkflowRunner } from '@/ActiveWorkflowRunner';
import * as WorkflowHelpers from '@/WorkflowHelpers';
import { validateEntity } from '@/GenericHelpers';
import { ExternalHooks } from '@/ExternalHooks';
import { hasSharing, type ListQuery } from '@/requests';
import { TagService } from '@/services/tag.service';
import { InternalHooks } from '@/InternalHooks';
import { OwnershipService } from '@/services/ownership.service';
import { WorkflowHistoryService } from './workflowHistory/workflowHistory.service.ee';
import { Logger } from '@/Logger';
import { OrchestrationService } from '@/services/orchestration.service';
import { BadRequestError } from '@/errors/response-errors/bad-request.error';
import { NotFoundError } from '@/errors/response-errors/not-found.error';
import { EntityManager } from '@n8n/typeorm';
import { ExecutionEntity } from '@/databases/entities/ExecutionEntity';

@Service()
export class WorkflowService {
	constructor(
		private readonly logger: Logger,
		private readonly executionRepository: ExecutionRepository,
		private readonly sharedWorkflowRepository: SharedWorkflowRepository,
		private readonly workflowRepository: WorkflowRepository,
		private readonly workflowTagMappingRepository: WorkflowTagMappingRepository,
		private readonly binaryDataService: BinaryDataService,
		private readonly ownershipService: OwnershipService,
		private readonly tagService: TagService,
		private readonly workflowHistoryService: WorkflowHistoryService,
		private readonly orchestrationService: OrchestrationService,
		private readonly externalHooks: ExternalHooks,
		private readonly activeWorkflowRunner: ActiveWorkflowRunner,
	) {}

	async getMany(sharedWorkflowIds: string[], options?: ListQuery.Options) {
		const { workflows, count } = await this.workflowRepository.getMany(sharedWorkflowIds, options);

		return hasSharing(workflows)
			? {
					workflows: workflows.map((w) => this.ownershipService.addOwnedByAndSharedWith(w)),
					count,
			  }
			: { workflows, count };
	}

	async update(
		user: User,
		workflowUpdateData: WorkflowEntity,
		workflowId: string,
		tagIds?: string[],
		forceSave?: boolean,
	): Promise<WorkflowEntity> {
		const workflow = await this.sharedWorkflowRepository.findWorkflowForUser(workflowId, user, [
			'workflow:update',
		]);

		if (!workflow) {
			this.logger.verbose('User attempted to update a workflow without permissions', {
				workflowId,
				userId: user.id,
			});
			throw new NotFoundError(
				'You do not have permission to update this workflow. Ask the owner to share it with you.',
			);
		}

		if (
			!forceSave &&
			workflowUpdateData.versionId !== '' &&
			workflowUpdateData.versionId !== workflow.versionId
		) {
			throw new BadRequestError(
				'Your most recent changes may be lost, because someone else just updated this workflow. Open this workflow in a new tab to see those new updates.',
				100,
			);
		}

		if (Object.keys(omit(workflowUpdateData, ['id', 'versionId', 'active'])).length > 0) {
			// Update the workflow's version when changing properties such as
			// `name`, `pinData`, `nodes`, `connections`, `settings` or `tags`
			workflowUpdateData.versionId = uuid();
			this.logger.verbose(
				`Updating versionId for workflow ${workflowId} for user ${user.id} after saving`,
				{
					previousVersionId: workflow.versionId,
					newVersionId: workflowUpdateData.versionId,
				},
			);
		}

		// check credentials for old format
		await WorkflowHelpers.replaceInvalidCredentials(workflowUpdateData);

		WorkflowHelpers.addNodeIds(workflowUpdateData);

		await this.externalHooks.run('workflow.update', [workflowUpdateData]);

		/**
		 * If the workflow being updated is stored as `active`, remove it from
		 * active workflows in memory, and re-add it after the update.
		 *
		 * If a trigger or poller in the workflow was updated, the new value
		 * will take effect only on removing and re-adding.
		 */
		if (workflow.active) {
			await this.activeWorkflowRunner.remove(workflowId);
		}

		const workflowSettings = workflowUpdateData.settings ?? {};

		const keysAllowingDefault = [
			'timezone',
			'saveDataErrorExecution',
			'saveDataSuccessExecution',
			'saveManualExecutions',
			'saveExecutionProgress',
		] as const;
		for (const key of keysAllowingDefault) {
			// Do not save the default value
			if (workflowSettings[key] === 'DEFAULT') {
				delete workflowSettings[key];
			}
		}

		if (workflowSettings.executionTimeout === config.get('executions.timeout')) {
			// Do not save when default got set
			delete workflowSettings.executionTimeout;
		}

		if (workflowUpdateData.name) {
			workflowUpdateData.updatedAt = new Date(); // required due to atomic update
			await validateEntity(workflowUpdateData);
		}

		await this.workflowRepository.update(
			workflowId,
			pick(workflowUpdateData, [
				'name',
				'active',
				'nodes',
				'connections',
				'meta',
				'settings',
				'staticData',
				'pinData',
				'versionId',
			]),
		);

		if (tagIds && !config.getEnv('workflowTagsDisabled')) {
			await this.workflowTagMappingRepository.overwriteTaggings(workflowId, tagIds);
		}

		if (workflowUpdateData.versionId !== workflow.versionId) {
			await this.workflowHistoryService.saveVersion(user, workflowUpdateData, workflowId);
		}

		const relations = config.getEnv('workflowTagsDisabled') ? [] : ['tags'];

		// We sadly get nothing back from "update". Neither if it updated a record
		// nor the new value. So query now the hopefully updated entry.
		const updatedWorkflow = await this.workflowRepository.findOne({
			where: { id: workflowId },
			relations,
		});

		if (updatedWorkflow === null) {
			throw new BadRequestError(
				`Workflow with ID "${workflowId}" could not be found to be updated.`,
			);
		}

		if (updatedWorkflow.tags?.length && tagIds?.length) {
			updatedWorkflow.tags = this.tagService.sortByRequestOrder(updatedWorkflow.tags, {
				requestOrder: tagIds,
			});
		}

		await this.externalHooks.run('workflow.afterUpdate', [updatedWorkflow]);
		void Container.get(InternalHooks).onWorkflowSaved(user, updatedWorkflow, false);

		if (updatedWorkflow.active) {
			// When the workflow is supposed to be active add it again
			try {
				await this.externalHooks.run('workflow.activate', [updatedWorkflow]);
				await this.activeWorkflowRunner.add(workflowId, workflow.active ? 'update' : 'activate');
			} catch (error) {
				// If workflow could not be activated set it again to inactive
				// and revert the versionId change so UI remains consistent
				await this.workflowRepository.update(workflowId, {
					active: false,
					versionId: workflow.versionId,
				});

				// Also set it in the returned data
				updatedWorkflow.active = false;

				let message;
				if (error instanceof NodeApiError) message = error.description;
				message = message ?? (error as Error).message;

				// Now return the original error for UI to display
				throw new BadRequestError(message);
			}
		}

		await this.orchestrationService.init();

		return updatedWorkflow;
	}

	async delete(
		user: User,
		workflowId: string,
		em: EntityManager,
	): Promise<WorkflowEntity | undefined> {
		em = em ?? this.workflowRepository.manager;
		await this.externalHooks.run('workflow.delete', [workflowId]);

<<<<<<< HEAD
		const workflow = await this.sharedWorkflowRepository.findWorkflowForUser(
			workflowId,
			user,
			['workflow:delete'],
			{ em },
		);
=======
		const workflow = await this.sharedWorkflowRepository.findWorkflowForUser(workflowId, user, [
			'workflow:delete',
		]);
>>>>>>> 372a9fd3

		if (!workflow) {
			return;
		}

		if (workflow.active) {
			// deactivate before deleting
			await this.activeWorkflowRunner.remove(workflowId, em);
		}

		const idsForDeletion = await em
			.find(ExecutionEntity, {
				select: ['id'],
				where: { workflowId },
			})
			.then((rows) => rows.map(({ id: executionId }) => ({ workflowId, executionId })));

		await em.delete(WorkflowEntity, workflowId);
		await this.binaryDataService.deleteMany(idsForDeletion, em);

		void Container.get(InternalHooks).onWorkflowDeleted(user, workflowId, false);
		await this.externalHooks.run('workflow.afterDelete', [workflowId]);

		return workflow;
	}
}<|MERGE_RESOLUTION|>--- conflicted
+++ resolved
@@ -7,11 +7,8 @@
 
 import config from '@/config';
 import type { User } from '@db/entities/User';
-<<<<<<< HEAD
 import { WorkflowEntity } from '@db/entities/WorkflowEntity';
-=======
 import type { WorkflowEntity } from '@db/entities/WorkflowEntity';
->>>>>>> 372a9fd3
 import { ExecutionRepository } from '@db/repositories/execution.repository';
 import { SharedWorkflowRepository } from '@db/repositories/sharedWorkflow.repository';
 import { WorkflowTagMappingRepository } from '@db/repositories/workflowTagMapping.repository';
@@ -234,18 +231,12 @@
 		em = em ?? this.workflowRepository.manager;
 		await this.externalHooks.run('workflow.delete', [workflowId]);
 
-<<<<<<< HEAD
 		const workflow = await this.sharedWorkflowRepository.findWorkflowForUser(
 			workflowId,
 			user,
 			['workflow:delete'],
 			{ em },
 		);
-=======
-		const workflow = await this.sharedWorkflowRepository.findWorkflowForUser(workflowId, user, [
-			'workflow:delete',
-		]);
->>>>>>> 372a9fd3
 
 		if (!workflow) {
 			return;
