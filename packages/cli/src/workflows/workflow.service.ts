--- conflicted
+++ resolved
@@ -24,13 +24,10 @@
 import { OrchestrationService } from '@/services/orchestration.service';
 import { BadRequestError } from '@/errors/response-errors/bad-request.error';
 import { NotFoundError } from '@/errors/response-errors/not-found.error';
-<<<<<<< HEAD
 import { RoleService } from '@/services/role.service';
 import { WorkflowSharingService } from './workflowSharing.service';
 import { ProjectService } from '@/services/project.service';
-=======
 import { ExecutionRepository } from '@/databases/repositories/execution.repository';
->>>>>>> c8f7c2f0
 
 @Service()
 export class WorkflowService {
@@ -46,13 +43,10 @@
 		private readonly orchestrationService: OrchestrationService,
 		private readonly externalHooks: ExternalHooks,
 		private readonly activeWorkflowRunner: ActiveWorkflowRunner,
-<<<<<<< HEAD
 		private readonly roleService: RoleService,
 		private readonly workflowSharingService: WorkflowSharingService,
 		private readonly projectService: ProjectService,
-=======
 		private readonly executionRepository: ExecutionRepository,
->>>>>>> c8f7c2f0
 	) {}
 
 	async getMany(user: User, options?: ListQuery.Options, includeScopes?: boolean) {
