import { Service } from 'typedi';
import omit from 'lodash/omit';
import { ApplicationError, NodeOperationError } from 'n8n-workflow';

import type { CredentialsEntity } from '@db/entities/CredentialsEntity';
import type { User } from '@db/entities/User';
import type { WorkflowEntity } from '@db/entities/WorkflowEntity';
import { CredentialsRepository } from '@db/repositories/credentials.repository';
import { WorkflowRepository } from '@db/repositories/workflow.repository';
import { SharedWorkflowRepository } from '@db/repositories/sharedWorkflow.repository';
import { CredentialsService } from '@/credentials/credentials.service';
import { BadRequestError } from '@/errors/response-errors/bad-request.error';
import { NotFoundError } from '@/errors/response-errors/not-found.error';
import { Logger } from '@/Logger';
import type {
	CredentialUsedByWorkflow,
	WorkflowWithSharingsAndCredentials,
	WorkflowWithSharingsMetaDataAndCredentials,
} from './workflows.types';
import { OwnershipService } from '@/services/ownership.service';
<<<<<<< HEAD
import { In, type EntityManager } from '@n8n/typeorm';
import { Project } from '@/databases/entities/Project';
=======
>>>>>>> d7d2ba4b

@Service()
export class EnterpriseWorkflowService {
	constructor(
		private readonly logger: Logger,
		private readonly sharedWorkflowRepository: SharedWorkflowRepository,
		private readonly workflowRepository: WorkflowRepository,
		private readonly credentialsRepository: CredentialsRepository,
		private readonly credentialsService: CredentialsService,
		private readonly ownershipService: OwnershipService,
	) {}

	async shareWithProjects(
		workflow: WorkflowEntity,
		shareWithIds: string[],
		entityManager: EntityManager,
	) {
		const em = entityManager ?? this.sharedWorkflowRepository.manager;

		const projects = await em.find(Project, {
			select: { projectRelations: { userId: true } },
			where: { id: In(shareWithIds), projectRelations: { role: 'project:personalOwner' } },
			relations: { projectRelations: { user: true } },
		});

		console.log('projects', projects);

		const newSharedWorkflows = projects
			// We filter by role === 'project:personalOwner' above and there should
			// always only be one owner.
			.filter((project) => !project.projectRelations[0].user.isPending)
			.map((project) =>
				this.sharedWorkflowRepository.create({
					workflowId: workflow.id,
					role: 'workflow:editor',
					projectId: project.id,
				}),
			);

		return await em.save(newSharedWorkflows);
	}

	addOwnerAndSharings(
		workflow: WorkflowWithSharingsAndCredentials,
	): WorkflowWithSharingsMetaDataAndCredentials {
		const workflowWithMetaData = this.ownershipService.addOwnedByAndSharedWith(workflow);

		return {
			...workflow,
			...workflowWithMetaData,
			usedCredentials: workflow.usedCredentials ?? [],
		};
	}

	async addCredentialsToWorkflow(
		workflow: WorkflowWithSharingsMetaDataAndCredentials,
		currentUser: User,
	): Promise<void> {
		workflow.usedCredentials = [];
		const userCredentials = await this.credentialsService.getMany(currentUser, { onlyOwn: true });
		const credentialIdsUsedByWorkflow = new Set<string>();
		workflow.nodes.forEach((node) => {
			if (!node.credentials) {
				return;
			}
			Object.keys(node.credentials).forEach((credentialType) => {
				const credential = node.credentials?.[credentialType];
				if (!credential?.id) {
					return;
				}
				credentialIdsUsedByWorkflow.add(credential.id);
			});
		});
		const workflowCredentials = await this.credentialsRepository.getManyByIds(
			Array.from(credentialIdsUsedByWorkflow),
			{ withSharings: true },
		);
		const userCredentialIds = userCredentials.map((credential) => credential.id);
		workflowCredentials.forEach((credential) => {
			const credentialId = credential.id;
			const workflowCredential: CredentialUsedByWorkflow = {
				id: credentialId,
				name: credential.name,
				type: credential.type,
				currentUserHasAccess: userCredentialIds.includes(credentialId),
				sharedWith: [],
				ownedBy: null,
			};
			credential = this.ownershipService.addOwnedByAndSharedWith(credential);
			workflow.usedCredentials?.push(workflowCredential);
		});
	}

	validateCredentialPermissionsToUser(
		workflow: WorkflowEntity,
		allowedCredentials: CredentialsEntity[],
	) {
		workflow.nodes.forEach((node) => {
			if (!node.credentials) {
				return;
			}
			Object.keys(node.credentials).forEach((credentialType) => {
				const credentialId = node.credentials?.[credentialType].id;
				if (credentialId === undefined) return;
				const matchedCredential = allowedCredentials.find(({ id }) => id === credentialId);
				if (!matchedCredential) {
					throw new ApplicationError(
						'The workflow contains credentials that you do not have access to',
					);
				}
			});
		});
	}

	async preventTampering(workflow: WorkflowEntity, workflowId: string, user: User) {
		const previousVersion = await this.workflowRepository.get({ id: workflowId });

		if (!previousVersion) {
			throw new NotFoundError('Workflow not found');
		}

		const allCredentials = await this.credentialsService.getMany(user);

		try {
			return this.validateWorkflowCredentialUsage(workflow, previousVersion, allCredentials);
		} catch (error) {
			if (error instanceof NodeOperationError) {
				throw new BadRequestError(error.message);
			}
			throw new BadRequestError(
				'Invalid workflow credentials - make sure you have access to all credentials and try again.',
			);
		}
	}

	validateWorkflowCredentialUsage(
		newWorkflowVersion: WorkflowEntity,
		previousWorkflowVersion: WorkflowEntity,
		credentialsUserHasAccessTo: CredentialsEntity[],
	) {
		/**
		 * We only need to check nodes that use credentials the current user cannot access,
		 * since these can be 2 possibilities:
		 * - Same ID already exist: it's a read only node and therefore cannot be changed
		 * - It's a new node which indicates tampering and therefore must fail saving
		 */

		const allowedCredentialIds = credentialsUserHasAccessTo.map((cred) => cred.id);

		const nodesWithCredentialsUserDoesNotHaveAccessTo = this.getNodesWithInaccessibleCreds(
			newWorkflowVersion,
			allowedCredentialIds,
		);

		// If there are no nodes with credentials the user does not have access to we can skip the rest
		if (nodesWithCredentialsUserDoesNotHaveAccessTo.length === 0) {
			return newWorkflowVersion;
		}

		const previouslyExistingNodeIds = previousWorkflowVersion.nodes.map((node) => node.id);

		// If it's a new node we can't allow it to be saved
		// since it uses creds the node doesn't have access
		const isTamperingAttempt = (inaccessibleCredNodeId: string) =>
			!previouslyExistingNodeIds.includes(inaccessibleCredNodeId);

		nodesWithCredentialsUserDoesNotHaveAccessTo.forEach((node) => {
			if (isTamperingAttempt(node.id)) {
				this.logger.verbose('Blocked workflow update due to tampering attempt', {
					nodeType: node.type,
					nodeName: node.name,
					nodeId: node.id,
					nodeCredentials: node.credentials,
				});
				// Node is new, so this is probably a tampering attempt. Throw an error
				throw new NodeOperationError(
					node,
					`You don't have access to the credentials in the '${node.name}' node. Ask the owner to share them with you.`,
				);
			}
			// Replace the node with the previous version of the node
			// Since it cannot be modified (read only node)
			const nodeIdx = newWorkflowVersion.nodes.findIndex(
				(newWorkflowNode) => newWorkflowNode.id === node.id,
			);

			this.logger.debug('Replacing node with previous version when saving updated workflow', {
				nodeType: node.type,
				nodeName: node.name,
				nodeId: node.id,
			});
			const previousNodeVersion = previousWorkflowVersion.nodes.find(
				(previousNode) => previousNode.id === node.id,
			);
			// Allow changing only name, position and disabled status for read-only nodes
			Object.assign(
				newWorkflowVersion.nodes[nodeIdx],
				omit(previousNodeVersion, ['name', 'position', 'disabled']),
			);
		});

		return newWorkflowVersion;
	}

	/** Get all nodes in a workflow where the node credential is not accessible to the user. */
	getNodesWithInaccessibleCreds(workflow: WorkflowEntity, userCredIds: string[]) {
		if (!workflow.nodes) {
			return [];
		}
		return workflow.nodes.filter((node) => {
			if (!node.credentials) return false;

			const allUsedCredentials = Object.values(node.credentials);

			const allUsedCredentialIds = allUsedCredentials.map((nodeCred) => nodeCred.id?.toString());
			return allUsedCredentialIds.some(
				(nodeCredId) => nodeCredId && !userCredIds.includes(nodeCredId),
			);
		});
	}
}<|MERGE_RESOLUTION|>--- conflicted
+++ resolved
@@ -18,11 +18,8 @@
 	WorkflowWithSharingsMetaDataAndCredentials,
 } from './workflows.types';
 import { OwnershipService } from '@/services/ownership.service';
-<<<<<<< HEAD
 import { In, type EntityManager } from '@n8n/typeorm';
 import { Project } from '@/databases/entities/Project';
-=======
->>>>>>> d7d2ba4b
 
 @Service()
 export class EnterpriseWorkflowService {
@@ -47,8 +44,6 @@
 			where: { id: In(shareWithIds), projectRelations: { role: 'project:personalOwner' } },
 			relations: { projectRelations: { user: true } },
 		});
-
-		console.log('projects', projects);
 
 		const newSharedWorkflows = projects
 			// We filter by role === 'project:personalOwner' above and there should
