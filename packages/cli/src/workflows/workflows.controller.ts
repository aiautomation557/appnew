<<<<<<< HEAD
import express from 'express';
import { JsonObject, jsonParse, LoggerProxy } from 'n8n-workflow';
=======
/* eslint-disable no-param-reassign */

import express from 'express';
import { INode, IPinData, LoggerProxy, Workflow } from 'n8n-workflow';
>>>>>>> 9b5db8d7

import axios from 'axios';
import * as ActiveWorkflowRunner from '@/ActiveWorkflowRunner';
import * as Db from '@/Db';
import * as GenericHelpers from '@/GenericHelpers';
import * as ResponseHelper from '@/ResponseHelper';
import * as WorkflowHelpers from '@/WorkflowHelpers';
import { whereClause } from '@/CredentialsHelper';
import { NodeTypes } from '@/NodeTypes';
import * as WorkflowExecuteAdditionalData from '@/WorkflowExecuteAdditionalData';
import * as TestWebhooks from '@/TestWebhooks';
import { WorkflowRunner } from '@/WorkflowRunner';
import {
<<<<<<< HEAD
	ActiveWorkflowRunner,
	Db,
	GenericHelpers,
	ResponseHelper,
	whereClause,
	WorkflowHelpers,
	IWorkflowResponse,
	IExecutionPushResponse,
} from '..';
import config from '../../config';
import * as TagHelpers from '../TagHelpers';
import { SharedWorkflow } from '../databases/entities/SharedWorkflow';
import { WorkflowEntity } from '../databases/entities/WorkflowEntity';
import { validateEntity } from '../GenericHelpers';
import { InternalHooksManager } from '../InternalHooksManager';
import { externalHooks } from '../Server';
import { getLogger } from '../Logger';
import type { WorkflowRequest } from '../requests';
import { getSharedWorkflowIds, isBelowOnboardingThreshold } from '../WorkflowHelpers';
=======
	IWorkflowResponse,
	IExecutionPushResponse,
	IWorkflowExecutionDataProcess,
	IWorkflowDb,
} from '@/Interfaces';
import config from '@/config';
import * as TagHelpers from '@/TagHelpers';
import { SharedWorkflow } from '@db/entities/SharedWorkflow';
import { WorkflowEntity } from '@db/entities/WorkflowEntity';
import { validateEntity } from '@/GenericHelpers';
import { InternalHooksManager } from '@/InternalHooksManager';
import { externalHooks } from '@/Server';
import { getLogger } from '@/Logger';
import type { WorkflowRequest } from '@/requests';
import { isBelowOnboardingThreshold } from '@/WorkflowHelpers';
>>>>>>> 9b5db8d7
import { EEWorkflowController } from './workflows.controller.ee';
import { WorkflowsService } from './workflows.services';

export const workflowsController = express.Router();

/**
 * Initialize Logger if needed
 */
workflowsController.use((req, res, next) => {
	try {
		LoggerProxy.getInstance();
	} catch (error) {
		LoggerProxy.init(getLogger());
	}
	next();
});

workflowsController.use('/', EEWorkflowController);

/**
 * POST /workflows
 */
workflowsController.post(
	'/',
	ResponseHelper.send(async (req: WorkflowRequest.Create) => {
		delete req.body.id; // delete if sent

		const newWorkflow = new WorkflowEntity();

		Object.assign(newWorkflow, req.body);

		await validateEntity(newWorkflow);

		await externalHooks.run('workflow.create', [newWorkflow]);

		const { tags: tagIds } = req.body;

		if (tagIds?.length && !config.getEnv('workflowTagsDisabled')) {
			newWorkflow.tags = await Db.collections.Tag.findByIds(tagIds, {
				select: ['id', 'name'],
			});
		}

		await WorkflowHelpers.replaceInvalidCredentials(newWorkflow);

		WorkflowHelpers.addNodeIds(newWorkflow);

		let savedWorkflow: undefined | WorkflowEntity;

		await Db.transaction(async (transactionManager) => {
			savedWorkflow = await transactionManager.save<WorkflowEntity>(newWorkflow);

			const role = await Db.collections.Role.findOneOrFail({
				name: 'owner',
				scope: 'workflow',
			});

			const newSharedWorkflow = new SharedWorkflow();

			Object.assign(newSharedWorkflow, {
				role,
				user: req.user,
				workflow: savedWorkflow,
			});

			await transactionManager.save<SharedWorkflow>(newSharedWorkflow);
		});

		if (!savedWorkflow) {
			LoggerProxy.error('Failed to create workflow', { userId: req.user.id });
			throw new ResponseHelper.ResponseError('Failed to save workflow');
		}

		if (tagIds && !config.getEnv('workflowTagsDisabled') && savedWorkflow.tags) {
			savedWorkflow.tags = TagHelpers.sortByRequestOrder(savedWorkflow.tags, {
				requestOrder: tagIds,
			});
		}

		await externalHooks.run('workflow.afterCreate', [savedWorkflow]);
		void InternalHooksManager.getInstance().onWorkflowCreated(req.user.id, newWorkflow, false);

		const { id, ...rest } = savedWorkflow;

		return {
			id: id.toString(),
			...rest,
		};
	}),
);

/**
 * GET /workflows
 */
workflowsController.get(
	'/',
	ResponseHelper.send(async (req: WorkflowRequest.GetAll) => {
		return WorkflowsService.getMany(req.user, req.query.filter);
	}),
);

/**
 * GET /workflows/new
 */
workflowsController.get(
	`/new`,
	ResponseHelper.send(async (req: WorkflowRequest.NewName) => {
		const requestedName =
			req.query.name && req.query.name !== ''
				? req.query.name
				: config.getEnv('workflows.defaultName');

		const name = await GenericHelpers.generateUniqueName(requestedName, 'workflow');

		const onboardingFlowEnabled =
			!config.getEnv('workflows.onboardingFlowDisabled') &&
			!req.user.settings?.isOnboarded &&
			(await isBelowOnboardingThreshold(req.user));

		return { name, onboardingFlowEnabled };
	}),
);

// Reads and returns workflow data from an URL
/**
 * GET /workflows/from-url
 */
workflowsController.get(
	`/from-url`,
	ResponseHelper.send(async (req: express.Request): Promise<IWorkflowResponse> => {
		if (req.query.url === undefined) {
			throw new ResponseHelper.ResponseError(`The parameter "url" is missing!`, undefined, 400);
		}
		if (!/^http[s]?:\/\/.*\.json$/i.exec(req.query.url as string)) {
			throw new ResponseHelper.ResponseError(
				`The parameter "url" is not valid! It does not seem to be a URL pointing to a n8n workflow JSON file.`,
				undefined,
				400,
			);
		}
		let workflowData: IWorkflowResponse | undefined;
		try {
			const { data } = await axios.get<IWorkflowResponse>(req.query.url as string);
			workflowData = data;
		} catch (error) {
			throw new ResponseHelper.ResponseError(
				`The URL does not point to valid JSON file!`,
				undefined,
				400,
			);
		}

		// Do a very basic check if it is really a n8n-workflow-json
		if (
			workflowData === undefined ||
			workflowData.nodes === undefined ||
			!Array.isArray(workflowData.nodes) ||
			workflowData.connections === undefined ||
			typeof workflowData.connections !== 'object' ||
			Array.isArray(workflowData.connections)
		) {
			throw new ResponseHelper.ResponseError(
				`The data in the file does not seem to be a n8n workflow JSON file!`,
				undefined,
				400,
			);
		}

		return workflowData;
	}),
);

/**
 * GET /workflows/:id
 */
workflowsController.get(
	'/:id(\\d+)',
	ResponseHelper.send(async (req: WorkflowRequest.Get) => {
		const { id: workflowId } = req.params;

		let relations = ['workflow', 'workflow.tags'];

		if (config.getEnv('workflowTagsDisabled')) {
			relations = relations.filter((relation) => relation !== 'workflow.tags');
		}

		const shared = await Db.collections.SharedWorkflow.findOne({
			relations,
			where: whereClause({
				user: req.user,
				entityType: 'workflow',
				entityId: workflowId,
			}),
		});

		if (!shared) {
			LoggerProxy.info('User attempted to access a workflow without permissions', {
				workflowId,
				userId: req.user.id,
			});
			throw new ResponseHelper.ResponseError(
				`Workflow with ID "${workflowId}" could not be found.`,
				undefined,
				404,
			);
		}

		const {
			workflow: { id, ...rest },
		} = shared;

		return {
			id: id.toString(),
			...rest,
		};
	}),
);

// Updates an existing workflow
/**
 * PATCH /workflows/:id
 */
workflowsController.patch(
	`/:id`,
	ResponseHelper.send(async (req: WorkflowRequest.Update) => {
		const { id: workflowId } = req.params;

		const updateData = new WorkflowEntity();
		const { tags, ...rest } = req.body;
		Object.assign(updateData, rest);

		const updatedWorkflow = await WorkflowsService.update(req.user, updateData, workflowId, tags);

		const { id, ...remainder } = updatedWorkflow;

		return {
			id: id.toString(),
			...remainder,
		};
	}),
);

// Deletes a specific workflow
/**
 * DELETE /workflows/:id
 */
workflowsController.delete(
	`/:id`,
	ResponseHelper.send(async (req: WorkflowRequest.Delete) => {
		const { id: workflowId } = req.params;

		await externalHooks.run('workflow.delete', [workflowId]);

		const shared = await Db.collections.SharedWorkflow.findOne({
			relations: ['workflow'],
			where: whereClause({
				user: req.user,
				entityType: 'workflow',
				entityId: workflowId,
			}),
		});

		if (!shared) {
			LoggerProxy.info('User attempted to delete a workflow without permissions', {
				workflowId,
				userId: req.user.id,
			});
			throw new ResponseHelper.ResponseError(
				`Workflow with ID "${workflowId}" could not be found to be deleted.`,
				undefined,
				400,
			);
		}

		if (shared.workflow.active) {
			// deactivate before deleting
			await ActiveWorkflowRunner.getInstance().remove(workflowId);
		}

		await Db.collections.Workflow.delete(workflowId);

		void InternalHooksManager.getInstance().onWorkflowDeleted(req.user.id, workflowId, false);
		await externalHooks.run('workflow.afterDelete', [workflowId]);

		return true;
	}),
);

/**
 * POST /workflows/run
 */
workflowsController.post(
	'/run',
	ResponseHelper.send(async (req: WorkflowRequest.ManualRun): Promise<IExecutionPushResponse> => {
		return WorkflowsService.runManually(req.body, req.user, GenericHelpers.getSessionId(req));
	}),
);<|MERGE_RESOLUTION|>--- conflicted
+++ resolved
@@ -1,13 +1,7 @@
-<<<<<<< HEAD
+/* eslint-disable no-param-reassign */
+
 import express from 'express';
-import { JsonObject, jsonParse, LoggerProxy } from 'n8n-workflow';
-=======
-/* eslint-disable no-param-reassign */
-
-import express from 'express';
-import { INode, IPinData, LoggerProxy, Workflow } from 'n8n-workflow';
->>>>>>> 9b5db8d7
-
+import { LoggerProxy } from 'n8n-workflow';
 import axios from 'axios';
 import * as ActiveWorkflowRunner from '@/ActiveWorkflowRunner';
 import * as Db from '@/Db';
@@ -15,37 +9,7 @@
 import * as ResponseHelper from '@/ResponseHelper';
 import * as WorkflowHelpers from '@/WorkflowHelpers';
 import { whereClause } from '@/CredentialsHelper';
-import { NodeTypes } from '@/NodeTypes';
-import * as WorkflowExecuteAdditionalData from '@/WorkflowExecuteAdditionalData';
-import * as TestWebhooks from '@/TestWebhooks';
-import { WorkflowRunner } from '@/WorkflowRunner';
-import {
-<<<<<<< HEAD
-	ActiveWorkflowRunner,
-	Db,
-	GenericHelpers,
-	ResponseHelper,
-	whereClause,
-	WorkflowHelpers,
-	IWorkflowResponse,
-	IExecutionPushResponse,
-} from '..';
-import config from '../../config';
-import * as TagHelpers from '../TagHelpers';
-import { SharedWorkflow } from '../databases/entities/SharedWorkflow';
-import { WorkflowEntity } from '../databases/entities/WorkflowEntity';
-import { validateEntity } from '../GenericHelpers';
-import { InternalHooksManager } from '../InternalHooksManager';
-import { externalHooks } from '../Server';
-import { getLogger } from '../Logger';
-import type { WorkflowRequest } from '../requests';
-import { getSharedWorkflowIds, isBelowOnboardingThreshold } from '../WorkflowHelpers';
-=======
-	IWorkflowResponse,
-	IExecutionPushResponse,
-	IWorkflowExecutionDataProcess,
-	IWorkflowDb,
-} from '@/Interfaces';
+import { IWorkflowResponse, IExecutionPushResponse } from '@/Interfaces';
 import config from '@/config';
 import * as TagHelpers from '@/TagHelpers';
 import { SharedWorkflow } from '@db/entities/SharedWorkflow';
@@ -56,7 +20,6 @@
 import { getLogger } from '@/Logger';
 import type { WorkflowRequest } from '@/requests';
 import { isBelowOnboardingThreshold } from '@/WorkflowHelpers';
->>>>>>> 9b5db8d7
 import { EEWorkflowController } from './workflows.controller.ee';
 import { WorkflowsService } from './workflows.services';
 
