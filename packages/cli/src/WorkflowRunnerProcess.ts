/* eslint-disable @typescript-eslint/no-unsafe-argument */
/* eslint-disable @typescript-eslint/no-unsafe-member-access */
/* eslint-disable consistent-return */
/* eslint-disable @typescript-eslint/no-unsafe-assignment */
/* eslint-disable @typescript-eslint/no-shadow */
/* eslint-disable @typescript-eslint/no-non-null-assertion */
/* eslint-disable @typescript-eslint/no-use-before-define */
/* eslint-disable @typescript-eslint/unbound-method */
import { BinaryDataManager, IProcessMessage, UserSettings, WorkflowExecute } from 'n8n-core';

import {
	ErrorReporterProxy as ErrorReporter,
	ExecutionError,
	ICredentialType,
	ICredentialTypeData,
	IDataObject,
	IExecuteResponsePromiseData,
	IExecuteWorkflowInfo,
	ILogger,
	INodeExecutionData,
	INodeType,
	INodeTypeData,
	IRun,
	ITaskData,
	IWorkflowExecuteAdditionalData,
	IWorkflowExecuteHooks,
	IWorkflowSettings,
	LoggerProxy,
	NodeOperationError,
	Workflow,
	WorkflowExecuteMode,
	WorkflowHooks,
	WorkflowOperationError,
} from 'n8n-workflow';
<<<<<<< HEAD
import {
	CredentialsOverwrites,
	CredentialTypes,
	Db,
	ExternalHooks,
	GenericHelpers,
	IWorkflowExecuteProcess,
	IWorkflowExecutionDataProcessWithExecution,
	NodeTypes,
	WebhookHelpers,
	WorkflowExecuteAdditionalData,
	WorkflowHelpers,
} from '.';

import { getLogger } from './Logger';

import config from '../config';
import { InternalHooksManager } from './InternalHooksManager';
import { loadClassInIsolation } from './CommunityNodes/helpers';
import { generateFailedExecutionFromError } from './WorkflowHelpers';
import { PermissionChecker } from './UserManagement/PermissionChecker';
import { initErrorHandling } from './ErrorReporting';
=======
import { CredentialTypes } from '@/CredentialTypes';
import { CredentialsOverwrites } from '@/CredentialsOverwrites';
import * as Db from '@/Db';
import { ExternalHooks } from '@/ExternalHooks';
import * as GenericHelpers from '@/GenericHelpers';
import { IWorkflowExecuteProcess, IWorkflowExecutionDataProcessWithExecution } from '@/Interfaces';
import { NodeTypes } from '@/NodeTypes';
import * as WebhookHelpers from '@/WebhookHelpers';
import * as WorkflowHelpers from '@/WorkflowHelpers';
import * as WorkflowExecuteAdditionalData from '@/WorkflowExecuteAdditionalData';
import { getLogger } from '@/Logger';

import config from '@/config';
import { InternalHooksManager } from '@/InternalHooksManager';
import { checkPermissionsForExecution } from '@/UserManagement/UserManagementHelper';
import { loadClassInIsolation } from '@/CommunityNodes/helpers';
import { generateFailedExecutionFromError } from '@/WorkflowHelpers';
import { initErrorHandling } from '@/ErrorReporting';
>>>>>>> 9b5db8d7

export class WorkflowRunnerProcess {
	data: IWorkflowExecutionDataProcessWithExecution | undefined;

	logger: ILogger;

	startedAt = new Date();

	workflow: Workflow | undefined;

	workflowExecute: WorkflowExecute | undefined;

	// eslint-disable-next-line @typescript-eslint/no-invalid-void-type
	executionIdCallback: (executionId: string) => void | undefined;

	childExecutions: {
		[key: string]: IWorkflowExecuteProcess;
	} = {};

	// eslint-disable-next-line @typescript-eslint/explicit-module-boundary-types
	static async stopProcess() {
		setTimeout(() => {
			// Attempt a graceful shutdown, giving executions 30 seconds to finish
			process.exit(0);
		}, 30000);
	}

	constructor() {
		initErrorHandling();
	}

	async runWorkflow(inputData: IWorkflowExecutionDataProcessWithExecution): Promise<IRun> {
		process.once('SIGTERM', WorkflowRunnerProcess.stopProcess);
		process.once('SIGINT', WorkflowRunnerProcess.stopProcess);

		// eslint-disable-next-line no-multi-assign
		const logger = (this.logger = getLogger());
		LoggerProxy.init(logger);

		this.data = inputData;
		const { userId } = inputData;

		logger.verbose('Initializing n8n sub-process', {
			pid: process.pid,
			workflowId: this.data.workflowData.id,
		});

		this.startedAt = new Date();

		// Load the required nodes
		const nodeTypesData: INodeTypeData = {};
		// eslint-disable-next-line no-restricted-syntax
		for (const nodeTypeName of Object.keys(this.data.nodeTypeData)) {
			let tempNode: INodeType;
			const { className, sourcePath } = this.data.nodeTypeData[nodeTypeName];

			try {
				tempNode = loadClassInIsolation(sourcePath, className);
			} catch (error) {
				throw new Error(`Error loading node "${nodeTypeName}" from: "${sourcePath}"`);
			}

			nodeTypesData[nodeTypeName] = {
				type: tempNode,
				sourcePath,
			};
		}

		const nodeTypes = NodeTypes();
		await nodeTypes.init(nodeTypesData);

		// Load the required credentials
		const credentialsTypeData: ICredentialTypeData = {};
		// eslint-disable-next-line no-restricted-syntax
		for (const credentialTypeName of Object.keys(this.data.credentialsTypeData)) {
			let tempCredential: ICredentialType;
			const { className, sourcePath } = this.data.credentialsTypeData[credentialTypeName];

			try {
				tempCredential = loadClassInIsolation(sourcePath, className);
			} catch (error) {
				throw new Error(`Error loading credential "${credentialTypeName}" from: "${sourcePath}"`);
			}

			credentialsTypeData[credentialTypeName] = {
				type: tempCredential,
				sourcePath,
			};
		}

		// Init credential types the workflow uses (is needed to apply default values to credentials)
		const credentialTypes = CredentialTypes();
		await credentialTypes.init(credentialsTypeData);

		// Load the credentials overwrites if any exist
		const credentialsOverwrites = CredentialsOverwrites();
		await credentialsOverwrites.init(inputData.credentialsOverwrite);

		// Load all external hooks
		const externalHooks = ExternalHooks();
		await externalHooks.init();

		const instanceId = (await UserSettings.prepareUserSettings()).instanceId ?? '';
		const { cli } = await GenericHelpers.getVersions();
		InternalHooksManager.init(instanceId, cli, nodeTypes);

		const binaryDataConfig = config.getEnv('binaryDataManager');
		await BinaryDataManager.init(binaryDataConfig);

		// Credentials should now be loaded from database.
		// We check if any node uses credentials. If it does, then
		// init database.
		let shouldInitializeDb = false;
		// eslint-disable-next-line array-callback-return
		inputData.workflowData.nodes.map((node) => {
			if (Object.keys(node.credentials === undefined ? {} : node.credentials).length > 0) {
				shouldInitializeDb = true;
			}
			if (node.type === 'n8n-nodes-base.executeWorkflow') {
				// With UM, child workflows from arbitrary JSON
				// Should be persisted by the child process,
				// so DB needs to be initialized
				shouldInitializeDb = true;
			}
		});

		// This code has been split into 4 ifs just to make it easier to understand
		// Can be made smaller but in the end it will make it impossible to read.
		if (shouldInitializeDb) {
			// initialize db as we need to load credentials
			await Db.init();
		} else if (
			inputData.workflowData.settings !== undefined &&
			inputData.workflowData.settings.saveExecutionProgress === true
		) {
			// Workflow settings specifying it should save
			await Db.init();
		} else if (
			inputData.workflowData.settings !== undefined &&
			inputData.workflowData.settings.saveExecutionProgress !== false &&
			config.getEnv('executions.saveExecutionProgress')
		) {
			// Workflow settings not saying anything about saving but default settings says so
			await Db.init();
		} else if (
			inputData.workflowData.settings === undefined &&
			config.getEnv('executions.saveExecutionProgress')
		) {
			// Workflow settings not saying anything about saving but default settings says so
			await Db.init();
		}

		// Start timeout for the execution
		let workflowTimeout = config.getEnv('executions.timeout'); // initialize with default
		// eslint-disable-next-line @typescript-eslint/prefer-optional-chain
		if (this.data.workflowData.settings && this.data.workflowData.settings.executionTimeout) {
			workflowTimeout = this.data.workflowData.settings.executionTimeout as number; // preference on workflow setting
		}

		if (workflowTimeout > 0) {
			workflowTimeout = Math.min(workflowTimeout, config.getEnv('executions.maxTimeout'));
		}

		this.workflow = new Workflow({
			id: this.data.workflowData.id as string | undefined,
			name: this.data.workflowData.name,
			nodes: this.data.workflowData.nodes,
			connections: this.data.workflowData.connections,
			active: this.data.workflowData.active,
			nodeTypes,
			staticData: this.data.workflowData.staticData,
			settings: this.data.workflowData.settings,
			pinData: this.data.pinData,
		});
		try {
			await PermissionChecker.check(this.workflow, userId);
		} catch (error) {
			const caughtError = error as NodeOperationError;
			const failedExecutionData = generateFailedExecutionFromError(
				this.data.executionMode,
				caughtError,
				caughtError.node,
			);

			// Force the `workflowExecuteAfter` hook to run since
			// it's the one responsible for saving the execution
			await this.sendHookToParentProcess('workflowExecuteAfter', [failedExecutionData]);
			// Interrupt the workflow execution since we don't have all necessary creds.
			return failedExecutionData;
		}
		const additionalData = await WorkflowExecuteAdditionalData.getBase(
			userId,
			undefined,
			workflowTimeout <= 0 ? undefined : Date.now() + workflowTimeout * 1000,
		);
		additionalData.hooks = this.getProcessForwardHooks();

		additionalData.hooks.hookFunctions.sendResponse = [
			async (response: IExecuteResponsePromiseData): Promise<void> => {
				await sendToParentProcess('sendResponse', {
					response: WebhookHelpers.encodeWebhookResponse(response),
				});
			},
		];

		additionalData.executionId = inputData.executionId;

		// eslint-disable-next-line @typescript-eslint/no-explicit-any
		additionalData.sendMessageToUI = async (source: string, message: any) => {
			if (workflowRunner.data!.executionMode !== 'manual') {
				return;
			}

			try {
				// eslint-disable-next-line @typescript-eslint/no-unsafe-assignment
				await sendToParentProcess('sendMessageToUI', { source, message });
			} catch (error) {
				ErrorReporter.error(error);
				this.logger.error(
					// eslint-disable-next-line @typescript-eslint/restrict-template-expressions, @typescript-eslint/no-unsafe-member-access
					`There was a problem sending UI data to parent process: "${error.message}"`,
				);
			}
		};
		const executeWorkflowFunction = additionalData.executeWorkflow;
		additionalData.executeWorkflow = async (
			workflowInfo: IExecuteWorkflowInfo,
			additionalData: IWorkflowExecuteAdditionalData,
			options?: {
				parentWorkflowId?: string;
				inputData?: INodeExecutionData[];
				parentWorkflowSettings?: IWorkflowSettings;
			},
		): Promise<Array<INodeExecutionData[] | null> | IRun> => {
			const workflowData = await WorkflowExecuteAdditionalData.getWorkflowData(
				workflowInfo,
				userId,
				options?.parentWorkflowId,
				options?.parentWorkflowSettings,
			);
			const runData = await WorkflowExecuteAdditionalData.getRunData(
				workflowData,
				additionalData.userId,
				options?.inputData,
				options?.parentWorkflowId,
			);
			await sendToParentProcess('startExecution', { runData });
			const executionId: string = await new Promise((resolve) => {
				this.executionIdCallback = (executionId: string) => {
					resolve(executionId);
				};
			});
			let result: IRun;
			try {
				const executeWorkflowFunctionOutput = (await executeWorkflowFunction(
					workflowInfo,
					additionalData,
					{
						parentWorkflowId: options?.parentWorkflowId,
						inputData: options?.inputData,
						parentExecutionId: executionId,
						loadedWorkflowData: workflowData,
						loadedRunData: runData,
						parentWorkflowSettings: options?.parentWorkflowSettings,
					},
				)) as { workflowExecute: WorkflowExecute; workflow: Workflow } as IWorkflowExecuteProcess;
				const { workflowExecute } = executeWorkflowFunctionOutput;
				this.childExecutions[executionId] = executeWorkflowFunctionOutput;
				const { workflow } = executeWorkflowFunctionOutput;
				result = await workflowExecute.processRunExecutionData(workflow);
				await externalHooks.run('workflow.postExecute', [result, workflowData, executionId]);
				void InternalHooksManager.getInstance().onWorkflowPostExecute(
					executionId,
					workflowData,
					result,
					additionalData.userId,
				);
				await sendToParentProcess('finishExecution', { executionId, result });
				delete this.childExecutions[executionId];
			} catch (e) {
				await sendToParentProcess('finishExecution', { executionId });
				delete this.childExecutions[executionId];
				// Throw same error we had
				throw e;
			}

			await sendToParentProcess('finishExecution', { executionId, result });

			const returnData = WorkflowHelpers.getDataLastExecutedNodeData(result);

			if (returnData!.error) {
				const error = new Error(returnData!.error.message);
				error.stack = returnData!.error.stack;
				throw error;
			}

			return returnData!.data!.main;
		};

		if (this.data.executionData !== undefined) {
			this.workflowExecute = new WorkflowExecute(
				additionalData,
				this.data.executionMode,
				this.data.executionData,
			);
			return this.workflowExecute.processRunExecutionData(this.workflow);
		}
		if (
			this.data.runData === undefined ||
			this.data.startNodes === undefined ||
			this.data.startNodes.length === 0 ||
			this.data.destinationNode === undefined
		) {
			// Execute all nodes

			let startNode;
			if (
				this.data.startNodes?.length === 1 &&
				Object.keys(this.data.pinData ?? {}).includes(this.data.startNodes[0])
			) {
				startNode = this.workflow.getNode(this.data.startNodes[0]) ?? undefined;
			}

			// Can execute without webhook so go on
			this.workflowExecute = new WorkflowExecute(additionalData, this.data.executionMode);
			return this.workflowExecute.run(
				this.workflow,
				startNode,
				this.data.destinationNode,
				this.data.pinData,
			);
		}
		// Execute only the nodes between start and destination nodes
		this.workflowExecute = new WorkflowExecute(additionalData, this.data.executionMode);
		return this.workflowExecute.runPartialWorkflow(
			this.workflow,
			this.data.runData,
			this.data.startNodes,
			this.data.destinationNode,
			this.data.pinData,
		);
	}

	/**
	 * Sends hook data to the parent process that it executes them
	 *
	 */
	// eslint-disable-next-line @typescript-eslint/explicit-module-boundary-types, @typescript-eslint/no-explicit-any
	async sendHookToParentProcess(hook: string, parameters: any[]) {
		try {
			await sendToParentProcess('processHook', {
				hook,
				parameters,
			});
		} catch (error) {
			ErrorReporter.error(error);
			this.logger.error(`There was a problem sending hook: "${hook}"`, { parameters, error });
		}
	}

	/**
	 * Create a wrapper for hooks which simply forwards the data to
	 * the parent process where they then can be executed with access
	 * to database and to PushService
	 *
	 */
	getProcessForwardHooks(): WorkflowHooks {
		const hookFunctions: IWorkflowExecuteHooks = {
			nodeExecuteBefore: [
				async (nodeName: string): Promise<void> => {
					await this.sendHookToParentProcess('nodeExecuteBefore', [nodeName]);
				},
			],
			nodeExecuteAfter: [
				async (nodeName: string, data: ITaskData): Promise<void> => {
					await this.sendHookToParentProcess('nodeExecuteAfter', [nodeName, data]);
				},
			],
			workflowExecuteBefore: [
				async (): Promise<void> => {
					await this.sendHookToParentProcess('workflowExecuteBefore', []);
				},
			],
			workflowExecuteAfter: [
				async (fullRunData: IRun, newStaticData?: IDataObject): Promise<void> => {
					await this.sendHookToParentProcess('workflowExecuteAfter', [fullRunData, newStaticData]);
				},
			],
		};

		const preExecuteFunctions = WorkflowExecuteAdditionalData.hookFunctionsPreExecute();
		// eslint-disable-next-line no-restricted-syntax
		for (const key of Object.keys(preExecuteFunctions)) {
			if (hookFunctions[key] === undefined) {
				hookFunctions[key] = [];
			}
			hookFunctions[key]!.push.apply(hookFunctions[key], preExecuteFunctions[key]);
		}

		return new WorkflowHooks(
			hookFunctions,
			this.data!.executionMode,
			this.data!.executionId,
			this.data!.workflowData,
			{ sessionId: this.data!.sessionId, retryOf: this.data!.retryOf as string },
		);
	}
}

/**
 * Sends data to parent process
 *
 * @param {string} type The type of data to send
 * @param {*} data The data
 */
// eslint-disable-next-line @typescript-eslint/no-explicit-any
async function sendToParentProcess(type: string, data: any): Promise<void> {
	return new Promise((resolve, reject) => {
		process.send!(
			{
				type,
				data,
			},
			(error: Error) => {
				if (error) {
					return reject(error);
				}

				resolve();
			},
		);
	});
}

const workflowRunner = new WorkflowRunnerProcess();

// Listen to messages from parent process which send the data of
// the workflow to process
process.on('message', async (message: IProcessMessage) => {
	try {
		if (message.type === 'startWorkflow') {
			await sendToParentProcess('start', {});

			const runData = await workflowRunner.runWorkflow(message.data);

			await sendToParentProcess('end', {
				runData,
			});

			// Once the workflow got executed make sure the process gets killed again
			process.exit();
		} else if (message.type === 'stopExecution' || message.type === 'timeout') {
			// The workflow execution should be stopped
			let runData: IRun;

			if (workflowRunner.workflowExecute !== undefined) {
				const executionIds = Object.keys(workflowRunner.childExecutions);

				// eslint-disable-next-line no-restricted-syntax
				for (const executionId of executionIds) {
					const childWorkflowExecute = workflowRunner.childExecutions[executionId];
					runData = childWorkflowExecute.workflowExecute.getFullRunData(
						workflowRunner.childExecutions[executionId].startedAt,
					);
					const timeOutError =
						message.type === 'timeout'
							? new WorkflowOperationError('Workflow execution timed out!')
							: new WorkflowOperationError('Workflow-Execution has been canceled!');

					// If there is any data send it to parent process, if execution timedout add the error
					// eslint-disable-next-line no-await-in-loop
					await childWorkflowExecute.workflowExecute.processSuccessExecution(
						workflowRunner.childExecutions[executionId].startedAt,
						childWorkflowExecute.workflow,
						timeOutError,
					);
				}

				// Workflow started already executing
				runData = workflowRunner.workflowExecute.getFullRunData(workflowRunner.startedAt);

				const timeOutError =
					message.type === 'timeout'
						? new WorkflowOperationError('Workflow execution timed out!')
						: new WorkflowOperationError('Workflow-Execution has been canceled!');

				// If there is any data send it to parent process, if execution timedout add the error
				await workflowRunner.workflowExecute.processSuccessExecution(
					workflowRunner.startedAt,
					workflowRunner.workflow!,
					timeOutError,
				);
			} else {
				// Workflow did not get started yet
				runData = {
					data: {
						resultData: {
							runData: {},
						},
					},
					finished: false,
					mode: workflowRunner.data
						? workflowRunner.data.executionMode
						: ('own' as WorkflowExecuteMode),
					startedAt: workflowRunner.startedAt,
					stoppedAt: new Date(),
				};

				// eslint-disable-next-line @typescript-eslint/no-floating-promises
				workflowRunner.sendHookToParentProcess('workflowExecuteAfter', [runData]);
			}

			await sendToParentProcess(message.type === 'timeout' ? message.type : 'end', {
				runData,
			});

			// Stop process
			process.exit();
		} else if (message.type === 'executionId') {
			// eslint-disable-next-line @typescript-eslint/no-unsafe-member-access
			workflowRunner.executionIdCallback(message.data.executionId);
		}
	} catch (error) {
		// Catch all uncaught errors and forward them to parent process
		const executionError = {
			...error,
			name: error.name || 'Error',
			message: error.message,
			stack: error.stack,
		} as ExecutionError;

		await sendToParentProcess('processError', {
			executionError,
		});
		process.exit();
	}
});<|MERGE_RESOLUTION|>--- conflicted
+++ resolved
@@ -32,30 +32,6 @@
 	WorkflowHooks,
 	WorkflowOperationError,
 } from 'n8n-workflow';
-<<<<<<< HEAD
-import {
-	CredentialsOverwrites,
-	CredentialTypes,
-	Db,
-	ExternalHooks,
-	GenericHelpers,
-	IWorkflowExecuteProcess,
-	IWorkflowExecutionDataProcessWithExecution,
-	NodeTypes,
-	WebhookHelpers,
-	WorkflowExecuteAdditionalData,
-	WorkflowHelpers,
-} from '.';
-
-import { getLogger } from './Logger';
-
-import config from '../config';
-import { InternalHooksManager } from './InternalHooksManager';
-import { loadClassInIsolation } from './CommunityNodes/helpers';
-import { generateFailedExecutionFromError } from './WorkflowHelpers';
-import { PermissionChecker } from './UserManagement/PermissionChecker';
-import { initErrorHandling } from './ErrorReporting';
-=======
 import { CredentialTypes } from '@/CredentialTypes';
 import { CredentialsOverwrites } from '@/CredentialsOverwrites';
 import * as Db from '@/Db';
@@ -70,11 +46,10 @@
 
 import config from '@/config';
 import { InternalHooksManager } from '@/InternalHooksManager';
-import { checkPermissionsForExecution } from '@/UserManagement/UserManagementHelper';
 import { loadClassInIsolation } from '@/CommunityNodes/helpers';
 import { generateFailedExecutionFromError } from '@/WorkflowHelpers';
 import { initErrorHandling } from '@/ErrorReporting';
->>>>>>> 9b5db8d7
+import { PermissionChecker } from '@/UserManagement/PermissionChecker';
 
 export class WorkflowRunnerProcess {
 	data: IWorkflowExecutionDataProcessWithExecution | undefined;
