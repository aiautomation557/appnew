--- conflicted
+++ resolved
@@ -8,6 +8,7 @@
 /* eslint-disable @typescript-eslint/unbound-method */
 import 'source-map-support/register';
 import 'reflect-metadata';
+import { Container } from 'typedi';
 import type { IProcessMessage } from 'n8n-core';
 import { BinaryDataManager, UserSettings, WorkflowExecute } from 'n8n-core';
 
@@ -54,12 +55,8 @@
 import { initErrorHandling } from '@/ErrorReporting';
 import { PermissionChecker } from '@/UserManagement/PermissionChecker';
 import { getLicense } from './License';
-<<<<<<< HEAD
-import { Container } from 'typedi';
 import { InternalHooks } from './InternalHooks';
-=======
 import { PostHogClient } from './posthog';
->>>>>>> f58573db
 
 class WorkflowRunnerProcess {
 	data: IWorkflowExecutionDataProcessWithExecution | undefined;
@@ -121,15 +118,8 @@
 		await externalHooks.init();
 
 		const instanceId = userSettings.instanceId ?? '';
-<<<<<<< HEAD
+		await Container.get(PostHogClient).init(instanceId);
 		await Container.get(InternalHooks).init(instanceId);
-=======
-
-		const postHog = new PostHogClient();
-		await postHog.init(instanceId);
-
-		await InternalHooksManager.init(instanceId, nodeTypes, postHog);
->>>>>>> f58573db
 
 		const binaryDataConfig = config.getEnv('binaryDataManager');
 		await BinaryDataManager.init(binaryDataConfig);
