--- conflicted
+++ resolved
@@ -1,6 +1,6 @@
 import { Service } from 'typedi';
 import type { Response } from 'express';
-import { Workflow, NodeHelpers, ApplicationError } from 'n8n-workflow';
+import { Workflow, NodeHelpers } from 'n8n-workflow';
 import type { INode, IWebhookData, IHttpRequestMethods } from 'n8n-workflow';
 
 import { WorkflowRepository } from '@db/repositories/workflow.repository';
@@ -102,20 +102,7 @@
 			settings: workflowData.settings,
 		});
 
-<<<<<<< HEAD
-		const ownerRelation = workflowData.shared
-			.filter((sw) => sw.role === 'workflow:owner')
-			.flatMap((sw) => sw.project.projectRelations)
-			.find((pr) => pr.role === 'project:personalOwner');
-
-		if (!ownerRelation) {
-			throw new ApplicationError(`Workflow ${workflowData.display()} has no owner`);
-		}
-
-		const additionalData = await WorkflowExecuteAdditionalData.getBase(ownerRelation.userId);
-=======
 		const additionalData = await WorkflowExecuteAdditionalData.getBase();
->>>>>>> c110191a
 
 		const webhookData = NodeHelpers.getNodeWebhooks(
 			workflow,
