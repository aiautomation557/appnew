import {
	ActiveExecutions,
	CredentialsOverwrites,
	CredentialTypes,
	Db,
	ExternalHooks,
	IBullJobData,
	IBullJobResponse,
	ICredentialsOverwrite,
	ICredentialsTypeData,
	IExecutionDb,
	IExecutionFlattedDb,
	IExecutionResponse,
	IProcessMessageDataHook,
	ITransferNodeTypes,
	IWorkflowExecutionDataProcess,
	IWorkflowExecutionDataProcessWithExecution,
	NodeTypes,
	Push,
	ResponseHelper,
	WorkflowExecuteAdditionalData,
	WorkflowHelpers,
} from './';

import {
	IProcessMessage,
	WorkflowExecute,
} from 'n8n-core';

import {
	ExecutionError,
	IRun,
	IWorkflowBase,
	LoggerProxy as Logger,
	Workflow,
	WorkflowExecuteMode,
	WorkflowHooks,
	WorkflowOperationError,
} from 'n8n-workflow';

import * as config from '../config';
import * as PCancelable from 'p-cancelable';
import { join as pathJoin } from 'path';
import { fork } from 'child_process';

import * as Bull from 'bull';
import * as Queue from './Queue';

export class WorkflowRunner {
	activeExecutions: ActiveExecutions.ActiveExecutions;
	credentialsOverwrites: ICredentialsOverwrite;
	push: Push.Push;
	jobQueue: Bull.Queue;


	constructor() {
		this.push = Push.getInstance();
		this.activeExecutions = ActiveExecutions.getInstance();
		this.credentialsOverwrites = CredentialsOverwrites().getAll();

		const executionsMode = config.get('executions.mode') as string;

		if (executionsMode === 'queue') {
			this.jobQueue = Queue.getInstance().getBullObjectInstance();
		}
	}


	/**
	 * The process did send a hook message so execute the appropiate hook
	 *
	 * @param {WorkflowHooks} workflowHooks
	 * @param {IProcessMessageDataHook} hookData
	 * @memberof WorkflowRunner
	 */
	processHookMessage(workflowHooks: WorkflowHooks, hookData: IProcessMessageDataHook) {
		workflowHooks.executeHookFunctions(hookData.hook, hookData.parameters);
	}


	/**
	 * The process did error
	 *
	 * @param {ExecutionError} error
	 * @param {Date} startedAt
	 * @param {WorkflowExecuteMode} executionMode
	 * @param {string} executionId
	 * @memberof WorkflowRunner
	 */
<<<<<<< HEAD
	async processError(error: ExecutionError, startedAt: Date, executionMode: WorkflowExecuteMode, executionId: string, workflowData?: IWorkflowBase) {
=======
	async processError(error: ExecutionError, startedAt: Date, executionMode: WorkflowExecuteMode, executionId: string, hooks?: WorkflowHooks) {
		// TODO: Seems like the error does currently not get displayed anywhere
>>>>>>> d725a577
		const fullRunData: IRun = {
			data: {
				resultData: {
					error,
					runData: {},
				},
			},
			finished: false,
			mode: executionMode,
			startedAt,
			stoppedAt: new Date(),
		};
		if (workflowData !== undefined) {
			// When failing, we might not have finished the execution
			// Therefore, database might not contain finished errors.
			// Force an update to db as there should be no harm doing this
	
			const fullExecutionData: IExecutionDb = {
				data: fullRunData.data,
				mode: fullRunData.mode,
				finished: fullRunData.finished ? fullRunData.finished : false,
				startedAt: fullRunData.startedAt,
				stoppedAt: fullRunData.stoppedAt,
				workflowData: workflowData,
			};
	
			const executionData = ResponseHelper.flattenExecutionData(fullExecutionData);
	
			await Db.collections.Execution!.update(executionId, executionData as IExecutionFlattedDb);
		}
		

		// Remove from active execution with empty data. That will
		// set the execution to failed.
		this.activeExecutions.remove(executionId, fullRunData);

		if (hooks) {
			await hooks.executeHookFunctions('workflowExecuteAfter', [fullRunData]);
		}
	}

	/**
	 * Run the workflow
	 *
	 * @param {IWorkflowExecutionDataProcess} data
	 * @param {boolean} [loadStaticData] If set will the static data be loaded from
	 *                                   the workflow and added to input data
	 * @returns {Promise<string>}
	 * @memberof WorkflowRunner
	 */
	async run(data: IWorkflowExecutionDataProcess, loadStaticData?: boolean, realtime?: boolean): Promise<string> {
		const executionsProcess = config.get('executions.process') as string;
		const executionsMode = config.get('executions.mode') as string;

		let executionId: string;
		if (executionsMode === 'queue' && data.executionMode !== 'manual') {
			// Do not run "manual" executions in bull because sending events to the
			// frontend would not be possible
			executionId = await this.runBull(data, loadStaticData, realtime);
		} else if (executionsProcess === 'main') {
			executionId = await this.runMainProcess(data, loadStaticData);
		} else {
			executionId = await this.runSubprocess(data, loadStaticData);
		}

		const externalHooks = ExternalHooks();
		if (externalHooks.exists('workflow.postExecute')) {
			this.activeExecutions.getPostExecutePromise(executionId)
				.then(async (executionData) => {
					await externalHooks.run('workflow.postExecute', [executionData, data.workflowData]);
				})
				.catch(error => {
					console.error('There was a problem running hook "workflow.postExecute"', error);
				});
		}

		return executionId;
	}


	/**
	 * Run the workflow in current process
	 *
	 * @param {IWorkflowExecutionDataProcess} data
	 * @param {boolean} [loadStaticData] If set will the static data be loaded from
	 *                                   the workflow and added to input data
	 * @returns {Promise<string>}
	 * @memberof WorkflowRunner
	 */
	async runMainProcess(data: IWorkflowExecutionDataProcess, loadStaticData?: boolean): Promise<string> {
		if (loadStaticData === true && data.workflowData.id) {
			data.workflowData.staticData = await WorkflowHelpers.getStaticDataById(data.workflowData.id as string);
		}

		const nodeTypes = NodeTypes();


		// Soft timeout to stop workflow execution after current running node
		// Changes were made by adding the `workflowTimeout` to the `additionalData`
		// So that the timeout will also work for executions with nested workflows.
		let executionTimeout: NodeJS.Timeout;
		let workflowTimeout = config.get('executions.timeout') as number; // initialize with default
		if (data.workflowData.settings && data.workflowData.settings.executionTimeout) {
			workflowTimeout = data.workflowData.settings!.executionTimeout as number; // preference on workflow setting
		}

		if (workflowTimeout > 0) {
			workflowTimeout = Math.min(workflowTimeout, config.get('executions.maxTimeout') as number);
		}

		const workflow = new Workflow({ id: data.workflowData.id as string | undefined, name: data.workflowData.name, nodes: data.workflowData!.nodes, connections: data.workflowData!.connections, active: data.workflowData!.active, nodeTypes, staticData: data.workflowData!.staticData });
		const additionalData = await WorkflowExecuteAdditionalData.getBase(data.credentials, undefined, workflowTimeout <= 0 ? undefined : Date.now() + workflowTimeout * 1000);

		// Register the active execution
		const executionId = await this.activeExecutions.add(data, undefined);
		Logger.verbose(`Execution for workflow ${data.workflowData.name} was assigned id ${executionId}`, {executionId});
		let workflowExecution: PCancelable<IRun>;
		additionalData.hooks = WorkflowExecuteAdditionalData.getWorkflowHooksMain(data, executionId, true);

		try {
			additionalData.sendMessageToUI = WorkflowExecuteAdditionalData.sendMessageToUI.bind({sessionId: data.sessionId});

			if (data.executionData !== undefined) {
				Logger.debug(`Execution ID ${executionId} had Execution data. Running with payload.`, {executionId});
				const workflowExecute = new WorkflowExecute(additionalData, data.executionMode, data.executionData);
				workflowExecution = workflowExecute.processRunExecutionData(workflow);
			} else if (data.runData === undefined || data.startNodes === undefined || data.startNodes.length === 0 || data.destinationNode === undefined) {
				Logger.debug(`Execution ID ${executionId} will run executing all nodes.`, {executionId});
				// Execute all nodes

				// Can execute without webhook so go on
				const workflowExecute = new WorkflowExecute(additionalData, data.executionMode);
				workflowExecution = workflowExecute.run(workflow, undefined, data.destinationNode);
			} else {
				Logger.debug(`Execution ID ${executionId} is a partial execution.`, {executionId});
				// Execute only the nodes between start and destination nodes
				const workflowExecute = new WorkflowExecute(additionalData, data.executionMode);
				workflowExecution = workflowExecute.runPartialWorkflow(workflow, data.runData, data.startNodes, data.destinationNode);
			}

		} catch (error) {
<<<<<<< HEAD
			await this.processError(error, new Date(), data.executionMode, executionId, data.workflowData);
			return executionId;
=======
			this.processError(error, new Date(), data.executionMode, executionId, additionalData.hooks);

			throw error;
>>>>>>> d725a577
		}

		this.activeExecutions.attachWorkflowExecution(executionId, workflowExecution);

		if (workflowTimeout > 0) {
			const timeout = Math.min(workflowTimeout, config.get('executions.maxTimeout') as number) * 1000; // as seconds
			executionTimeout = setTimeout(() => {
				this.activeExecutions.stopExecution(executionId, 'timeout');
			}, timeout);
		}

		workflowExecution.then((fullRunData) => {
			clearTimeout(executionTimeout);
			if (workflowExecution.isCanceled) {
				fullRunData.finished = false;
			}
			this.activeExecutions.remove(executionId, fullRunData);
		});

		return executionId;
	}

	async runBull(data: IWorkflowExecutionDataProcess, loadStaticData?: boolean, realtime?: boolean): Promise<string> {

		// TODO: If "loadStaticData" is set to true it has to load data new on worker

		// Register the active execution
		const executionId = await this.activeExecutions.add(data, undefined);

		const jobData: IBullJobData = {
			executionId,
			loadStaticData: !!loadStaticData,
		};

		let priority = 100;
		if (realtime === true) {
			// Jobs which require a direct response get a higher priority
			priority = 50;
		}
		// TODO: For realtime jobs should probably also not do retry or not retry if they are older than x seconds.
		//       Check if they get retried by default and how often.
		const jobOptions = {
			priority,
			removeOnComplete: true,
			removeOnFail: true,
		};
		let job: Bull.Job;
		try {
			job = await this.jobQueue.add(jobData, jobOptions);
		} catch (error) {
<<<<<<< HEAD
			await this.processError(error, new Date(), data.executionMode, executionId, data.workflowData);
=======
			// We use "getWorkflowHooksIntegrated" here as we are just integrated in the "workflowExecuteAfter"
			// hook anyway and other get so ignored
			const hooks = WorkflowExecuteAdditionalData.getWorkflowHooksIntegrated(data.executionMode, executionId, data.workflowData, { retryOf: data.retryOf ? data.retryOf.toString() : undefined });
			this.processError(error, new Date(), data.executionMode, executionId, hooks);
>>>>>>> d725a577
			return executionId;
		}

		console.log('Started with ID: ' + job.id.toString());

		const hooks = WorkflowExecuteAdditionalData.getWorkflowHooksWorkerMain(data.executionMode, executionId, data.workflowData, { retryOf: data.retryOf ? data.retryOf.toString() : undefined });

		// Normally also workflow should be supplied here but as it only used for sending
		// data to editor-UI is not needed.
		hooks.executeHookFunctions('workflowExecuteBefore', []);

		const workflowExecution: PCancelable<IRun> = new PCancelable(async (resolve, reject, onCancel) => {
			onCancel.shouldReject = false;
			onCancel(async () => {
				await Queue.getInstance().stopJob(job);

				const fullRunData :IRun = {
					data: {
						resultData: {
							error: new WorkflowOperationError('Workflow has been canceled!'),
							runData: {},
						},
					},
					mode: data.executionMode,
					startedAt: new Date(),
					stoppedAt: new Date(),
				};
				this.activeExecutions.remove(executionId, fullRunData);
				resolve(fullRunData);
			});

			const jobData: Promise<IBullJobResponse> = job.finished();

			const queueRecoveryInterval = config.get('queue.bull.queueRecoveryInterval') as number;

			if (queueRecoveryInterval > 0) {
				/*************************************************
				 * Long explanation about what this solves:      *
				 * This only happens in a very specific scenario *
				 * when Redis crashes and recovers shortly       *
				 * but during this time, some execution(s)       *
				 * finished. The end result is that the main     *
				 * process will wait indefinitively and never    *
				 * get a response. This adds an active polling to*
				 * the queue that allows us to identify that the *
				 * execution finished and get information from   *
				 * the database.                                 *
				*************************************************/
				let watchDogInterval: NodeJS.Timeout | undefined;

				const watchDog = new Promise((res) => {
					watchDogInterval = setInterval(async () => {
						const currentJob = await this.jobQueue.getJob(job.id);
						// When null means job is finished (not found in queue)
						if (currentJob === null) {
							// Mimic worker's success message
							res({success: true});
						}
					}, queueRecoveryInterval * 1000);
				});


				const clearWatchdogInterval = () => {
					if (watchDogInterval) {
						clearInterval(watchDogInterval);
						watchDogInterval = undefined;
					}
				};

				await Promise.race([jobData, watchDog]);
				clearWatchdogInterval();

			} else {
				await jobData;
			}



			const executionDb = await Db.collections.Execution!.findOne(executionId) as IExecutionFlattedDb;
			const fullExecutionData = ResponseHelper.unflattenExecutionData(executionDb) as IExecutionResponse;
			const runData = {
				data: fullExecutionData.data,
				finished: fullExecutionData.finished,
				mode: fullExecutionData.mode,
				startedAt: fullExecutionData.startedAt,
				stoppedAt: fullExecutionData.stoppedAt,
			} as IRun;


			this.activeExecutions.remove(executionId, runData);
			// Normally also static data should be supplied here but as it only used for sending
			// data to editor-UI is not needed.
			hooks.executeHookFunctions('workflowExecuteAfter', [runData]);
			try {
				// Check if this execution data has to be removed from database
				// based on workflow settings.
				let saveDataErrorExecution = config.get('executions.saveDataOnError') as string;
				let saveDataSuccessExecution = config.get('executions.saveDataOnSuccess') as string;
				if (data.workflowData.settings !== undefined) {
					saveDataErrorExecution = (data.workflowData.settings.saveDataErrorExecution as string) || saveDataErrorExecution;
					saveDataSuccessExecution = (data.workflowData.settings.saveDataSuccessExecution as string) || saveDataSuccessExecution;
				}

				const workflowDidSucceed = !runData.data.resultData.error;
				if (workflowDidSucceed === true && saveDataSuccessExecution === 'none' ||
					workflowDidSucceed === false && saveDataErrorExecution === 'none'
				) {
					await Db.collections.Execution!.delete(executionId);
				}
			} catch (err) {
				// We don't want errors here to crash n8n. Just log and proceed.
				console.log('Error removing saved execution from database. More details: ', err);
			}

			resolve(runData);
		});

		this.activeExecutions.attachWorkflowExecution(executionId, workflowExecution);
		return executionId;
	}


	/**
	 * Run the workflow
	 *
	 * @param {IWorkflowExecutionDataProcess} data
	 * @param {boolean} [loadStaticData] If set will the static data be loaded from
	 *                                   the workflow and added to input data
	 * @returns {Promise<string>}
	 * @memberof WorkflowRunner
	 */
	async runSubprocess(data: IWorkflowExecutionDataProcess, loadStaticData?: boolean): Promise<string> {
		let startedAt = new Date();
		const subprocess = fork(pathJoin(__dirname, 'WorkflowRunnerProcess.js'));

		if (loadStaticData === true && data.workflowData.id) {
			data.workflowData.staticData = await WorkflowHelpers.getStaticDataById(data.workflowData.id as string);
		}

		// Register the active execution
		const executionId = await this.activeExecutions.add(data, subprocess);

		// Check if workflow contains a "executeWorkflow" Node as in this
		// case we can not know which nodeTypes and credentialTypes will
		// be needed and so have to load all of them in the workflowRunnerProcess
		let loadAllNodeTypes = false;
		for (const node of data.workflowData.nodes) {
			if (node.type === 'n8n-nodes-base.executeWorkflow') {
				loadAllNodeTypes = true;
				break;
			}
		}

		let nodeTypeData: ITransferNodeTypes;
		let credentialTypeData: ICredentialsTypeData;
		let credentialsOverwrites = this.credentialsOverwrites;

		if (loadAllNodeTypes === true) {
			// Supply all nodeTypes and credentialTypes
			nodeTypeData = WorkflowHelpers.getAllNodeTypeData();
			const credentialTypes = CredentialTypes();
			credentialTypeData = credentialTypes.credentialTypes;
		} else {
			// Supply only nodeTypes, credentialTypes and overwrites that the workflow needs
			nodeTypeData = WorkflowHelpers.getNodeTypeData(data.workflowData.nodes);
			credentialTypeData = WorkflowHelpers.getCredentialsData(data.credentials);

			credentialsOverwrites = {};
			for (const credentialName of Object.keys(credentialTypeData)) {
				if (this.credentialsOverwrites[credentialName] !== undefined) {
					credentialsOverwrites[credentialName] = this.credentialsOverwrites[credentialName];
				}
			}
		}

		(data as unknown as IWorkflowExecutionDataProcessWithExecution).executionId = executionId;
		(data as unknown as IWorkflowExecutionDataProcessWithExecution).nodeTypeData = nodeTypeData;
		(data as unknown as IWorkflowExecutionDataProcessWithExecution).credentialsOverwrite = credentialsOverwrites;
		(data as unknown as IWorkflowExecutionDataProcessWithExecution).credentialsTypeData = credentialTypeData; // TODO: Still needs correct value

		const workflowHooks = WorkflowExecuteAdditionalData.getWorkflowHooksMain(data, executionId);

		try {
			// Send all data to subprocess it needs to run the workflow
			subprocess.send({ type: 'startWorkflow', data } as IProcessMessage);
		} catch (error) {
<<<<<<< HEAD
			await this.processError(error, new Date(), data.executionMode, executionId, data.workflowData);
=======
			this.processError(error, new Date(), data.executionMode, executionId, workflowHooks);
>>>>>>> d725a577
			return executionId;
		}

		// Start timeout for the execution
		let executionTimeout: NodeJS.Timeout;
		let workflowTimeout = config.get('executions.timeout') as number; // initialize with default
		if (data.workflowData.settings && data.workflowData.settings.executionTimeout) {
			workflowTimeout = data.workflowData.settings!.executionTimeout as number; // preference on workflow setting
		}

		const processTimeoutFunction = (timeout: number) => {
			this.activeExecutions.stopExecution(executionId, 'timeout');
			executionTimeout = setTimeout(() => subprocess.kill(), Math.max(timeout * 0.2, 5000)); // minimum 5 seconds
		};

		if (workflowTimeout > 0) {
			workflowTimeout = Math.min(workflowTimeout, config.get('executions.maxTimeout') as number) * 1000; // as seconds
			// Start timeout already now but give process at least 5 seconds to start.
			// Without it could would it be possible that the workflow executions times out before it even got started if
			// the timeout time is very short as the process start time can be quite long.
			executionTimeout = setTimeout(processTimeoutFunction, Math.max(5000, workflowTimeout), workflowTimeout);
		}

		// Create a list of child spawned executions
		// If after the child process exits we have
		// outstanding executions, we remove them
		const childExecutionIds: string[] = [];

		// Listen to data from the subprocess
		subprocess.on('message', async (message: IProcessMessage) => {
			Logger.debug(`Received child process message of type ${message.type} for execution ID ${executionId}.`, {executionId});
			if (message.type === 'start') {
				// Now that the execution actually started set the timeout again so that does not time out to early.
				startedAt = new Date();
				if (workflowTimeout > 0) {
					clearTimeout(executionTimeout);
					executionTimeout = setTimeout(processTimeoutFunction, workflowTimeout, workflowTimeout);
				}

			} else if (message.type === 'end') {
				clearTimeout(executionTimeout);
				this.activeExecutions.remove(executionId!, message.data.runData);

			} else if (message.type === 'sendMessageToUI') {
				WorkflowExecuteAdditionalData.sendMessageToUI.bind({ sessionId: data.sessionId })(message.data.source, message.data.message);

			} else if (message.type === 'processError') {
				clearTimeout(executionTimeout);
				const executionError = message.data.executionError as ExecutionError;
<<<<<<< HEAD
				await this.processError(executionError, startedAt, data.executionMode, executionId, data.workflowData);
=======
				this.processError(executionError, startedAt, data.executionMode, executionId, workflowHooks);
>>>>>>> d725a577

			} else if (message.type === 'processHook') {
				this.processHookMessage(workflowHooks, message.data as IProcessMessageDataHook);
			} else if (message.type === 'timeout') {
				// Execution timed out and its process has been terminated
				const timeoutError = new WorkflowOperationError('Workflow execution timed out!');

				// No need to add hook here as the subprocess takes care of calling the hooks
				this.processError(timeoutError, startedAt, data.executionMode, executionId);
			} else if (message.type === 'startExecution') {
				const executionId = await this.activeExecutions.add(message.data.runData);
				childExecutionIds.push(executionId);
				subprocess.send({ type: 'executionId', data: {executionId} } as IProcessMessage);
			} else if (message.type === 'finishExecution') {
				const executionIdIndex = childExecutionIds.indexOf(message.data.executionId);
				if (executionIdIndex !== -1) {
					childExecutionIds.splice(executionIdIndex, 1);
				}

				await this.activeExecutions.remove(message.data.executionId, message.data.result);
			}
		});

		// Also get informed when the processes does exit especially when it did crash or timed out
		subprocess.on('exit', async (code, signal) => {
			if (signal === 'SIGTERM'){
				Logger.debug(`Subprocess for execution ID ${executionId} timed out.`, {executionId});
				// Execution timed out and its process has been terminated
				const timeoutError = new WorkflowOperationError('Workflow execution timed out!');

				this.processError(timeoutError, startedAt, data.executionMode, executionId, workflowHooks);
			} else if (code !== 0) {
				Logger.debug(`Subprocess for execution ID ${executionId} finished with error code ${code}.`, {executionId});
				// Process did exit with error code, so something went wrong.
				const executionError = new WorkflowOperationError('Workflow execution process did crash for an unknown reason!');

				this.processError(executionError, startedAt, data.executionMode, executionId, workflowHooks);
			}

			for(const executionId of childExecutionIds) {
				// When the child process exits, if we still have
				// pending child executions, we mark them as finished
				// They will display as unknown to the user
				// Instead of pending forever as executing when it
				// actually isn't anymore.
				await this.activeExecutions.remove(executionId);
			}


			clearTimeout(executionTimeout);
		});

		return executionId;
	}
}<|MERGE_RESOLUTION|>--- conflicted
+++ resolved
@@ -87,12 +87,8 @@
 	 * @param {string} executionId
 	 * @memberof WorkflowRunner
 	 */
-<<<<<<< HEAD
-	async processError(error: ExecutionError, startedAt: Date, executionMode: WorkflowExecuteMode, executionId: string, workflowData?: IWorkflowBase) {
-=======
 	async processError(error: ExecutionError, startedAt: Date, executionMode: WorkflowExecuteMode, executionId: string, hooks?: WorkflowHooks) {
 		// TODO: Seems like the error does currently not get displayed anywhere
->>>>>>> d725a577
 		const fullRunData: IRun = {
 			data: {
 				resultData: {
@@ -105,25 +101,6 @@
 			startedAt,
 			stoppedAt: new Date(),
 		};
-		if (workflowData !== undefined) {
-			// When failing, we might not have finished the execution
-			// Therefore, database might not contain finished errors.
-			// Force an update to db as there should be no harm doing this
-	
-			const fullExecutionData: IExecutionDb = {
-				data: fullRunData.data,
-				mode: fullRunData.mode,
-				finished: fullRunData.finished ? fullRunData.finished : false,
-				startedAt: fullRunData.startedAt,
-				stoppedAt: fullRunData.stoppedAt,
-				workflowData: workflowData,
-			};
-	
-			const executionData = ResponseHelper.flattenExecutionData(fullExecutionData);
-	
-			await Db.collections.Execution!.update(executionId, executionData as IExecutionFlattedDb);
-		}
-		
 
 		// Remove from active execution with empty data. That will
 		// set the execution to failed.
@@ -234,14 +211,9 @@
 			}
 
 		} catch (error) {
-<<<<<<< HEAD
-			await this.processError(error, new Date(), data.executionMode, executionId, data.workflowData);
-			return executionId;
-=======
-			this.processError(error, new Date(), data.executionMode, executionId, additionalData.hooks);
+			await this.processError(error, new Date(), data.executionMode, executionId, additionalData.hooks);
 
 			throw error;
->>>>>>> d725a577
 		}
 
 		this.activeExecutions.attachWorkflowExecution(executionId, workflowExecution);
@@ -292,14 +264,10 @@
 		try {
 			job = await this.jobQueue.add(jobData, jobOptions);
 		} catch (error) {
-<<<<<<< HEAD
-			await this.processError(error, new Date(), data.executionMode, executionId, data.workflowData);
-=======
 			// We use "getWorkflowHooksIntegrated" here as we are just integrated in the "workflowExecuteAfter"
 			// hook anyway and other get so ignored
 			const hooks = WorkflowExecuteAdditionalData.getWorkflowHooksIntegrated(data.executionMode, executionId, data.workflowData, { retryOf: data.retryOf ? data.retryOf.toString() : undefined });
-			this.processError(error, new Date(), data.executionMode, executionId, hooks);
->>>>>>> d725a577
+			await this.processError(error, new Date(), data.executionMode, executionId, hooks);
 			return executionId;
 		}
 
@@ -486,11 +454,7 @@
 			// Send all data to subprocess it needs to run the workflow
 			subprocess.send({ type: 'startWorkflow', data } as IProcessMessage);
 		} catch (error) {
-<<<<<<< HEAD
-			await this.processError(error, new Date(), data.executionMode, executionId, data.workflowData);
-=======
-			this.processError(error, new Date(), data.executionMode, executionId, workflowHooks);
->>>>>>> d725a577
+			await this.processError(error, new Date(), data.executionMode, executionId, workflowHooks);
 			return executionId;
 		}
 
@@ -540,12 +504,7 @@
 			} else if (message.type === 'processError') {
 				clearTimeout(executionTimeout);
 				const executionError = message.data.executionError as ExecutionError;
-<<<<<<< HEAD
-				await this.processError(executionError, startedAt, data.executionMode, executionId, data.workflowData);
-=======
-				this.processError(executionError, startedAt, data.executionMode, executionId, workflowHooks);
->>>>>>> d725a577
-
+				await this.processError(executionError, startedAt, data.executionMode, executionId, workflowHooks);
 			} else if (message.type === 'processHook') {
 				this.processHookMessage(workflowHooks, message.data as IProcessMessageDataHook);
 			} else if (message.type === 'timeout') {
@@ -575,13 +534,13 @@
 				// Execution timed out and its process has been terminated
 				const timeoutError = new WorkflowOperationError('Workflow execution timed out!');
 
-				this.processError(timeoutError, startedAt, data.executionMode, executionId, workflowHooks);
+				await this.processError(timeoutError, startedAt, data.executionMode, executionId, workflowHooks);
 			} else if (code !== 0) {
 				Logger.debug(`Subprocess for execution ID ${executionId} finished with error code ${code}.`, {executionId});
 				// Process did exit with error code, so something went wrong.
 				const executionError = new WorkflowOperationError('Workflow execution process did crash for an unknown reason!');
 
-				this.processError(executionError, startedAt, data.executionMode, executionId, workflowHooks);
+				await this.processError(executionError, startedAt, data.executionMode, executionId, workflowHooks);
 			}
 
 			for(const executionId of childExecutionIds) {
