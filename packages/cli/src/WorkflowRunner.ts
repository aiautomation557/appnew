/* eslint-disable no-restricted-syntax */
/* eslint-disable no-console */
/* eslint-disable @typescript-eslint/no-non-null-assertion */
/* eslint-disable @typescript-eslint/no-unsafe-member-access */
/* eslint-disable @typescript-eslint/restrict-template-expressions */
/* eslint-disable @typescript-eslint/no-shadow */
/* eslint-disable @typescript-eslint/no-floating-promises */
/* eslint-disable @typescript-eslint/no-unsafe-assignment */
/* eslint-disable @typescript-eslint/prefer-optional-chain */
/* eslint-disable no-param-reassign */
/* eslint-disable @typescript-eslint/explicit-module-boundary-types */
/* eslint-disable import/no-cycle */
/* eslint-disable @typescript-eslint/no-unused-vars */
import { IProcessMessage, WorkflowExecute } from 'n8n-core';

import {
	ExecutionError,
	IRun,
	IWorkflowBase,
	LoggerProxy as Logger,
	Workflow,
	WorkflowExecuteMode,
	WorkflowHooks,
	WorkflowOperationError,
} from 'n8n-workflow';

// eslint-disable-next-line import/no-extraneous-dependencies
import * as PCancelable from 'p-cancelable';
import { join as pathJoin } from 'path';
import { fork } from 'child_process';

import * as Bull from 'bull';
import * as config from '../config';
// eslint-disable-next-line import/no-cycle
import {
	ActiveExecutions,
	CredentialsOverwrites,
	CredentialTypes,
	Db,
	ExternalHooks,
	IBullJobData,
	IBullJobResponse,
	ICredentialsOverwrite,
	ICredentialsTypeData,
	IExecutionDb,
	IExecutionFlattedDb,
	IExecutionResponse,
	IProcessMessageDataHook,
	ITransferNodeTypes,
	IWorkflowExecutionDataProcess,
	IWorkflowExecutionDataProcessWithExecution,
	NodeTypes,
	Push,
	ResponseHelper,
	WorkflowExecuteAdditionalData,
	WorkflowHelpers,
} from '.';
import * as Queue from './Queue';

// eslint-disable-next-line import/prefer-default-export
export class WorkflowRunner {
	activeExecutions: ActiveExecutions.ActiveExecutions;

	credentialsOverwrites: ICredentialsOverwrite;

	push: Push.Push;

	jobQueue: Bull.Queue;

	constructor() {
		this.push = Push.getInstance();
		this.activeExecutions = ActiveExecutions.getInstance();
		this.credentialsOverwrites = CredentialsOverwrites().getAll();

		const executionsMode = config.get('executions.mode') as string;

		if (executionsMode === 'queue') {
			this.jobQueue = Queue.getInstance().getBullObjectInstance();
		}
	}

	/**
	 * The process did send a hook message so execute the appropiate hook
	 *
	 * @param {WorkflowHooks} workflowHooks
	 * @param {IProcessMessageDataHook} hookData
	 * @memberof WorkflowRunner
	 */
	// eslint-disable-next-line class-methods-use-this
	processHookMessage(workflowHooks: WorkflowHooks, hookData: IProcessMessageDataHook) {
		// eslint-disable-next-line @typescript-eslint/no-floating-promises
		workflowHooks.executeHookFunctions(hookData.hook, hookData.parameters);
	}

	/**
	 * The process did error
	 *
	 * @param {ExecutionError} error
	 * @param {Date} startedAt
	 * @param {WorkflowExecuteMode} executionMode
	 * @param {string} executionId
	 * @memberof WorkflowRunner
	 */
	async processError(
		error: ExecutionError,
		startedAt: Date,
		executionMode: WorkflowExecuteMode,
		executionId: string,
		hooks?: WorkflowHooks,
	) {
		const fullRunData: IRun = {
			data: {
				resultData: {
					error: {
						...error,
						message: error.message,
						stack: error.stack,
					},
					runData: {},
				},
			},
			finished: false,
			mode: executionMode,
			startedAt,
			stoppedAt: new Date(),
		};

		// Remove from active execution with empty data. That will
		// set the execution to failed.
		this.activeExecutions.remove(executionId, fullRunData);

		if (hooks) {
			await hooks.executeHookFunctions('workflowExecuteAfter', [fullRunData]);
		}
	}

	/**
	 * Run the workflow
	 *
	 * @param {IWorkflowExecutionDataProcess} data
	 * @param {boolean} [loadStaticData] If set will the static data be loaded from
	 *                                   the workflow and added to input data
	 * @returns {Promise<string>}
	 * @memberof WorkflowRunner
	 */
<<<<<<< HEAD
	async run(
		data: IWorkflowExecutionDataProcess,
		loadStaticData?: boolean,
		realtime?: boolean,
	): Promise<string> {
=======
	async run(data: IWorkflowExecutionDataProcess, loadStaticData?: boolean, realtime?: boolean, executionId?: string): Promise<string> {
>>>>>>> fc95c00c
		const executionsProcess = config.get('executions.process') as string;
		const executionsMode = config.get('executions.mode') as string;

		if (executionsMode === 'queue' && data.executionMode !== 'manual') {
			// Do not run "manual" executions in bull because sending events to the
			// frontend would not be possible
			executionId = await this.runBull(data, loadStaticData, realtime, executionId);
		} else if (executionsProcess === 'main') {
			executionId = await this.runMainProcess(data, loadStaticData, executionId);
		} else {
			executionId = await this.runSubprocess(data, loadStaticData, executionId);
		}

		const externalHooks = ExternalHooks();
		if (externalHooks.exists('workflow.postExecute')) {
			this.activeExecutions
				.getPostExecutePromise(executionId)
				.then(async (executionData) => {
					await externalHooks.run('workflow.postExecute', [executionData, data.workflowData]);
				})
				.catch((error) => {
					console.error('There was a problem running hook "workflow.postExecute"', error);
				});
		}

		return executionId;
	}

	/**
	 * Run the workflow in current process
	 *
	 * @param {IWorkflowExecutionDataProcess} data
	 * @param {boolean} [loadStaticData] If set will the static data be loaded from
	 *                                   the workflow and added to input data
	 * @returns {Promise<string>}
	 * @memberof WorkflowRunner
	 */
<<<<<<< HEAD
	async runMainProcess(
		data: IWorkflowExecutionDataProcess,
		loadStaticData?: boolean,
	): Promise<string> {
=======
	async runMainProcess(data: IWorkflowExecutionDataProcess, loadStaticData?: boolean, restartExecutionId?: string): Promise<string> {
>>>>>>> fc95c00c
		if (loadStaticData === true && data.workflowData.id) {
			data.workflowData.staticData = await WorkflowHelpers.getStaticDataById(
				data.workflowData.id as string,
			);
		}

		const nodeTypes = NodeTypes();

		// Soft timeout to stop workflow execution after current running node
		// Changes were made by adding the `workflowTimeout` to the `additionalData`
		// So that the timeout will also work for executions with nested workflows.
		let executionTimeout: NodeJS.Timeout;
		let workflowTimeout = config.get('executions.timeout') as number; // initialize with default
		if (data.workflowData.settings && data.workflowData.settings.executionTimeout) {
			workflowTimeout = data.workflowData.settings.executionTimeout as number; // preference on workflow setting
		}

		if (workflowTimeout > 0) {
			workflowTimeout = Math.min(workflowTimeout, config.get('executions.maxTimeout') as number);
		}

<<<<<<< HEAD
		const workflow = new Workflow({
			id: data.workflowData.id as string | undefined,
			name: data.workflowData.name,
			nodes: data.workflowData.nodes,
			connections: data.workflowData.connections,
			active: data.workflowData.active,
			nodeTypes,
			staticData: data.workflowData.staticData,
		});
		const additionalData = await WorkflowExecuteAdditionalData.getBase(
			data.credentials,
			undefined,
			workflowTimeout <= 0 ? undefined : Date.now() + workflowTimeout * 1000,
		);
=======
		const workflow = new Workflow({ id: data.workflowData.id as string | undefined, name: data.workflowData.name, nodes: data.workflowData!.nodes, connections: data.workflowData!.connections, active: data.workflowData!.active, nodeTypes, staticData: data.workflowData!.staticData });
		const additionalData = await WorkflowExecuteAdditionalData.getBase(undefined, workflowTimeout <= 0 ? undefined : Date.now() + workflowTimeout * 1000);
>>>>>>> fc95c00c

		// Register the active execution
		const executionId = await this.activeExecutions.add(data, undefined, restartExecutionId) as string;
		additionalData.executionId = executionId;

		Logger.verbose(`Execution for workflow ${data.workflowData.name} was assigned id ${executionId}`, {executionId});
		let workflowExecution: PCancelable<IRun>;

		try {
			Logger.verbose(
				`Execution for workflow ${data.workflowData.name} was assigned id ${executionId}`,
				{ executionId },
			);
			additionalData.hooks = WorkflowExecuteAdditionalData.getWorkflowHooksMain(
				data,
				executionId,
				true,
			);
			additionalData.sendMessageToUI = WorkflowExecuteAdditionalData.sendMessageToUI.bind({
				sessionId: data.sessionId,
			});

			if (data.executionData !== undefined) {
				Logger.debug(`Execution ID ${executionId} had Execution data. Running with payload.`, {
					executionId,
				});
				const workflowExecute = new WorkflowExecute(
					additionalData,
					data.executionMode,
					data.executionData,
				);
				workflowExecution = workflowExecute.processRunExecutionData(workflow);
			} else if (
				data.runData === undefined ||
				data.startNodes === undefined ||
				data.startNodes.length === 0 ||
				data.destinationNode === undefined
			) {
				Logger.debug(`Execution ID ${executionId} will run executing all nodes.`, { executionId });
				// Execute all nodes

				// Can execute without webhook so go on
				const workflowExecute = new WorkflowExecute(additionalData, data.executionMode);
				workflowExecution = workflowExecute.run(workflow, undefined, data.destinationNode);
			} else {
				Logger.debug(`Execution ID ${executionId} is a partial execution.`, { executionId });
				// Execute only the nodes between start and destination nodes
				const workflowExecute = new WorkflowExecute(additionalData, data.executionMode);
				workflowExecution = workflowExecute.runPartialWorkflow(
					workflow,
					data.runData,
					data.startNodes,
					data.destinationNode,
				);
			}

			this.activeExecutions.attachWorkflowExecution(executionId, workflowExecution);

			if (workflowTimeout > 0) {
				const timeout =
					Math.min(workflowTimeout, config.get('executions.maxTimeout') as number) * 1000; // as seconds
				executionTimeout = setTimeout(() => {
					this.activeExecutions.stopExecution(executionId, 'timeout');
				}, timeout);
			}

			workflowExecution
				.then((fullRunData) => {
					clearTimeout(executionTimeout);
					if (workflowExecution.isCanceled) {
						fullRunData.finished = false;
					}
					this.activeExecutions.remove(executionId, fullRunData);
				})
				.catch((error) => {
					this.processError(
						error,
						new Date(),
						data.executionMode,
						executionId,
						additionalData.hooks,
					);
				});
		} catch (error) {
			await this.processError(
				error,
				new Date(),
				data.executionMode,
				executionId,
				additionalData.hooks,
			);

			throw error;
		}

		return executionId;
	}

<<<<<<< HEAD
	async runBull(
		data: IWorkflowExecutionDataProcess,
		loadStaticData?: boolean,
		realtime?: boolean,
	): Promise<string> {
=======
	async runBull(data: IWorkflowExecutionDataProcess, loadStaticData?: boolean, realtime?: boolean, restartExecutionId?: string): Promise<string> {

>>>>>>> fc95c00c
		// TODO: If "loadStaticData" is set to true it has to load data new on worker

		// Register the active execution
		const executionId = await this.activeExecutions.add(data, undefined, restartExecutionId);

		const jobData: IBullJobData = {
			executionId,
			loadStaticData: !!loadStaticData,
		};

		let priority = 100;
		if (realtime === true) {
			// Jobs which require a direct response get a higher priority
			priority = 50;
		}
		// TODO: For realtime jobs should probably also not do retry or not retry if they are older than x seconds.
		//       Check if they get retried by default and how often.
		const jobOptions = {
			priority,
			removeOnComplete: true,
			removeOnFail: true,
		};
		let job: Bull.Job;
		let hooks: WorkflowHooks;
		try {
			job = await this.jobQueue.add(jobData, jobOptions);

			console.log(`Started with ID: ${job.id.toString()}`);

			hooks = WorkflowExecuteAdditionalData.getWorkflowHooksWorkerMain(
				data.executionMode,
				executionId,
				data.workflowData,
				{ retryOf: data.retryOf ? data.retryOf.toString() : undefined },
			);

			// Normally also workflow should be supplied here but as it only used for sending
			// data to editor-UI is not needed.
			hooks.executeHookFunctions('workflowExecuteBefore', []);
		} catch (error) {
			// We use "getWorkflowHooksWorkerExecuter" as "getWorkflowHooksWorkerMain" does not contain the
			// "workflowExecuteAfter" which we require.
			const hooks = WorkflowExecuteAdditionalData.getWorkflowHooksWorkerExecuter(
				data.executionMode,
				executionId,
				data.workflowData,
				{ retryOf: data.retryOf ? data.retryOf.toString() : undefined },
			);
			await this.processError(error, new Date(), data.executionMode, executionId, hooks);
			throw error;
		}

		const workflowExecution: PCancelable<IRun> = new PCancelable(
			async (resolve, reject, onCancel) => {
				onCancel.shouldReject = false;
				onCancel(async () => {
					await Queue.getInstance().stopJob(job);

					// We use "getWorkflowHooksWorkerExecuter" as "getWorkflowHooksWorkerMain" does not contain the
					// "workflowExecuteAfter" which we require.
					const hooksWorker = WorkflowExecuteAdditionalData.getWorkflowHooksWorkerExecuter(
						data.executionMode,
						executionId,
						data.workflowData,
						{ retryOf: data.retryOf ? data.retryOf.toString() : undefined },
					);

					const error = new WorkflowOperationError('Workflow-Execution has been canceled!');
					await this.processError(error, new Date(), data.executionMode, executionId, hooksWorker);

					reject(error);
				});

				const jobData: Promise<IBullJobResponse> = job.finished();

				const queueRecoveryInterval = config.get('queue.bull.queueRecoveryInterval') as number;

				const racingPromises: Array<Promise<IBullJobResponse | object>> = [jobData];

				let clearWatchdogInterval;
				if (queueRecoveryInterval > 0) {
					/** ***********************************************
					 * Long explanation about what this solves:      *
					 * This only happens in a very specific scenario *
					 * when Redis crashes and recovers shortly       *
					 * but during this time, some execution(s)       *
					 * finished. The end result is that the main     *
					 * process will wait indefinitively and never    *
					 * get a response. This adds an active polling to*
					 * the queue that allows us to identify that the *
					 * execution finished and get information from   *
					 * the database.                                 *
					 ************************************************ */
					let watchDogInterval: NodeJS.Timeout | undefined;

					const watchDog: Promise<object> = new Promise((res) => {
						watchDogInterval = setInterval(async () => {
							const currentJob = await this.jobQueue.getJob(job.id);
							// When null means job is finished (not found in queue)
							if (currentJob === null) {
								// Mimic worker's success message
								res({ success: true });
							}
						}, queueRecoveryInterval * 1000);
					});

					racingPromises.push(watchDog);

					clearWatchdogInterval = () => {
						if (watchDogInterval) {
							clearInterval(watchDogInterval);
							watchDogInterval = undefined;
						}
					};
				}

				try {
					await Promise.race(racingPromises);
					if (clearWatchdogInterval !== undefined) {
						clearWatchdogInterval();
					}
				} catch (error) {
					// We use "getWorkflowHooksWorkerExecuter" as "getWorkflowHooksWorkerMain" does not contain the
					// "workflowExecuteAfter" which we require.
					const hooks = WorkflowExecuteAdditionalData.getWorkflowHooksWorkerExecuter(
						data.executionMode,
						executionId,
						data.workflowData,
						{ retryOf: data.retryOf ? data.retryOf.toString() : undefined },
					);
					Logger.error(`Problem with execution ${executionId}: ${error.message}. Aborting.`);
					if (clearWatchdogInterval !== undefined) {
						clearWatchdogInterval();
					}
					await this.processError(error, new Date(), data.executionMode, executionId, hooks);

					reject(error);
				}

				const executionDb = (await Db.collections.Execution!.findOne(
					executionId,
				)) as IExecutionFlattedDb;
				const fullExecutionData = ResponseHelper.unflattenExecutionData(executionDb);
				const runData = {
					data: fullExecutionData.data,
					finished: fullExecutionData.finished,
					mode: fullExecutionData.mode,
					startedAt: fullExecutionData.startedAt,
					stoppedAt: fullExecutionData.stoppedAt,
				} as IRun;

				this.activeExecutions.remove(executionId, runData);
				// Normally also static data should be supplied here but as it only used for sending
				// data to editor-UI is not needed.
				hooks.executeHookFunctions('workflowExecuteAfter', [runData]);
				try {
					// Check if this execution data has to be removed from database
					// based on workflow settings.
					let saveDataErrorExecution = config.get('executions.saveDataOnError') as string;
					let saveDataSuccessExecution = config.get('executions.saveDataOnSuccess') as string;
					if (data.workflowData.settings !== undefined) {
						saveDataErrorExecution =
							(data.workflowData.settings.saveDataErrorExecution as string) ||
							saveDataErrorExecution;
						saveDataSuccessExecution =
							(data.workflowData.settings.saveDataSuccessExecution as string) ||
							saveDataSuccessExecution;
					}

					const workflowDidSucceed = !runData.data.resultData.error;
					if (
						(workflowDidSucceed && saveDataSuccessExecution === 'none') ||
						(!workflowDidSucceed && saveDataErrorExecution === 'none')
					) {
						await Db.collections.Execution!.delete(executionId);
					}
					// eslint-disable-next-line id-denylist
				} catch (err) {
					// We don't want errors here to crash n8n. Just log and proceed.
					console.log('Error removing saved execution from database. More details: ', err);
				}

				resolve(runData);
			},
		);

		this.activeExecutions.attachWorkflowExecution(executionId, workflowExecution);
		return executionId;
	}

	/**
	 * Run the workflow
	 *
	 * @param {IWorkflowExecutionDataProcess} data
	 * @param {boolean} [loadStaticData] If set will the static data be loaded from
	 *                                   the workflow and added to input data
	 * @returns {Promise<string>}
	 * @memberof WorkflowRunner
	 */
<<<<<<< HEAD
	async runSubprocess(
		data: IWorkflowExecutionDataProcess,
		loadStaticData?: boolean,
	): Promise<string> {
=======
	async runSubprocess(data: IWorkflowExecutionDataProcess, loadStaticData?: boolean, restartExecutionId?: string): Promise<string> {
>>>>>>> fc95c00c
		let startedAt = new Date();
		const subprocess = fork(pathJoin(__dirname, 'WorkflowRunnerProcess.js'));

		if (loadStaticData === true && data.workflowData.id) {
			data.workflowData.staticData = await WorkflowHelpers.getStaticDataById(
				data.workflowData.id as string,
			);
		}

		// Register the active execution
<<<<<<< HEAD
		const executionId = await this.activeExecutions.add(data, subprocess);

		// Check if workflow contains a "executeWorkflow" Node as in this
		// case we can not know which nodeTypes and credentialTypes will
		// be needed and so have to load all of them in the workflowRunnerProcess
		let loadAllNodeTypes = false;
		for (const node of data.workflowData.nodes) {
			if (node.type === 'n8n-nodes-base.executeWorkflow') {
				loadAllNodeTypes = true;
				break;
			}
		}

		let nodeTypeData: ITransferNodeTypes;
		let credentialTypeData: ICredentialsTypeData;
		let { credentialsOverwrites } = this;

		if (loadAllNodeTypes) {
			// Supply all nodeTypes and credentialTypes
			nodeTypeData = WorkflowHelpers.getAllNodeTypeData();
			const credentialTypes = CredentialTypes();
			credentialTypeData = credentialTypes.credentialTypes;
		} else {
			// Supply only nodeTypes, credentialTypes and overwrites that the workflow needs
			nodeTypeData = WorkflowHelpers.getNodeTypeData(data.workflowData.nodes);
			credentialTypeData = WorkflowHelpers.getCredentialsData(data.credentials);

			credentialsOverwrites = {};
			for (const credentialName of Object.keys(credentialTypeData)) {
				if (this.credentialsOverwrites[credentialName] !== undefined) {
					credentialsOverwrites[credentialName] = this.credentialsOverwrites[credentialName];
				}
			}
		}

		(data as unknown as IWorkflowExecutionDataProcessWithExecution).executionId = executionId;
		(data as unknown as IWorkflowExecutionDataProcessWithExecution).nodeTypeData = nodeTypeData;
		(data as unknown as IWorkflowExecutionDataProcessWithExecution).credentialsOverwrite =
			credentialsOverwrites;
		(data as unknown as IWorkflowExecutionDataProcessWithExecution).credentialsTypeData =
			credentialTypeData; // TODO: Still needs correct value
=======
		const executionId = await this.activeExecutions.add(data, subprocess, restartExecutionId);

		// Supply all nodeTypes and credentialTypes
		const nodeTypeData = WorkflowHelpers.getAllNodeTypeData() as ITransferNodeTypes;
		const credentialTypes = CredentialTypes();

		(data as unknown as IWorkflowExecutionDataProcessWithExecution).executionId = executionId;
		(data as unknown as IWorkflowExecutionDataProcessWithExecution).nodeTypeData = nodeTypeData;
		(data as unknown as IWorkflowExecutionDataProcessWithExecution).credentialsOverwrite = this.credentialsOverwrites;
		(data as unknown as IWorkflowExecutionDataProcessWithExecution).credentialsTypeData = credentialTypes.credentialTypes;
>>>>>>> fc95c00c

		const workflowHooks = WorkflowExecuteAdditionalData.getWorkflowHooksMain(data, executionId);

		try {
			// Send all data to subprocess it needs to run the workflow
			subprocess.send({ type: 'startWorkflow', data } as IProcessMessage);
		} catch (error) {
			await this.processError(error, new Date(), data.executionMode, executionId, workflowHooks);
			return executionId;
		}

		// Start timeout for the execution
		let executionTimeout: NodeJS.Timeout;
		let workflowTimeout = config.get('executions.timeout') as number; // initialize with default
		if (data.workflowData.settings && data.workflowData.settings.executionTimeout) {
			workflowTimeout = data.workflowData.settings.executionTimeout as number; // preference on workflow setting
		}

		const processTimeoutFunction = (timeout: number) => {
			this.activeExecutions.stopExecution(executionId, 'timeout');
			executionTimeout = setTimeout(() => subprocess.kill(), Math.max(timeout * 0.2, 5000)); // minimum 5 seconds
		};

		if (workflowTimeout > 0) {
			workflowTimeout =
				Math.min(workflowTimeout, config.get('executions.maxTimeout') as number) * 1000; // as seconds
			// Start timeout already now but give process at least 5 seconds to start.
			// Without it could would it be possible that the workflow executions times out before it even got started if
			// the timeout time is very short as the process start time can be quite long.
			executionTimeout = setTimeout(
				processTimeoutFunction,
				Math.max(5000, workflowTimeout),
				workflowTimeout,
			);
		}

		// Create a list of child spawned executions
		// If after the child process exits we have
		// outstanding executions, we remove them
		const childExecutionIds: string[] = [];

		// Listen to data from the subprocess
		subprocess.on('message', async (message: IProcessMessage) => {
			Logger.debug(
				`Received child process message of type ${message.type} for execution ID ${executionId}.`,
				{ executionId },
			);
			if (message.type === 'start') {
				// Now that the execution actually started set the timeout again so that does not time out to early.
				startedAt = new Date();
				if (workflowTimeout > 0) {
					clearTimeout(executionTimeout);
					executionTimeout = setTimeout(processTimeoutFunction, workflowTimeout, workflowTimeout);
				}
			} else if (message.type === 'end') {
				clearTimeout(executionTimeout);
				this.activeExecutions.remove(executionId, message.data.runData);
			} else if (message.type === 'sendMessageToUI') {
				// eslint-disable-next-line @typescript-eslint/no-unsafe-call
				WorkflowExecuteAdditionalData.sendMessageToUI.bind({ sessionId: data.sessionId })(
					message.data.source,
					message.data.message,
				);
			} else if (message.type === 'processError') {
				clearTimeout(executionTimeout);
				const executionError = message.data.executionError as ExecutionError;
				await this.processError(
					executionError,
					startedAt,
					data.executionMode,
					executionId,
					workflowHooks,
				);
			} else if (message.type === 'processHook') {
				this.processHookMessage(workflowHooks, message.data as IProcessMessageDataHook);
			} else if (message.type === 'timeout') {
				// Execution timed out and its process has been terminated
				const timeoutError = new WorkflowOperationError('Workflow execution timed out!');

				// No need to add hook here as the subprocess takes care of calling the hooks
				this.processError(timeoutError, startedAt, data.executionMode, executionId);
			} else if (message.type === 'startExecution') {
				const executionId = await this.activeExecutions.add(message.data.runData);
				childExecutionIds.push(executionId);
				subprocess.send({ type: 'executionId', data: { executionId } } as IProcessMessage);
			} else if (message.type === 'finishExecution') {
				const executionIdIndex = childExecutionIds.indexOf(message.data.executionId);
				if (executionIdIndex !== -1) {
					childExecutionIds.splice(executionIdIndex, 1);
				}

				// eslint-disable-next-line @typescript-eslint/await-thenable
				await this.activeExecutions.remove(message.data.executionId, message.data.result);
			}
		});

		// Also get informed when the processes does exit especially when it did crash or timed out
		subprocess.on('exit', async (code, signal) => {
			if (signal === 'SIGTERM') {
				Logger.debug(`Subprocess for execution ID ${executionId} timed out.`, { executionId });
				// Execution timed out and its process has been terminated
				const timeoutError = new WorkflowOperationError('Workflow execution timed out!');

				await this.processError(
					timeoutError,
					startedAt,
					data.executionMode,
					executionId,
					workflowHooks,
				);
			} else if (code !== 0) {
				Logger.debug(
					`Subprocess for execution ID ${executionId} finished with error code ${code}.`,
					{ executionId },
				);
				// Process did exit with error code, so something went wrong.
				const executionError = new WorkflowOperationError(
					'Workflow execution process did crash for an unknown reason!',
				);

				await this.processError(
					executionError,
					startedAt,
					data.executionMode,
					executionId,
					workflowHooks,
				);
			}

			for (const executionId of childExecutionIds) {
				// When the child process exits, if we still have
				// pending child executions, we mark them as finished
				// They will display as unknown to the user
				// Instead of pending forever as executing when it
				// actually isn't anymore.
				// eslint-disable-next-line @typescript-eslint/await-thenable, no-await-in-loop
				await this.activeExecutions.remove(executionId);
			}

			clearTimeout(executionTimeout);
		});

		return executionId;
	}
}<|MERGE_RESOLUTION|>--- conflicted
+++ resolved
@@ -143,15 +143,7 @@
 	 * @returns {Promise<string>}
 	 * @memberof WorkflowRunner
 	 */
-<<<<<<< HEAD
-	async run(
-		data: IWorkflowExecutionDataProcess,
-		loadStaticData?: boolean,
-		realtime?: boolean,
-	): Promise<string> {
-=======
 	async run(data: IWorkflowExecutionDataProcess, loadStaticData?: boolean, realtime?: boolean, executionId?: string): Promise<string> {
->>>>>>> fc95c00c
 		const executionsProcess = config.get('executions.process') as string;
 		const executionsMode = config.get('executions.mode') as string;
 
@@ -189,14 +181,7 @@
 	 * @returns {Promise<string>}
 	 * @memberof WorkflowRunner
 	 */
-<<<<<<< HEAD
-	async runMainProcess(
-		data: IWorkflowExecutionDataProcess,
-		loadStaticData?: boolean,
-	): Promise<string> {
-=======
 	async runMainProcess(data: IWorkflowExecutionDataProcess, loadStaticData?: boolean, restartExecutionId?: string): Promise<string> {
->>>>>>> fc95c00c
 		if (loadStaticData === true && data.workflowData.id) {
 			data.workflowData.staticData = await WorkflowHelpers.getStaticDataById(
 				data.workflowData.id as string,
@@ -218,25 +203,8 @@
 			workflowTimeout = Math.min(workflowTimeout, config.get('executions.maxTimeout') as number);
 		}
 
-<<<<<<< HEAD
-		const workflow = new Workflow({
-			id: data.workflowData.id as string | undefined,
-			name: data.workflowData.name,
-			nodes: data.workflowData.nodes,
-			connections: data.workflowData.connections,
-			active: data.workflowData.active,
-			nodeTypes,
-			staticData: data.workflowData.staticData,
-		});
-		const additionalData = await WorkflowExecuteAdditionalData.getBase(
-			data.credentials,
-			undefined,
-			workflowTimeout <= 0 ? undefined : Date.now() + workflowTimeout * 1000,
-		);
-=======
 		const workflow = new Workflow({ id: data.workflowData.id as string | undefined, name: data.workflowData.name, nodes: data.workflowData!.nodes, connections: data.workflowData!.connections, active: data.workflowData!.active, nodeTypes, staticData: data.workflowData!.staticData });
 		const additionalData = await WorkflowExecuteAdditionalData.getBase(undefined, workflowTimeout <= 0 ? undefined : Date.now() + workflowTimeout * 1000);
->>>>>>> fc95c00c
 
 		// Register the active execution
 		const executionId = await this.activeExecutions.add(data, undefined, restartExecutionId) as string;
@@ -335,16 +303,8 @@
 		return executionId;
 	}
 
-<<<<<<< HEAD
-	async runBull(
-		data: IWorkflowExecutionDataProcess,
-		loadStaticData?: boolean,
-		realtime?: boolean,
-	): Promise<string> {
-=======
 	async runBull(data: IWorkflowExecutionDataProcess, loadStaticData?: boolean, realtime?: boolean, restartExecutionId?: string): Promise<string> {
 
->>>>>>> fc95c00c
 		// TODO: If "loadStaticData" is set to true it has to load data new on worker
 
 		// Register the active execution
@@ -544,14 +504,7 @@
 	 * @returns {Promise<string>}
 	 * @memberof WorkflowRunner
 	 */
-<<<<<<< HEAD
-	async runSubprocess(
-		data: IWorkflowExecutionDataProcess,
-		loadStaticData?: boolean,
-	): Promise<string> {
-=======
 	async runSubprocess(data: IWorkflowExecutionDataProcess, loadStaticData?: boolean, restartExecutionId?: string): Promise<string> {
->>>>>>> fc95c00c
 		let startedAt = new Date();
 		const subprocess = fork(pathJoin(__dirname, 'WorkflowRunnerProcess.js'));
 
@@ -562,49 +515,6 @@
 		}
 
 		// Register the active execution
-<<<<<<< HEAD
-		const executionId = await this.activeExecutions.add(data, subprocess);
-
-		// Check if workflow contains a "executeWorkflow" Node as in this
-		// case we can not know which nodeTypes and credentialTypes will
-		// be needed and so have to load all of them in the workflowRunnerProcess
-		let loadAllNodeTypes = false;
-		for (const node of data.workflowData.nodes) {
-			if (node.type === 'n8n-nodes-base.executeWorkflow') {
-				loadAllNodeTypes = true;
-				break;
-			}
-		}
-
-		let nodeTypeData: ITransferNodeTypes;
-		let credentialTypeData: ICredentialsTypeData;
-		let { credentialsOverwrites } = this;
-
-		if (loadAllNodeTypes) {
-			// Supply all nodeTypes and credentialTypes
-			nodeTypeData = WorkflowHelpers.getAllNodeTypeData();
-			const credentialTypes = CredentialTypes();
-			credentialTypeData = credentialTypes.credentialTypes;
-		} else {
-			// Supply only nodeTypes, credentialTypes and overwrites that the workflow needs
-			nodeTypeData = WorkflowHelpers.getNodeTypeData(data.workflowData.nodes);
-			credentialTypeData = WorkflowHelpers.getCredentialsData(data.credentials);
-
-			credentialsOverwrites = {};
-			for (const credentialName of Object.keys(credentialTypeData)) {
-				if (this.credentialsOverwrites[credentialName] !== undefined) {
-					credentialsOverwrites[credentialName] = this.credentialsOverwrites[credentialName];
-				}
-			}
-		}
-
-		(data as unknown as IWorkflowExecutionDataProcessWithExecution).executionId = executionId;
-		(data as unknown as IWorkflowExecutionDataProcessWithExecution).nodeTypeData = nodeTypeData;
-		(data as unknown as IWorkflowExecutionDataProcessWithExecution).credentialsOverwrite =
-			credentialsOverwrites;
-		(data as unknown as IWorkflowExecutionDataProcessWithExecution).credentialsTypeData =
-			credentialTypeData; // TODO: Still needs correct value
-=======
 		const executionId = await this.activeExecutions.add(data, subprocess, restartExecutionId);
 
 		// Supply all nodeTypes and credentialTypes
@@ -615,7 +525,6 @@
 		(data as unknown as IWorkflowExecutionDataProcessWithExecution).nodeTypeData = nodeTypeData;
 		(data as unknown as IWorkflowExecutionDataProcessWithExecution).credentialsOverwrite = this.credentialsOverwrites;
 		(data as unknown as IWorkflowExecutionDataProcessWithExecution).credentialsTypeData = credentialTypes.credentialTypes;
->>>>>>> fc95c00c
 
 		const workflowHooks = WorkflowExecuteAdditionalData.getWorkflowHooksMain(data, executionId);
 
