--- conflicted
+++ resolved
@@ -45,9 +45,5 @@
   tags:
     type: array
     items:
-<<<<<<< HEAD
-      $ref: '../../../tags/spec/schemas/tag.yml'
-=======
-      $ref: "./tag.yml"
->>>>>>> 7a8b85ab
+      $ref: "../../../tags/spec/schemas/tag.yml"
     readOnly: true