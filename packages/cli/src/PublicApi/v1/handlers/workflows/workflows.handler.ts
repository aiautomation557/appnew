import express from 'express';

import { FindConditions, FindManyOptions, In } from 'typeorm';

import * as Db from '@/Db';
import * as ActiveWorkflowRunner from '@/ActiveWorkflowRunner';
import config from '@/config';
import { WorkflowEntity } from '@db/entities/WorkflowEntity';
import { InternalHooksManager } from '@/InternalHooksManager';
import { ExternalHooks } from '@/ExternalHooks';
import { addNodeIds, replaceInvalidCredentials } from '@/WorkflowHelpers';
import { WorkflowRequest } from '../../../types';
import { authorize, validCursor } from '../../shared/middlewares/global.middleware';
import { encodeNextCursor } from '../../shared/services/pagination.service';
import { getWorkflowOwnerRole, isInstanceOwner } from '../users/users.service';
import {
	getWorkflowById,
	getSharedWorkflow,
	setWorkflowAsActive,
	setWorkflowAsInactive,
	updateWorkflow,
	hasStartNode,
	getStartNode,
	getWorkflows,
	getSharedWorkflows,
	getWorkflowsCount,
	createWorkflow,
	getWorkflowIdsViaTags,
	parseTagNames,
} from './workflows.service';

export = {
	createWorkflow: [
		authorize(['owner', 'member']),
		async (req: WorkflowRequest.Create, res: express.Response): Promise<express.Response> => {
			const workflow = req.body;

			workflow.active = false;

			if (!hasStartNode(workflow)) {
				workflow.nodes.push(getStartNode());
			}

			await replaceInvalidCredentials(workflow);

			addNodeIds(workflow);

			const role = await getWorkflowOwnerRole();

			const createdWorkflow = await createWorkflow(workflow, req.user, role);

			await ExternalHooks().run('workflow.afterCreate', [createdWorkflow]);
			void InternalHooksManager.getInstance().onWorkflowCreated(req.user, createdWorkflow, true);

			return res.json(createdWorkflow);
		},
	],
	deleteWorkflow: [
		authorize(['owner', 'member']),
		async (req: WorkflowRequest.Get, res: express.Response): Promise<express.Response> => {
			const { id } = req.params;

			const sharedWorkflow = await getSharedWorkflow(req.user, id);

			if (!sharedWorkflow) {
				// user trying to access a workflow he does not own
				// or workflow does not exist
				return res.status(404).json({ message: 'Not Found' });
			}

			if (sharedWorkflow.workflow.active) {
				// deactivate before deleting
				await ActiveWorkflowRunner.getInstance().remove(id);
			}

			await Db.collections.Workflow.delete(id);

<<<<<<< HEAD
			void InternalHooksManager.getInstance().onWorkflowDeleted(req.user, id.toString(), true);
			await ExternalHooks().run('workflow.afterDelete', [id.toString()]);
=======
			void InternalHooksManager.getInstance().onWorkflowDeleted(req.user.id, id, true);
			await ExternalHooks().run('workflow.afterDelete', [id]);
>>>>>>> ee282135

			return res.json(sharedWorkflow.workflow);
		},
	],
	getWorkflow: [
		authorize(['owner', 'member']),
		async (req: WorkflowRequest.Get, res: express.Response): Promise<express.Response> => {
			const { id } = req.params;

			const sharedWorkflow = await getSharedWorkflow(req.user, id);

			if (!sharedWorkflow) {
				// user trying to access a workflow he does not own
				// or workflow does not exist
				return res.status(404).json({ message: 'Not Found' });
			}

			void InternalHooksManager.getInstance().onUserRetrievedWorkflow({
				user_id: req.user.id,
				public_api: true,
			});

			return res.json(sharedWorkflow.workflow);
		},
	],
	getWorkflows: [
		authorize(['owner', 'member']),
		validCursor,
		async (req: WorkflowRequest.GetAll, res: express.Response): Promise<express.Response> => {
			const { offset = 0, limit = 100, active = undefined, tags = undefined } = req.query;

			let workflows: WorkflowEntity[];
			let count: number;

			const where: FindConditions<WorkflowEntity> = {
				...(active !== undefined && { active }),
			};
			const query: FindManyOptions<WorkflowEntity> = {
				skip: offset,
				take: limit,
				where,
				...(!config.getEnv('workflowTagsDisabled') && { relations: ['tags'] }),
			};

			if (isInstanceOwner(req.user)) {
				if (tags) {
					const workflowIds = await getWorkflowIdsViaTags(parseTagNames(tags));
					Object.assign(where, { id: In(workflowIds) });
				}

				workflows = await getWorkflows(query);

				count = await getWorkflowsCount(query);
			} else {
				const options: { workflowIds?: string[] } = {};

				if (tags) {
					options.workflowIds = await getWorkflowIdsViaTags(parseTagNames(tags));
				}

				const sharedWorkflows = await getSharedWorkflows(req.user, options);

				if (!sharedWorkflows.length) {
					return res.status(200).json({
						data: [],
						nextCursor: null,
					});
				}

				const workflowsIds = sharedWorkflows.map((shareWorkflow) => shareWorkflow.workflowId);

				Object.assign(where, { id: In(workflowsIds) });

				workflows = await getWorkflows(query);

				count = await getWorkflowsCount(query);
			}

			void InternalHooksManager.getInstance().onUserRetrievedAllWorkflows({
				user_id: req.user.id,
				public_api: true,
			});

			return res.json({
				data: workflows,
				nextCursor: encodeNextCursor({
					offset,
					limit,
					numberOfTotalRecords: count,
				}),
			});
		},
	],
	updateWorkflow: [
		authorize(['owner', 'member']),
		async (req: WorkflowRequest.Update, res: express.Response): Promise<express.Response> => {
			const { id } = req.params;
			const updateData = new WorkflowEntity();
			Object.assign(updateData, req.body);

			const sharedWorkflow = await getSharedWorkflow(req.user, id);

			if (!sharedWorkflow) {
				// user trying to access a workflow he does not own
				// or workflow does not exist
				return res.status(404).json({ message: 'Not Found' });
			}

			if (!hasStartNode(updateData)) {
				updateData.nodes.push(getStartNode());
			}

			await replaceInvalidCredentials(updateData);
			addNodeIds(updateData);

			const workflowRunner = ActiveWorkflowRunner.getInstance();

			if (sharedWorkflow.workflow.active) {
				// When workflow gets saved always remove it as the triggers could have been
				// changed and so the changes would not take effect
				await workflowRunner.remove(id);
			}

			try {
				await updateWorkflow(sharedWorkflow.workflowId, updateData);
			} catch (error) {
				if (error instanceof Error) {
					return res.status(400).json({ message: error.message });
				}
			}

			if (sharedWorkflow.workflow.active) {
				try {
					await workflowRunner.add(sharedWorkflow.workflowId, 'update');
				} catch (error) {
					if (error instanceof Error) {
						return res.status(400).json({ message: error.message });
					}
				}
			}

			const updatedWorkflow = await getWorkflowById(sharedWorkflow.workflowId);

			await ExternalHooks().run('workflow.afterUpdate', [updateData]);
			void InternalHooksManager.getInstance().onWorkflowSaved(req.user, updateData, true);

			return res.json(updatedWorkflow);
		},
	],
	activateWorkflow: [
		authorize(['owner', 'member']),
		async (req: WorkflowRequest.Activate, res: express.Response): Promise<express.Response> => {
			const { id } = req.params;

			const sharedWorkflow = await getSharedWorkflow(req.user, id);

			if (!sharedWorkflow) {
				// user trying to access a workflow he does not own
				// or workflow does not exist
				return res.status(404).json({ message: 'Not Found' });
			}

			if (!sharedWorkflow.workflow.active) {
				try {
					await ActiveWorkflowRunner.getInstance().add(sharedWorkflow.workflowId, 'activate');
				} catch (error) {
					if (error instanceof Error) {
						return res.status(400).json({ message: error.message });
					}
				}

				// change the status to active in the DB
				await setWorkflowAsActive(sharedWorkflow.workflow);

				sharedWorkflow.workflow.active = true;

				return res.json(sharedWorkflow.workflow);
			}

			// nothing to do as the workflow is already active
			return res.json(sharedWorkflow.workflow);
		},
	],
	deactivateWorkflow: [
		authorize(['owner', 'member']),
		async (req: WorkflowRequest.Activate, res: express.Response): Promise<express.Response> => {
			const { id } = req.params;

			const sharedWorkflow = await getSharedWorkflow(req.user, id);

			if (!sharedWorkflow) {
				// user trying to access a workflow he does not own
				// or workflow does not exist
				return res.status(404).json({ message: 'Not Found' });
			}

			const workflowRunner = ActiveWorkflowRunner.getInstance();

			if (sharedWorkflow.workflow.active) {
				await workflowRunner.remove(sharedWorkflow.workflowId);

				await setWorkflowAsInactive(sharedWorkflow.workflow);

				sharedWorkflow.workflow.active = false;

				return res.json(sharedWorkflow.workflow);
			}

			// nothing to do as the workflow is already inactive
			return res.json(sharedWorkflow.workflow);
		},
	],
};<|MERGE_RESOLUTION|>--- conflicted
+++ resolved
@@ -75,13 +75,8 @@
 
 			await Db.collections.Workflow.delete(id);
 
-<<<<<<< HEAD
-			void InternalHooksManager.getInstance().onWorkflowDeleted(req.user, id.toString(), true);
-			await ExternalHooks().run('workflow.afterDelete', [id.toString()]);
-=======
-			void InternalHooksManager.getInstance().onWorkflowDeleted(req.user.id, id, true);
+			void InternalHooksManager.getInstance().onWorkflowDeleted(req.user, id, true);
 			await ExternalHooks().run('workflow.afterDelete', [id]);
->>>>>>> ee282135
 
 			return res.json(sharedWorkflow.workflow);
 		},
