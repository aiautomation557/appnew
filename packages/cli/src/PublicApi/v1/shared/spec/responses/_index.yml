NotFound:
  $ref: './notFound.yml'
Unauthorized:
  $ref: './unauthorized.yml'
BadRequest:
  $ref: './badRequest.yml'
Conflict:
<<<<<<< HEAD
  $ref: "./conflict.yml"
Forbidden:
  $ref: './forbidden.yml'
=======
  $ref: './conflict.yml'
>>>>>>> d01e42a2
<|MERGE_RESOLUTION|>--- conflicted
+++ resolved
@@ -5,10 +5,6 @@
 BadRequest:
   $ref: './badRequest.yml'
 Conflict:
-<<<<<<< HEAD
-  $ref: "./conflict.yml"
+  $ref: './conflict.yml'
 Forbidden:
-  $ref: './forbidden.yml'
-=======
-  $ref: './conflict.yml'
->>>>>>> d01e42a2
+  $ref: './forbidden.yml'