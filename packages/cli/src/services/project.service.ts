--- conflicted
+++ resolved
@@ -10,17 +10,12 @@
 import { In } from '@n8n/typeorm';
 import { RoleService } from './role.service';
 import { ForbiddenError } from '@/errors/response-errors/forbidden.error';
-<<<<<<< HEAD
 import { NotFoundError } from '@/errors/response-errors/not-found.error';
-import { SharedCredentialsRepository } from '@/databases/repositories/sharedCredentials.repository';
 import { CredentialsService } from '@/credentials/credentials.service';
 import { SharedWorkflowRepository } from '@/databases/repositories/sharedWorkflow.repository';
 import { WorkflowService } from '@/workflows/workflow.service';
 import { SharedCredentials } from '@/databases/entities/SharedCredentials';
 import { SharedWorkflow } from '@/databases/entities/SharedWorkflow';
-=======
-import { SharedWorkflowRepository } from '@/databases/repositories/sharedWorkflow.repository';
->>>>>>> 8b064acc
 
 @Service()
 export class ProjectService {
@@ -31,7 +26,6 @@
 		private readonly roleService: RoleService,
 	) {}
 
-<<<<<<< HEAD
 	// TODO: Should internal and external hooks run within transactions?
 	// They are not guaranteed to run. They would need to be persisted to the db
 	// within the same transaction and then a worker would need to pick them up and execute them.
@@ -80,14 +74,14 @@
 			// 5. delete project
 			await em.remove(project);
 		});
-=======
+	}
+
 	/**
 	 * Find all the projects where a workflow is accessible,
 	 * along with the roles of a user in those projects.
 	 */
 	async findProjectsWorkflowIsIn(workflowId: string) {
 		return await this.sharedWorkflowRepository.findProjectIds(workflowId);
->>>>>>> 8b064acc
 	}
 
 	async getAccessibleProjects(user: User): Promise<Project[]> {
