/* eslint-disable @typescript-eslint/no-non-null-assertion */
/* eslint-disable @typescript-eslint/explicit-module-boundary-types */
/* eslint-disable @typescript-eslint/naming-convention */
/* eslint-disable @typescript-eslint/no-unsafe-member-access */
/* eslint-disable @typescript-eslint/restrict-template-expressions */
/* eslint-disable @typescript-eslint/no-floating-promises */
// eslint-disable-next-line @typescript-eslint/no-unused-vars
import {
	ErrorReporterProxy as ErrorReporter,
	LoggerProxy as Logger,
	WorkflowOperationError,
} from 'n8n-workflow';
<<<<<<< HEAD
import { FindManyOptions, LessThanOrEqual, ObjectLiteral, Not } from 'typeorm';
=======
import type { FindManyOptions, ObjectLiteral } from 'typeorm';
import { LessThanOrEqual } from 'typeorm';
>>>>>>> c93664a5
import { DateUtils } from 'typeorm/util/DateUtils';

import config from '@/config';
import * as Db from '@/Db';
import * as ResponseHelper from '@/ResponseHelper';
import * as ActiveExecutions from '@/ActiveExecutions';
import type {
	IExecutionFlattedDb,
	IExecutionsStopData,
	IWorkflowExecutionDataProcess,
} from '@/Interfaces';
import { WorkflowRunner } from '@/WorkflowRunner';
import { getWorkflowOwner } from '@/UserManagement/UserManagementHelper';

export class WaitTrackerClass {
	activeExecutionsInstance: ActiveExecutions.ActiveExecutions;

	private waitingExecutions: {
		[key: string]: {
			executionId: string;
			timer: NodeJS.Timeout;
		};
	} = {};

	mainTimer: NodeJS.Timeout;

	constructor() {
		this.activeExecutionsInstance = ActiveExecutions.getInstance();

		// Poll every 60 seconds a list of upcoming executions
		this.mainTimer = setInterval(() => {
			this.getWaitingExecutions();
		}, 60000);

		this.getWaitingExecutions();
	}

	// eslint-disable-next-line @typescript-eslint/explicit-module-boundary-types
	async getWaitingExecutions() {
		Logger.debug('Wait tracker querying database for waiting executions');
		// Find all the executions which should be triggered in the next 70 seconds
		const findQuery: FindManyOptions<IExecutionFlattedDb> = {
			select: ['id', 'waitTill'],
			where: {
				waitTill: LessThanOrEqual(new Date(Date.now() + 70000)),
				status: Not('crashed'),
			},
			order: {
				waitTill: 'ASC',
			},
		};

		const dbType = config.getEnv('database.type');
		if (dbType === 'sqlite') {
			// This is needed because of issue in TypeORM <> SQLite:
			// https://github.com/typeorm/typeorm/issues/2286
			(findQuery.where! as ObjectLiteral).waitTill = LessThanOrEqual(
				DateUtils.mixedDateToUtcDatetimeString(new Date(Date.now() + 70000)),
			);
		}

		const executions = await Db.collections.Execution.find(findQuery);

		if (executions.length === 0) {
			return;
		}

		const executionIds = executions.map((execution) => execution.id).join(', ');
		Logger.debug(
			`Wait tracker found ${executions.length} executions. Setting timer for IDs: ${executionIds}`,
		);

		// Add timers for each waiting execution that they get started at the correct time
		// eslint-disable-next-line no-restricted-syntax
		for (const execution of executions) {
			const executionId = execution.id;
			if (this.waitingExecutions[executionId] === undefined) {
				const triggerTime = execution.waitTill!.getTime() - new Date().getTime();
				this.waitingExecutions[executionId] = {
					executionId,
					timer: setTimeout(() => {
						this.startExecution(executionId);
					}, triggerTime),
				};
			}
		}
	}

	async stopExecution(executionId: string): Promise<IExecutionsStopData> {
		if (this.waitingExecutions[executionId] !== undefined) {
			// The waiting execution was already scheduled to execute.
			// So stop timer and remove.
			clearTimeout(this.waitingExecutions[executionId].timer);
			delete this.waitingExecutions[executionId];
		}

		// Also check in database
		const execution = await Db.collections.Execution.findOneBy({ id: executionId });

		if (execution === null || !execution.waitTill) {
			throw new Error(`The execution ID "${executionId}" could not be found.`);
		}

		const fullExecutionData = ResponseHelper.unflattenExecutionData(execution);

		// Set in execution in DB as failed and remove waitTill time
		const error = new WorkflowOperationError('Workflow-Execution has been canceled!');

		fullExecutionData.data.resultData.error = {
			...error,
			message: error.message,
			stack: error.stack,
		};

		fullExecutionData.stoppedAt = new Date();
		fullExecutionData.waitTill = undefined;
		fullExecutionData.status = 'canceled';

		await Db.collections.Execution.update(
			executionId,
			ResponseHelper.flattenExecutionData({
				...fullExecutionData,
			}),
		);

		return {
			mode: fullExecutionData.mode,
			startedAt: new Date(fullExecutionData.startedAt),
			stoppedAt: fullExecutionData.stoppedAt ? new Date(fullExecutionData.stoppedAt) : undefined,
			finished: fullExecutionData.finished,
		};
	}

	startExecution(executionId: string) {
		Logger.debug(`Wait tracker resuming execution ${executionId}`, { executionId });
		delete this.waitingExecutions[executionId];

		(async () => {
			// Get the data to execute
			const fullExecutionDataFlatted = await Db.collections.Execution.findOneBy({
				id: executionId,
			});

			if (fullExecutionDataFlatted === null) {
				throw new Error(`The execution with the id "${executionId}" does not exist.`);
			}

			const fullExecutionData = ResponseHelper.unflattenExecutionData(fullExecutionDataFlatted);

			if (fullExecutionData.finished) {
				throw new Error('The execution did succeed and can so not be started again.');
			}

			if (!fullExecutionData.workflowData.id) {
				throw new Error('Only saved workflows can be resumed.');
			}
			const user = await getWorkflowOwner(fullExecutionData.workflowData.id);

			const data: IWorkflowExecutionDataProcess = {
				executionMode: fullExecutionData.mode,
				executionData: fullExecutionData.data,
				workflowData: fullExecutionData.workflowData,
				userId: user.id,
			};

			// Start the execution again
			const workflowRunner = new WorkflowRunner();
			await workflowRunner.run(data, false, false, executionId);
		})().catch((error: Error) => {
			ErrorReporter.error(error);
			Logger.error(
				`There was a problem starting the waiting execution with id "${executionId}": "${error.message}"`,
				{ executionId },
			);
		});
	}
}

let waitTrackerInstance: WaitTrackerClass | undefined;

export function WaitTracker(): WaitTrackerClass {
	if (waitTrackerInstance === undefined) {
		waitTrackerInstance = new WaitTrackerClass();
	}

	return waitTrackerInstance;
}<|MERGE_RESOLUTION|>--- conflicted
+++ resolved
@@ -10,12 +10,8 @@
 	LoggerProxy as Logger,
 	WorkflowOperationError,
 } from 'n8n-workflow';
-<<<<<<< HEAD
-import { FindManyOptions, LessThanOrEqual, ObjectLiteral, Not } from 'typeorm';
-=======
 import type { FindManyOptions, ObjectLiteral } from 'typeorm';
 import { LessThanOrEqual } from 'typeorm';
->>>>>>> c93664a5
 import { DateUtils } from 'typeorm/util/DateUtils';
 
 import config from '@/config';
