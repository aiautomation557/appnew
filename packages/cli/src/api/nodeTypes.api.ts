import express from 'express';
import { readFile } from 'fs/promises';
<<<<<<< HEAD
import _ from 'lodash';
import { NodeTypeActions } from '@/NodeTypeActions';
// import { CUSTOM_API_CALL_NAME, CUSTOM_API_CALL_KEY } from '@/constants';

import {
	// ICredentialType,
	INodeType,
	INodeTypeDescription,
	INodeTypeNameVersion,
	NodeHelpers,
} from 'n8n-workflow';
=======
import get from 'lodash.get';

import type { ICredentialType, INodeTypeDescription, INodeTypeNameVersion } from 'n8n-workflow';
>>>>>>> 92c77127

import config from '@/config';
import { NodeTypes } from '@/NodeTypes';
import * as ResponseHelper from '@/ResponseHelper';
import { getNodeTranslationPath } from '@/TranslationHelpers';

export const nodeTypesController = express.Router();

<<<<<<< HEAD
// Returns all the node-types
nodeTypesController.get(
	'/',
	ResponseHelper.send(async (req: express.Request): Promise<INodeTypeDescription[]> => {
		const returnData: INodeTypeDescription[] = [];
		const onlyLatest = req.query.onlyLatest === 'true';
		const withActions = req.query.withActions === 'true';

		const nodeTypes = NodeTypes();
		const nodeTypeActions = NodeTypeActions();
		const allNodes = nodeTypes.getAll();

		const getNodeDescription = (nodeType: INodeType): INodeTypeDescription => {
			const nodeInfo = withActions
				? nodeTypeActions.extendWithActions({ ...nodeType.description })
				: { ...nodeType.description };

			if (req.query.includeProperties !== 'true') {
				// @ts-ignore
				delete nodeInfo.properties;
			}
			return nodeInfo;
		};

		if (onlyLatest) {
			allNodes.forEach((nodeData) => {
				const nodeType = NodeHelpers.getVersionedNodeType(nodeData);
				const nodeInfo: INodeTypeDescription = getNodeDescription(nodeType);
				returnData.push(nodeInfo);
			});
		} else {
			allNodes.forEach((nodeData) => {
				const allNodeTypes = NodeHelpers.getVersionedNodeTypeAll(nodeData);
				allNodeTypes.forEach((element) => {
					const nodeInfo: INodeTypeDescription = getNodeDescription(element);
					returnData.push(nodeInfo);
				});
			});
		}

		return returnData;
	}),
);

=======
>>>>>>> 92c77127
// Returns node information based on node names and versions
nodeTypesController.post(
	'/',
	ResponseHelper.send(async (req: express.Request): Promise<INodeTypeDescription[]> => {
<<<<<<< HEAD
		const nodeInfos = _.get(req, 'body.nodeInfos', []) as INodeTypeNameVersion[];
=======
		const nodeInfos = get(req, 'body.nodeInfos', []) as INodeTypeNameVersion[];

>>>>>>> 92c77127
		const defaultLocale = config.getEnv('defaultLocale');

		if (defaultLocale === 'en') {
			return nodeInfos.reduce<INodeTypeDescription[]>((acc, { name, version }) => {
				const { description } = NodeTypes().getByNameAndVersion(name, version);
				acc.push(NodeTypes().injectCustomApiCallOption(description));
				return acc;
			}, []);
		}

		async function populateTranslation(
			name: string,
			version: number,
			nodeTypes: INodeTypeDescription[],
		) {
			const { description, sourcePath } = NodeTypes().getWithSourcePath(name, version);
			const translationPath = await getNodeTranslationPath({
				nodeSourcePath: sourcePath,
				longNodeType: description.name,
				locale: defaultLocale,
			});

			try {
				const translation = await readFile(translationPath, 'utf8');
				// eslint-disable-next-line @typescript-eslint/no-unsafe-assignment
				description.translation = JSON.parse(translation);
			} catch (error) {
				// ignore - no translation exists at path
			}

			nodeTypes.push(NodeTypes().injectCustomApiCallOption(description));
		}

		const nodeTypes: INodeTypeDescription[] = [];

		const promises = nodeInfos.map(async ({ name, version }) =>
			populateTranslation(name, version, nodeTypes),
		);

		await Promise.all(promises);

		return nodeTypes;
	}),
);<|MERGE_RESOLUTION|>--- conflicted
+++ resolved
@@ -1,22 +1,11 @@
 import express from 'express';
 import { readFile } from 'fs/promises';
-<<<<<<< HEAD
-import _ from 'lodash';
 import { NodeTypeActions } from '@/NodeTypeActions';
-// import { CUSTOM_API_CALL_NAME, CUSTOM_API_CALL_KEY } from '@/constants';
 
-import {
-	// ICredentialType,
-	INodeType,
-	INodeTypeDescription,
-	INodeTypeNameVersion,
-	NodeHelpers,
-} from 'n8n-workflow';
-=======
+import { NodeHelpers } from 'n8n-workflow';
 import get from 'lodash.get';
 
-import type { ICredentialType, INodeTypeDescription, INodeTypeNameVersion } from 'n8n-workflow';
->>>>>>> 92c77127
+import type { INodeTypeDescription, INodeTypeNameVersion, INodeType } from 'n8n-workflow';
 
 import config from '@/config';
 import { NodeTypes } from '@/NodeTypes';
@@ -25,7 +14,6 @@
 
 export const nodeTypesController = express.Router();
 
-<<<<<<< HEAD
 // Returns all the node-types
 nodeTypesController.get(
 	'/',
@@ -70,18 +58,12 @@
 	}),
 );
 
-=======
->>>>>>> 92c77127
 // Returns node information based on node names and versions
 nodeTypesController.post(
 	'/',
 	ResponseHelper.send(async (req: express.Request): Promise<INodeTypeDescription[]> => {
-<<<<<<< HEAD
-		const nodeInfos = _.get(req, 'body.nodeInfos', []) as INodeTypeNameVersion[];
-=======
 		const nodeInfos = get(req, 'body.nodeInfos', []) as INodeTypeNameVersion[];
 
->>>>>>> 92c77127
 		const defaultLocale = config.getEnv('defaultLocale');
 
 		if (defaultLocale === 'en') {
