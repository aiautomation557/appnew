--- conflicted
+++ resolved
@@ -20,12 +20,9 @@
 	Workflow,
 	WorkflowActivateMode,
 	WorkflowExecuteMode,
-<<<<<<< HEAD
-	FeatureFlags,
-=======
 	ExecutionStatus,
 	IExecutionsSummary,
->>>>>>> 561882f5
+	FeatureFlags,
 } from 'n8n-workflow';
 
 import type { ActiveWorkflowRunner } from '@/ActiveWorkflowRunner';
