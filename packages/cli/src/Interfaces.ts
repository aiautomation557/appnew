--- conflicted
+++ resolved
@@ -18,10 +18,7 @@
 import {
 	IDeferredPromise, WorkflowExecute,
 } from 'n8n-core';
-<<<<<<< HEAD
-=======
-
->>>>>>> f82ab4e1
+
 import * as PCancelable from 'p-cancelable';
 import { Repository } from 'typeorm';
 
@@ -78,7 +75,6 @@
 export interface IWorkflowBase extends IWorkflowBaseWorkflow {
 	id?: number | string;
 }
-<<<<<<< HEAD
 
 export interface IWorkflowRequest extends Request {
 	body: {
@@ -91,25 +87,11 @@
 	name: string;
 	createdAt?: Date;
 	updatedAt?: Date;
-=======
-
-export interface IWorkflowRequest extends Request {
-	body: {
-		tags?: string[];
-	};
-}
-
-export interface ITagDb {
-	id: string | number;
+}
+
+export interface ITagResponseItem {
+	id: string;
 	name: string;
-	createdAt?: Date;
-	updatedAt?: Date;
-}
-
-export interface ITagResponseItem {
-	id: string;
-	name: string;
->>>>>>> f82ab4e1
 }
 
 // Almost identical to editor-ui.Interfaces.ts
