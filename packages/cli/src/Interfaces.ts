import type { Application, Request, Response } from 'express';
import type {
	ExecutionError,
	ICredentialDataDecryptedObject,
	ICredentialsDecrypted,
	ICredentialsEncrypted,
	IDataObject,
	IDeferredPromise,
	IExecuteResponsePromiseData,
	IPinData,
	IRun,
	IRunData,
	IRunExecutionData,
	ITaskData,
	ITelemetryTrackProperties,
	IWorkflowBase,
	CredentialLoadingDetails,
	Workflow,
	WorkflowExecuteMode,
	ExecutionStatus,
	IExecutionsSummary,
	FeatureFlags,
	INodeProperties,
	IUserSettings,
	IHttpRequestMethods,
} from 'n8n-workflow';

import type { ActiveWorkflowRunner } from '@/ActiveWorkflowRunner';

import type { WorkflowExecute } from 'n8n-core';

import type PCancelable from 'p-cancelable';
import type { FindOperator, Repository } from 'typeorm';

import type { ChildProcess } from 'child_process';

import type { DatabaseType } from '@db/types';
import type { AuthProviderType } from '@db/entities/AuthIdentity';
import type { Role } from '@db/entities/Role';
import type { SharedCredentials } from '@db/entities/SharedCredentials';
import type { TagEntity } from '@db/entities/TagEntity';
import type { User } from '@db/entities/User';
import type {
	AuthIdentityRepository,
	AuthProviderSyncHistoryRepository,
	CredentialsRepository,
	EventDestinationsRepository,
	ExecutionDataRepository,
	ExecutionMetadataRepository,
	ExecutionRepository,
	InstalledNodesRepository,
	InstalledPackagesRepository,
	RoleRepository,
	SettingsRepository,
	SharedCredentialsRepository,
	SharedWorkflowRepository,
	UserRepository,
	VariablesRepository,
	WorkflowRepository,
	WorkflowStatisticsRepository,
	WorkflowTagMappingRepository,
} from '@db/repositories';
import type { LICENSE_FEATURES, LICENSE_QUOTAS } from './constants';
import type { WorkflowWithSharingsAndCredentials } from './workflows/workflows.types';
import type { WorkerJobStatusSummary } from './services/orchestration/worker/types';

export interface ICredentialsTypeData {
	[key: string]: CredentialLoadingDetails;
}

export interface ICredentialsOverwrite {
	[key: string]: ICredentialDataDecryptedObject;
}

/**
 * @important Do not add to these collections. Inject the repository as a dependency instead.
 */

/* eslint-disable @typescript-eslint/naming-convention */
export interface IDatabaseCollections extends Record<string, Repository<any>> {
	AuthIdentity: AuthIdentityRepository;
	AuthProviderSyncHistory: AuthProviderSyncHistoryRepository;
	Credentials: CredentialsRepository;
	EventDestinations: EventDestinationsRepository;
	Execution: ExecutionRepository;
	ExecutionData: ExecutionDataRepository;
	ExecutionMetadata: ExecutionMetadataRepository;
	InstalledNodes: InstalledNodesRepository;
	InstalledPackages: InstalledPackagesRepository;
	Role: RoleRepository;
	Settings: SettingsRepository;
	SharedCredentials: SharedCredentialsRepository;
	SharedWorkflow: SharedWorkflowRepository;
	User: UserRepository;
	Variables: VariablesRepository;
	Workflow: WorkflowRepository;
	WorkflowStatistics: WorkflowStatisticsRepository;
	WorkflowTagMapping: WorkflowTagMappingRepository;
}
/* eslint-enable @typescript-eslint/naming-convention */

// ----------------------------------
//               tags
// ----------------------------------

export interface ITagToImport {
	id: string;
	name: string;
	createdAt?: string;
	updatedAt?: string;
}

export type UsageCount = {
	usageCount: number;
};

export type ITagWithCountDb = Pick<TagEntity, 'id' | 'name' | 'createdAt' | 'updatedAt'> &
	UsageCount;

// ----------------------------------
//            workflows
// ----------------------------------

// Almost identical to editor-ui.Interfaces.ts
export interface IWorkflowDb extends IWorkflowBase {
	id: string;
	tags?: TagEntity[];
}

export interface IWorkflowToImport extends IWorkflowBase {
	tags: ITagToImport[];
}

export interface IWorkflowResponse extends IWorkflowBase {
	id: string;
}

// ----------------------------------
//            credentials
// ----------------------------------

export interface ICredentialsBase {
	createdAt: Date;
	updatedAt: Date;
}

export interface ICredentialsDb extends ICredentialsBase, ICredentialsEncrypted {
	id: string;
	name: string;
	shared?: SharedCredentials[];
}

export type ICredentialsDecryptedDb = ICredentialsBase & ICredentialsDecrypted;

export type ICredentialsDecryptedResponse = ICredentialsDecryptedDb;

export type SaveExecutionDataType = 'all' | 'none';

export interface IExecutionBase {
	id: string;
	mode: WorkflowExecuteMode;
	startedAt: Date;
	stoppedAt?: Date; // empty value means execution is still running
	workflowId?: string; // To be able to filter executions easily //
	finished: boolean;
	retryOf?: string; // If it is a retry, the id of the execution it is a retry of.
	retrySuccessId?: string; // If it failed and a retry did succeed. The id of the successful retry.
	status: ExecutionStatus;
}

// Data in regular format with references
export interface IExecutionDb extends IExecutionBase {
	data: IRunExecutionData;
	waitTill?: Date | null;
	workflowData?: IWorkflowBase;
}

/**
 * Payload for creating or updating an execution.
 */
export type ExecutionPayload = Omit<IExecutionDb, 'id'>;

export interface IExecutionPushResponse {
	executionId?: string;
	waitingForWebhook?: boolean;
}

export interface IExecutionResponse extends IExecutionBase {
	id: string;
	data: IRunExecutionData;
	retryOf?: string;
	retrySuccessId?: string;
	waitTill?: Date | null;
	workflowData: IWorkflowBase | WorkflowWithSharingsAndCredentials;
}

// Flatted data to save memory when saving in database or transferring
// via REST API
export interface IExecutionFlatted extends IExecutionBase {
	data: string;
	workflowData: IWorkflowBase;
}

export interface IExecutionFlattedDb extends IExecutionBase {
	id: string;
	data: string;
	waitTill?: Date | null;
	workflowData: Omit<IWorkflowBase, 'pinData'>;
	status: ExecutionStatus;
}

export interface IExecutionFlattedResponse extends IExecutionFlatted {
	id: string;
	retryOf?: string;
}

export interface IExecutionsListResponse {
	count: number;
	// results: IExecutionShortResponse[];
	results: IExecutionsSummary[];
	estimated: boolean;
}

export interface IExecutionsStopData {
	finished?: boolean;
	mode: WorkflowExecuteMode;
	startedAt: Date;
	stoppedAt?: Date;
	status: ExecutionStatus;
}

export interface IExecutionsCurrentSummary {
	id: string;
	retryOf?: string;
	startedAt: Date;
	mode: WorkflowExecuteMode;
	workflowId: string;
	status?: ExecutionStatus;
}

export interface IExecutionDeleteFilter {
	deleteBefore?: Date;
	filters?: IDataObject;
	ids?: string[];
}

export interface IExecutingWorkflowData {
	executionData: IWorkflowExecutionDataProcess;
	process?: ChildProcess;
	startedAt: Date;
	postExecutePromises: Array<IDeferredPromise<IRun | undefined>>;
	responsePromise?: IDeferredPromise<IExecuteResponsePromiseData>;
	workflowExecution?: PCancelable<IRun>;
	status: ExecutionStatus;
}

export interface IExternalHooks {
	credentials?: {
		create?: Array<{
			(this: IExternalHooksFunctions, credentialsData: ICredentialsEncrypted): Promise<void>;
		}>;
		delete?: Array<{ (this: IExternalHooksFunctions, credentialId: string): Promise<void> }>;
		update?: Array<{
			(this: IExternalHooksFunctions, credentialsData: ICredentialsDb): Promise<void>;
		}>;
	};
	workflow?: {
		activate?: Array<{ (this: IExternalHooksFunctions, workflowData: IWorkflowDb): Promise<void> }>;
		create?: Array<{ (this: IExternalHooksFunctions, workflowData: IWorkflowBase): Promise<void> }>;
		delete?: Array<{ (this: IExternalHooksFunctions, workflowId: string): Promise<void> }>;
		execute?: Array<{
			(
				this: IExternalHooksFunctions,
				workflowData: IWorkflowDb,
				mode: WorkflowExecuteMode,
			): Promise<void>;
		}>;
		update?: Array<{ (this: IExternalHooksFunctions, workflowData: IWorkflowDb): Promise<void> }>;
	};
}

export interface IExternalHooksFileData {
	[key: string]: {
		// eslint-disable-next-line @typescript-eslint/no-explicit-any
		[key: string]: Array<(...args: any[]) => Promise<void>>;
	};
}

export interface IExternalHooksFunctions {
	dbCollections: IDatabaseCollections;
}

export interface IExternalHooksClass {
	init(): Promise<void>;
	// eslint-disable-next-line @typescript-eslint/no-explicit-any
	run(hookName: string, hookParameters?: any[]): Promise<void>;
}

export type WebhookCORSRequest = Request & { method: 'OPTIONS' };

export type WebhookRequest = Request<{ path: string }> & { method: IHttpRequestMethods };

export type WaitingWebhookRequest = WebhookRequest & {
	params: WebhookRequest['path'] & { suffix?: string };
};

export interface IWebhookManager {
	getWebhookMethods?: (path: string) => Promise<IHttpRequestMethods[]>;
	executeWebhook(req: WebhookRequest, res: Response): Promise<IResponseCallbackData>;
}

export interface IDiagnosticInfo {
	versionCli: string;
	databaseType: DatabaseType;
	notificationsEnabled: boolean;
	disableProductionWebhooksOnMainProcess: boolean;
	systemInfo: {
		os: {
			type?: string;
			version?: string;
		};
		memory?: number;
		cpus: {
			count?: number;
			model?: string;
			speed?: number;
		};
	};
	executionVariables: {
		[key: string]: string | number | boolean | undefined;
	};
	deploymentType: string;
	binaryDataMode: string;
	smtp_set_up: boolean;
	ldap_allowed: boolean;
	saml_enabled: boolean;
	binary_data_s3: boolean;
	licensePlanName?: string;
	licenseTenantId?: number;
}

export interface ITelemetryUserDeletionData {
	user_id: string;
	target_user_old_status: 'active' | 'invited';
	migration_strategy?: 'transfer_data' | 'delete_data';
	target_user_id?: string;
	migration_user_id?: string;
}

export interface IInternalHooksClass {
	onN8nStop(): Promise<void>;
	onServerStarted(
		diagnosticInfo: IDiagnosticInfo,
		firstWorkflowCreatedAt?: Date,
	): Promise<unknown[]>;
	onPersonalizationSurveySubmitted(userId: string, answers: Record<string, string>): Promise<void>;
	onWorkflowCreated(user: User, workflow: IWorkflowBase, publicApi: boolean): Promise<void>;
	onWorkflowDeleted(user: User, workflowId: string, publicApi: boolean): Promise<void>;
	onWorkflowSaved(user: User, workflow: IWorkflowBase, publicApi: boolean): Promise<void>;
	onWorkflowBeforeExecute(executionId: string, data: IWorkflowExecutionDataProcess): Promise<void>;
	onWorkflowPostExecute(
		executionId: string,
		workflow: IWorkflowBase,
		runData?: IRun,
		userId?: string,
	): Promise<void>;
	onNodeBeforeExecute(
		executionId: string,
		workflow: IWorkflowBase,
		nodeName: string,
	): Promise<void>;
	onNodePostExecute(executionId: string, workflow: IWorkflowBase, nodeName: string): Promise<void>;
	onUserDeletion(userDeletionData: {
		user: User;
		telemetryData: ITelemetryUserDeletionData;
		publicApi: boolean;
	}): Promise<void>;
	onUserInvite(userInviteData: {
		user: User;
		target_user_id: string[];
		public_api: boolean;
		email_sent: boolean;
	}): Promise<void>;
	onUserReinvite(userReinviteData: {
		user: User;
		target_user_id: string;
		public_api: boolean;
	}): Promise<void>;
	onUserUpdate(userUpdateData: { user: User; fields_changed: string[] }): Promise<void>;
	onUserInviteEmailClick(userInviteClickData: { inviter: User; invitee: User }): Promise<void>;
	onUserPasswordResetEmailClick(userPasswordResetData: { user: User }): Promise<void>;
	onUserTransactionalEmail(
		userTransactionalEmailData: {
			user_id: string;
			message_type: 'Reset password' | 'New user invite' | 'Resend invite';
			public_api: boolean;
		},
		user?: User,
	): Promise<void>;
	onEmailFailed(failedEmailData: {
		user: User;
		message_type: 'Reset password' | 'New user invite' | 'Resend invite';
		public_api: boolean;
	}): Promise<void>;
	onUserCreatedCredentials(userCreatedCredentialsData: {
		user: User;
		credential_name: string;
		credential_type: string;
		credential_id: string;
		public_api: boolean;
	}): Promise<void>;

	onUserSharedCredentials(userSharedCredentialsData: {
		user: User;
		credential_name: string;
		credential_type: string;
		credential_id: string;
		user_id_sharer: string;
		user_ids_sharees_added: string[];
		sharees_removed: number | null;
	}): Promise<void>;
	onUserPasswordResetRequestClick(userPasswordResetData: { user: User }): Promise<void>;
	onInstanceOwnerSetup(instanceOwnerSetupData: { user_id: string }, user?: User): Promise<void>;
	onUserSignup(
		user: User,
		userSignupData: {
			user_type: AuthProviderType;
			was_disabled_ldap_user: boolean;
		},
	): Promise<void>;
	onCommunityPackageInstallFinished(installationData: {
		user: User;
		input_string: string;
		package_name: string;
		success: boolean;
		package_version?: string;
		package_node_names?: string[];
		package_author?: string;
		package_author_email?: string;
		failure_reason?: string;
	}): Promise<void>;
	onCommunityPackageUpdateFinished(updateData: {
		user: User;
		package_name: string;
		package_version_current: string;
		package_version_new: string;
		package_node_names: string[];
		package_author?: string;
		package_author_email?: string;
	}): Promise<void>;
	onCommunityPackageDeleteFinished(deleteData: {
		user: User;
		package_name: string;
		package_version?: string;
		package_node_names?: string[];
		package_author?: string;
		package_author_email?: string;
	}): Promise<void>;
	onApiKeyCreated(apiKeyDeletedData: { user: User; public_api: boolean }): Promise<void>;
	onApiKeyDeleted(apiKeyDeletedData: { user: User; public_api: boolean }): Promise<void>;
	onVariableCreated(createData: { variable_type: string }): Promise<void>;
	onExternalSecretsProviderSettingsSaved(saveData: {
		user_id?: string;
		vault_type: string;
		is_valid: boolean;
		is_new: boolean;
		error_message?: string;
	}): Promise<void>;
}

export interface IVersionNotificationSettings {
	enabled: boolean;
	endpoint: string;
	infoUrl: string;
}

export interface IPersonalizationSurveyAnswers {
	email: string | null;
	codingSkill: string | null;
	companyIndustry: string[];
	companySize: string | null;
	otherCompanyIndustry: string | null;
	otherWorkArea: string | null;
	workArea: string[] | string | null;
}

export interface IActiveDirectorySettings {
	enabled: boolean;
}

export interface IPackageVersions {
	cli: string;
}

export type IPushDataType = IPushData['type'];

export type IPushData =
	| PushDataExecutionFinished
	| PushDataExecutionStarted
	| PushDataExecuteAfter
	| PushDataExecuteBefore
	| PushDataConsoleMessage
	| PushDataReloadNodeType
	| PushDataRemoveNodeType
	| PushDataTestWebhook
	| PushDataNodeDescriptionUpdated
	| PushDataExecutionRecovered
<<<<<<< HEAD
	| PushDataWorkerStatusMessage;
=======
	| PushDataActiveWorkflowUsersChanged;
>>>>>>> 3d5a485b

type PushDataActiveWorkflowUsersChanged = {
	data: IActiveWorkflowUsersChanged;
	type: 'activeWorkflowUsersChanged';
};

export type PushDataExecutionRecovered = {
	data: IPushDataExecutionRecovered;
	type: 'executionRecovered';
};

export type PushDataExecutionFinished = {
	data: IPushDataExecutionFinished;
	type: 'executionFinished';
};

export type PushDataExecutionStarted = {
	data: IPushDataExecutionStarted;
	type: 'executionStarted';
};

export type PushDataExecuteAfter = {
	data: IPushDataNodeExecuteAfter;
	type: 'nodeExecuteAfter';
};

export type PushDataExecuteBefore = {
	data: IPushDataNodeExecuteBefore;
	type: 'nodeExecuteBefore';
};

export type PushDataConsoleMessage = {
	data: IPushDataConsoleMessage;
	type: 'sendConsoleMessage';
};

<<<<<<< HEAD
type PushDataWorkerStatusMessage = {
	data: IPushDataWorkerStatusMessage;
	type: 'sendWorkerStatusMessage';
};

type PushDataReloadNodeType = {
=======
export type PushDataReloadNodeType = {
>>>>>>> 3d5a485b
	data: IPushDataReloadNodeType;
	type: 'reloadNodeType';
};

export type PushDataRemoveNodeType = {
	data: IPushDataRemoveNodeType;
	type: 'removeNodeType';
};

export type PushDataTestWebhook = {
	data: IPushDataTestWebhook;
	type: 'testWebhookDeleted' | 'testWebhookReceived';
};

export type PushDataNodeDescriptionUpdated = {
	data: undefined;
	type: 'nodeDescriptionUpdated';
};

export interface IActiveWorkflowUser {
	user: User;
	lastSeen: Date;
}

export interface IActiveWorkflowUsersChanged {
	workflowId: Workflow['id'];
	activeUsers: IActiveWorkflowUser[];
}

export interface IPushDataExecutionRecovered {
	executionId: string;
}

export interface IPushDataExecutionFinished {
	data: IRun;
	executionId: string;
	retryOf?: string;
}

export interface IPushDataExecutionStarted {
	executionId: string;
	mode: WorkflowExecuteMode;
	startedAt: Date;
	retryOf?: string;
	workflowId: string;
	workflowName?: string;
}

export interface IPushDataNodeExecuteAfter {
	data: ITaskData;
	executionId: string;
	nodeName: string;
}

export interface IPushDataNodeExecuteBefore {
	executionId: string;
	nodeName: string;
}

export interface IPushDataReloadNodeType {
	name: string;
	version: number;
}

export interface IPushDataRemoveNodeType {
	name: string;
	version: number;
}

export interface IPushDataTestWebhook {
	executionId: string;
	workflowId: string;
}

export interface IPushDataConsoleMessage {
	source: string;
	message: string;
}

export interface IPushDataWorkerStatusMessage {
	workerId: string;
	status: IPushDataWorkerStatusPayload;
}

export interface IPushDataWorkerStatusPayload {
	workerId: string;
	runningJobsSummary: WorkerJobStatusSummary[];
	freeMem: number;
	totalMem: number;
	uptime: number;
	loadAvg: number[];
	cpus: string;
	arch: string;
	platform: NodeJS.Platform;
	hostname: string;
	interfaces: Array<{
		family: 'IPv4' | 'IPv6';
		address: string;
		internal: boolean;
	}>;
	version: string;
}

export interface IResponseCallbackData {
	data?: IDataObject | IDataObject[];
	headers?: object;
	noWebhookResponse?: boolean;
	responseCode?: number;
}

export interface INodesTypeData {
	[key: string]: {
		className: string;
		sourcePath: string;
	};
}

export interface IWorkflowErrorData {
	// eslint-disable-next-line @typescript-eslint/no-explicit-any
	[key: string]: any;
	execution?: {
		id?: string;
		url?: string;
		retryOf?: string;
		error: ExecutionError;
		lastNodeExecuted: string;
		mode: WorkflowExecuteMode;
	};
	trigger?: {
		error: ExecutionError;
		mode: WorkflowExecuteMode;
	};
	workflow: {
		id?: string;
		name: string;
	};
}

export interface IProcessMessageDataHook {
	hook: string;
	// eslint-disable-next-line @typescript-eslint/no-explicit-any
	parameters: any[];
}

export interface IWorkflowExecutionDataProcess {
	destinationNode?: string;
	restartExecutionId?: string;
	executionMode: WorkflowExecuteMode;
	executionData?: IRunExecutionData;
	runData?: IRunData;
	pinData?: IPinData;
	retryOf?: string;
	sessionId?: string;
	startNodes?: string[];
	workflowData: IWorkflowBase;
	userId: string;
}

export interface IWorkflowExecutionDataProcessWithExecution extends IWorkflowExecutionDataProcess {
	executionId: string;
	userId: string;
}

export interface IWorkflowExecuteProcess {
	startedAt: Date;
	workflow: Workflow;
	workflowExecute: WorkflowExecute;
}

export interface IWorkflowStatisticsDataLoaded {
	dataLoaded: boolean;
}

export type WhereClause = Record<string, { [key: string]: string | FindOperator<unknown> }>;

// ----------------------------------
//          community nodes
// ----------------------------------

export namespace CommunityPackages {
	export type ParsedPackageName = {
		packageName: string;
		rawString: string;
		scope?: string;
		version?: string;
	};

	export type AvailableUpdates = {
		[packageName: string]: {
			current: string;
			wanted: string;
			latest: string;
			location: string;
		};
	};

	export type PackageStatusCheck = {
		status: 'OK' | 'Banned';
		reason?: string;
	};
}

// ----------------------------------
//               telemetry
// ----------------------------------

export interface IExecutionTrackProperties extends ITelemetryTrackProperties {
	workflow_id: string;
	success: boolean;
	error_node_type?: string;
	is_manual: boolean;
}

// ----------------------------------
//               license
// ----------------------------------

type ValuesOf<T> = T[keyof T];

export type BooleanLicenseFeature = ValuesOf<typeof LICENSE_FEATURES>;
export type NumericLicenseFeature = ValuesOf<typeof LICENSE_QUOTAS>;

export interface ILicenseReadResponse {
	usage: {
		executions: {
			limit: number;
			value: number;
			warningThreshold: number;
		};
	};
	license: {
		planId: string;
		planName: string;
	};
}

export interface ILicensePostResponse extends ILicenseReadResponse {
	managementToken: string;
}

export interface JwtToken {
	token: string;
	expiresIn: number;
}

export interface JwtPayload {
	id: string;
	email: string | null;
	password: string | null;
}

export interface PublicUser {
	id: string;
	email?: string;
	firstName?: string;
	lastName?: string;
	personalizationAnswers?: IPersonalizationSurveyAnswers | null;
	password?: string;
	passwordResetToken?: string;
	createdAt: Date;
	isPending: boolean;
	hasRecoveryCodesLeft: boolean;
	globalRole?: Role;
	signInType: AuthProviderType;
	disabled: boolean;
	settings?: IUserSettings | null;
	inviteAcceptUrl?: string;
	isOwner?: boolean;
	featureFlags?: FeatureFlags;
}

export interface N8nApp {
	app: Application;
	restEndpoint: string;
	externalHooks: IExternalHooksClass;
	activeWorkflowRunner: ActiveWorkflowRunner;
}

export type UserSettings = Pick<User, 'id' | 'settings'>;

export interface SecretsProviderSettings<T = IDataObject> {
	connected: boolean;
	connectedAt: Date | null;
	settings: T;
}

export interface ExternalSecretsSettings {
	[key: string]: SecretsProviderSettings;
}

export type SecretsProviderState = 'initializing' | 'connected' | 'error';

export abstract class SecretsProvider {
	displayName: string;

	name: string;

	properties: INodeProperties[];

	state: SecretsProviderState;

	abstract init(settings: SecretsProviderSettings): Promise<void>;
	abstract connect(): Promise<void>;
	abstract disconnect(): Promise<void>;
	abstract update(): Promise<void>;
	abstract test(): Promise<[boolean] | [boolean, string]>;
	abstract getSecret(name: string): IDataObject | undefined;
	abstract hasSecret(name: string): boolean;
	abstract getSecretNames(): string[];
}

export type N8nInstanceType = 'main' | 'webhook' | 'worker';<|MERGE_RESOLUTION|>--- conflicted
+++ resolved
@@ -505,11 +505,8 @@
 	| PushDataTestWebhook
 	| PushDataNodeDescriptionUpdated
 	| PushDataExecutionRecovered
-<<<<<<< HEAD
+	| PushDataActiveWorkflowUsersChanged;
 	| PushDataWorkerStatusMessage;
-=======
-	| PushDataActiveWorkflowUsersChanged;
->>>>>>> 3d5a485b
 
 type PushDataActiveWorkflowUsersChanged = {
 	data: IActiveWorkflowUsersChanged;
@@ -546,16 +543,12 @@
 	type: 'sendConsoleMessage';
 };
 
-<<<<<<< HEAD
 type PushDataWorkerStatusMessage = {
 	data: IPushDataWorkerStatusMessage;
 	type: 'sendWorkerStatusMessage';
 };
 
 type PushDataReloadNodeType = {
-=======
-export type PushDataReloadNodeType = {
->>>>>>> 3d5a485b
 	data: IPushDataReloadNodeType;
 	type: 'reloadNodeType';
 };
