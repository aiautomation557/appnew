/* eslint-disable @typescript-eslint/naming-convention */
import {
	ExecutionError,
	ICredentialDataDecryptedObject,
	ICredentialsDecrypted,
	ICredentialsEncrypted,
	IDataObject,
	IDeferredPromise,
	IExecuteResponsePromiseData,
	IPinData,
	IRun,
	IRunData,
	IRunExecutionData,
	ITaskData,
	ITelemetrySettings,
	ITelemetryTrackProperties,
	IWorkflowBase as IWorkflowBaseWorkflow,
	Workflow,
	WorkflowActivateMode,
	WorkflowExecuteMode,
} from 'n8n-workflow';

import { WorkflowExecute } from 'n8n-core';

// eslint-disable-next-line import/no-extraneous-dependencies
import PCancelable from 'p-cancelable';
import { Repository } from 'typeorm';

import { ChildProcess } from 'child_process';
import { Url } from 'url';

import type { Request } from 'express';
<<<<<<< HEAD
import type { InstalledNodes } from './databases/entities/InstalledNodes';
import type { InstalledPackages } from './databases/entities/InstalledPackages';
import type { Role } from './databases/entities/Role';
import type { Settings } from './databases/entities/Settings';
import type { SharedCredentials } from './databases/entities/SharedCredentials';
import type { SharedWorkflow } from './databases/entities/SharedWorkflow';
import type { TagEntity } from './databases/entities/TagEntity';
import type { User } from './databases/entities/User';
import type { WorkflowEntity } from './databases/entities/WorkflowEntity';
import { EventDestinations } from './databases/entities/MessageEventBusDestinationEntity';
=======
import type { InstalledNodes } from '@db/entities/InstalledNodes';
import type { InstalledPackages } from '@db/entities/InstalledPackages';
import type { Role } from '@db/entities/Role';
import type { Settings } from '@db/entities/Settings';
import type { SharedCredentials } from '@db/entities/SharedCredentials';
import type { SharedWorkflow } from '@db/entities/SharedWorkflow';
import type { TagEntity } from '@db/entities/TagEntity';
import type { User } from '@db/entities/User';
import type { WorkflowEntity } from '@db/entities/WorkflowEntity';
>>>>>>> d96d6f11

export interface IActivationError {
	time: number;
	error: {
		message: string;
	};
}

export interface IQueuedWorkflowActivations {
	activationMode: WorkflowActivateMode;
	lastTimeout: number;
	timeout: NodeJS.Timeout;
	workflowData: IWorkflowDb;
}

export interface ICustomRequest extends Request {
	parsedUrl: Url | undefined;
}

export interface ICredentialsTypeData {
	[key: string]: {
		className: string;
		sourcePath: string;
	};
}

export interface ICredentialsOverwrite {
	[key: string]: ICredentialDataDecryptedObject;
}

export interface IDatabaseCollections {
	Credentials: Repository<ICredentialsDb>;
	Execution: Repository<IExecutionFlattedDb>;
	Workflow: Repository<WorkflowEntity>;
	Webhook: Repository<IWebhookDb>;
	Tag: Repository<TagEntity>;
	Role: Repository<Role>;
	User: Repository<User>;
	SharedCredentials: Repository<SharedCredentials>;
	SharedWorkflow: Repository<SharedWorkflow>;
	Settings: Repository<Settings>;
	InstalledPackages: Repository<InstalledPackages>;
	InstalledNodes: Repository<InstalledNodes>;
	EventDestinations: Repository<EventDestinations>;
}

export interface IWebhookDb {
	workflowId: number | string;
	webhookPath: string;
	method: string;
	node: string;
	webhookId?: string;
	pathLength?: number;
}

// ----------------------------------
//               tags
// ----------------------------------

export interface ITagDb {
	id: number;
	name: string;
	createdAt: Date;
	updatedAt: Date;
}

export interface ITagToImport {
	id: string | number;
	name: string;
	createdAt?: string;
	updatedAt?: string;
}

export type UsageCount = {
	usageCount: number;
};

export type ITagWithCountDb = ITagDb & UsageCount;

// ----------------------------------
//            workflows
// ----------------------------------

export interface IWorkflowBase extends IWorkflowBaseWorkflow {
	id?: number | string;
}

// Almost identical to editor-ui.Interfaces.ts
export interface IWorkflowDb extends IWorkflowBase {
	id: number | string;
	tags?: ITagDb[];
}

export interface IWorkflowToImport extends IWorkflowBase {
	tags: ITagToImport[];
}

export interface IWorkflowResponse extends IWorkflowBase {
	id: string;
}

// ----------------------------------
//            credentials
// ----------------------------------

export interface ICredentialsBase {
	createdAt: Date;
	updatedAt: Date;
}

export interface ICredentialsDb extends ICredentialsBase, ICredentialsEncrypted {
	id: number | string;
	name: string;
	shared?: SharedCredentials[];
}

export interface ICredentialsResponse extends ICredentialsDb {
	id: string;
}

export interface ICredentialsDecryptedDb extends ICredentialsBase, ICredentialsDecrypted {
	id: number | string;
}

export interface ICredentialsDecryptedResponse extends ICredentialsDecryptedDb {
	id: string;
}

export type DatabaseType = 'mariadb' | 'postgresdb' | 'mysqldb' | 'sqlite';
export type SaveExecutionDataType = 'all' | 'none';

export interface IExecutionBase {
	id?: number | string;
	mode: WorkflowExecuteMode;
	startedAt: Date;
	stoppedAt?: Date; // empty value means execution is still running
	workflowId?: string; // To be able to filter executions easily //
	finished: boolean;
	retryOf?: number | string; // If it is a retry, the id of the execution it is a retry of.
	retrySuccessId?: number | string; // If it failed and a retry did succeed. The id of the successful retry.
}

// Data in regular format with references
export interface IExecutionDb extends IExecutionBase {
	data: IRunExecutionData;
	waitTill?: Date;
	workflowData?: IWorkflowBase;
}

export interface IExecutionPushResponse {
	executionId?: string;
	waitingForWebhook?: boolean;
}

export interface IExecutionResponse extends IExecutionBase {
	id: string;
	data: IRunExecutionData;
	retryOf?: string;
	retrySuccessId?: string;
	waitTill?: Date;
	workflowData: IWorkflowBase;
}

// Flatted data to save memory when saving in database or transferring
// via REST API
export interface IExecutionFlatted extends IExecutionBase {
	data: string;
	workflowData: IWorkflowBase;
}

export interface IExecutionFlattedDb extends IExecutionBase {
	id: number | string;
	data: string;
	waitTill?: Date | null;
	workflowData: Omit<IWorkflowBase, 'pinData'>;
}

export interface IExecutionFlattedResponse extends IExecutionFlatted {
	id: string;
	retryOf?: string;
}

export interface IExecutionResponseApi {
	id: number | string;
	mode: WorkflowExecuteMode;
	startedAt: Date;
	stoppedAt?: Date;
	workflowId?: string;
	finished: boolean;
	retryOf?: number | string;
	retrySuccessId?: number | string;
	data?: object;
	waitTill?: Date | null;
	workflowData: IWorkflowBase;
}
export interface IExecutionsListResponse {
	count: number;
	// results: IExecutionShortResponse[];
	results: IExecutionsSummary[];
	estimated: boolean;
}

export interface IExecutionsStopData {
	finished?: boolean;
	mode: WorkflowExecuteMode;
	startedAt: Date;
	stoppedAt?: Date;
}

export interface IExecutionsSummary {
	id: string;
	finished?: boolean;
	mode: WorkflowExecuteMode;
	retryOf?: string;
	retrySuccessId?: string;
	waitTill?: Date;
	startedAt: Date;
	stoppedAt?: Date;
	workflowId: string;
	workflowName?: string;
}

export interface IExecutionsCurrentSummary {
	id: string;
	retryOf?: string;
	startedAt: Date;
	mode: WorkflowExecuteMode;
	workflowId: string;
}

export interface IExecutionDeleteFilter {
	deleteBefore?: Date;
	filters?: IDataObject;
	ids?: string[];
}

export interface IExecutingWorkflowData {
	executionData: IWorkflowExecutionDataProcess;
	process?: ChildProcess;
	startedAt: Date;
	postExecutePromises: Array<IDeferredPromise<IRun | undefined>>;
	responsePromise?: IDeferredPromise<IExecuteResponsePromiseData>;
	workflowExecution?: PCancelable<IRun>;
}

export interface IExternalHooks {
	credentials?: {
		create?: Array<{
			(this: IExternalHooksFunctions, credentialsData: ICredentialsEncrypted): Promise<void>;
		}>;
		delete?: Array<{ (this: IExternalHooksFunctions, credentialId: string): Promise<void> }>;
		update?: Array<{
			(this: IExternalHooksFunctions, credentialsData: ICredentialsDb): Promise<void>;
		}>;
	};
	workflow?: {
		activate?: Array<{ (this: IExternalHooksFunctions, workflowData: IWorkflowDb): Promise<void> }>;
		create?: Array<{ (this: IExternalHooksFunctions, workflowData: IWorkflowBase): Promise<void> }>;
		delete?: Array<{ (this: IExternalHooksFunctions, workflowId: string): Promise<void> }>;
		execute?: Array<{
			(
				this: IExternalHooksFunctions,
				workflowData: IWorkflowDb,
				mode: WorkflowExecuteMode,
			): Promise<void>;
		}>;
		update?: Array<{ (this: IExternalHooksFunctions, workflowData: IWorkflowDb): Promise<void> }>;
	};
}

export interface IExternalHooksFileData {
	[key: string]: {
		// eslint-disable-next-line @typescript-eslint/no-explicit-any
		[key: string]: Array<(...args: any[]) => Promise<void>>;
	};
}

export interface IExternalHooksFunctions {
	dbCollections: IDatabaseCollections;
}

export interface IExternalHooksClass {
	init(): Promise<void>;
	// eslint-disable-next-line @typescript-eslint/no-explicit-any
	run(hookName: string, hookParameters?: any[]): Promise<void>;
}

export interface IDiagnosticInfo {
	versionCli: string;
	databaseType: DatabaseType;
	notificationsEnabled: boolean;
	disableProductionWebhooksOnMainProcess: boolean;
	basicAuthActive: boolean;
	systemInfo: {
		os: {
			type?: string;
			version?: string;
		};
		memory?: number;
		cpus: {
			count?: number;
			model?: string;
			speed?: number;
		};
	};
	executionVariables: {
		[key: string]: string | number | boolean | undefined;
	};
	deploymentType: string;
	binaryDataMode: string;
	n8n_multi_user_allowed: boolean;
	smtp_set_up: boolean;
}

export interface ITelemetryUserDeletionData {
	user_id: string;
	target_user_old_status: 'active' | 'invited';
	migration_strategy?: 'transfer_data' | 'delete_data';
	target_user_id?: string;
	migration_user_id?: string;
}

export interface IInternalHooksClass {
	onN8nStop(): Promise<void>;
	onServerStarted(
		diagnosticInfo: IDiagnosticInfo,
		firstWorkflowCreatedAt?: Date,
	): Promise<unknown[]>;
	onPersonalizationSurveySubmitted(userId: string, answers: Record<string, string>): Promise<void>;
	onWorkflowCreated(userId: string, workflow: IWorkflowBase, publicApi: boolean): Promise<void>;
	onWorkflowDeleted(userId: string, workflowId: string, publicApi: boolean): Promise<void>;
	onWorkflowSaved(userId: string, workflow: IWorkflowBase, publicApi: boolean): Promise<void>;
	onWorkflowPostExecute(
		executionId: string,
		workflow: IWorkflowBase,
		runData?: IRun,
		userId?: string,
	): Promise<void>;
	onUserDeletion(
		userId: string,
		userDeletionData: ITelemetryUserDeletionData,
		publicApi: boolean,
	): Promise<void>;
	onUserInvite(userInviteData: { user_id: string; target_user_id: string[] }): Promise<void>;
	onUserReinvite(userReinviteData: { user_id: string; target_user_id: string }): Promise<void>;
	onUserUpdate(userUpdateData: { user_id: string; fields_changed: string[] }): Promise<void>;
	onUserInviteEmailClick(userInviteClickData: { user_id: string }): Promise<void>;
	onUserPasswordResetEmailClick(userPasswordResetData: { user_id: string }): Promise<void>;
	onUserTransactionalEmail(userTransactionalEmailData: {
		user_id: string;
		message_type: 'Reset password' | 'New user invite' | 'Resend invite';
	}): Promise<void>;
	onUserPasswordResetRequestClick(userPasswordResetData: { user_id: string }): Promise<void>;
	onInstanceOwnerSetup(instanceOwnerSetupData: { user_id: string }): Promise<void>;
	onUserSignup(userSignupData: { user_id: string }): Promise<void>;
}

export interface IN8nConfig {
	database: IN8nConfigDatabase;
	endpoints: IN8nConfigEndpoints;
	executions: IN8nConfigExecutions;
	generic: IN8nConfigGeneric;
	host: string;
	nodes: IN8nConfigNodes;
	port: number;
	protocol: 'http' | 'https';
}

export interface IN8nConfigDatabase {
	type: DatabaseType;
	postgresdb: {
		host: string;
		password: string;
		port: number;
		user: string;
	};
}

export interface IN8nConfigEndpoints {
	rest: string;
	webhook: string;
	webhookTest: string;
}

// eslint-disable-next-line import/export
export interface IN8nConfigExecutions {
	saveDataOnError: SaveExecutionDataType;
	saveDataOnSuccess: SaveExecutionDataType;
	saveDataManualExecutions: boolean;
}

// eslint-disable-next-line import/export
export interface IN8nConfigExecutions {
	saveDataOnError: SaveExecutionDataType;
	saveDataOnSuccess: SaveExecutionDataType;
	saveDataManualExecutions: boolean;
}

export interface IN8nConfigGeneric {
	timezone: string;
}

export interface IN8nConfigNodes {
	errorTriggerType: string;
	exclude: string[];
}

export interface IVersionNotificationSettings {
	enabled: boolean;
	endpoint: string;
	infoUrl: string;
}

export interface IN8nNodePackageJson {
	name: string;
	version: string;
	n8n?: {
		credentials?: string[];
		nodes?: string[];
	};
	author?: {
		name?: string;
		email?: string;
	};
}

export interface IN8nUISettings {
	endpointWebhook: string;
	endpointWebhookTest: string;
	saveDataErrorExecution: string;
	saveDataSuccessExecution: string;
	saveManualExecutions: boolean;
	executionTimeout: number;
	maxExecutionTimeout: number;
	workflowCallerPolicyDefaultOption: 'any' | 'none' | 'workflowsFromAList';
	oauthCallbackUrls: {
		oauth1: string;
		oauth2: string;
	};
	timezone: string;
	urlBaseWebhook: string;
	urlBaseEditor: string;
	versionCli: string;
	n8nMetadata?: {
		[key: string]: string | number | undefined;
	};
	versionNotifications: IVersionNotificationSettings;
	instanceId: string;
	telemetry: ITelemetrySettings;
	personalizationSurveyEnabled: boolean;
	defaultLocale: string;
	userManagement: IUserManagementSettings;
	publicApi: IPublicApiSettings;
	workflowTagsDisabled: boolean;
	logLevel: 'info' | 'debug' | 'warn' | 'error' | 'verbose' | 'silent';
	hiringBannerEnabled: boolean;
	templates: {
		enabled: boolean;
		host: string;
	};
	onboardingCallPromptEnabled: boolean;
	missingPackages?: boolean;
	executionMode: 'regular' | 'queue';
	communityNodesEnabled: boolean;
	deployment: {
		type: string;
	};
	isNpmAvailable: boolean;
	allowedModules: {
		builtIn?: string;
		external?: string;
	};
	enterprise: {
		sharing: boolean;
		workflowSharing: boolean;
	};
}

export interface IPersonalizationSurveyAnswers {
	codingSkill: string | null;
	companyIndustry: string[];
	companySize: string | null;
	otherCompanyIndustry: string | null;
	otherWorkArea: string | null;
	workArea: string[] | string | null;
}

export interface IUserSettings {
	isOnboarded?: boolean;
}

export interface IUserManagementSettings {
	enabled: boolean;
	showSetupOnFirstLoad?: boolean;
	smtpSetup: boolean;
}
export interface IPublicApiSettings {
	enabled: boolean;
	latestVersion: number;
	path: string;
}

export interface IPackageVersions {
	cli: string;
}

export type IPushDataType = IPushData['type'];

export type IPushData =
	| PushDataExecutionFinished
	| PushDataExecutionStarted
	| PushDataExecuteAfter
	| PushDataExecuteBefore
	| PushDataConsoleMessage
	| PushDataReloadNodeType
	| PushDataRemoveNodeType
	| PushDataTestWebhook;

type PushDataExecutionFinished = {
	data: IPushDataExecutionFinished;
	type: 'executionFinished';
};

type PushDataExecutionStarted = {
	data: IPushDataExecutionStarted;
	type: 'executionStarted';
};

type PushDataExecuteAfter = {
	data: IPushDataNodeExecuteAfter;
	type: 'nodeExecuteAfter';
};

type PushDataExecuteBefore = {
	data: IPushDataNodeExecuteBefore;
	type: 'nodeExecuteBefore';
};

type PushDataConsoleMessage = {
	data: IPushDataConsoleMessage;
	type: 'sendConsoleMessage';
};

type PushDataReloadNodeType = {
	data: IPushDataReloadNodeType;
	type: 'reloadNodeType';
};

type PushDataRemoveNodeType = {
	data: IPushDataRemoveNodeType;
	type: 'removeNodeType';
};

type PushDataTestWebhook = {
	data: IPushDataTestWebhook;
	type: 'testWebhookDeleted' | 'testWebhookReceived';
};

export interface IPushDataExecutionFinished {
	data: IRun;
	executionId: string;
	retryOf?: string;
}

export interface IPushDataExecutionStarted {
	executionId: string;
	mode: WorkflowExecuteMode;
	startedAt: Date;
	retryOf?: string;
	workflowId: string;
	workflowName?: string;
}

export interface IPushDataNodeExecuteAfter {
	data: ITaskData;
	executionId: string;
	nodeName: string;
}

export interface IPushDataNodeExecuteBefore {
	executionId: string;
	nodeName: string;
}

export interface IPushDataReloadNodeType {
	name: string;
	version: number;
}

export interface IPushDataRemoveNodeType {
	name: string;
	version: number;
}

export interface IPushDataTestWebhook {
	executionId: string;
	workflowId: string;
}

export interface IPushDataConsoleMessage {
	source: string;
	message: string;
}

export interface IResponseCallbackData {
	data?: IDataObject | IDataObject[];
	headers?: object;
	noWebhookResponse?: boolean;
	responseCode?: number;
}

export interface ITransferNodeTypes {
	[key: string]: {
		className: string;
		sourcePath: string;
	};
}

export interface IWorkflowErrorData {
	// eslint-disable-next-line @typescript-eslint/no-explicit-any
	[key: string]: any;
	execution?: {
		id?: string;
		url?: string;
		retryOf?: string;
		error: ExecutionError;
		lastNodeExecuted: string;
		mode: WorkflowExecuteMode;
	};
	trigger?: {
		error: ExecutionError;
		mode: WorkflowExecuteMode;
	};
	workflow: {
		id?: string;
		name: string;
	};
}

export interface IProcessMessageDataHook {
	hook: string;
	// eslint-disable-next-line @typescript-eslint/no-explicit-any
	parameters: any[];
}

export interface IWorkflowExecutionDataProcess {
	destinationNode?: string;
	executionMode: WorkflowExecuteMode;
	executionData?: IRunExecutionData;
	runData?: IRunData;
	pinData?: IPinData;
	retryOf?: number | string;
	sessionId?: string;
	startNodes?: string[];
	workflowData: IWorkflowBase;
	userId: string;
}

export interface IWorkflowExecutionDataProcessWithExecution extends IWorkflowExecutionDataProcess {
	credentialsOverwrite: ICredentialsOverwrite;
	credentialsTypeData: ICredentialsTypeData;
	executionId: string;
	nodeTypeData: ITransferNodeTypes;
	userId: string;
}

export interface IWorkflowExecuteProcess {
	startedAt: Date;
	workflow: Workflow;
	workflowExecute: WorkflowExecute;
}

export type WhereClause = Record<string, { id: string }>;

// ----------------------------------
//          community nodes
// ----------------------------------

export namespace CommunityPackages {
	export type ParsedPackageName = {
		packageName: string;
		rawString: string;
		scope?: string;
		version?: string;
	};

	export type AvailableUpdates = {
		[packageName: string]: {
			current: string;
			wanted: string;
			latest: string;
			location: string;
		};
	};

	export type PackageStatusCheck = {
		status: 'OK' | 'Banned';
		reason?: string;
	};
}

// ----------------------------------
//               telemetry
// ----------------------------------

export interface IExecutionTrackProperties extends ITelemetryTrackProperties {
	workflow_id: string;
	success: boolean;
	error_node_type?: string;
	is_manual: boolean;
}<|MERGE_RESOLUTION|>--- conflicted
+++ resolved
@@ -30,18 +30,6 @@
 import { Url } from 'url';
 
 import type { Request } from 'express';
-<<<<<<< HEAD
-import type { InstalledNodes } from './databases/entities/InstalledNodes';
-import type { InstalledPackages } from './databases/entities/InstalledPackages';
-import type { Role } from './databases/entities/Role';
-import type { Settings } from './databases/entities/Settings';
-import type { SharedCredentials } from './databases/entities/SharedCredentials';
-import type { SharedWorkflow } from './databases/entities/SharedWorkflow';
-import type { TagEntity } from './databases/entities/TagEntity';
-import type { User } from './databases/entities/User';
-import type { WorkflowEntity } from './databases/entities/WorkflowEntity';
-import { EventDestinations } from './databases/entities/MessageEventBusDestinationEntity';
-=======
 import type { InstalledNodes } from '@db/entities/InstalledNodes';
 import type { InstalledPackages } from '@db/entities/InstalledPackages';
 import type { Role } from '@db/entities/Role';
@@ -51,7 +39,7 @@
 import type { TagEntity } from '@db/entities/TagEntity';
 import type { User } from '@db/entities/User';
 import type { WorkflowEntity } from '@db/entities/WorkflowEntity';
->>>>>>> d96d6f11
+import type { EventDestinations } from '@db/entities/MessageEventBusDestinationEntity';
 
 export interface IActivationError {
 	time: number;
