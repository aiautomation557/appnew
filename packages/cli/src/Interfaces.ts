--- conflicted
+++ resolved
@@ -512,13 +512,10 @@
 		enabled: boolean;
 		host: string;
 	};
-<<<<<<< HEAD
 	onboardingCallPromptEnabled: boolean;
-=======
 	missingPackages?: boolean;
 	executionMode: 'regular' | 'queue';
 	communityNodesEnabled: boolean;
->>>>>>> 08841f05
 }
 
 export interface IPersonalizationSurveyAnswers {
