--- conflicted
+++ resolved
@@ -1,7 +1,6 @@
 import { Service } from 'typedi';
 
 import { VariablesRequest } from '@/requests';
-<<<<<<< HEAD
 import {
 	Authorized,
 	Delete,
@@ -12,21 +11,11 @@
 	RequireGlobalScope,
 	RestController,
 } from '@/decorators';
-import {
-	VariablesService,
-	VariablesLicenseError,
-	VariablesValidationError,
-} from './variables.service.ee';
-=======
-import { Authorized, Delete, Get, Licensed, Patch, Post, RestController } from '@/decorators';
 import { VariablesService } from './variables.service.ee';
-import { Logger } from '@/Logger';
-import { UnauthorizedError } from '@/errors/response-errors/unauthorized.error';
 import { BadRequestError } from '@/errors/response-errors/bad-request.error';
 import { NotFoundError } from '@/errors/response-errors/not-found.error';
 import { VariableValidationError } from '@/errors/variable-validation.error';
 import { VariableCountLimitReachedError } from '@/errors/variable-count-limit-reached.error';
->>>>>>> 1c617875
 
 @Service()
 @Authorized()
@@ -44,15 +33,6 @@
 	@Licensed('feat:variables')
 	@RequireGlobalScope('variable:create')
 	async createVariable(req: VariablesRequest.Create) {
-<<<<<<< HEAD
-=======
-		if (req.user.globalRole.name !== 'owner') {
-			this.logger.info('Attempt to update a variable blocked due to lack of permissions', {
-				userId: req.user.id,
-			});
-			throw new UnauthorizedError('Unauthorized');
-		}
->>>>>>> 1c617875
 		const variable = req.body;
 		delete variable.id;
 		try {
@@ -83,16 +63,6 @@
 	@RequireGlobalScope('variable:update')
 	async updateVariable(req: VariablesRequest.Update) {
 		const id = req.params.id;
-<<<<<<< HEAD
-=======
-		if (req.user.globalRole.name !== 'owner') {
-			this.logger.info('Attempt to update a variable blocked due to lack of permissions', {
-				id,
-				userId: req.user.id,
-			});
-			throw new UnauthorizedError('Unauthorized');
-		}
->>>>>>> 1c617875
 		const variable = req.body;
 		delete variable.id;
 		try {
@@ -111,16 +81,6 @@
 	@RequireGlobalScope('variable:delete')
 	async deleteVariable(req: VariablesRequest.Delete) {
 		const id = req.params.id;
-<<<<<<< HEAD
-=======
-		if (req.user.globalRole.name !== 'owner') {
-			this.logger.info('Attempt to delete a variable blocked due to lack of permissions', {
-				id,
-				userId: req.user.id,
-			});
-			throw new UnauthorizedError('Unauthorized');
-		}
->>>>>>> 1c617875
 		await this.variablesService.delete(id);
 
 		return true;
