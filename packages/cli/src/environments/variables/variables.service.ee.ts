--- conflicted
+++ resolved
@@ -39,14 +39,8 @@
 
 	async update(id: string, variable: Omit<Variables, 'id'>): Promise<Variables> {
 		this.validateVariable(variable);
-<<<<<<< HEAD
-		await collections.Variables.update(id, variable);
-
-		return (await this.get(id))!;
-=======
 		await this.variablesRepository.update(id, variable);
 		await this.updateCache();
 		return (await this.getCached(id))!;
->>>>>>> adcf5a96
 	}
 }