import { Service } from 'typedi';
import { execSync } from 'child_process';
import { LoggerProxy } from 'n8n-workflow';
import path from 'path';
import type {
	CommitResult,
	DiffResult,
	FetchResult,
	PullResult,
	PushResult,
	SimpleGit,
	SimpleGitOptions,
	StatusResult,
} from 'simple-git';
import type { SourceControlPreferences } from './types/sourceControlPreferences';
import {
	SOURCE_CONTROL_DEFAULT_BRANCH,
	SOURCE_CONTROL_DEFAULT_EMAIL,
	SOURCE_CONTROL_DEFAULT_NAME,
	SOURCE_CONTROL_ORIGIN,
} from './constants';
import { sourceControlFoldersExistCheck } from './sourceControlHelper.ee';
import type { User } from '../../databases/entities/User';
import { getInstanceOwner } from '../../UserManagement/UserManagementHelper';

@Service()
export class SourceControlGitService {
	git: SimpleGit | null = null;

	private gitOptions: Partial<SimpleGitOptions> = {};

	/**
	 * Run pre-checks before initialising git
	 * Checks for existence of required binaries (git and ssh)
	 */
	private preInitCheck(): boolean {
		LoggerProxy.debug('GitService.preCheck');
		try {
			const gitResult = execSync('git --version', {
				stdio: ['pipe', 'pipe', 'pipe'],
			});
			LoggerProxy.debug(`Git binary found: ${gitResult.toString()}`);
		} catch (error) {
			throw new Error(`Git binary not found: ${(error as Error).message}`);
		}
		try {
			const sshResult = execSync('ssh -V', {
				stdio: ['pipe', 'pipe', 'pipe'],
			});
			LoggerProxy.debug(`SSH binary found: ${sshResult.toString()}`);
		} catch (error) {
			throw new Error(`SSH binary not found: ${(error as Error).message}`);
		}
		return true;
	}

	async initService(options: {
		sourceControlPreferences: SourceControlPreferences;
		gitFolder: string;
		sshFolder: string;
		sshKeyName: string;
	}): Promise<void> {
		const {
			sourceControlPreferences: sourceControlPreferences,
			gitFolder,
			sshKeyName,
			sshFolder,
		} = options;
		LoggerProxy.debug('GitService.init');
		if (this.git !== null) {
			return;
		}

		this.preInitCheck();
		LoggerProxy.debug('Git pre-check passed');

		sourceControlFoldersExistCheck([gitFolder, sshFolder]);

		const sshKnownHosts = path.join(sshFolder, 'known_hosts');
		const sshCommand = `ssh -o UserKnownHostsFile=${sshKnownHosts} -o StrictHostKeyChecking=no -i ${sshKeyName}`;

		this.gitOptions = {
			baseDir: gitFolder,
			binary: 'git',
			maxConcurrentProcesses: 6,
			trimmed: false,
		};

		const { simpleGit } = await import('simple-git');

		this.git = simpleGit(this.gitOptions)
			// Tell git not to ask for any information via the terminal like for
			// example the username. As nobody will be able to answer it would
			// n8n keep on waiting forever.
			.env('GIT_SSH_COMMAND', sshCommand)
			.env('GIT_TERMINAL_PROMPT', '0');

		if (!(await this.checkRepositorySetup())) {
			await this.git.init();
		}
		if (!(await this.hasRemote(sourceControlPreferences.repositoryUrl))) {
			if (sourceControlPreferences.connected && sourceControlPreferences.repositoryUrl) {
				const user = await getInstanceOwner();
				await this.initRepository(sourceControlPreferences, user);
			}
		}
	}

	resetService() {
		this.git = null;
	}

	private async checkRepositorySetup(): Promise<boolean> {
		if (!this.git) {
			throw new Error('Git is not initialized (async)');
		}
		if (!(await this.git.checkIsRepo())) {
			return false;
		}
		try {
			await this.git.status();
			return true;
		} catch (error) {
			return false;
		}
	}

	private async hasRemote(remote: string): Promise<boolean> {
		if (!this.git) {
			throw new Error('Git is not initialized (async)');
		}
		try {
			const remotes = await this.git.getRemotes(true);
			const foundRemote = remotes.find(
				(e) => e.name === SOURCE_CONTROL_ORIGIN && e.refs.push === remote,
			);
			if (foundRemote) {
				LoggerProxy.debug(`Git remote found: ${foundRemote.name}: ${foundRemote.refs.push}`);
				return true;
			}
		} catch (error) {
			throw new Error(`Git is not initialized ${(error as Error).message}`);
		}
		LoggerProxy.debug(`Git remote not found: ${remote}`);
		return false;
	}

	async initRepository(
		sourceControlPreferences: Pick<
			SourceControlPreferences,
			'repositoryUrl' | 'branchName' | 'initRepo'
		>,
		user: User,
	): Promise<void> {
		if (!this.git) {
			throw new Error('Git is not initialized (Promise)');
		}
		if (sourceControlPreferences.initRepo) {
			try {
				await this.git.init();
			} catch (error) {
				LoggerProxy.debug(`Git init: ${(error as Error).message}`);
			}
		}
		try {
			await this.git.addRemote(SOURCE_CONTROL_ORIGIN, sourceControlPreferences.repositoryUrl);
		} catch (error) {
			if ((error as Error).message.includes('remote origin already exists')) {
				LoggerProxy.debug(`Git remote already exists: ${(error as Error).message}`);
			} else {
				throw error;
			}
		}
		await this.setGitUserDetails(
			`${user.firstName} ${user.lastName}` ?? SOURCE_CONTROL_DEFAULT_NAME,
			user.email ?? SOURCE_CONTROL_DEFAULT_EMAIL,
		);
		if (sourceControlPreferences.initRepo) {
			try {
				const branches = await this.getBranches();
				if (branches.branches?.length === 0) {
					await this.git.raw(['branch', '-M', sourceControlPreferences.branchName]);
				}
			} catch (error) {
				LoggerProxy.debug(`Git init: ${(error as Error).message}`);
			}
		}
	}

	async setGitUserDetails(name: string, email: string): Promise<void> {
		if (!this.git) {
			throw new Error('Git is not initialized (setGitUserDetails)');
		}
<<<<<<< HEAD
		await this.git.addConfig('user.email', name);
		await this.git.addConfig('user.name', email);
=======
		await this.git.addConfig('user.email', email);
		await this.git.addConfig('user.name', name);
>>>>>>> adcf5a96
	}

	async getBranches(): Promise<{ branches: string[]; currentBranch: string }> {
		if (!this.git) {
			throw new Error('Git is not initialized (getBranches)');
		}

		try {
			// Get remote branches
			const { branches } = await this.git.branch(['-r']);
			const remoteBranches = Object.keys(branches)
				.map((name) => name.split('/')[1])
				.filter((name) => name !== 'HEAD');

			const { current } = await this.git.branch();

			return {
				branches: remoteBranches,
				currentBranch: current,
			};
		} catch (error) {
			throw new Error(`Could not get remote branches from repository ${(error as Error).message}`);
		}
	}

	async setBranch(branch: string): Promise<{ branches: string[]; currentBranch: string }> {
		if (!this.git) {
			throw new Error('Git is not initialized (setBranch)');
		}
		await this.git.checkout(branch);
		await this.git.branch([`--set-upstream-to=${SOURCE_CONTROL_ORIGIN}/${branch}`, branch]);
		return this.getBranches();
	}

	async getCurrentBranch(): Promise<{ current: string; remote: string }> {
		if (!this.git) {
			throw new Error('Git is not initialized (getCurrentBranch)');
		}
		const currentBranch = (await this.git.branch()).current;
		return {
			current: currentBranch,
			remote: 'origin/' + currentBranch,
		};
	}

	async diffRemote(): Promise<DiffResult | undefined> {
		if (!this.git) {
			throw new Error('Git is not initialized (diffRemote)');
		}
		const currentBranch = await this.getCurrentBranch();
		if (currentBranch.remote) {
			const target = currentBranch.remote;
			return this.git.diffSummary(['...' + target, '--ignore-all-space']);
		}
		return;
	}

	async diffLocal(): Promise<DiffResult | undefined> {
		if (!this.git) {
			throw new Error('Git is not initialized (diffLocal)');
		}
		const currentBranch = await this.getCurrentBranch();
		if (currentBranch.remote) {
			const target = currentBranch.current;
			return this.git.diffSummary([target, '--ignore-all-space']);
		}
		return;
	}

	async fetch(): Promise<FetchResult> {
		if (!this.git) {
			throw new Error('Git is not initialized (fetch)');
		}
		return this.git.fetch();
	}

	async pull(options: { ffOnly: boolean } = { ffOnly: true }): Promise<PullResult> {
		if (!this.git) {
			throw new Error('Git is not initialized (pull)');
		}
		const params = {};
		if (options.ffOnly) {
			// eslint-disable-next-line @typescript-eslint/naming-convention
			Object.assign(params, { '--ff-only': true });
		}
		return this.git.pull(params);
	}

	async push(
		options: { force: boolean; branch: string } = {
			force: false,
			branch: SOURCE_CONTROL_DEFAULT_BRANCH,
		},
	): Promise<PushResult> {
		const { force, branch } = options;
		if (!this.git) {
			throw new Error('Git is not initialized ({)');
		}
		if (force) {
			return this.git.push(SOURCE_CONTROL_ORIGIN, branch, ['-f']);
		}
		return this.git.push(SOURCE_CONTROL_ORIGIN, branch);
	}

	async stage(files: Set<string>, deletedFiles?: Set<string>): Promise<string> {
		if (!this.git) {
			throw new Error('Git is not initialized (stage)');
		}
		if (deletedFiles?.size) {
			try {
				await this.git.rm(Array.from(deletedFiles));
			} catch (error) {
				LoggerProxy.debug(`Git rm: ${(error as Error).message}`);
			}
		}
		return this.git.add(Array.from(files));
	}

	async resetBranch(
		options: { hard: boolean; target: string } = { hard: true, target: 'HEAD' },
	): Promise<string> {
		if (!this.git) {
			throw new Error('Git is not initialized (Promise)');
		}
		if (options?.hard) {
			return this.git.raw(['reset', '--hard', options.target]);
		}
		return this.git.raw(['reset', options.target]);
		// built-in reset method does not work
		// return this.git.reset();
	}

	async commit(message: string): Promise<CommitResult> {
		if (!this.git) {
			throw new Error('Git is not initialized (commit)');
		}
		return this.git.commit(message);
	}

	async status(): Promise<StatusResult> {
		if (!this.git) {
			throw new Error('Git is not initialized (status)');
		}
		const statusResult = await this.git.status();
		return statusResult;
	}
}<|MERGE_RESOLUTION|>--- conflicted
+++ resolved
@@ -191,13 +191,8 @@
 		if (!this.git) {
 			throw new Error('Git is not initialized (setGitUserDetails)');
 		}
-<<<<<<< HEAD
-		await this.git.addConfig('user.email', name);
-		await this.git.addConfig('user.name', email);
-=======
 		await this.git.addConfig('user.email', email);
 		await this.git.addConfig('user.name', name);
->>>>>>> adcf5a96
 	}
 
 	async getBranches(): Promise<{ branches: string[]; currentBranch: string }> {
