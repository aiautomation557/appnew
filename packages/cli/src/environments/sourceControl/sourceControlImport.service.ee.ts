--- conflicted
+++ resolved
@@ -1,4 +1,4 @@
-import { Service } from 'typedi';
+import Container, { Service } from 'typedi';
 import path from 'path';
 import {
 	SOURCE_CONTROL_CREDENTIAL_EXPORT_FOLDER,
@@ -25,11 +25,8 @@
 import type { SourceControlWorkflowVersionId } from './types/sourceControlWorkflowVersionId';
 import { getCredentialExportPath, getWorkflowExportPath } from './sourceControlHelper.ee';
 import type { SourceControlledFile } from './types/sourceControlledFile';
-<<<<<<< HEAD
 import { RoleService } from '@/services/role.service';
-=======
 import { VariablesService } from '../variables/variables.service';
->>>>>>> 659ca26f
 
 @Service()
 export class SourceControlImportService {
@@ -278,13 +275,8 @@
 	}
 
 	public async importWorkflowFromWorkFolder(candidates: SourceControlledFile[], userId: string) {
-<<<<<<< HEAD
 		const ownerWorkflowRole = await this.getWorkflowOwnerRole();
-		const workflowRunner = Container.get(ActiveWorkflowRunner);
-=======
-		const ownerWorkflowRole = await this.getOwnerWorkflowRole();
 		const workflowRunner = this.activeWorkflowRunner;
->>>>>>> 659ca26f
 		const candidateIds = candidates.map((c) => c.id);
 		const existingWorkflows = await Db.collections.Workflow.find({
 			where: {
