/* eslint-disable import/no-cycle */
/* eslint-disable @typescript-eslint/no-unsafe-assignment */
/* eslint-disable @typescript-eslint/restrict-template-expressions */
/* eslint-disable no-case-declarations */
/* eslint-disable @typescript-eslint/naming-convention */
import { UserSettings } from 'n8n-core';
import {
	Connection,
	ConnectionOptions,
	createConnection,
	EntityManager,
	EntityTarget,
	getRepository,
	LoggerOptions,
	Repository,
} from 'typeorm';
import { TlsOptions } from 'tls';
import * as path from 'path';
// eslint-disable-next-line import/no-cycle
import { DatabaseType, GenericHelpers, IDatabaseCollections } from '.';

import * as config from '../config';

// eslint-disable-next-line import/no-cycle
import { entities } from './databases/entities';

import { postgresMigrations } from './databases/postgresdb/migrations';
import { mysqlMigrations } from './databases/mysqldb/migrations';
import { sqliteMigrations } from './databases/sqlite/migrations';

export const collections: IDatabaseCollections = {
	Credentials: null,
	Execution: null,
	Workflow: null,
	Webhook: null,
	Tag: null,
	Role: null,
	User: null,
	SharedCredentials: null,
	SharedWorkflow: null,
	Settings: null,
};

let connection: Connection;

export async function transaction<T>(fn: (entityManager: EntityManager) => Promise<T>): Promise<T> {
	return connection.transaction(fn);
}

export function linkRepository<Entity>(entityClass: EntityTarget<Entity>): Repository<Entity> {
	return getRepository(entityClass, connection.name);
}

export async function init(
	testConnectionOptions?: ConnectionOptions,
): Promise<IDatabaseCollections> {
	const dbType = (await GenericHelpers.getConfigValue('database.type')) as DatabaseType;
	const n8nFolder = UserSettings.getUserN8nFolderPath();

	let connectionOptions: ConnectionOptions;

	const entityPrefix = config.getEnv('database.tablePrefix');

	if (testConnectionOptions) {
		connectionOptions = testConnectionOptions;
	} else {
		switch (dbType) {
			case 'postgresdb':
				const sslCa = (await GenericHelpers.getConfigValue('database.postgresdb.ssl.ca')) as string;
				const sslCert = (await GenericHelpers.getConfigValue(
					'database.postgresdb.ssl.cert',
				)) as string;
				const sslKey = (await GenericHelpers.getConfigValue(
					'database.postgresdb.ssl.key',
				)) as string;
				const sslRejectUnauthorized = (await GenericHelpers.getConfigValue(
					'database.postgresdb.ssl.rejectUnauthorized',
				)) as boolean;

				let ssl: TlsOptions | undefined;
				if (sslCa !== '' || sslCert !== '' || sslKey !== '' || !sslRejectUnauthorized) {
					ssl = {
						ca: sslCa || undefined,
						cert: sslCert || undefined,
						key: sslKey || undefined,
						rejectUnauthorized: sslRejectUnauthorized,
					};
				}

				connectionOptions = {
					type: 'postgres',
					entityPrefix,
					database: (await GenericHelpers.getConfigValue('database.postgresdb.database')) as string,
					host: (await GenericHelpers.getConfigValue('database.postgresdb.host')) as string,
					password: (await GenericHelpers.getConfigValue('database.postgresdb.password')) as string,
					port: (await GenericHelpers.getConfigValue('database.postgresdb.port')) as number,
					username: (await GenericHelpers.getConfigValue('database.postgresdb.user')) as string,
					schema: config.get('database.postgresdb.schema'),
					migrations: postgresMigrations,
					migrationsRun: true,
					migrationsTableName: `${entityPrefix}migrations`,
					ssl,
				};

				break;

			case 'mariadb':
			case 'mysqldb':
				connectionOptions = {
					type: dbType === 'mysqldb' ? 'mysql' : 'mariadb',
					database: (await GenericHelpers.getConfigValue('database.mysqldb.database')) as string,
					entityPrefix,
					host: (await GenericHelpers.getConfigValue('database.mysqldb.host')) as string,
					password: (await GenericHelpers.getConfigValue('database.mysqldb.password')) as string,
					port: (await GenericHelpers.getConfigValue('database.mysqldb.port')) as number,
					username: (await GenericHelpers.getConfigValue('database.mysqldb.user')) as string,
					migrations: mysqlMigrations,
					migrationsRun: true,
					migrationsTableName: `${entityPrefix}migrations`,
					timezone: 'Z', // set UTC as default
				};
				break;

			case 'sqlite':
				connectionOptions = {
					type: 'sqlite',
					database: path.join(n8nFolder, 'database.sqlite'),
					entityPrefix,
					migrations: sqliteMigrations,
					migrationsRun: false, // migrations for sqlite will be ran manually for now; see below
					migrationsTableName: `${entityPrefix}migrations`,
				};
<<<<<<< HEAD
			}

			connectionOptions = {
				type: 'postgres',
				entityPrefix,
				database: (await GenericHelpers.getConfigValue('database.postgresdb.database')) as string,
				host: (await GenericHelpers.getConfigValue('database.postgresdb.host')) as string,
				password: (await GenericHelpers.getConfigValue('database.postgresdb.password')) as string,
				port: (await GenericHelpers.getConfigValue('database.postgresdb.port')) as number,
				username: (await GenericHelpers.getConfigValue('database.postgresdb.user')) as string,
				schema: config.getEnv('database.postgresdb.schema'),
				migrations: postgresMigrations,
				migrationsRun: true,
				migrationsTableName: `${entityPrefix}migrations`,
				ssl,
			};

			break;

		case 'mariadb':
		case 'mysqldb':
			connectionOptions = {
				type: dbType === 'mysqldb' ? 'mysql' : 'mariadb',
				database: (await GenericHelpers.getConfigValue('database.mysqldb.database')) as string,
				entityPrefix,
				host: (await GenericHelpers.getConfigValue('database.mysqldb.host')) as string,
				password: (await GenericHelpers.getConfigValue('database.mysqldb.password')) as string,
				port: (await GenericHelpers.getConfigValue('database.mysqldb.port')) as number,
				username: (await GenericHelpers.getConfigValue('database.mysqldb.user')) as string,
				migrations: mysqlMigrations,
				migrationsRun: true,
				migrationsTableName: `${entityPrefix}migrations`,
				timezone: 'Z', // set UTC as default
			};
			break;

		case 'sqlite':
			connectionOptions = {
				type: 'sqlite',
				database: path.join(n8nFolder, 'database.sqlite'),
				entityPrefix,
				migrations: sqliteMigrations,
				migrationsRun: false, // migrations for sqlite will be ran manually for now; see below
				migrationsTableName: `${entityPrefix}migrations`,
			};
			break;

		default:
			throw new Error(`The database "${dbType}" is currently not supported!`);
=======
				break;

			default:
				throw new Error(`The database "${dbType}" is currently not supported!`);
		}
>>>>>>> 13a9db77
	}

	let loggingOption: LoggerOptions = (await GenericHelpers.getConfigValue(
		'database.logging.enabled',
	)) as boolean;

	if (loggingOption) {
		const optionsString = (
			(await GenericHelpers.getConfigValue('database.logging.options')) as string
		).replace(/\s+/g, '');

		if (optionsString === 'all') {
			loggingOption = optionsString;
		} else {
			loggingOption = optionsString.split(',') as LoggerOptions;
		}
	}

	Object.assign(connectionOptions, {
		entities: Object.values(entities),
		synchronize: false,
		logging: loggingOption,
		maxQueryExecutionTime: (await GenericHelpers.getConfigValue(
			'database.logging.maxQueryExecutionTime',
		)) as string,
	});

	connection = await createConnection(connectionOptions);

	if (!testConnectionOptions && dbType === 'sqlite') {
		// This specific migration changes database metadata.
		// A field is now nullable. We need to reconnect so that
		// n8n knows it has changed. Happens only on sqlite.
		let migrations = [];
		try {
			migrations = await connection.query(
				`SELECT id FROM ${entityPrefix}migrations where name = "MakeStoppedAtNullable1607431743769"`,
			);
		} catch (error) {
			// Migration table does not exist yet - it will be created after migrations run for the first time.
		}

		// If you remove this call, remember to turn back on the
		// setting to run migrations automatically above.
		await connection.runMigrations({
			transaction: 'none',
		});

		// eslint-disable-next-line @typescript-eslint/no-unsafe-member-access
		if (migrations.length === 0) {
			await connection.close();
			connection = await createConnection(connectionOptions);
		}
	}

	collections.Credentials = linkRepository(entities.CredentialsEntity);
	collections.Execution = linkRepository(entities.ExecutionEntity);
	collections.Workflow = linkRepository(entities.WorkflowEntity);
	collections.Webhook = linkRepository(entities.WebhookEntity);
	collections.Tag = linkRepository(entities.TagEntity);

	collections.Role = linkRepository(entities.Role);
	collections.User = linkRepository(entities.User);
	collections.SharedCredentials = linkRepository(entities.SharedCredentials);
	collections.SharedWorkflow = linkRepository(entities.SharedWorkflow);
	collections.Settings = linkRepository(entities.Settings);

	return collections;
}<|MERGE_RESOLUTION|>--- conflicted
+++ resolved
@@ -130,63 +130,11 @@
 					migrationsRun: false, // migrations for sqlite will be ran manually for now; see below
 					migrationsTableName: `${entityPrefix}migrations`,
 				};
-<<<<<<< HEAD
-			}
-
-			connectionOptions = {
-				type: 'postgres',
-				entityPrefix,
-				database: (await GenericHelpers.getConfigValue('database.postgresdb.database')) as string,
-				host: (await GenericHelpers.getConfigValue('database.postgresdb.host')) as string,
-				password: (await GenericHelpers.getConfigValue('database.postgresdb.password')) as string,
-				port: (await GenericHelpers.getConfigValue('database.postgresdb.port')) as number,
-				username: (await GenericHelpers.getConfigValue('database.postgresdb.user')) as string,
-				schema: config.getEnv('database.postgresdb.schema'),
-				migrations: postgresMigrations,
-				migrationsRun: true,
-				migrationsTableName: `${entityPrefix}migrations`,
-				ssl,
-			};
-
-			break;
-
-		case 'mariadb':
-		case 'mysqldb':
-			connectionOptions = {
-				type: dbType === 'mysqldb' ? 'mysql' : 'mariadb',
-				database: (await GenericHelpers.getConfigValue('database.mysqldb.database')) as string,
-				entityPrefix,
-				host: (await GenericHelpers.getConfigValue('database.mysqldb.host')) as string,
-				password: (await GenericHelpers.getConfigValue('database.mysqldb.password')) as string,
-				port: (await GenericHelpers.getConfigValue('database.mysqldb.port')) as number,
-				username: (await GenericHelpers.getConfigValue('database.mysqldb.user')) as string,
-				migrations: mysqlMigrations,
-				migrationsRun: true,
-				migrationsTableName: `${entityPrefix}migrations`,
-				timezone: 'Z', // set UTC as default
-			};
-			break;
-
-		case 'sqlite':
-			connectionOptions = {
-				type: 'sqlite',
-				database: path.join(n8nFolder, 'database.sqlite'),
-				entityPrefix,
-				migrations: sqliteMigrations,
-				migrationsRun: false, // migrations for sqlite will be ran manually for now; see below
-				migrationsTableName: `${entityPrefix}migrations`,
-			};
-			break;
-
-		default:
-			throw new Error(`The database "${dbType}" is currently not supported!`);
-=======
 				break;
 
 			default:
 				throw new Error(`The database "${dbType}" is currently not supported!`);
 		}
->>>>>>> 13a9db77
 	}
 
 	let loggingOption: LoggerOptions = (await GenericHelpers.getConfigValue(
