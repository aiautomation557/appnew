--- conflicted
+++ resolved
@@ -101,18 +101,7 @@
 				break;
 
 			case 'sqlite':
-<<<<<<< HEAD
-				connectionOptions = {
-					type: 'sqlite',
-					database: path.join(n8nFolder, process.env.DB_FILE ?? 'database.sqlite'),
-					entityPrefix,
-					migrations: sqliteMigrations,
-					migrationsRun: false, // migrations for sqlite will be ran manually for now; see below
-					migrationsTableName: `${entityPrefix}migrations`,
-				};
-=======
 				connectionOptions = getSqliteConnectionOptions();
->>>>>>> 39d4bb26
 				break;
 
 			default:
