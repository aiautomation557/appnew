--- conflicted
+++ resolved
@@ -2,11 +2,8 @@
 /* eslint-disable @typescript-eslint/no-shadow */
 /* eslint-disable @typescript-eslint/no-unsafe-assignment */
 /* eslint-disable @typescript-eslint/no-unsafe-return */
-<<<<<<< HEAD
 
-=======
 import { inspect } from 'util';
->>>>>>> 848fcfde
 import winston from 'winston';
 
 import { IDataObject, ILogger, LogTypes } from 'n8n-workflow';
