/* eslint-disable @typescript-eslint/no-shadow */
/* eslint-disable @typescript-eslint/no-unsafe-assignment */
import * as winston from 'winston';

import { IDataObject, ILogger, LogTypes } from 'n8n-workflow';

import * as callsites from 'callsites';
import { basename } from 'path';
import config = require('../config');

class Logger implements ILogger {
	private logger: winston.Logger;

	constructor() {
<<<<<<< HEAD
		const level = config.getEnv('logs.level');

		const output = config
			.getEnv('logs.output')
			.split(',')
			.map((output) => output.trim());
=======
		const level = config.get('logs.level') as string;

		// eslint-disable-next-line @typescript-eslint/no-shadow
		const output = (config.get('logs.output') as string).split(',').map((output) => output.trim());
>>>>>>> 1b2e9be5

		this.logger = winston.createLogger({
			// eslint-disable-next-line @typescript-eslint/no-unsafe-assignment
			level,
			silent: level === 'silent',
		});

		if (output.includes('console')) {
			let format: winston.Logform.Format;
			if (['debug', 'verbose'].includes(level)) {
				format = winston.format.combine(
					winston.format.metadata(),
					winston.format.timestamp(),
					winston.format.colorize({ all: true }),
					// eslint-disable-next-line @typescript-eslint/no-shadow
					winston.format.printf(({ level, message, timestamp, metadata }) => {
						// eslint-disable-next-line @typescript-eslint/restrict-template-expressions
						return `${timestamp} | ${level.padEnd(18)} | ${message}${
							Object.keys(metadata).length ? ` ${JSON.stringify(metadata)}` : ''
						}`;
					}),
				);
			} else {
				format = winston.format.printf(({ message }) => message);
			}

			this.logger.add(
				new winston.transports.Console({
					format,
				}),
			);
		}

		if (output.includes('file')) {
			const fileLogFormat = winston.format.combine(
				winston.format.timestamp(),
				winston.format.metadata(),
				winston.format.json(),
			);
			this.logger.add(
				new winston.transports.File({
					filename: config.getEnv('logs.file.location'),
					format: fileLogFormat,
					maxsize: config.getEnv('logs.file.fileSizeMax') * 1048576, // config * 1mb
					maxFiles: config.getEnv('logs.file.fileCountMax'),
				}),
			);
		}
	}

	log(type: LogTypes, message: string, meta: object = {}) {
		const callsite = callsites();
		// We are using the third array element as the structure is as follows:
		// [0]: this file
		// [1]: Should be LoggerProxy
		// [2]: Should point to the caller.
		// Note: getting line number is useless because at this point
		// We are in runtime, so it means we are looking at compiled js files
		const logDetails = {} as IDataObject;
		if (callsite[2] !== undefined) {
			// eslint-disable-next-line @typescript-eslint/prefer-nullish-coalescing
			logDetails.file = basename(callsite[2].getFileName() || '');
			const functionName = callsite[2].getFunctionName();
			if (functionName) {
				logDetails.function = functionName;
			}
		}
		this.logger.log(type, message, { ...meta, ...logDetails });
	}

	// Convenience methods below

	debug(message: string, meta: object = {}) {
		this.log('debug', message, meta);
	}

	info(message: string, meta: object = {}) {
		this.log('info', message, meta);
	}

	error(message: string, meta: object = {}) {
		this.log('error', message, meta);
	}

	verbose(message: string, meta: object = {}) {
		this.log('verbose', message, meta);
	}

	warn(message: string, meta: object = {}) {
		this.log('warn', message, meta);
	}
}

let activeLoggerInstance: Logger | undefined;

// eslint-disable-next-line @typescript-eslint/explicit-module-boundary-types
export function getLogger() {
	if (activeLoggerInstance === undefined) {
		activeLoggerInstance = new Logger();
	}

	return activeLoggerInstance;
}<|MERGE_RESOLUTION|>--- conflicted
+++ resolved
@@ -12,19 +12,12 @@
 	private logger: winston.Logger;
 
 	constructor() {
-<<<<<<< HEAD
 		const level = config.getEnv('logs.level');
 
 		const output = config
 			.getEnv('logs.output')
 			.split(',')
 			.map((output) => output.trim());
-=======
-		const level = config.get('logs.level') as string;
-
-		// eslint-disable-next-line @typescript-eslint/no-shadow
-		const output = (config.get('logs.output') as string).split(',').map((output) => output.trim());
->>>>>>> 1b2e9be5
 
 		this.logger = winston.createLogger({
 			// eslint-disable-next-line @typescript-eslint/no-unsafe-assignment
