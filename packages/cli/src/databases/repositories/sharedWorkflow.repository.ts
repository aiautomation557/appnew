--- conflicted
+++ resolved
@@ -114,7 +114,6 @@
 		});
 	}
 
-<<<<<<< HEAD
 	async findWorkflowForUser(
 		workflowId: string,
 		user: User,
@@ -185,7 +184,8 @@
 		});
 
 		return sharedWorkflows.map((sw) => sw.workflow);
-=======
+	}
+
 	/**
 	 * Find the IDs of all the projects where a workflow is accessible.
 	 */
@@ -198,6 +198,5 @@
 		}, []);
 
 		return [...new Set(projectIds)];
->>>>>>> c110191a
 	}
 }