import { Service } from 'typedi';
<<<<<<< HEAD
import { GlobalConfig } from '@n8n/config';
import { DataSource, QueryFailedError, Repository } from '@n8n/typeorm';
=======
import { DataSource, MoreThanOrEqual, QueryFailedError, Repository } from '@n8n/typeorm';
import config from '@/config';
>>>>>>> 04dd4760
import { StatisticsNames, WorkflowStatistics } from '../entities/WorkflowStatistics';
import type { User } from '@/databases/entities/User';

type StatisticsInsertResult = 'insert' | 'failed' | 'alreadyExists';
type StatisticsUpsertResult = StatisticsInsertResult | 'update';

@Service()
export class WorkflowStatisticsRepository extends Repository<WorkflowStatistics> {
	constructor(
		dataSource: DataSource,
		private readonly globalConfig: GlobalConfig,
	) {
		super(WorkflowStatistics, dataSource.manager);
	}

	async insertWorkflowStatistics(
		eventName: StatisticsNames,
		workflowId: string,
	): Promise<StatisticsInsertResult> {
		// Try to insert the data loaded statistic
		try {
			const exists = await this.findOne({
				where: {
					workflowId,
					name: eventName,
				},
			});
			if (exists) return 'alreadyExists';
			await this.insert({
				workflowId,
				name: eventName,
				count: 1,
				latestEvent: new Date(),
			});
			return 'insert';
		} catch (error) {
			// if it's a duplicate key error then that's fine, otherwise throw the error
			if (!(error instanceof QueryFailedError)) {
				throw error;
			}
			// If it is a query failed error, we return
			return 'failed';
		}
	}

	async upsertWorkflowStatistics(
		eventName: StatisticsNames,
		workflowId: string,
	): Promise<StatisticsUpsertResult> {
		const dbType = this.globalConfig.database.type;
		const { tableName } = this.metadata;
		try {
			if (dbType === 'sqlite') {
				await this.query(
					`INSERT INTO "${tableName}" ("count", "name", "workflowId", "latestEvent")
					VALUES (1, "${eventName}", "${workflowId}", CURRENT_TIMESTAMP)
					ON CONFLICT (workflowId, name)
					DO UPDATE SET count = count + 1, latestEvent = CURRENT_TIMESTAMP`,
				);
				// SQLite does not offer a reliable way to know whether or not an insert or update happened.
				// We'll use a naive approach in this case. Query again after and it might cause us to miss the
				// first production execution sometimes due to concurrency, but it's the only way.
				const counter = await this.findOne({
					select: ['count'],
					where: {
						name: eventName,
						workflowId,
					},
				});

				return counter?.count === 1 ? 'insert' : 'failed';
			} else if (dbType === 'postgresdb') {
				const queryResult = (await this.query(
					`INSERT INTO "${tableName}" ("count", "name", "workflowId", "latestEvent")
					VALUES (1, '${eventName}', '${workflowId}', CURRENT_TIMESTAMP)
					ON CONFLICT ("name", "workflowId")
					DO UPDATE SET "count" = "${tableName}"."count" + 1, "latestEvent" = CURRENT_TIMESTAMP
					RETURNING *;`,
				)) as Array<{
					count: number;
				}>;
				return queryResult[0].count === 1 ? 'insert' : 'update';
			} else {
				const queryResult = (await this.query(
					`INSERT INTO \`${tableName}\` (count, name, workflowId, latestEvent)
					VALUES (1, "${eventName}", "${workflowId}", NOW())
					ON DUPLICATE KEY
					UPDATE count = count + 1, latestEvent = NOW();`,
				)) as {
					affectedRows: number;
				};
				// MySQL returns 2 affected rows on update
				return queryResult.affectedRows === 1 ? 'insert' : 'update';
			}
		} catch (error) {
			if (error instanceof QueryFailedError) return 'failed';
			throw error;
		}
	}

	async queryNumWorkflowsUserHasWithFiveOrMoreProdExecs(userId: User['id']): Promise<number> {
		return await this.count({
			where: {
				workflow: {
					shared: {
						role: 'workflow:owner',
						project: { projectRelations: { userId, role: 'project:personalOwner' } },
					},
					active: true,
				},
				name: StatisticsNames.productionSuccess,
				count: MoreThanOrEqual(5),
			},
		});
	}
}<|MERGE_RESOLUTION|>--- conflicted
+++ resolved
@@ -1,11 +1,6 @@
 import { Service } from 'typedi';
-<<<<<<< HEAD
 import { GlobalConfig } from '@n8n/config';
-import { DataSource, QueryFailedError, Repository } from '@n8n/typeorm';
-=======
 import { DataSource, MoreThanOrEqual, QueryFailedError, Repository } from '@n8n/typeorm';
-import config from '@/config';
->>>>>>> 04dd4760
 import { StatisticsNames, WorkflowStatistics } from '../entities/WorkflowStatistics';
 import type { User } from '@/databases/entities/User';
 
