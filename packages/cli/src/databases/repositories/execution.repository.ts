--- conflicted
+++ resolved
@@ -521,18 +521,14 @@
 			})
 		).map(({ id: executionId, workflowId }) => ({ workflowId, executionId }));
 
-		await this.binaryDataService.deleteMany(workflowIdsAndExecutionIds);
-
-<<<<<<< HEAD
 		const executionIds = workflowIdsAndExecutionIds.map((o) => o.executionId);
-=======
+
 		if (executionIds.length === 0) {
 			this.logger.debug('Found no executions to hard-delete from database');
 			return;
 		}
 
-		await this.binaryDataService.deleteManyByExecutionIds(executionIds);
->>>>>>> db01164c
+		await this.binaryDataService.deleteMany(workflowIdsAndExecutionIds);
 
 		this.logger.debug(`Hard-deleting ${executionIds.length} executions from database`, {
 			executionIds,
