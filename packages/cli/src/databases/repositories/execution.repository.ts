--- conflicted
+++ resolved
@@ -590,7 +590,6 @@
 		});
 	}
 
-<<<<<<< HEAD
 	// ----------------------------------
 	//            new API
 	// ----------------------------------
@@ -630,16 +629,6 @@
 		const normalizeDateString = (date: string) => {
 			if (date.includes(' ')) return date.replace(' ', 'T') + 'Z';
 			return date;
-=======
-	async getManyActive(
-		activeExecutionIds: string[],
-		accessibleWorkflowIds: string[],
-		filter?: GetManyActiveFilter,
-	) {
-		const where: FindOptionsWhere<ExecutionEntity> = {
-			id: In(activeExecutionIds),
-			status: Not(In(['finished', 'stopped', 'error', 'crashed'])),
->>>>>>> ec9fe98a
 		};
 
 		if (execution.startedAt) {
