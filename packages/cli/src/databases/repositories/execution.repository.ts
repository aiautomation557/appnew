import { Service } from 'typedi';
import {
	Brackets,
	DataSource,
	In,
	IsNull,
	LessThan,
	LessThanOrEqual,
	MoreThanOrEqual,
	Not,
	Raw,
	Repository,
} from '@n8n/typeorm';
import { DateUtils } from '@n8n/typeorm/util/DateUtils';
import type {
	FindManyOptions,
	FindOneOptions,
	FindOperator,
	FindOptionsWhere,
	SelectQueryBuilder,
} from '@n8n/typeorm';
import { parse, stringify } from 'flatted';
import {
	ApplicationError,
	WorkflowOperationError,
	type ExecutionStatus,
	type ExecutionSummary,
	type IRunExecutionData,
} from 'n8n-workflow';
import { BinaryDataService } from 'n8n-core';
import type {
	ExecutionPayload,
	IExecutionBase,
	IExecutionFlattedDb,
	IExecutionResponse,
} from '@/Interfaces';

import config from '@/config';
import type { ExecutionData } from '../entities/ExecutionData';
import { ExecutionEntity } from '../entities/ExecutionEntity';
import { ExecutionMetadata } from '../entities/ExecutionMetadata';
import { ExecutionDataRepository } from './executionData.repository';
import { Logger } from '@/Logger';
import type { ExecutionSummaries } from '@/executions/execution.types';
import { PostgresLiveRowsRetrievalError } from '@/errors/postgres-live-rows-retrieval.error';
<<<<<<< HEAD
import { GlobalConfig } from '@n8n/config';
=======
import { separate } from '@/utils';
import { ErrorReporterProxy as ErrorReporter } from 'n8n-workflow';
>>>>>>> 61c20d1a

export interface IGetExecutionsQueryFilter {
	id?: FindOperator<string> | string;
	finished?: boolean;
	mode?: string;
	retryOf?: string;
	retrySuccessId?: string;
	status?: ExecutionStatus[];
	workflowId?: string;
	waitTill?: FindOperator<any> | boolean;
	metadata?: Array<{ key: string; value: string }>;
	startedAfter?: string;
	startedBefore?: string;
}

function parseFiltersToQueryBuilder(
	qb: SelectQueryBuilder<ExecutionEntity>,
	filters?: IGetExecutionsQueryFilter,
) {
	if (filters?.status) {
		qb.andWhere('execution.status IN (:...workflowStatus)', {
			workflowStatus: filters.status,
		});
	}
	if (filters?.finished) {
		qb.andWhere({ finished: filters.finished });
	}
	if (filters?.metadata) {
		qb.leftJoin(ExecutionMetadata, 'md', 'md.executionId = execution.id');
		for (const md of filters.metadata) {
			qb.andWhere('md.key = :key AND md.value = :value', md);
		}
	}
	if (filters?.startedAfter) {
		qb.andWhere({
			startedAt: MoreThanOrEqual(
				DateUtils.mixedDateToUtcDatetimeString(new Date(filters.startedAfter)),
			),
		});
	}
	if (filters?.startedBefore) {
		qb.andWhere({
			startedAt: LessThanOrEqual(
				DateUtils.mixedDateToUtcDatetimeString(new Date(filters.startedBefore)),
			),
		});
	}
	if (filters?.workflowId) {
		qb.andWhere({
			workflowId: filters.workflowId,
		});
	}
}

const lessThanOrEqual = (date: string): unknown => {
	return LessThanOrEqual(DateUtils.mixedDateToUtcDatetimeString(new Date(date)));
};

const moreThanOrEqual = (date: string): unknown => {
	return MoreThanOrEqual(DateUtils.mixedDateToUtcDatetimeString(new Date(date)));
};

@Service()
export class ExecutionRepository extends Repository<ExecutionEntity> {
	private hardDeletionBatchSize = 100;

	constructor(
		dataSource: DataSource,
		private readonly globalConfig: GlobalConfig,
		private readonly logger: Logger,
		private readonly executionDataRepository: ExecutionDataRepository,
		private readonly binaryDataService: BinaryDataService,
	) {
		super(ExecutionEntity, dataSource.manager);
	}

	async findMultipleExecutions(
		queryParams: FindManyOptions<ExecutionEntity>,
		options?: {
			unflattenData: true;
			includeData?: true;
		},
	): Promise<IExecutionResponse[]>;
	async findMultipleExecutions(
		queryParams: FindManyOptions<ExecutionEntity>,
		options?: {
			unflattenData?: false | undefined;
			includeData?: true;
		},
	): Promise<IExecutionFlattedDb[]>;
	async findMultipleExecutions(
		queryParams: FindManyOptions<ExecutionEntity>,
		options?: {
			unflattenData?: boolean;
			includeData?: boolean;
		},
	): Promise<IExecutionBase[]>;
	async findMultipleExecutions(
		queryParams: FindManyOptions<ExecutionEntity>,
		options?: {
			unflattenData?: boolean;
			includeData?: boolean;
		},
	): Promise<IExecutionFlattedDb[] | IExecutionResponse[] | IExecutionBase[]> {
		if (options?.includeData) {
			if (!queryParams.relations) {
				queryParams.relations = [];
			}
			(queryParams.relations as string[]).push('executionData', 'metadata');
		}

		const executions = await this.find(queryParams);

		if (options?.includeData && options?.unflattenData) {
			const [valid, invalid] = separate(executions, (e) => e.executionData !== null);
			this.reportInvalidExecutions(invalid);
			return valid.map((execution) => {
				const { executionData, metadata, ...rest } = execution;
				return {
					...rest,
					data: parse(executionData.data) as IRunExecutionData,
					workflowData: executionData.workflowData,
					customData: Object.fromEntries(metadata.map((m) => [m.key, m.value])),
				} as IExecutionResponse;
			});
		} else if (options?.includeData) {
			const [valid, invalid] = separate(executions, (e) => e.executionData !== null);
			this.reportInvalidExecutions(invalid);
			return valid.map((execution) => {
				const { executionData, metadata, ...rest } = execution;
				return {
					...rest,
					data: execution.executionData.data,
					workflowData: execution.executionData.workflowData,
					customData: Object.fromEntries(metadata.map((m) => [m.key, m.value])),
				} as IExecutionFlattedDb;
			});
		}

		return executions.map((execution) => {
			const { executionData, ...rest } = execution;
			return rest;
		});
	}

	reportInvalidExecutions(executions: ExecutionEntity[]) {
		if (executions.length === 0) return;

		ErrorReporter.error(
			new ApplicationError('Found executions without executionData', {
				extra: { executionIds: executions.map(({ id }) => id) },
			}),
		);
	}

	async findSingleExecution(
		id: string,
		options?: {
			includeData: true;
			unflattenData: true;
			where?: FindOptionsWhere<ExecutionEntity>;
		},
	): Promise<IExecutionResponse | undefined>;
	async findSingleExecution(
		id: string,
		options?: {
			includeData: true;
			unflattenData?: false | undefined;
			where?: FindOptionsWhere<ExecutionEntity>;
		},
	): Promise<IExecutionFlattedDb | undefined>;
	async findSingleExecution(
		id: string,
		options?: {
			includeData?: boolean;
			unflattenData?: boolean;
			where?: FindOptionsWhere<ExecutionEntity>;
		},
	): Promise<IExecutionBase | undefined>;
	async findSingleExecution(
		id: string,
		options?: {
			includeData?: boolean;
			unflattenData?: boolean;
			where?: FindOptionsWhere<ExecutionEntity>;
		},
	): Promise<IExecutionFlattedDb | IExecutionResponse | IExecutionBase | undefined> {
		const findOptions: FindOneOptions<ExecutionEntity> = {
			where: {
				id,
				...options?.where,
			},
		};
		if (options?.includeData) {
			findOptions.relations = ['executionData', 'metadata'];
		}

		const execution = await this.findOne(findOptions);

		if (!execution) {
			return undefined;
		}

		const { executionData, metadata, ...rest } = execution;

		if (options?.includeData && options?.unflattenData) {
			return {
				...rest,
				data: parse(execution.executionData.data) as IRunExecutionData,
				workflowData: execution.executionData.workflowData,
				customData: Object.fromEntries(metadata.map((m) => [m.key, m.value])),
			} as IExecutionResponse;
		} else if (options?.includeData) {
			return {
				...rest,
				data: execution.executionData.data,
				workflowData: execution.executionData.workflowData,
				customData: Object.fromEntries(metadata.map((m) => [m.key, m.value])),
			} as IExecutionFlattedDb;
		}

		return rest;
	}

	async createNewExecution(execution: ExecutionPayload): Promise<string> {
		const { data, workflowData, ...rest } = execution;
		const { identifiers: inserted } = await this.insert(rest);
		const { id: executionId } = inserted[0] as { id: string };
		const { connections, nodes, name, settings } = workflowData ?? {};
		await this.executionDataRepository.insert({
			executionId,
			workflowData: { connections, nodes, name, settings, id: workflowData.id },
			data: stringify(data),
		});
		return String(executionId);
	}

	async markAsCrashed(executionIds: string | string[]) {
		if (!Array.isArray(executionIds)) executionIds = [executionIds];

		await this.update(
			{ id: In(executionIds) },
			{
				status: 'crashed',
				stoppedAt: new Date(),
			},
		);

		this.logger.info('Marked executions as `crashed`', { executionIds });
	}

	/**
	 * Permanently remove a single execution and its binary data.
	 */
	async hardDelete(ids: { workflowId: string; executionId: string }) {
		return await Promise.all([
			this.delete(ids.executionId),
			this.binaryDataService.deleteMany([ids]),
		]);
	}

	async updateStatus(executionId: string, status: ExecutionStatus) {
		await this.update({ id: executionId }, { status });
	}

	async resetStartedAt(executionId: string) {
		await this.update({ id: executionId }, { startedAt: new Date() });
	}

	async updateExistingExecution(executionId: string, execution: Partial<IExecutionResponse>) {
		// Se isolate startedAt because it must be set when the execution starts and should never change.
		// So we prevent updating it, if it's sent (it usually is and causes problems to executions that
		// are resumed after waiting for some time, as a new startedAt is set)
		const { id, data, workflowId, workflowData, startedAt, customData, ...executionInformation } =
			execution;
		if (Object.keys(executionInformation).length > 0) {
			await this.update({ id: executionId }, executionInformation);
		}

		if (data || workflowData) {
			const executionData: Partial<ExecutionData> = {};
			if (workflowData) {
				executionData.workflowData = workflowData;
			}
			if (data) {
				executionData.data = stringify(data);
			}
			// @ts-ignore
			await this.executionDataRepository.update({ executionId }, executionData);
		}
	}

	async deleteExecutionsByFilter(
		filters: IGetExecutionsQueryFilter | undefined,
		accessibleWorkflowIds: string[],
		deleteConditions: {
			deleteBefore?: Date;
			ids?: string[];
		},
	) {
		if (!deleteConditions?.deleteBefore && !deleteConditions?.ids) {
			throw new ApplicationError(
				'Either "deleteBefore" or "ids" must be present in the request body',
			);
		}

		const query = this.createQueryBuilder('execution')
			.select(['execution.id', 'execution.workflowId'])
			.andWhere('execution.workflowId IN (:...accessibleWorkflowIds)', { accessibleWorkflowIds });

		if (deleteConditions.deleteBefore) {
			// delete executions by date, if user may access the underlying workflows
			query.andWhere('execution.startedAt <= :deleteBefore', {
				deleteBefore: deleteConditions.deleteBefore,
			});
			// Filters are only used when filtering by date
			parseFiltersToQueryBuilder(query, filters);
		} else if (deleteConditions.ids) {
			// delete executions by IDs, if user may access the underlying workflows
			query.andWhere('execution.id IN (:...executionIds)', { executionIds: deleteConditions.ids });
		}

		const executions = await query.getMany();

		if (!executions.length) {
			if (deleteConditions.ids) {
				this.logger.error('Failed to delete an execution due to insufficient permissions', {
					executionIds: deleteConditions.ids,
				});
			}
			return;
		}

		const ids = executions.map(({ id, workflowId }) => ({
			executionId: id,
			workflowId,
		}));

		do {
			// Delete in batches to avoid "SQLITE_ERROR: Expression tree is too large (maximum depth 1000)" error
			const batch = ids.splice(0, this.hardDeletionBatchSize);
			await Promise.all([
				this.delete(batch.map(({ executionId }) => executionId)),
				this.binaryDataService.deleteMany(batch),
			]);
		} while (ids.length > 0);
	}

	async getIdsSince(date: Date) {
		return await this.find({
			select: ['id'],
			where: {
				startedAt: MoreThanOrEqual(DateUtils.mixedDateToUtcDatetimeString(date)),
			},
		}).then((executions) => executions.map(({ id }) => id));
	}

	async softDeletePrunableExecutions() {
		const maxAge = config.getEnv('executions.pruneDataMaxAge'); // in h
		const maxCount = config.getEnv('executions.pruneDataMaxCount');

		// Find ids of all executions that were stopped longer that pruneDataMaxAge ago
		const date = new Date();
		date.setHours(date.getHours() - maxAge);

		const toPrune: Array<FindOptionsWhere<ExecutionEntity>> = [
			// date reformatting needed - see https://github.com/typeorm/typeorm/issues/2286
			{ stoppedAt: LessThanOrEqual(DateUtils.mixedDateToUtcDatetimeString(date)) },
		];

		if (maxCount > 0) {
			const executions = await this.find({
				select: ['id'],
				skip: maxCount,
				take: 1,
				order: { id: 'DESC' },
			});

			if (executions[0]) {
				toPrune.push({ id: LessThanOrEqual(executions[0].id) });
			}
		}

		const [timeBasedWhere, countBasedWhere] = toPrune;

		return await this.createQueryBuilder()
			.update(ExecutionEntity)
			.set({ deletedAt: new Date() })
			.where({
				deletedAt: IsNull(),
				// Only mark executions as deleted if they are in an end state
				status: Not(In(['new', 'running', 'waiting'])),
			})
			.andWhere(
				new Brackets((qb) =>
					countBasedWhere
						? qb.where(timeBasedWhere).orWhere(countBasedWhere)
						: qb.where(timeBasedWhere),
				),
			)
			.execute();
	}

	async hardDeleteSoftDeletedExecutions() {
		const date = new Date();
		date.setHours(date.getHours() - config.getEnv('executions.pruneDataHardDeleteBuffer'));

		const workflowIdsAndExecutionIds = (
			await this.find({
				select: ['workflowId', 'id'],
				where: {
					deletedAt: LessThanOrEqual(DateUtils.mixedDateToUtcDatetimeString(date)),
				},
				take: this.hardDeletionBatchSize,

				/**
				 * @important This ensures soft-deleted executions are included,
				 * else `@DeleteDateColumn()` at `deletedAt` will exclude them.
				 */
				withDeleted: true,
			})
		).map(({ id: executionId, workflowId }) => ({ workflowId, executionId }));

		return workflowIdsAndExecutionIds;
	}

	async deleteByIds(executionIds: string[]) {
		return await this.delete({ id: In(executionIds) });
	}

	async getWaitingExecutions() {
		// Find all the executions which should be triggered in the next 70 seconds
		const waitTill = new Date(Date.now() + 70000);
		const where: FindOptionsWhere<ExecutionEntity> = {
			waitTill: LessThanOrEqual(waitTill),
			status: Not('crashed'),
		};

		const dbType = this.globalConfig.database.type;
		if (dbType === 'sqlite') {
			// This is needed because of issue in TypeORM <> SQLite:
			// https://github.com/typeorm/typeorm/issues/2286
			where.waitTill = LessThanOrEqual(DateUtils.mixedDateToUtcDatetimeString(waitTill));
		}

		return await this.findMultipleExecutions({
			select: ['id', 'waitTill'],
			where,
			order: {
				waitTill: 'ASC',
			},
		});
	}

	async getExecutionsCountForPublicApi(data: {
		limit: number;
		lastId?: string;
		workflowIds?: string[];
		status?: ExecutionStatus;
		excludedWorkflowIds?: string[];
	}): Promise<number> {
		const executions = await this.count({
			where: {
				...(data.lastId && { id: LessThan(data.lastId) }),
				...(data.status && { ...this.getStatusCondition(data.status) }),
				...(data.workflowIds && { workflowId: In(data.workflowIds) }),
				...(data.excludedWorkflowIds && { workflowId: Not(In(data.excludedWorkflowIds)) }),
			},
			take: data.limit,
		});

		return executions;
	}

	private getStatusCondition(status: ExecutionStatus) {
		const condition: Pick<FindOptionsWhere<IExecutionFlattedDb>, 'status'> = {};

		if (status === 'success') {
			condition.status = 'success';
		} else if (status === 'waiting') {
			condition.status = 'waiting';
		} else if (status === 'error') {
			condition.status = In(['error', 'crashed']);
		}

		return condition;
	}

	async getExecutionsForPublicApi(params: {
		limit: number;
		includeData?: boolean;
		lastId?: string;
		workflowIds?: string[];
		status?: ExecutionStatus;
		excludedExecutionsIds?: string[];
	}): Promise<IExecutionBase[]> {
		let where: FindOptionsWhere<IExecutionFlattedDb> = {};

		if (params.lastId && params.excludedExecutionsIds?.length) {
			where.id = Raw((id) => `${id} < :lastId AND ${id} NOT IN (:...excludedExecutionsIds)`, {
				lastId: params.lastId,
				excludedExecutionsIds: params.excludedExecutionsIds,
			});
		} else if (params.lastId) {
			where.id = LessThan(params.lastId);
		} else if (params.excludedExecutionsIds?.length) {
			where.id = Not(In(params.excludedExecutionsIds));
		}

		if (params.status) {
			where = { ...where, ...this.getStatusCondition(params.status) };
		}

		if (params.workflowIds) {
			where = { ...where, workflowId: In(params.workflowIds) };
		}

		return await this.findMultipleExecutions(
			{
				select: [
					'id',
					'mode',
					'retryOf',
					'retrySuccessId',
					'startedAt',
					'stoppedAt',
					'workflowId',
					'waitTill',
					'finished',
				],
				where,
				order: { id: 'DESC' },
				take: params.limit,
				relations: ['executionData'],
			},
			{
				includeData: params.includeData,
				unflattenData: true,
			},
		);
	}

	async getExecutionInWorkflowsForPublicApi(
		id: string,
		workflowIds: string[],
		includeData?: boolean,
	): Promise<IExecutionBase | undefined> {
		return await this.findSingleExecution(id, {
			where: {
				workflowId: In(workflowIds),
			},
			includeData,
			unflattenData: true,
		});
	}

	async findWithUnflattenedData(executionId: string, accessibleWorkflowIds: string[]) {
		return await this.findSingleExecution(executionId, {
			where: {
				workflowId: In(accessibleWorkflowIds),
			},
			includeData: true,
			unflattenData: true,
		});
	}

	async findIfShared(executionId: string, sharedWorkflowIds: string[]) {
		return await this.findSingleExecution(executionId, {
			where: {
				workflowId: In(sharedWorkflowIds),
			},
			includeData: true,
			unflattenData: false,
		});
	}

	async findIfAccessible(executionId: string, accessibleWorkflowIds: string[]) {
		return await this.findSingleExecution(executionId, {
			where: { workflowId: In(accessibleWorkflowIds) },
		});
	}

	async stopBeforeRun(execution: IExecutionResponse) {
		execution.status = 'canceled';
		execution.stoppedAt = new Date();

		await this.update(
			{ id: execution.id },
			{ status: execution.status, stoppedAt: execution.stoppedAt },
		);

		return execution;
	}

	async stopDuringRun(execution: IExecutionResponse) {
		const error = new WorkflowOperationError('Workflow-Execution has been canceled!');

		execution.data.resultData.error = {
			...error,
			message: error.message,
			stack: error.stack,
		};

		execution.stoppedAt = new Date();
		execution.waitTill = null;
		execution.status = 'canceled';

		await this.updateExistingExecution(execution.id, execution);

		return execution;
	}

	async cancelMany(executionIds: string[]) {
		await this.update({ id: In(executionIds) }, { status: 'canceled', stoppedAt: new Date() });
	}

	// ----------------------------------
	//            new API
	// ----------------------------------

	/**
	 * Fields to include in the summary of an execution when querying for many.
	 */
	private summaryFields = {
		id: true,
		workflowId: true,
		mode: true,
		retryOf: true,
		status: true,
		startedAt: true,
		stoppedAt: true,
	};

	async findManyByRangeQuery(query: ExecutionSummaries.RangeQuery): Promise<ExecutionSummary[]> {
		if (query?.accessibleWorkflowIds?.length === 0) {
			throw new ApplicationError('Expected accessible workflow IDs');
		}

		const executions: ExecutionSummary[] = await this.toQueryBuilder(query).getRawMany();

		return executions.map((execution) => this.toSummary(execution));
	}

	// @tech_debt: These transformations should not be needed
	private toSummary(execution: {
		id: number | string;
		startedAt?: Date | string;
		stoppedAt?: Date | string;
		waitTill?: Date | string | null;
	}): ExecutionSummary {
		execution.id = execution.id.toString();

		const normalizeDateString = (date: string) => {
			if (date.includes(' ')) return date.replace(' ', 'T') + 'Z';
			return date;
		};

		if (execution.startedAt) {
			execution.startedAt =
				execution.startedAt instanceof Date
					? execution.startedAt.toISOString()
					: normalizeDateString(execution.startedAt);
		}

		if (execution.waitTill) {
			execution.waitTill =
				execution.waitTill instanceof Date
					? execution.waitTill.toISOString()
					: normalizeDateString(execution.waitTill);
		}

		if (execution.stoppedAt) {
			execution.stoppedAt =
				execution.stoppedAt instanceof Date
					? execution.stoppedAt.toISOString()
					: normalizeDateString(execution.stoppedAt);
		}

		return execution as ExecutionSummary;
	}

	async fetchCount(query: ExecutionSummaries.CountQuery) {
		return await this.toQueryBuilder(query).getCount();
	}

	async getLiveExecutionRowsOnPostgres() {
		const tableName = `${this.globalConfig.database.tablePrefix}execution_entity`;

		const pgSql = `SELECT n_live_tup as result FROM pg_stat_all_tables WHERE relname = '${tableName}';`;

		try {
			const rows = (await this.query(pgSql)) as Array<{ result: string }>;

			if (rows.length !== 1) throw new PostgresLiveRowsRetrievalError(rows);

			const [row] = rows;

			return parseInt(row.result, 10);
		} catch (error) {
			if (error instanceof Error) this.logger.error(error.message, { error });

			return -1;
		}
	}

	private toQueryBuilder(query: ExecutionSummaries.Query) {
		const {
			accessibleWorkflowIds,
			status,
			finished,
			workflowId,
			startedBefore,
			startedAfter,
			metadata,
		} = query;

		const fields = Object.keys(this.summaryFields)
			.concat(['waitTill', 'retrySuccessId'])
			.map((key) => `execution.${key} AS "${key}"`)
			.concat('workflow.name AS "workflowName"');

		const qb = this.createQueryBuilder('execution')
			.select(fields)
			.innerJoin('execution.workflow', 'workflow')
			.where('execution.workflowId IN (:...accessibleWorkflowIds)', { accessibleWorkflowIds });

		if (query.kind === 'range') {
			const { limit, firstId, lastId } = query.range;

			qb.limit(limit);

			if (firstId) qb.andWhere('execution.id > :firstId', { firstId });
			if (lastId) qb.andWhere('execution.id < :lastId', { lastId });

			if (query.order?.stoppedAt === 'DESC') {
				qb.orderBy({ 'execution.stoppedAt': 'DESC' });
			} else if (query.order?.top) {
				qb.orderBy(`(CASE WHEN execution.status = '${query.order.top}' THEN 0 ELSE 1 END)`);
			} else {
				qb.orderBy({ 'execution.id': 'DESC' });
			}
		}

		if (status) qb.andWhere('execution.status IN (:...status)', { status });
		if (finished) qb.andWhere({ finished });
		if (workflowId) qb.andWhere({ workflowId });
		if (startedBefore) qb.andWhere({ startedAt: lessThanOrEqual(startedBefore) });
		if (startedAfter) qb.andWhere({ startedAt: moreThanOrEqual(startedAfter) });

		if (metadata?.length === 1) {
			const [{ key, value }] = metadata;

			qb.innerJoin(
				ExecutionMetadata,
				'md',
				'md.executionId = execution.id AND md.key = :key AND md.value = :value',
			);

			qb.setParameter('key', key);
			qb.setParameter('value', value);
		}

		return qb;
	}

	async getAllIds() {
		const executions = await this.find({ select: ['id'], order: { id: 'ASC' } });

		return executions.map(({ id }) => id);
	}

	/**
	 * Retrieve a batch of execution IDs with `new` or `running` status, in most recent order.
	 */
	async getInProgressExecutionIds(batchSize: number) {
		const executions = await this.find({
			select: ['id'],
			where: { status: In(['new', 'running']) },
			order: { startedAt: 'DESC' },
			take: batchSize,
		});

		return executions.map(({ id }) => id);
	}
}<|MERGE_RESOLUTION|>--- conflicted
+++ resolved
@@ -43,12 +43,9 @@
 import { Logger } from '@/Logger';
 import type { ExecutionSummaries } from '@/executions/execution.types';
 import { PostgresLiveRowsRetrievalError } from '@/errors/postgres-live-rows-retrieval.error';
-<<<<<<< HEAD
 import { GlobalConfig } from '@n8n/config';
-=======
 import { separate } from '@/utils';
 import { ErrorReporterProxy as ErrorReporter } from 'n8n-workflow';
->>>>>>> 61c20d1a
 
 export interface IGetExecutionsQueryFilter {
 	id?: FindOperator<string> | string;
