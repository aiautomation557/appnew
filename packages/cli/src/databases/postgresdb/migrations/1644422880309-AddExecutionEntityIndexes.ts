import { MigrationInterface, QueryRunner } from 'typeorm';
import * as config from '../../../../config';

export class AddExecutionEntityIndexes1644422880309 implements MigrationInterface {
	name = 'AddExecutionEntityIndexes1644422880309';

	public async up(queryRunner: QueryRunner): Promise<void> {
<<<<<<< HEAD

=======
>>>>>>> 53ac2acc
		let tablePrefix = config.get('database.tablePrefix');
		const tablePrefixPure = tablePrefix;
		const schema = config.get('database.postgresdb.schema');

		if (schema) {
			tablePrefix = schema + '.' + tablePrefix;
		}

		await queryRunner.query(
<<<<<<< HEAD
			`DROP INDEX IF EXISTS "${schema}"."IDX_${tablePrefixPure}c4d999a5e90784e8caccf5589d"`,
		);
		await queryRunner.query(
			`DROP INDEX IF EXISTS "${schema}"."IDX_${tablePrefixPure}ca4a71b47f28ac6ea88293a8e2"`,
		);
		await queryRunner.query(
			`CREATE INDEX IF NOT EXISTS "IDX_${tablePrefixPure}33228da131bb1112247cf52a42" ON ${tablePrefix}execution_entity ("stoppedAt") `,
		);
		await queryRunner.query(
			`CREATE INDEX IF NOT EXISTS "IDX_${tablePrefixPure}58154df94c686818c99fb754ce" ON ${tablePrefix}execution_entity ("workflowId", "waitTill", "id") `,
		);
		await queryRunner.query(
			`CREATE INDEX IF NOT EXISTS "IDX_${tablePrefixPure}4f474ac92be81610439aaad61e" ON ${tablePrefix}execution_entity ("workflowId", "finished", "id") `,
		);
		await queryRunner.query(
			`CREATE INDEX IF NOT EXISTS "IDX_${tablePrefixPure}72ffaaab9f04c2c1f1ea86e662" ON ${tablePrefix}execution_entity ("finished", "id") `,
		);
		await queryRunner.query(
			`CREATE INDEX IF NOT EXISTS "IDX_${tablePrefixPure}85b981df7b444f905f8bf50747" ON ${tablePrefix}execution_entity ("waitTill", "id") `,
		);
		await queryRunner.query(
			`CREATE INDEX IF NOT EXISTS "IDX_${tablePrefixPure}d160d4771aba5a0d78943edbe3" ON ${tablePrefix}execution_entity ("workflowId", "id") `,
=======
			`DROP INDEX "${schema}".IDX_${tablePrefixPure}c4d999a5e90784e8caccf5589d`,
		);
		await queryRunner.query(
			`DROP INDEX "${schema}".IDX_${tablePrefixPure}ca4a71b47f28ac6ea88293a8e2`,
		);
		await queryRunner.query(
			`CREATE INDEX "IDX_${tablePrefixPure}33228da131bb1112247cf52a42" ON ${tablePrefix}execution_entity ("stoppedAt") `,
		);
		await queryRunner.query(
			`CREATE INDEX "IDX_${tablePrefixPure}58154df94c686818c99fb754ce" ON ${tablePrefix}execution_entity ("workflowId", "waitTill", "id") `,
		);
		await queryRunner.query(
			`CREATE INDEX "IDX_${tablePrefixPure}4f474ac92be81610439aaad61e" ON ${tablePrefix}execution_entity ("workflowId", "finished", "id") `,
		);
		await queryRunner.query(
			`CREATE INDEX "IDX_${tablePrefixPure}72ffaaab9f04c2c1f1ea86e662" ON ${tablePrefix}execution_entity ("finished", "id") `,
		);
		await queryRunner.query(
			`CREATE INDEX "IDX_${tablePrefixPure}85b981df7b444f905f8bf50747" ON ${tablePrefix}execution_entity ("waitTill", "id") `,
		);
		await queryRunner.query(
			`CREATE INDEX "IDX_${tablePrefixPure}d160d4771aba5a0d78943edbe3" ON ${tablePrefix}execution_entity ("workflowId", "id") `,
>>>>>>> 53ac2acc
		);
	}

	public async down(queryRunner: QueryRunner): Promise<void> {
		let tablePrefix = config.get('database.tablePrefix');
		const tablePrefixPure = tablePrefix;
		const schema = config.get('database.postgresdb.schema');

		if (schema) {
			tablePrefix = schema + '.' + tablePrefix;
		}

		await queryRunner.query(
<<<<<<< HEAD
			`DROP INDEX IF EXISTS "${schema}"."IDX_${tablePrefixPure}d160d4771aba5a0d78943edbe3"`,
		);
		await queryRunner.query(
			`DROP INDEX IF EXISTS "${schema}"."IDX_${tablePrefixPure}85b981df7b444f905f8bf50747"`,
		);
		await queryRunner.query(
			`DROP INDEX IF EXISTS "${schema}"."IDX_${tablePrefixPure}72ffaaab9f04c2c1f1ea86e662"`,
		);
		await queryRunner.query(
			`DROP INDEX IF EXISTS "${schema}"."IDX_${tablePrefixPure}4f474ac92be81610439aaad61e"`,
		);
		await queryRunner.query(
			`DROP INDEX IF EXISTS "${schema}"."IDX_${tablePrefixPure}58154df94c686818c99fb754ce"`,
		);
		await queryRunner.query(
			`DROP INDEX IF EXISTS "${schema}"."IDX_${tablePrefixPure}33228da131bb1112247cf52a42"`,
		);
		await queryRunner.query(
			`CREATE INDEX IF NOT EXISTS "IDX_${tablePrefixPure}ca4a71b47f28ac6ea88293a8e2" ON ${tablePrefix}execution_entity ("waitTill") `,
		);
		await queryRunner.query(
			`CREATE INDEX IF NOT EXISTS "IDX_${tablePrefixPure}c4d999a5e90784e8caccf5589d" ON ${tablePrefix}execution_entity ("workflowId") `,
=======
			`DROP INDEX "${schema}"."IDX_${tablePrefixPure}d160d4771aba5a0d78943edbe3"`,
		);
		await queryRunner.query(
			`DROP INDEX "${schema}"."IDX_${tablePrefixPure}85b981df7b444f905f8bf50747"`,
		);
		await queryRunner.query(
			`DROP INDEX "${schema}"."IDX_${tablePrefixPure}72ffaaab9f04c2c1f1ea86e662"`,
		);
		await queryRunner.query(
			`DROP INDEX "${schema}"."IDX_${tablePrefixPure}4f474ac92be81610439aaad61e"`,
		);
		await queryRunner.query(
			`DROP INDEX "${schema}"."IDX_${tablePrefixPure}58154df94c686818c99fb754ce"`,
		);
		await queryRunner.query(
			`DROP INDEX "${schema}"."IDX_${tablePrefixPure}33228da131bb1112247cf52a42"`,
		);
		await queryRunner.query(
			`CREATE INDEX "IDX_${tablePrefixPure}ca4a71b47f28ac6ea88293a8e2" ON ${tablePrefix}execution_entity ("waitTill") `,
		);
		await queryRunner.query(
			`CREATE INDEX "IDX_${tablePrefixPure}c4d999a5e90784e8caccf5589d" ON ${tablePrefix}execution_entity ("workflowId") `,
>>>>>>> 53ac2acc
		);
	}
}<|MERGE_RESOLUTION|>--- conflicted
+++ resolved
@@ -5,10 +5,6 @@
 	name = 'AddExecutionEntityIndexes1644422880309';
 
 	public async up(queryRunner: QueryRunner): Promise<void> {
-<<<<<<< HEAD
-
-=======
->>>>>>> 53ac2acc
 		let tablePrefix = config.get('database.tablePrefix');
 		const tablePrefixPure = tablePrefix;
 		const schema = config.get('database.postgresdb.schema');
@@ -18,30 +14,6 @@
 		}
 
 		await queryRunner.query(
-<<<<<<< HEAD
-			`DROP INDEX IF EXISTS "${schema}"."IDX_${tablePrefixPure}c4d999a5e90784e8caccf5589d"`,
-		);
-		await queryRunner.query(
-			`DROP INDEX IF EXISTS "${schema}"."IDX_${tablePrefixPure}ca4a71b47f28ac6ea88293a8e2"`,
-		);
-		await queryRunner.query(
-			`CREATE INDEX IF NOT EXISTS "IDX_${tablePrefixPure}33228da131bb1112247cf52a42" ON ${tablePrefix}execution_entity ("stoppedAt") `,
-		);
-		await queryRunner.query(
-			`CREATE INDEX IF NOT EXISTS "IDX_${tablePrefixPure}58154df94c686818c99fb754ce" ON ${tablePrefix}execution_entity ("workflowId", "waitTill", "id") `,
-		);
-		await queryRunner.query(
-			`CREATE INDEX IF NOT EXISTS "IDX_${tablePrefixPure}4f474ac92be81610439aaad61e" ON ${tablePrefix}execution_entity ("workflowId", "finished", "id") `,
-		);
-		await queryRunner.query(
-			`CREATE INDEX IF NOT EXISTS "IDX_${tablePrefixPure}72ffaaab9f04c2c1f1ea86e662" ON ${tablePrefix}execution_entity ("finished", "id") `,
-		);
-		await queryRunner.query(
-			`CREATE INDEX IF NOT EXISTS "IDX_${tablePrefixPure}85b981df7b444f905f8bf50747" ON ${tablePrefix}execution_entity ("waitTill", "id") `,
-		);
-		await queryRunner.query(
-			`CREATE INDEX IF NOT EXISTS "IDX_${tablePrefixPure}d160d4771aba5a0d78943edbe3" ON ${tablePrefix}execution_entity ("workflowId", "id") `,
-=======
 			`DROP INDEX "${schema}".IDX_${tablePrefixPure}c4d999a5e90784e8caccf5589d`,
 		);
 		await queryRunner.query(
@@ -64,7 +36,6 @@
 		);
 		await queryRunner.query(
 			`CREATE INDEX "IDX_${tablePrefixPure}d160d4771aba5a0d78943edbe3" ON ${tablePrefix}execution_entity ("workflowId", "id") `,
->>>>>>> 53ac2acc
 		);
 	}
 
@@ -78,30 +49,6 @@
 		}
 
 		await queryRunner.query(
-<<<<<<< HEAD
-			`DROP INDEX IF EXISTS "${schema}"."IDX_${tablePrefixPure}d160d4771aba5a0d78943edbe3"`,
-		);
-		await queryRunner.query(
-			`DROP INDEX IF EXISTS "${schema}"."IDX_${tablePrefixPure}85b981df7b444f905f8bf50747"`,
-		);
-		await queryRunner.query(
-			`DROP INDEX IF EXISTS "${schema}"."IDX_${tablePrefixPure}72ffaaab9f04c2c1f1ea86e662"`,
-		);
-		await queryRunner.query(
-			`DROP INDEX IF EXISTS "${schema}"."IDX_${tablePrefixPure}4f474ac92be81610439aaad61e"`,
-		);
-		await queryRunner.query(
-			`DROP INDEX IF EXISTS "${schema}"."IDX_${tablePrefixPure}58154df94c686818c99fb754ce"`,
-		);
-		await queryRunner.query(
-			`DROP INDEX IF EXISTS "${schema}"."IDX_${tablePrefixPure}33228da131bb1112247cf52a42"`,
-		);
-		await queryRunner.query(
-			`CREATE INDEX IF NOT EXISTS "IDX_${tablePrefixPure}ca4a71b47f28ac6ea88293a8e2" ON ${tablePrefix}execution_entity ("waitTill") `,
-		);
-		await queryRunner.query(
-			`CREATE INDEX IF NOT EXISTS "IDX_${tablePrefixPure}c4d999a5e90784e8caccf5589d" ON ${tablePrefix}execution_entity ("workflowId") `,
-=======
 			`DROP INDEX "${schema}"."IDX_${tablePrefixPure}d160d4771aba5a0d78943edbe3"`,
 		);
 		await queryRunner.query(
@@ -124,7 +71,6 @@
 		);
 		await queryRunner.query(
 			`CREATE INDEX "IDX_${tablePrefixPure}c4d999a5e90784e8caccf5589d" ON ${tablePrefix}execution_entity ("workflowId") `,
->>>>>>> 53ac2acc
 		);
 	}
 }