--- conflicted
+++ resolved
@@ -139,14 +139,7 @@
 		);
 
 		await queryRunner.query(
-<<<<<<< HEAD
-			`INSERT INTO ${tablePrefix}settings (\`key\`, value, loadOnStartup) VALUES ("userManagement.hasOwner","false", 1)`,
-=======
-			'INSERT INTO `' +
-				tablePrefix +
-				'settings` (`key`, value, loadOnStartup) values  ' +
-				'("userManagement.isInstanceOwnerSetUp", "false", 1)',
->>>>>>> b39af7e4
+			`INSERT INTO ${tablePrefix}settings (\`key\`, value, loadOnStartup) VALUES ("userManagement.isInstanceOwnerSetUp", "false", 1)`,
 		);
 	}
 
