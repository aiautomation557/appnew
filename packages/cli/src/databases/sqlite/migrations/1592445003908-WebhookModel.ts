--- conflicted
+++ resolved
@@ -6,13 +6,9 @@
 	name = 'WebhookModel1592445003908';
 
 	async up(queryRunner: QueryRunner): Promise<void> {
-<<<<<<< HEAD
-		const tablePrefix = config.getEnv('database.tablePrefix');
-=======
 		logMigrationStart(this.name);
 
-		const tablePrefix = config.get('database.tablePrefix');
->>>>>>> 13a9db77
+		const tablePrefix = config.getEnv('database.tablePrefix');
 
 		await queryRunner.query(
 			`CREATE TABLE IF NOT EXISTS ${tablePrefix}webhook_entity ("workflowId" integer NOT NULL, "webhookPath" varchar NOT NULL, "method" varchar NOT NULL, "node" varchar NOT NULL, PRIMARY KEY ("webhookPath", "method"))`,
