import { MigrationInterface, QueryRunner } from 'typeorm';
import * as config from '../../../../config';
import { logMigrationEnd, logMigrationStart } from '../../utils/migrationHelpers';

export class AddWebhookId1611071044839 implements MigrationInterface {
	name = 'AddWebhookId1611071044839';

	async up(queryRunner: QueryRunner): Promise<void> {
<<<<<<< HEAD
		const tablePrefix = config.getEnv('database.tablePrefix');
=======
		logMigrationStart(this.name);

		const tablePrefix = config.get('database.tablePrefix');
>>>>>>> 13a9db77

		await queryRunner.query(
			`CREATE TABLE "temporary_webhook_entity" ("workflowId" integer NOT NULL, "webhookPath" varchar NOT NULL, "method" varchar NOT NULL, "node" varchar NOT NULL, "webhookId" varchar, "pathLength" integer, PRIMARY KEY ("webhookPath", "method"))`,
		);
		await queryRunner.query(
			`INSERT INTO "temporary_webhook_entity"("workflowId", "webhookPath", "method", "node") SELECT "workflowId", "webhookPath", "method", "node" FROM "${tablePrefix}webhook_entity"`,
		);
		await queryRunner.query(`DROP TABLE "${tablePrefix}webhook_entity"`);
		await queryRunner.query(
			`ALTER TABLE "temporary_webhook_entity" RENAME TO "${tablePrefix}webhook_entity"`,
		);
		await queryRunner.query(
			`CREATE INDEX "IDX_${tablePrefix}742496f199721a057051acf4c2" ON "${tablePrefix}webhook_entity" ("webhookId", "method", "pathLength") `,
		);

		logMigrationEnd(this.name);
	}

	async down(queryRunner: QueryRunner): Promise<void> {
		const tablePrefix = config.getEnv('database.tablePrefix');

		await queryRunner.query(`DROP INDEX "IDX_${tablePrefix}742496f199721a057051acf4c2"`);
		await queryRunner.query(
			`ALTER TABLE "${tablePrefix}webhook_entity" RENAME TO "temporary_webhook_entity"`,
		);
		await queryRunner.query(
			`CREATE TABLE "${tablePrefix}webhook_entity" ("workflowId" integer NOT NULL, "webhookPath" varchar NOT NULL, "method" varchar NOT NULL, "node" varchar NOT NULL, PRIMARY KEY ("webhookPath", "method"))`,
		);
		await queryRunner.query(
			`INSERT INTO "${tablePrefix}webhook_entity"("workflowId", "webhookPath", "method", "node") SELECT "workflowId", "webhookPath", "method", "node" FROM "temporary_webhook_entity"`,
		);
		await queryRunner.query(`DROP TABLE "temporary_webhook_entity"`);
	}
}<|MERGE_RESOLUTION|>--- conflicted
+++ resolved
@@ -6,13 +6,9 @@
 	name = 'AddWebhookId1611071044839';
 
 	async up(queryRunner: QueryRunner): Promise<void> {
-<<<<<<< HEAD
-		const tablePrefix = config.getEnv('database.tablePrefix');
-=======
 		logMigrationStart(this.name);
 
-		const tablePrefix = config.get('database.tablePrefix');
->>>>>>> 13a9db77
+		const tablePrefix = config.getEnv('database.tablePrefix');
 
 		await queryRunner.query(
 			`CREATE TABLE "temporary_webhook_entity" ("workflowId" integer NOT NULL, "webhookPath" varchar NOT NULL, "method" varchar NOT NULL, "node" varchar NOT NULL, "webhookId" varchar, "pathLength" integer, PRIMARY KEY ("webhookPath", "method"))`,
