import { MigrationInterface, QueryRunner } from 'typeorm';
import * as config from '../../../../config';
import { logMigrationEnd, logMigrationStart } from '../../utils/migrationHelpers';

export class AddExecutionEntityIndexes1644421939510 implements MigrationInterface {
	name = 'AddExecutionEntityIndexes1644421939510';

	public async up(queryRunner: QueryRunner): Promise<void> {
<<<<<<< HEAD
		const tablePrefix = config.get('database.tablePrefix');

		await queryRunner.query(`DROP INDEX IF EXISTS 'IDX_${tablePrefix}ca4a71b47f28ac6ea88293a8e2'`);
		await queryRunner.query(
			`CREATE INDEX IF NOT EXISTS 'IDX_${tablePrefix}06da892aaf92a48e7d3e400003' ON '${tablePrefix}execution_entity' ('workflowId', 'waitTill', 'id') `,
		);
		await queryRunner.query(
			`CREATE INDEX IF NOT EXISTS 'IDX_${tablePrefix}78d62b89dc1433192b86dce18a' ON '${tablePrefix}execution_entity' ('workflowId', 'finished', 'id') `,
		);
		await queryRunner.query(
			`CREATE INDEX IF NOT EXISTS 'IDX_${tablePrefix}1688846335d274033e15c846a4' ON '${tablePrefix}execution_entity' ('finished', 'id') `,
		);
		await queryRunner.query(
			`CREATE INDEX IF NOT EXISTS 'IDX_${tablePrefix}b94b45ce2c73ce46c54f20b5f9' ON '${tablePrefix}execution_entity' ('waitTill', 'id') `,
		);
		await queryRunner.query(
			`CREATE INDEX IF NOT EXISTS 'IDX_${tablePrefix}81fc04c8a17de15835713505e4' ON '${tablePrefix}execution_entity' ('workflowId', 'id') `,
		);
	}

	public async down(queryRunner: QueryRunner): Promise<void> {
		const tablePrefix = config.get('database.tablePrefix');

		await queryRunner.query(`DROP INDEX IF EXISTS 'IDX_${tablePrefix}81fc04c8a17de15835713505e4'`);
		await queryRunner.query(`DROP INDEX IF EXISTS 'IDX_${tablePrefix}b94b45ce2c73ce46c54f20b5f9'`);
		await queryRunner.query(`DROP INDEX IF EXISTS 'IDX_${tablePrefix}1688846335d274033e15c846a4'`);
		await queryRunner.query(`DROP INDEX IF EXISTS 'IDX_${tablePrefix}78d62b89dc1433192b86dce18a'`);
		await queryRunner.query(`DROP INDEX IF EXISTS 'IDX_${tablePrefix}06da892aaf92a48e7d3e400003'`);
		await queryRunner.query(
			`CREATE INDEX IF NOT EXISTS 'IDX_${tablePrefix}ca4a71b47f28ac6ea88293a8e2' ON '${tablePrefix}execution_entity' ('waitTill') `,
=======
		logMigrationStart(this.name);
		const tablePrefix = config.get('database.tablePrefix');

		await queryRunner.query(`DROP INDEX IF EXISTS 'IDX_${tablePrefix}c4d999a5e90784e8caccf5589d'`);

		await queryRunner.query(`DROP INDEX 'IDX_${tablePrefix}ca4a71b47f28ac6ea88293a8e2'`);

		await queryRunner.query(
			`CREATE INDEX 'IDX_${tablePrefix}06da892aaf92a48e7d3e400003' ON '${tablePrefix}execution_entity' ('workflowId', 'waitTill', 'id') `,
		);
		await queryRunner.query(
			`CREATE INDEX 'IDX_${tablePrefix}78d62b89dc1433192b86dce18a' ON '${tablePrefix}execution_entity' ('workflowId', 'finished', 'id') `,
		);
		await queryRunner.query(
			`CREATE INDEX 'IDX_${tablePrefix}1688846335d274033e15c846a4' ON '${tablePrefix}execution_entity' ('finished', 'id') `,
		);
		await queryRunner.query(
			`CREATE INDEX 'IDX_${tablePrefix}b94b45ce2c73ce46c54f20b5f9' ON '${tablePrefix}execution_entity' ('waitTill', 'id') `,
		);
		await queryRunner.query(
			`CREATE INDEX 'IDX_${tablePrefix}81fc04c8a17de15835713505e4' ON '${tablePrefix}execution_entity' ('workflowId', 'id') `,
		);
		logMigrationEnd(this.name);
	}

	public async down(queryRunner: QueryRunner): Promise<void> {
		const tablePrefix = config.get('database.tablePrefix');

		await queryRunner.query(`DROP INDEX 'IDX_${tablePrefix}81fc04c8a17de15835713505e4'`);
		await queryRunner.query(`DROP INDEX 'IDX_${tablePrefix}b94b45ce2c73ce46c54f20b5f9'`);
		await queryRunner.query(`DROP INDEX 'IDX_${tablePrefix}1688846335d274033e15c846a4'`);
		await queryRunner.query(`DROP INDEX 'IDX_${tablePrefix}78d62b89dc1433192b86dce18a'`);
		await queryRunner.query(`DROP INDEX 'IDX_${tablePrefix}06da892aaf92a48e7d3e400003'`);
		await queryRunner.query(
			`CREATE INDEX 'IDX_${tablePrefix}ca4a71b47f28ac6ea88293a8e2' ON '${tablePrefix}execution_entity' ('waitTill') `,
		);
		await queryRunner.query(
			`CREATE INDEX IF NOT EXISTS 'IDX_${tablePrefix}c4d999a5e90784e8caccf5589d' ON '${tablePrefix}execution_entity' ('workflowId') `,
>>>>>>> 53ac2acc
		);
	}
}<|MERGE_RESOLUTION|>--- conflicted
+++ resolved
@@ -6,38 +6,6 @@
 	name = 'AddExecutionEntityIndexes1644421939510';
 
 	public async up(queryRunner: QueryRunner): Promise<void> {
-<<<<<<< HEAD
-		const tablePrefix = config.get('database.tablePrefix');
-
-		await queryRunner.query(`DROP INDEX IF EXISTS 'IDX_${tablePrefix}ca4a71b47f28ac6ea88293a8e2'`);
-		await queryRunner.query(
-			`CREATE INDEX IF NOT EXISTS 'IDX_${tablePrefix}06da892aaf92a48e7d3e400003' ON '${tablePrefix}execution_entity' ('workflowId', 'waitTill', 'id') `,
-		);
-		await queryRunner.query(
-			`CREATE INDEX IF NOT EXISTS 'IDX_${tablePrefix}78d62b89dc1433192b86dce18a' ON '${tablePrefix}execution_entity' ('workflowId', 'finished', 'id') `,
-		);
-		await queryRunner.query(
-			`CREATE INDEX IF NOT EXISTS 'IDX_${tablePrefix}1688846335d274033e15c846a4' ON '${tablePrefix}execution_entity' ('finished', 'id') `,
-		);
-		await queryRunner.query(
-			`CREATE INDEX IF NOT EXISTS 'IDX_${tablePrefix}b94b45ce2c73ce46c54f20b5f9' ON '${tablePrefix}execution_entity' ('waitTill', 'id') `,
-		);
-		await queryRunner.query(
-			`CREATE INDEX IF NOT EXISTS 'IDX_${tablePrefix}81fc04c8a17de15835713505e4' ON '${tablePrefix}execution_entity' ('workflowId', 'id') `,
-		);
-	}
-
-	public async down(queryRunner: QueryRunner): Promise<void> {
-		const tablePrefix = config.get('database.tablePrefix');
-
-		await queryRunner.query(`DROP INDEX IF EXISTS 'IDX_${tablePrefix}81fc04c8a17de15835713505e4'`);
-		await queryRunner.query(`DROP INDEX IF EXISTS 'IDX_${tablePrefix}b94b45ce2c73ce46c54f20b5f9'`);
-		await queryRunner.query(`DROP INDEX IF EXISTS 'IDX_${tablePrefix}1688846335d274033e15c846a4'`);
-		await queryRunner.query(`DROP INDEX IF EXISTS 'IDX_${tablePrefix}78d62b89dc1433192b86dce18a'`);
-		await queryRunner.query(`DROP INDEX IF EXISTS 'IDX_${tablePrefix}06da892aaf92a48e7d3e400003'`);
-		await queryRunner.query(
-			`CREATE INDEX IF NOT EXISTS 'IDX_${tablePrefix}ca4a71b47f28ac6ea88293a8e2' ON '${tablePrefix}execution_entity' ('waitTill') `,
-=======
 		logMigrationStart(this.name);
 		const tablePrefix = config.get('database.tablePrefix');
 
@@ -76,7 +44,6 @@
 		);
 		await queryRunner.query(
 			`CREATE INDEX IF NOT EXISTS 'IDX_${tablePrefix}c4d999a5e90784e8caccf5589d' ON '${tablePrefix}execution_entity' ('workflowId') `,
->>>>>>> 53ac2acc
 		);
 	}
 }