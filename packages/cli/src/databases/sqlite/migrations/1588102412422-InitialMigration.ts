import { MigrationInterface, QueryRunner } from 'typeorm';
import * as config from '../../../../config';
import { logMigrationEnd, logMigrationStart } from '../../utils/migrationHelpers';

export class InitialMigration1588102412422 implements MigrationInterface {
	name = 'InitialMigration1588102412422';

	async up(queryRunner: QueryRunner): Promise<void> {
		logMigrationStart(this.name);

		const tablePrefix = config.get('database.tablePrefix');

<<<<<<< HEAD
		await queryRunner.query(
			`CREATE TABLE IF NOT EXISTS "${tablePrefix}credentials_entity" ("id" integer PRIMARY KEY AUTOINCREMENT NOT NULL, "name" varchar(128) NOT NULL, "data" text NOT NULL, "type" varchar(32) NOT NULL, "nodesAccess" text NOT NULL, "createdAt" datetime NOT NULL, "updatedAt" datetime NOT NULL)`,
			undefined,
		);
		await queryRunner.query(
			`CREATE INDEX IF NOT EXISTS "IDX_${tablePrefix}07fde106c0b471d8cc80a64fc8" ON "${tablePrefix}credentials_entity" ("type") `,
			undefined,
		);
		await queryRunner.query(
			`CREATE TABLE IF NOT EXISTS "${tablePrefix}execution_entity" ("id" integer PRIMARY KEY AUTOINCREMENT NOT NULL, "data" text NOT NULL, "finished" boolean NOT NULL, "mode" varchar NOT NULL, "retryOf" varchar, "retrySuccessId" varchar, "startedAt" datetime NOT NULL, "stoppedAt" datetime NOT NULL, "workflowData" text NOT NULL, "workflowId" varchar)`,
			undefined,
		);
		await queryRunner.query(
			`CREATE INDEX IF NOT EXISTS "IDX_${tablePrefix}c4d999a5e90784e8caccf5589d" ON "${tablePrefix}execution_entity" ("workflowId") `,
			undefined,
		);
		await queryRunner.query(
			`CREATE TABLE IF NOT EXISTS "${tablePrefix}workflow_entity" ("id" integer PRIMARY KEY AUTOINCREMENT NOT NULL, "name" varchar(128) NOT NULL, "active" boolean NOT NULL, "nodes" text NOT NULL, "connections" text NOT NULL, "createdAt" datetime NOT NULL, "updatedAt" datetime NOT NULL, "settings" text, "staticData" text)`,
			undefined,
		);

		logMigrationEnd(this.name);
=======
		await queryRunner.query(`CREATE TABLE IF NOT EXISTS "${tablePrefix}credentials_entity" ("id" integer PRIMARY KEY AUTOINCREMENT NOT NULL, "name" varchar(128) NOT NULL, "data" text NOT NULL, "type" varchar(128) NOT NULL, "nodesAccess" text NOT NULL, "createdAt" datetime NOT NULL, "updatedAt" datetime NOT NULL)`, undefined);
		await queryRunner.query(`CREATE INDEX IF NOT EXISTS "IDX_${tablePrefix}07fde106c0b471d8cc80a64fc8" ON "${tablePrefix}credentials_entity" ("type") `, undefined);
		await queryRunner.query(`CREATE TABLE IF NOT EXISTS "${tablePrefix}execution_entity" ("id" integer PRIMARY KEY AUTOINCREMENT NOT NULL, "data" text NOT NULL, "finished" boolean NOT NULL, "mode" varchar NOT NULL, "retryOf" varchar, "retrySuccessId" varchar, "startedAt" datetime NOT NULL, "stoppedAt" datetime NOT NULL, "workflowData" text NOT NULL, "workflowId" varchar)`, undefined);
		await queryRunner.query(`CREATE INDEX IF NOT EXISTS "IDX_${tablePrefix}c4d999a5e90784e8caccf5589d" ON "${tablePrefix}execution_entity" ("workflowId") `, undefined);
		await queryRunner.query(`CREATE TABLE IF NOT EXISTS "${tablePrefix}workflow_entity" ("id" integer PRIMARY KEY AUTOINCREMENT NOT NULL, "name" varchar(128) NOT NULL, "active" boolean NOT NULL, "nodes" text NOT NULL, "connections" text NOT NULL, "createdAt" datetime NOT NULL, "updatedAt" datetime NOT NULL, "settings" text, "staticData" text)`, undefined);
>>>>>>> 64f8b6f7
	}

	async down(queryRunner: QueryRunner): Promise<void> {
		const tablePrefix = config.get('database.tablePrefix');

		await queryRunner.query(`DROP TABLE "${tablePrefix}workflow_entity"`, undefined);
		await queryRunner.query(`DROP INDEX "IDX_${tablePrefix}c4d999a5e90784e8caccf5589d"`, undefined);
		await queryRunner.query(`DROP TABLE "${tablePrefix}execution_entity"`, undefined);
		await queryRunner.query(`DROP INDEX "IDX_${tablePrefix}07fde106c0b471d8cc80a64fc8"`, undefined);
		await queryRunner.query(`DROP TABLE "${tablePrefix}credentials_entity"`, undefined);
	}
}<|MERGE_RESOLUTION|>--- conflicted
+++ resolved
@@ -10,9 +10,8 @@
 
 		const tablePrefix = config.get('database.tablePrefix');
 
-<<<<<<< HEAD
 		await queryRunner.query(
-			`CREATE TABLE IF NOT EXISTS "${tablePrefix}credentials_entity" ("id" integer PRIMARY KEY AUTOINCREMENT NOT NULL, "name" varchar(128) NOT NULL, "data" text NOT NULL, "type" varchar(32) NOT NULL, "nodesAccess" text NOT NULL, "createdAt" datetime NOT NULL, "updatedAt" datetime NOT NULL)`,
+			`CREATE TABLE IF NOT EXISTS "${tablePrefix}credentials_entity" ("id" integer PRIMARY KEY AUTOINCREMENT NOT NULL, "name" varchar(128) NOT NULL, "data" text NOT NULL, "type" varchar(128) NOT NULL, "nodesAccess" text NOT NULL, "createdAt" datetime NOT NULL, "updatedAt" datetime NOT NULL)`,
 			undefined,
 		);
 		await queryRunner.query(
@@ -33,13 +32,6 @@
 		);
 
 		logMigrationEnd(this.name);
-=======
-		await queryRunner.query(`CREATE TABLE IF NOT EXISTS "${tablePrefix}credentials_entity" ("id" integer PRIMARY KEY AUTOINCREMENT NOT NULL, "name" varchar(128) NOT NULL, "data" text NOT NULL, "type" varchar(128) NOT NULL, "nodesAccess" text NOT NULL, "createdAt" datetime NOT NULL, "updatedAt" datetime NOT NULL)`, undefined);
-		await queryRunner.query(`CREATE INDEX IF NOT EXISTS "IDX_${tablePrefix}07fde106c0b471d8cc80a64fc8" ON "${tablePrefix}credentials_entity" ("type") `, undefined);
-		await queryRunner.query(`CREATE TABLE IF NOT EXISTS "${tablePrefix}execution_entity" ("id" integer PRIMARY KEY AUTOINCREMENT NOT NULL, "data" text NOT NULL, "finished" boolean NOT NULL, "mode" varchar NOT NULL, "retryOf" varchar, "retrySuccessId" varchar, "startedAt" datetime NOT NULL, "stoppedAt" datetime NOT NULL, "workflowData" text NOT NULL, "workflowId" varchar)`, undefined);
-		await queryRunner.query(`CREATE INDEX IF NOT EXISTS "IDX_${tablePrefix}c4d999a5e90784e8caccf5589d" ON "${tablePrefix}execution_entity" ("workflowId") `, undefined);
-		await queryRunner.query(`CREATE TABLE IF NOT EXISTS "${tablePrefix}workflow_entity" ("id" integer PRIMARY KEY AUTOINCREMENT NOT NULL, "name" varchar(128) NOT NULL, "active" boolean NOT NULL, "nodes" text NOT NULL, "connections" text NOT NULL, "createdAt" datetime NOT NULL, "updatedAt" datetime NOT NULL, "settings" text, "staticData" text)`, undefined);
->>>>>>> 64f8b6f7
 	}
 
 	async down(queryRunner: QueryRunner): Promise<void> {
