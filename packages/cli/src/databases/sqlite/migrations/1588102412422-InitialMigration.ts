--- conflicted
+++ resolved
@@ -6,13 +6,9 @@
 	name = 'InitialMigration1588102412422';
 
 	async up(queryRunner: QueryRunner): Promise<void> {
-<<<<<<< HEAD
-		const tablePrefix = config.getEnv('database.tablePrefix');
-=======
 		logMigrationStart(this.name);
 
-		const tablePrefix = config.get('database.tablePrefix');
->>>>>>> 13a9db77
+		const tablePrefix = config.getEnv('database.tablePrefix');
 
 		await queryRunner.query(
 			`CREATE TABLE IF NOT EXISTS "${tablePrefix}credentials_entity" ("id" integer PRIMARY KEY AUTOINCREMENT NOT NULL, "name" varchar(128) NOT NULL, "data" text NOT NULL, "type" varchar(128) NOT NULL, "nodesAccess" text NOT NULL, "createdAt" datetime NOT NULL, "updatedAt" datetime NOT NULL)`,
