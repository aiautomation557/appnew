--- conflicted
+++ resolved
@@ -11,11 +11,7 @@
 import { SharedCredentials } from './SharedCredentials';
 import { InstalledPackages } from './InstalledPackages';
 import { InstalledNodes } from './InstalledNodes';
-<<<<<<< HEAD
 import { WorkflowStatistics } from './WorkflowStatistics';
-import { CredentialUsage } from './CredentialUsage';
-=======
->>>>>>> 88baaa0e
 
 export const entities = {
 	CredentialsEntity,
@@ -30,9 +26,5 @@
 	SharedCredentials,
 	InstalledPackages,
 	InstalledNodes,
-<<<<<<< HEAD
 	WorkflowStatistics,
-	CredentialUsage,
-=======
->>>>>>> 88baaa0e
 };