import type { INode, IRun, IWorkflowBase } from 'n8n-workflow';
import * as Db from '@/Db';
import { InternalHooksManager } from '@/InternalHooksManager';
import { StatisticsNames } from '@/databases/entities/WorkflowStatistics';
import { getWorkflowOwner } from '@/UserManagement/UserManagementHelper';

export async function workflowExecutionCompleted(
	workflowData: IWorkflowBase,
	runData: IRun,
): Promise<void> {
	// Determine the name of the statistic
	const finished = runData.finished ? runData.finished : false;
	const manual = runData.mode === 'manual';
	let name: StatisticsNames;

	if (finished) {
		if (manual) name = StatisticsNames.manualSuccess;
		else name = StatisticsNames.productionSuccess;
	} else {
		if (manual) name = StatisticsNames.manualError;
		else name = StatisticsNames.productionError;
	}

	// Get the workflow id
	const workflowId = workflowData.id;
	if (workflowId === undefined) return;

	// Try insertion and if it fails due to key conflicts then update the existing entry instead
	try {
		await Db.collections.WorkflowStatistics.insert({
			count: 1,
			name,
			workflowId,
			latestEvent: new Date(),
		});

		// If we're here we can check if we're sending the first production success metric
		if (name !== StatisticsNames.productionSuccess) return;

		// Get the owner of the workflow so we can send the metric
		const owner = await getWorkflowOwner(workflowId);
		const metrics = {
			user_id: owner.id,
			workflow_id: workflowId,
		};

		// Send the metrics
		await InternalHooksManager.getInstance().onFirstProductionWorkflowSuccess(metrics);
	} catch (error) {
		// Do we just assume it's a conflict error? If there is any other sort of error in the DB it should trigger here too
		await Db.collections.WorkflowStatistics.update(
			{ workflowId, name },
			{ count: () => 'count + 1', latestEvent: new Date() },
		);
	}
}

export async function nodeFetchedData(workflowId: string, node: INode): Promise<void> {
<<<<<<< HEAD
	// Get the workflow id
	let id: number;
	try {
		id = parseInt(workflowId, 10);
		if (isNaN(id)) throw new Error('not a number');
	} catch (error) {
		LoggerProxy.error(`Error ${error as string} when casting workflow ID to a number`);
		return;
	}

	// Try to insert the data loaded statistic
	try {
		await Db.collections.WorkflowStatistics.insert({
			workflowId: id,
			name: StatisticsNames.dataLoaded,
			count: 1,
			latestEvent: new Date(),
		});
	} catch (error) {
		// If this fails, it'll be a duplicate key failure. It is safe to return from here
		return;
	}
=======
	// Update only if necessary
	const response = await Db.collections.Workflow.update(
		{ id: workflowId, dataLoaded: false },
		{ dataLoaded: true },
	);

	// If response.affected is 1 then we know this was the first time data was loaded into the workflow; do posthog event here
	if (!response.affected) return;
>>>>>>> ee282135

	// Compile the metrics since this was a new data loaded event
	const owner = await getWorkflowOwner(workflowId);
	let metrics = {
		user_id: owner.id,
		workflow_id: workflowId,
		node_type: node.type,
		node_id: node.id,
	};

	// This is probably naive but I can't see a way for a node to have multiple credentials attached so..
	if (node.credentials) {
		Object.entries(node.credentials).forEach(([credName, credDetails]) => {
			metrics = Object.assign(metrics, {
				credential_type: credName,
				credential_id: credDetails.id,
			});
		});
	}

	// Send metrics to posthog
	await InternalHooksManager.getInstance().onFirstWorkflowDataLoad(metrics);
}<|MERGE_RESOLUTION|>--- conflicted
+++ resolved
@@ -56,21 +56,10 @@
 }
 
 export async function nodeFetchedData(workflowId: string, node: INode): Promise<void> {
-<<<<<<< HEAD
-	// Get the workflow id
-	let id: number;
-	try {
-		id = parseInt(workflowId, 10);
-		if (isNaN(id)) throw new Error('not a number');
-	} catch (error) {
-		LoggerProxy.error(`Error ${error as string} when casting workflow ID to a number`);
-		return;
-	}
-
 	// Try to insert the data loaded statistic
 	try {
 		await Db.collections.WorkflowStatistics.insert({
-			workflowId: id,
+			workflowId,
 			name: StatisticsNames.dataLoaded,
 			count: 1,
 			latestEvent: new Date(),
@@ -79,16 +68,6 @@
 		// If this fails, it'll be a duplicate key failure. It is safe to return from here
 		return;
 	}
-=======
-	// Update only if necessary
-	const response = await Db.collections.Workflow.update(
-		{ id: workflowId, dataLoaded: false },
-		{ dataLoaded: true },
-	);
-
-	// If response.affected is 1 then we know this was the first time data was loaded into the workflow; do posthog event here
-	if (!response.affected) return;
->>>>>>> ee282135
 
 	// Compile the metrics since this was a new data loaded event
 	const owner = await getWorkflowOwner(workflowId);
