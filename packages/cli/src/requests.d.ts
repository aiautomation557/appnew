/* eslint-disable import/no-cycle */
import express = require('express');
import {
	INodeCredentialTestRequest,
	IConnections,
	ICredentialDataDecryptedObject,
	ICredentialNodeAccess,
	INode,
	IWorkflowSettings,
} from 'n8n-workflow';

import { User } from './databases/entities/User';
<<<<<<< HEAD
import { IExecutionDeleteFilter, IPersonalizationSurveyAnswers } from '.';
=======
import type { IExecutionDeleteFilter } from '.';
>>>>>>> 97051652
import type { PublicUser } from './UserManagement/Interfaces';

export type AuthenticatedRequest<
	RouteParams = {},
	ResponseBody = {},
	RequestBody = {},
	RequestQuery = {},
> = express.Request<RouteParams, ResponseBody, RequestBody, RequestQuery> & { user: User };

// ----------------------------------
//           /workflows
// ----------------------------------

export declare namespace WorkflowRequest {
	type RequestBody = Partial<{
		id: string; // delete if sent
		name: string;
		nodes: INode[];
		connections: IConnections;
		settings: IWorkflowSettings;
		active: boolean;
		tags: string[];
	}>;

	type Create = AuthenticatedRequest<{}, {}, RequestBody>;

	type Get = AuthenticatedRequest<{ id: string }>;

	type Delete = Get;

	type Update = AuthenticatedRequest<{ id: string }, {}, RequestBody>;

	type NewName = express.Request<{}, {}, {}, { name?: string }>;

	type GetAll = AuthenticatedRequest<{}, {}, {}, { filter: string }>;

	type GetAllActive = AuthenticatedRequest;

	type GetAllActivationErrors = Get;
}

// ----------------------------------
//          /credentials
// ----------------------------------

export declare namespace CredentialRequest {
	type RequestBody = Partial<{
		id: string; // delete if sent
		name: string;
		type: string;
		nodesAccess: ICredentialNodeAccess[];
		data: ICredentialDataDecryptedObject;
	}>;

	type Create = AuthenticatedRequest<{}, {}, RequestBody>;

	type Get = AuthenticatedRequest<{ id: string }, {}, {}, Record<string, string>>;

	type Delete = Get;

	type GetAll = AuthenticatedRequest<{}, {}, {}, { filter: string }>;

	type Update = AuthenticatedRequest<{ id: string }, {}, RequestBody>;

	type NewName = WorkflowRequest.NewName;

	type Test = AuthenticatedRequest<{}, {}, INodeCredentialTestRequest>;
}

// ----------------------------------
//           /executions
// ----------------------------------

export declare namespace ExecutionRequest {
	namespace QueryParam {
		type GetAll = {
			filter: string; // '{ waitTill: string; finished: boolean, [other: string]: string }'
			limit: string;
			lastId: string;
			firstId: string;
		};

		type GetAllCurrent = {
			filter: string; // '{ workflowId: string }'
		};
	}

	type GetAll = AuthenticatedRequest<{}, {}, {}, QueryParam.GetAll>;
	type Get = AuthenticatedRequest<{ id: string }, {}, {}, { unflattedResponse: 'true' | 'false' }>;
	type Delete = AuthenticatedRequest<{}, {}, IExecutionDeleteFilter>;
	type Retry = AuthenticatedRequest<{ id: string }, {}, { loadWorkflow: boolean }, {}>;
	type Stop = AuthenticatedRequest<{ id: string }>;
	type GetAllCurrent = AuthenticatedRequest<{}, {}, {}, QueryParam.GetAllCurrent>;
}

// ----------------------------------
//               /me
// ----------------------------------

export declare namespace MeRequest {
	export type Settings = AuthenticatedRequest<
		{},
		{},
		Pick<PublicUser, 'email' | 'firstName' | 'lastName'>
	>;
	export type Password = AuthenticatedRequest<{}, {}, Pick<PublicUser, 'password'>>;
	export type SurveyAnswers = AuthenticatedRequest<{}, {}, IPersonalizationSurveyAnswers>;
}

// ----------------------------------
//             /owner
// ----------------------------------

export declare namespace OwnerRequest {
	type Post = AuthenticatedRequest<
		{},
		{},
		Partial<{
			email: string;
			password: string;
			firstName: string;
			lastName: string;
		}>,
		{}
	>;
}

// ----------------------------------
//     password reset endpoints
// ----------------------------------

export declare namespace PasswordResetRequest {
	export type Email = AuthenticatedRequest<{}, {}, Pick<PublicUser, 'email'>>;

	export type Credentials = AuthenticatedRequest<{}, {}, {}, { userId?: string; token?: string }>;

	export type NewPassword = AuthenticatedRequest<
		{},
		{},
		Pick<PublicUser, 'password'> & { token?: string; userId?: string }
	>;
}

// ----------------------------------
//             /users
// ----------------------------------

export declare namespace UserRequest {
	export type Invite = AuthenticatedRequest<{}, {}, Array<{ email: string }>>;

	export type ResolveSignUp = AuthenticatedRequest<
		{},
		{},
		{},
		{ inviterId?: string; inviteeId?: string }
	>;

	export type SignUp = AuthenticatedRequest<
		{ id: string },
		{ inviterId?: string; inviteeId?: string }
	>;

	export type Delete = AuthenticatedRequest<{ id: string }, {}, {}, { transferId?: string }>;

	export type Reinvite = AuthenticatedRequest<{ id: string }>;

	export type Update = AuthenticatedRequest<
		{ id: string },
		{},
		{
			inviterId: string;
			firstName: string;
			lastName: string;
			password: string;
		}
	>;
}

// ----------------------------------
//          oauth endpoints
// ----------------------------------

export declare namespace OAuthRequest {
	namespace OAuth1Credential {
		type Auth = AuthenticatedRequest<{}, {}, {}, { id: string }>;
		type Callback = AuthenticatedRequest<
			{},
			{},
			{},
			{ oauth_verifier: string; oauth_token: string; cid: string }
		>;
	}

	namespace OAuth2Credential {
		type Auth = OAuth1Credential.Auth;
		type Callback = AuthenticatedRequest<{}, {}, {}, { code: string; state: string }>;
	}
}

// ----------------------------------
//      /node-parameter-options
// ----------------------------------

export type NodeParameterOptionsRequest = AuthenticatedRequest<
	{},
	{},
	{},
	{
		nodeTypeAndVersion: string;
		methodName: string;
		path: string;
		currentNodeParameters: string;
		credentials: string;
	}
>;<|MERGE_RESOLUTION|>--- conflicted
+++ resolved
@@ -10,11 +10,7 @@
 } from 'n8n-workflow';
 
 import { User } from './databases/entities/User';
-<<<<<<< HEAD
 import { IExecutionDeleteFilter, IPersonalizationSurveyAnswers } from '.';
-=======
-import type { IExecutionDeleteFilter } from '.';
->>>>>>> 97051652
 import type { PublicUser } from './UserManagement/Interfaces';
 
 export type AuthenticatedRequest<
