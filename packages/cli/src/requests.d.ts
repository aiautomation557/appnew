/* eslint-disable import/no-cycle */
import express = require('express');
import {
	INodeCredentialTestRequest,
	IConnections,
	ICredentialDataDecryptedObject,
	ICredentialNodeAccess,
	INode,
	INodeCredentialTestRequest,
	IRunData,
	IWorkflowSettings,
} from 'n8n-workflow';

import { User } from './databases/entities/User';
<<<<<<< HEAD
import { IExecutionDeleteFilter, IWorkflowDb } from '.';
=======
import type { IExecutionDeleteFilter } from '.';
>>>>>>> 97051652
import type { PublicUser } from './UserManagement/Interfaces';

export type AuthenticatedRequest<
	RouteParams = {},
	ResponseBody = {},
	RequestBody = {},
	RequestQuery = {},
> = express.Request<RouteParams, ResponseBody, RequestBody, RequestQuery> & { user: User };

// ----------------------------------
//           /workflows
// ----------------------------------

export declare namespace WorkflowRequest {
	type RequestBody = Partial<{
		id: string; // delete if sent
		name: string;
		nodes: INode[];
		connections: IConnections;
		settings: IWorkflowSettings;
		active: boolean;
		tags: string[];
	}>;

	type Create = AuthenticatedRequest<{}, {}, RequestBody>;

	type Get = AuthenticatedRequest<{ id: string }>;

	type Delete = Get;

	type Update = AuthenticatedRequest<{ id: string }, {}, RequestBody>;

	type NewName = express.Request<{}, {}, {}, { name?: string }>;

	type GetAll = AuthenticatedRequest<{}, {}, {}, { filter: string }>;

	type GetAllActive = AuthenticatedRequest;

	type GetAllActivationErrors = Get;

	type ManualRun = AuthenticatedRequest<
		{},
		{},
		{
			workflowData: IWorkflowDb;
			runData: IRunData;
			startNodes?: string[];
			destinationNode?: string;
		}
	>;
}

// ----------------------------------
//          /credentials
// ----------------------------------

export declare namespace CredentialRequest {
	type RequestBody = Partial<{
		id: string; // delete if sent
		name: string;
		type: string;
		nodesAccess: ICredentialNodeAccess[];
		data: ICredentialDataDecryptedObject;
	}>;

	type Create = AuthenticatedRequest<{}, {}, RequestBody>;

	type Get = AuthenticatedRequest<{ id: string }, {}, {}, Record<string, string>>;

	type Delete = Get;

	type GetAll = AuthenticatedRequest<{}, {}, {}, { filter: string }>;

	type Update = AuthenticatedRequest<{ id: string }, {}, RequestBody>;

	type NewName = WorkflowRequest.NewName;

	type Test = AuthenticatedRequest<{}, {}, INodeCredentialTestRequest>;
}

// ----------------------------------
//           /executions
// ----------------------------------

export declare namespace ExecutionRequest {
	namespace QueryParam {
		type GetAll = {
			filter: string; // '{ waitTill: string; finished: boolean, [other: string]: string }'
			limit: string;
			lastId: string;
			firstId: string;
		};

		type GetAllCurrent = {
			filter: string; // '{ workflowId: string }'
		};
	}

	type GetAll = AuthenticatedRequest<{}, {}, {}, QueryParam.GetAll>;
	type Get = AuthenticatedRequest<{ id: string }, {}, {}, { unflattedResponse: 'true' | 'false' }>;
	type Delete = AuthenticatedRequest<{}, {}, IExecutionDeleteFilter>;
	type Retry = AuthenticatedRequest<{ id: string }, {}, { loadWorkflow: boolean }, {}>;
	type Stop = AuthenticatedRequest<{ id: string }>;
	type GetAllCurrent = AuthenticatedRequest<{}, {}, {}, QueryParam.GetAllCurrent>;
}

// ----------------------------------
//               /me
// ----------------------------------

export declare namespace MeRequest {
	export type Settings = AuthenticatedRequest<
		{},
		{},
		Pick<PublicUser, 'email' | 'firstName' | 'lastName'>
	>;
	export type Password = AuthenticatedRequest<{}, {}, Pick<PublicUser, 'password'>>;
	export type SurveyAnswers = AuthenticatedRequest<{}, {}, Record<string, string> | {}>;
}

// ----------------------------------
//             /owner
// ----------------------------------

export declare namespace OwnerRequest {
	type Post = AuthenticatedRequest<
		{},
		{},
		Partial<{
			email: string;
			password: string;
			firstName: string;
			lastName: string;
		}>,
		{}
	>;
}

// ----------------------------------
//     password reset endpoints
// ----------------------------------

export declare namespace PasswordResetRequest {
	export type Email = AuthenticatedRequest<{}, {}, Pick<PublicUser, 'email'>>;

	export type Credentials = AuthenticatedRequest<{}, {}, {}, { userId?: string; token?: string }>;

	export type NewPassword = AuthenticatedRequest<
		{},
		{},
		Pick<PublicUser, 'password'> & { token?: string; userId?: string }
	>;
}

// ----------------------------------
//             /users
// ----------------------------------

export declare namespace UserRequest {
	export type Invite = AuthenticatedRequest<{}, {}, Array<{ email: string }>>;

	export type ResolveSignUp = AuthenticatedRequest<
		{},
		{},
		{},
		{ inviterId?: string; inviteeId?: string }
	>;

	export type SignUp = AuthenticatedRequest<
		{ id: string },
		{ inviterId?: string; inviteeId?: string }
	>;

	export type Delete = AuthenticatedRequest<{ id: string }, {}, {}, { transferId?: string }>;

	export type Reinvite = AuthenticatedRequest<{ id: string }>;

	export type Update = AuthenticatedRequest<
		{ id: string },
		{},
		{
			inviterId: string;
			firstName: string;
			lastName: string;
			password: string;
		}
	>;
}

// ----------------------------------
//          oauth endpoints
// ----------------------------------

export declare namespace OAuthRequest {
	namespace OAuth1Credential {
		type Auth = AuthenticatedRequest<{}, {}, {}, { id: string }>;
		type Callback = AuthenticatedRequest<
			{},
			{},
			{},
			{ oauth_verifier: string; oauth_token: string; cid: string }
		>;
	}

	namespace OAuth2Credential {
		type Auth = OAuth1Credential.Auth;
		type Callback = AuthenticatedRequest<{}, {}, {}, { code: string; state: string }>;
	}
}

// ----------------------------------
//      /node-parameter-options
// ----------------------------------

export type NodeParameterOptionsRequest = AuthenticatedRequest<
	{},
	{},
	{},
	{
		nodeTypeAndVersion: string;
		methodName: string;
		path: string;
		currentNodeParameters: string;
		credentials: string;
	}
>;

// ----------------------------------
//      /tags
// ----------------------------------

export declare namespace TagsRequest {
	type Delete = AuthenticatedRequest<{ id: string }>;
}<|MERGE_RESOLUTION|>--- conflicted
+++ resolved
@@ -1,7 +1,6 @@
 /* eslint-disable import/no-cycle */
 import express = require('express');
 import {
-	INodeCredentialTestRequest,
 	IConnections,
 	ICredentialDataDecryptedObject,
 	ICredentialNodeAccess,
@@ -12,11 +11,7 @@
 } from 'n8n-workflow';
 
 import { User } from './databases/entities/User';
-<<<<<<< HEAD
-import { IExecutionDeleteFilter, IWorkflowDb } from '.';
-=======
-import type { IExecutionDeleteFilter } from '.';
->>>>>>> 97051652
+import type { IExecutionDeleteFilter, IWorkflowDb } from '.';
 import type { PublicUser } from './UserManagement/Interfaces';
 
 export type AuthenticatedRequest<
