--- conflicted
+++ resolved
@@ -136,24 +136,6 @@
 	IExternalHooksClass,
 	IN8nUISettings,
 	IPackageVersions,
-<<<<<<< HEAD
-	NodeTypes,
-	NodeTypeActions,
-	Push,
-	ResponseHelper,
-	TestWebhooks,
-	WaitTracker,
-	WaitTrackerClass,
-	WebhookHelpers,
-	WebhookServer,
-	WorkflowExecuteAdditionalData,
-} from '.';
-import glob from 'fast-glob';
-import { ResponseError } from './ResponseHelper';
-
-import { toHttpNodeParameters } from './CurlConverterHelper';
-import { initErrorHandling } from './ErrorReporting';
-=======
 } from '@/Interfaces';
 import * as ActiveExecutions from '@/ActiveExecutions';
 import * as ActiveWorkflowRunner from '@/ActiveWorkflowRunner';
@@ -167,6 +149,7 @@
 import { ExternalHooks } from '@/ExternalHooks';
 import * as GenericHelpers from '@/GenericHelpers';
 import { NodeTypes } from '@/NodeTypes';
+import { NodeTypeActions } from '@/NodeTypeActions';
 import * as Push from '@/Push';
 import * as ResponseHelper from '@/ResponseHelper';
 import * as TestWebhooks from '@/TestWebhooks';
@@ -177,7 +160,6 @@
 import { ResponseError } from '@/ResponseHelper';
 import { toHttpNodeParameters } from '@/CurlConverterHelper';
 import { setupErrorMiddleware } from '@/ErrorReporting';
->>>>>>> 49748f27
 
 require('body-parser-xml')(bodyParser);
 
