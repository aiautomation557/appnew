/* eslint-disable @typescript-eslint/no-unsafe-argument */
/* eslint-disable @typescript-eslint/no-unnecessary-boolean-literal-compare */
/* eslint-disable @typescript-eslint/no-unnecessary-type-assertion */
/* eslint-disable prefer-const */
/* eslint-disable @typescript-eslint/no-invalid-void-type */
/* eslint-disable @typescript-eslint/restrict-template-expressions */
/* eslint-disable @typescript-eslint/no-var-requires */
/* eslint-disable @typescript-eslint/no-shadow */
/* eslint-disable @typescript-eslint/no-unsafe-return */
/* eslint-disable @typescript-eslint/no-unused-vars */
/* eslint-disable @typescript-eslint/no-unsafe-member-access */
/* eslint-disable @typescript-eslint/no-unsafe-assignment */

import { exec as callbackExec } from 'child_process';
import { access as fsAccess } from 'fs/promises';
import os from 'os';
import { join as pathJoin, resolve as pathResolve } from 'path';
import { createHmac } from 'crypto';
import { promisify } from 'util';
import cookieParser from 'cookie-parser';
import express from 'express';
import type { ServeStaticOptions } from 'serve-static';
import type { FindManyOptions } from 'typeorm';
import { In } from 'typeorm';
import type { AxiosRequestConfig } from 'axios';
import axios from 'axios';
import type { RequestOptions } from 'oauth-1.0a';
import clientOAuth1 from 'oauth-1.0a';

import {
	BinaryDataManager,
	Credentials,
	LoadNodeParameterOptions,
	LoadNodeListSearch,
	UserSettings,
} from 'n8n-core';

import type {
	INodeCredentials,
	INodeCredentialsDetails,
	INodeListSearchResult,
	INodeParameters,
	INodePropertyOptions,
	INodeTypeNameVersion,
	ITelemetrySettings,
	WorkflowExecuteMode,
	ICredentialTypes,
} from 'n8n-workflow';
import { LoggerProxy, jsonParse } from 'n8n-workflow';

// @ts-ignore
import timezones from 'google-timezones-json';
import history from 'connect-history-api-fallback';

import config from '@/config';
import * as Queue from '@/Queue';
import { InternalHooksManager } from '@/InternalHooksManager';
import { getCredentialTranslationPath } from '@/TranslationHelpers';
import { getSharedWorkflowIds } from '@/WorkflowHelpers';

import { nodesController } from '@/api/nodes.api';
import { workflowsController } from '@/workflows/workflows.controller';
import {
	EDITOR_UI_DIST_DIR,
	GENERATED_STATIC_DIR,
	inDevelopment,
	N8N_VERSION,
	NODES_BASE_DIR,
	RESPONSE_ERROR_MESSAGES,
	TEMPLATES_DIR,
} from '@/constants';
import { credentialsController } from '@/credentials/credentials.controller';
import { oauth2CredentialController } from '@/credentials/oauth2Credential.api';
import type {
	BinaryDataRequest,
	CurlHelper,
	ExecutionRequest,
	NodeListSearchRequest,
	NodeParameterOptionsRequest,
	OAuthRequest,
	WorkflowRequest,
} from '@/requests';
import { registerController } from '@/decorators';
import {
	AuthController,
	MeController,
	OwnerController,
	PasswordResetController,
	UsersController,
} from '@/controllers';

import { executionsController } from '@/executions/executions.controller';
import { nodeTypesController } from '@/api/nodeTypes.api';
import { tagsController } from '@/api/tags.api';
import { workflowStatsController } from '@/api/workflowStats.api';
import { loadPublicApiVersions } from '@/PublicApi';
import {
	getInstanceBaseUrl,
	isEmailSetUp,
	isSharingEnabled,
	isUserManagementEnabled,
	whereClause,
} from '@/UserManagement/UserManagementHelper';
import { getInstance as getMailerInstance } from '@/UserManagement/email';
import * as Db from '@/Db';
import type {
	ICredentialsDb,
	ICredentialsOverwrite,
	IDiagnosticInfo,
	IExecutionFlattedDb,
	IExecutionsStopData,
	IExecutionsSummary,
	IN8nUISettings,
} from '@/Interfaces';
import * as ActiveExecutions from '@/ActiveExecutions';
import {
	CredentialsHelper,
	getCredentialForUser,
	getCredentialWithoutUser,
} from '@/CredentialsHelper';
import { CredentialsOverwrites } from '@/CredentialsOverwrites';
import { CredentialTypes } from '@/CredentialTypes';
import { LoadNodesAndCredentials } from '@/LoadNodesAndCredentials';
import type { LoadNodesAndCredentialsClass } from '@/LoadNodesAndCredentials';
import type { NodeTypesClass } from '@/NodeTypes';
import { NodeTypes } from '@/NodeTypes';
import * as ResponseHelper from '@/ResponseHelper';
import type { WaitTrackerClass } from '@/WaitTracker';
import { WaitTracker } from '@/WaitTracker';
import * as WebhookHelpers from '@/WebhookHelpers';
import * as WorkflowExecuteAdditionalData from '@/WorkflowExecuteAdditionalData';
import { toHttpNodeParameters } from '@/CurlConverterHelper';
import { eventBus } from '@/eventbus';
import { eventBusRouter } from '@/eventbus/eventBusRoutes';
import { isLogStreamingEnabled } from '@/eventbus/MessageEventBus/MessageEventBusHelper';
import { getLicense } from '@/License';
import { licenseController } from './license/license.controller';
import type { Push } from '@/push';
import { getPushInstance, setupPushServer, setupPushHandler } from '@/push';
import { setupAuthMiddlewares } from './middlewares';
import { initEvents } from './events';
import { ldapController } from './Ldap/routes/ldap.controller.ee';
import { getLdapLoginLabel, isLdapEnabled, isLdapLoginEnabled } from './Ldap/helpers';
import { AbstractServer } from './AbstractServer';
import { configureMetrics } from './metrics';
import { setupBasicAuth } from './middlewares/basicAuth';
import { setupExternalJWTAuth } from './middlewares/externalJWTAuth';

const exec = promisify(callbackExec);

class Server extends AbstractServer {
	endpointPresetCredentials: string;

	waitTracker: WaitTrackerClass;

	activeExecutionsInstance: ActiveExecutions.ActiveExecutions;

	frontendSettings: IN8nUISettings;

	presetCredentialsLoaded: boolean;

	loadNodesAndCredentials: LoadNodesAndCredentialsClass;

	nodeTypes: NodeTypesClass;

	credentialTypes: ICredentialTypes;

	push: Push;

	constructor() {
		super();

		this.nodeTypes = NodeTypes();
		this.credentialTypes = CredentialTypes();
		this.loadNodesAndCredentials = LoadNodesAndCredentials();

		this.activeExecutionsInstance = ActiveExecutions.getInstance();
		this.waitTracker = WaitTracker();

		this.presetCredentialsLoaded = false;
		this.endpointPresetCredentials = config.getEnv('credentials.overwrite.endpoint');

		this.push = getPushInstance();

		if (process.env.E2E_TESTS === 'true') {
			this.app.use('/e2e', require('./api/e2e.api').e2eController);
		}

		const urlBaseWebhook = WebhookHelpers.getWebhookBaseUrl();
		const telemetrySettings: ITelemetrySettings = {
			enabled: config.getEnv('diagnostics.enabled'),
		};

		if (telemetrySettings.enabled) {
			const conf = config.getEnv('diagnostics.config.frontend');
			const [key, url] = conf.split(';');

			if (!key || !url) {
				LoggerProxy.warn('Diagnostics frontend config is invalid');
				telemetrySettings.enabled = false;
			}

			telemetrySettings.config = { key, url };
		}

		// Define it here to avoid calling the function multiple times
		const instanceBaseUrl = getInstanceBaseUrl();

		this.frontendSettings = {
			endpointWebhook: this.endpointWebhook,
			endpointWebhookTest: this.endpointWebhookTest,
			saveDataErrorExecution: config.getEnv('executions.saveDataOnError'),
			saveDataSuccessExecution: config.getEnv('executions.saveDataOnSuccess'),
			saveManualExecutions: config.getEnv('executions.saveDataManualExecutions'),
			executionTimeout: config.getEnv('executions.timeout'),
			maxExecutionTimeout: config.getEnv('executions.maxTimeout'),
			workflowCallerPolicyDefaultOption: config.getEnv('workflows.callerPolicyDefaultOption'),
			timezone: this.timezone,
			urlBaseWebhook,
			urlBaseEditor: instanceBaseUrl,
			versionCli: '',
			oauthCallbackUrls: {
				oauth1: `${instanceBaseUrl}/${this.restEndpoint}/oauth1-credential/callback`,
				oauth2: `${instanceBaseUrl}/${this.restEndpoint}/oauth2-credential/callback`,
			},
			versionNotifications: {
				enabled: config.getEnv('versionNotifications.enabled'),
				endpoint: config.getEnv('versionNotifications.endpoint'),
				infoUrl: config.getEnv('versionNotifications.infoUrl'),
			},
			instanceId: '',
			telemetry: telemetrySettings,
			personalizationSurveyEnabled:
				config.getEnv('personalization.enabled') && config.getEnv('diagnostics.enabled'),
			defaultLocale: config.getEnv('defaultLocale'),
			userManagement: {
				enabled: isUserManagementEnabled(),
				showSetupOnFirstLoad:
					config.getEnv('userManagement.disabled') === false &&
					config.getEnv('userManagement.isInstanceOwnerSetUp') === false &&
					config.getEnv('userManagement.skipInstanceOwnerSetup') === false,
				smtpSetup: isEmailSetUp(),
			},
			ldap: {
				loginEnabled: false,
				loginLabel: '',
			},
			publicApi: {
				enabled: !config.getEnv('publicApi.disabled'),
				latestVersion: 1,
				path: config.getEnv('publicApi.path'),
				swaggerUi: {
					enabled: !config.getEnv('publicApi.swaggerUi.disabled'),
				},
			},
			workflowTagsDisabled: config.getEnv('workflowTagsDisabled'),
			logLevel: config.getEnv('logs.level'),
			hiringBannerEnabled: config.getEnv('hiringBanner.enabled'),
			templates: {
				enabled: config.getEnv('templates.enabled'),
				host: config.getEnv('templates.host'),
			},
			onboardingCallPromptEnabled: config.getEnv('onboardingCallPrompt.enabled'),
			executionMode: config.getEnv('executions.mode'),
			pushBackend: config.getEnv('push.backend'),
			communityNodesEnabled: config.getEnv('nodes.communityPackages.enabled'),
			deployment: {
				type: config.getEnv('deployment.type'),
			},
			isNpmAvailable: false,
			allowedModules: {
				builtIn: process.env.NODE_FUNCTION_ALLOW_BUILTIN,
				external: process.env.NODE_FUNCTION_ALLOW_EXTERNAL,
			},
			enterprise: {
				sharing: false,
				ldap: false,
				logStreaming: config.getEnv('enterprise.features.logStreaming'),
			},
			hideUsagePage: config.getEnv('hideUsagePage'),
			license: {
				environment: config.getEnv('license.tenantId') === 1 ? 'production' : 'staging',
			},
		};
	}

	/**
	 * Returns the current settings for the frontend
	 */
	getSettingsForFrontend(): IN8nUISettings {
		// refresh user management status
		Object.assign(this.frontendSettings.userManagement, {
			enabled: isUserManagementEnabled(),
			showSetupOnFirstLoad:
				config.getEnv('userManagement.disabled') === false &&
				config.getEnv('userManagement.isInstanceOwnerSetUp') === false &&
				config.getEnv('userManagement.skipInstanceOwnerSetup') === false &&
				config.getEnv('deployment.type').startsWith('desktop_') === false,
		});

		// refresh enterprise status
		Object.assign(this.frontendSettings.enterprise, {
			sharing: isSharingEnabled(),
			logStreaming: isLogStreamingEnabled(),
			ldap: isLdapEnabled(),
		});

		if (isLdapEnabled()) {
			Object.assign(this.frontendSettings.ldap, {
				loginLabel: getLdapLoginLabel(),
				loginEnabled: isLdapLoginEnabled(),
			});
		}

		if (config.get('nodes.packagesMissing').length > 0) {
			this.frontendSettings.missingPackages = true;
		}

		return this.frontendSettings;
	}

	async initLicense(): Promise<void> {
		const license = getLicense();
		await license.init(this.frontendSettings.instanceId);

		const activationKey = config.getEnv('license.activationKey');
		if (activationKey) {
			try {
				await license.activate(activationKey);
			} catch (e) {
				LoggerProxy.error('Could not activate license', e);
			}
		}
	}

	private registerControllers(ignoredEndpoints: Readonly<string[]>) {
		const { app, externalHooks, activeWorkflowRunner } = this;
		const repositories = Db.collections;
		setupAuthMiddlewares(app, ignoredEndpoints, this.restEndpoint, repositories.User);

		const logger = LoggerProxy;
		const internalHooks = InternalHooksManager.getInstance();
		const mailer = getMailerInstance();

		const controllers = [
			new AuthController({ config, internalHooks, repositories, logger }),
			new OwnerController({ config, internalHooks, repositories, logger }),
			new MeController({ externalHooks, internalHooks, repositories, logger }),
			new PasswordResetController({ config, externalHooks, internalHooks, repositories, logger }),
			new UsersController({
				config,
				mailer,
				externalHooks,
				internalHooks,
				repositories,
				activeWorkflowRunner,
				logger,
			}),
		];
		controllers.forEach((controller) => registerController(app, config, controller));
	}

	async configure(): Promise<void> {
		configureMetrics(this.app);

		this.frontendSettings.isNpmAvailable = await exec('npm --version')
			.then(() => true)
			.catch(() => false);

		this.frontendSettings.versionCli = N8N_VERSION;

		this.frontendSettings.instanceId = await UserSettings.getInstanceId();

		await this.externalHooks.run('frontend.settings', [this.frontendSettings]);

		await this.initLicense();

		const publicApiEndpoint = config.getEnv('publicApi.path');
		const excludeEndpoints = config.getEnv('security.excludeEndpoints');

		const ignoredEndpoints: Readonly<string[]> = [
			'assets',
			'healthz',
			'metrics',
			'icons',
			'types',
			'e2e',
			this.endpointWebhook,
			this.endpointWebhookTest,
			this.endpointPresetCredentials,
			config.getEnv('publicApi.disabled') ? publicApiEndpoint : '',
			...excludeEndpoints.split(':'),
		].filter((u) => !!u);

		// eslint-disable-next-line no-useless-escape
		const authIgnoreRegex = new RegExp(`^\/(${ignoredEndpoints.join('|')})\/?.*$`);

		// Check for basic auth credentials if activated
		if (config.getEnv('security.basicAuth.active')) {
			await setupBasicAuth(this.app, config, authIgnoreRegex);
		}

		// Check for and validate JWT if configured
		if (config.getEnv('security.jwtAuth.active')) {
			await setupExternalJWTAuth(this.app, config, authIgnoreRegex);
		}

		// ----------------------------------------
		// Public API
		// ----------------------------------------

		if (!config.getEnv('publicApi.disabled')) {
			const { apiRouters, apiLatestVersion } = await loadPublicApiVersions(publicApiEndpoint);
			this.app.use(...apiRouters);
			this.frontendSettings.publicApi.latestVersion = apiLatestVersion;
		}
		// Parse cookies for easier access
		this.app.use(cookieParser());

		const { restEndpoint, app } = this;
		setupPushHandler(restEndpoint, app, isUserManagementEnabled());

		// Make sure that Vue history mode works properly
		this.app.use(
			history({
				rewrites: [
					{
						from: new RegExp(`^/(${[this.restEndpoint, ...ignoredEndpoints].join('|')})/?.*$`),
						to: (context) => {
							return context.parsedUrl.pathname!.toString();
						},
					},
				],
			}),
		);

		// ----------------------------------------
		// User Management
		// ----------------------------------------
		this.registerControllers(ignoredEndpoints);

		this.app.use(`/${this.restEndpoint}/credentials`, credentialsController);

		// ----------------------------------------
		// Packages and nodes management
		// ----------------------------------------
		if (config.getEnv('nodes.communityPackages.enabled')) {
			this.app.use(`/${this.restEndpoint}/nodes`, nodesController);
		}

		// ----------------------------------------
		// Workflow
		// ----------------------------------------
		this.app.use(`/${this.restEndpoint}/workflows`, workflowsController);

		// ----------------------------------------
		// License
		// ----------------------------------------
		this.app.use(`/${this.restEndpoint}/license`, licenseController);

		// ----------------------------------------
		// Workflow Statistics
		// ----------------------------------------
		this.app.use(`/${this.restEndpoint}/workflow-stats`, workflowStatsController);

		// ----------------------------------------
		// Tags
		// ----------------------------------------
		this.app.use(`/${this.restEndpoint}/tags`, tagsController);

		// ----------------------------------------
		// LDAP
		// ----------------------------------------
		if (isLdapEnabled()) {
			this.app.use(`/${this.restEndpoint}/ldap`, ldapController);
		}

		// Returns parameter values which normally get loaded from an external API or
		// get generated dynamically
		this.app.get(
			`/${this.restEndpoint}/node-parameter-options`,
			ResponseHelper.send(
				async (req: NodeParameterOptionsRequest): Promise<INodePropertyOptions[]> => {
					const nodeTypeAndVersion = jsonParse(
						req.query.nodeTypeAndVersion,
					) as INodeTypeNameVersion;

					const { path, methodName } = req.query;

					const currentNodeParameters = jsonParse(
						req.query.currentNodeParameters,
					) as INodeParameters;

					let credentials: INodeCredentials | undefined;

					if (req.query.credentials) {
						credentials = jsonParse(req.query.credentials);
					}

					const loadDataInstance = new LoadNodeParameterOptions(
						nodeTypeAndVersion,
						this.nodeTypes,
						path,
						currentNodeParameters,
						credentials,
					);

					const additionalData = await WorkflowExecuteAdditionalData.getBase(
						req.user.id,
						currentNodeParameters,
					);

					if (methodName) {
						return loadDataInstance.getOptionsViaMethodName(methodName, additionalData);
					}
					// @ts-ignore
					if (req.query.loadOptions) {
						return loadDataInstance.getOptionsViaRequestProperty(
							// @ts-ignore
							jsonParse(req.query.loadOptions as string),
							additionalData,
						);
					}

					return [];
				},
			),
		);

		// Returns parameter values which normally get loaded from an external API or
		// get generated dynamically
		this.app.get(
			`/${this.restEndpoint}/nodes-list-search`,
			ResponseHelper.send(
				async (
					req: NodeListSearchRequest,
					res: express.Response,
				): Promise<INodeListSearchResult | undefined> => {
					const nodeTypeAndVersion = jsonParse(
						req.query.nodeTypeAndVersion,
					) as INodeTypeNameVersion;

					const { path, methodName } = req.query;

					if (!req.query.currentNodeParameters) {
						throw new ResponseHelper.BadRequestError(
							'Parameter currentNodeParameters is required.',
						);
					}

					const currentNodeParameters = jsonParse(
						req.query.currentNodeParameters,
					) as INodeParameters;

					let credentials: INodeCredentials | undefined;

					if (req.query.credentials) {
						credentials = jsonParse(req.query.credentials);
					}

					const listSearchInstance = new LoadNodeListSearch(
						nodeTypeAndVersion,
						this.nodeTypes,
						path,
						currentNodeParameters,
						credentials,
					);

					const additionalData = await WorkflowExecuteAdditionalData.getBase(
						req.user.id,
						currentNodeParameters,
					);

					if (methodName) {
						return listSearchInstance.getOptionsViaMethodName(
							methodName,
							additionalData,
							req.query.filter,
							req.query.paginationToken,
						);
					}

					throw new ResponseHelper.BadRequestError('Parameter methodName is required.');
				},
			),
		);

		this.app.get(
			`/${this.restEndpoint}/credential-translation`,
			ResponseHelper.send(
				async (
					req: express.Request & { query: { credentialType: string } },
					res: express.Response,
				): Promise<object | null> => {
					const translationPath = getCredentialTranslationPath({
						locale: this.frontendSettings.defaultLocale,
						credentialType: req.query.credentialType,
					});

					try {
						return require(translationPath);
					} catch (error) {
						return null;
					}
				},
			),
		);

		// Returns node information based on node names and versions
		const headersPath = pathJoin(NODES_BASE_DIR, 'dist', 'nodes', 'headers');
		this.app.get(
			`/${this.restEndpoint}/node-translation-headers`,
			ResponseHelper.send(
				async (req: express.Request, res: express.Response): Promise<object | void> => {
					try {
						await fsAccess(`${headersPath}.js`);
					} catch (_) {
						return; // no headers available
					}

					try {
						return require(headersPath);
					} catch (error) {
						res.status(500).send('Failed to load headers file');
					}
				},
			),
		);

		// ----------------------------------------
		// Node-Types
		// ----------------------------------------

		this.app.use(`/${this.restEndpoint}/node-types`, nodeTypesController);

		// ----------------------------------------
		// Active Workflows
		// ----------------------------------------

		// Returns the active workflow ids
		this.app.get(
			`/${this.restEndpoint}/active`,
			ResponseHelper.send(async (req: WorkflowRequest.GetAllActive) => {
				const activeWorkflows = await this.activeWorkflowRunner.getActiveWorkflows(req.user);
				return activeWorkflows.map(({ id }) => id);
			}),
		);

		// Returns if the workflow with the given id had any activation errors
		this.app.get(
			`/${this.restEndpoint}/active/error/:id`,
			ResponseHelper.send(async (req: WorkflowRequest.GetAllActivationErrors) => {
				const { id: workflowId } = req.params;

				const shared = await Db.collections.SharedWorkflow.findOne({
					relations: ['workflow'],
					where: whereClause({
						user: req.user,
						entityType: 'workflow',
						entityId: workflowId,
					}),
				});

				if (!shared) {
					LoggerProxy.verbose('User attempted to access workflow errors without permissions', {
						workflowId,
						userId: req.user.id,
					});

					throw new ResponseHelper.BadRequestError(
						`Workflow with ID "${workflowId}" could not be found.`,
					);
				}

				return this.activeWorkflowRunner.getActivationError(workflowId);
			}),
		);

		// ----------------------------------------
		// curl-converter
		// ----------------------------------------
		this.app.post(
			`/${this.restEndpoint}/curl-to-json`,
			ResponseHelper.send(
				async (
					req: CurlHelper.ToJson,
					res: express.Response,
				): Promise<{ [key: string]: string }> => {
					const curlCommand = req.body.curlCommand ?? '';

					try {
						const parameters = toHttpNodeParameters(curlCommand);
						return ResponseHelper.flattenObject(parameters, 'parameters');
					} catch (e) {
						throw new ResponseHelper.BadRequestError('Invalid cURL command');
					}
				},
			),
		);

		// ----------------------------------------
		// OAuth1-Credential/Auth
		// ----------------------------------------

		// Authorize OAuth Data
		this.app.get(
			`/${this.restEndpoint}/oauth1-credential/auth`,
			ResponseHelper.send(async (req: OAuthRequest.OAuth1Credential.Auth): Promise<string> => {
				const { id: credentialId } = req.query;

				if (!credentialId) {
					LoggerProxy.error('OAuth1 credential authorization failed due to missing credential ID');
					throw new ResponseHelper.BadRequestError('Required credential ID is missing');
				}

				const credential = await getCredentialForUser(credentialId, req.user);

				if (!credential) {
					LoggerProxy.error(
						'OAuth1 credential authorization failed because the current user does not have the correct permissions',
						{ userId: req.user.id },
					);
					throw new ResponseHelper.NotFoundError(RESPONSE_ERROR_MESSAGES.NO_CREDENTIAL);
				}

				let encryptionKey: string;
				try {
					encryptionKey = await UserSettings.getEncryptionKey();
				} catch (error) {
					throw new ResponseHelper.InternalServerError(error.message);
				}

				const mode: WorkflowExecuteMode = 'internal';
				const timezone = config.getEnv('generic.timezone');
				const credentialsHelper = new CredentialsHelper(encryptionKey);
				const decryptedDataOriginal = await credentialsHelper.getDecrypted(
					credential as INodeCredentialsDetails,
					credential.type,
					mode,
					timezone,
					true,
				);

				const oauthCredentials = credentialsHelper.applyDefaultsAndOverwrites(
					decryptedDataOriginal,
					credential.type,
					mode,
					timezone,
				);

				const signatureMethod = oauthCredentials.signatureMethod as string;

				const oAuthOptions: clientOAuth1.Options = {
					consumer: {
						key: oauthCredentials.consumerKey as string,
						secret: oauthCredentials.consumerSecret as string,
					},
					signature_method: signatureMethod,
					// eslint-disable-next-line @typescript-eslint/naming-convention
					hash_function(base, key) {
						const algorithm = signatureMethod === 'HMAC-SHA1' ? 'sha1' : 'sha256';
						return createHmac(algorithm, key).update(base).digest('base64');
					},
				};

				const oauthRequestData = {
					oauth_callback: `${WebhookHelpers.getWebhookBaseUrl()}${
						this.restEndpoint
					}/oauth1-credential/callback?cid=${credentialId}`,
				};

				await this.externalHooks.run('oauth1.authenticate', [oAuthOptions, oauthRequestData]);

				// eslint-disable-next-line new-cap
				const oauth = new clientOAuth1(oAuthOptions);

				const options: RequestOptions = {
					method: 'POST',
					url: oauthCredentials.requestTokenUrl as string,
					data: oauthRequestData,
				};

				const data = oauth.toHeader(oauth.authorize(options));

				// @ts-ignore
				options.headers = data;

				const { data: response } = await axios.request(options as Partial<AxiosRequestConfig>);

				// Response comes as x-www-form-urlencoded string so convert it to JSON

				const paramsParser = new URLSearchParams(response);

				const responseJson = Object.fromEntries(paramsParser.entries());

				const returnUri = `${oauthCredentials.authUrl}?oauth_token=${responseJson.oauth_token}`;

				// Encrypt the data
				const credentials = new Credentials(
					credential as INodeCredentialsDetails,
					credential.type,
					credential.nodesAccess,
				);

				credentials.setData(decryptedDataOriginal, encryptionKey);
				const newCredentialsData = credentials.getDataToSave() as unknown as ICredentialsDb;

				// Add special database related data
				newCredentialsData.updatedAt = new Date();

				// Update the credentials in DB
				await Db.collections.Credentials.update(credentialId, newCredentialsData);

				LoggerProxy.verbose('OAuth1 authorization successful for new credential', {
					userId: req.user.id,
					credentialId,
				});

				return returnUri;
			}),
		);

		// Verify and store app code. Generate access tokens and store for respective credential.
		this.app.get(
			`/${this.restEndpoint}/oauth1-credential/callback`,
			async (req: OAuthRequest.OAuth1Credential.Callback, res: express.Response) => {
				try {
					const { oauth_verifier, oauth_token, cid: credentialId } = req.query;

					if (!oauth_verifier || !oauth_token) {
						const errorResponse = new ResponseHelper.ServiceUnavailableError(
							`Insufficient parameters for OAuth1 callback. Received following query parameters: ${JSON.stringify(
								req.query,
							)}`,
						);
						LoggerProxy.error(
							'OAuth1 callback failed because of insufficient parameters received',
							{
								userId: req.user?.id,
								credentialId,
							},
						);
						return ResponseHelper.sendErrorResponse(res, errorResponse);
					}

					const credential = await getCredentialWithoutUser(credentialId);

					if (!credential) {
						LoggerProxy.error('OAuth1 callback failed because of insufficient user permissions', {
							userId: req.user?.id,
							credentialId,
						});
						const errorResponse = new ResponseHelper.NotFoundError(
							RESPONSE_ERROR_MESSAGES.NO_CREDENTIAL,
						);
						return ResponseHelper.sendErrorResponse(res, errorResponse);
					}

					let encryptionKey: string;
					try {
						encryptionKey = await UserSettings.getEncryptionKey();
					} catch (error) {
						throw new ResponseHelper.InternalServerError(error.message);
					}

					const mode: WorkflowExecuteMode = 'internal';
					const timezone = config.getEnv('generic.timezone');
					const credentialsHelper = new CredentialsHelper(encryptionKey);
					const decryptedDataOriginal = await credentialsHelper.getDecrypted(
						credential as INodeCredentialsDetails,
						credential.type,
						mode,
						timezone,
						true,
					);
					const oauthCredentials = credentialsHelper.applyDefaultsAndOverwrites(
						decryptedDataOriginal,
						credential.type,
						mode,
						timezone,
					);

					const options: AxiosRequestConfig = {
						method: 'POST',
						url: oauthCredentials.accessTokenUrl as string,
						params: {
							oauth_token,
							oauth_verifier,
						},
					};

					let oauthToken;

					try {
						oauthToken = await axios.request(options);
					} catch (error) {
						LoggerProxy.error('Unable to fetch tokens for OAuth1 callback', {
							userId: req.user?.id,
							credentialId,
						});
						const errorResponse = new ResponseHelper.NotFoundError('Unable to get access tokens!');
						return ResponseHelper.sendErrorResponse(res, errorResponse);
					}

					// Response comes as x-www-form-urlencoded string so convert it to JSON

					const paramParser = new URLSearchParams(oauthToken.data);

					const oauthTokenJson = Object.fromEntries(paramParser.entries());

					decryptedDataOriginal.oauthTokenData = oauthTokenJson;

					const credentials = new Credentials(
						credential as INodeCredentialsDetails,
						credential.type,
						credential.nodesAccess,
					);
					credentials.setData(decryptedDataOriginal, encryptionKey);
					const newCredentialsData = credentials.getDataToSave() as unknown as ICredentialsDb;
					// Add special database related data
					newCredentialsData.updatedAt = new Date();
					// Save the credentials in DB
					await Db.collections.Credentials.update(credentialId, newCredentialsData);

					LoggerProxy.verbose('OAuth1 callback successful for new credential', {
						userId: req.user?.id,
						credentialId,
					});
					res.sendFile(pathResolve(TEMPLATES_DIR, 'oauth-callback.html'));
				} catch (error) {
					LoggerProxy.error('OAuth1 callback failed because of insufficient user permissions', {
						userId: req.user?.id,
						credentialId: req.query.cid,
					});
					// Error response
					return ResponseHelper.sendErrorResponse(res, error);
				}
			},
		);

		// ----------------------------------------
		// OAuth2-Credential
		// ----------------------------------------

		this.app.use(`/${this.restEndpoint}/oauth2-credential`, oauth2CredentialController);

		// ----------------------------------------
		// Executions
		// ----------------------------------------

		this.app.use(`/${this.restEndpoint}/executions`, executionsController);

		// ----------------------------------------
		// Executing Workflows
		// ----------------------------------------

		// Returns all the currently working executions
		this.app.get(
			`/${this.restEndpoint}/executions-current`,
			ResponseHelper.send(
				async (req: ExecutionRequest.GetAllCurrent): Promise<IExecutionsSummary[]> => {
					if (config.getEnv('executions.mode') === 'queue') {
						const queue = await Queue.getInstance();
						const currentJobs = await queue.getJobs(['active', 'waiting']);

						const currentlyRunningQueueIds = currentJobs.map((job) => job.data.executionId);

						const currentlyRunningManualExecutions =
							this.activeExecutionsInstance.getActiveExecutions();
						const manualExecutionIds = currentlyRunningManualExecutions.map(
							(execution) => execution.id,
						);

						const currentlyRunningExecutionIds =
							currentlyRunningQueueIds.concat(manualExecutionIds);

						if (!currentlyRunningExecutionIds.length) return [];

						const findOptions: FindManyOptions<IExecutionFlattedDb> = {
							select: ['id', 'workflowId', 'mode', 'retryOf', 'startedAt'],
							order: { id: 'DESC' },
							where: {
								id: In(currentlyRunningExecutionIds),
							},
						};

						const sharedWorkflowIds = await getSharedWorkflowIds(req.user);

						if (!sharedWorkflowIds.length) return [];

						if (req.query.filter) {
							const { workflowId } = jsonParse<any>(req.query.filter);
							if (workflowId && sharedWorkflowIds.includes(workflowId)) {
								Object.assign(findOptions.where!, { workflowId });
							}
						} else {
							Object.assign(findOptions.where!, { workflowId: In(sharedWorkflowIds) });
						}

						const executions = await Db.collections.Execution.find(findOptions);

						if (!executions.length) return [];

						return executions.map((execution) => {
							return {
								id: execution.id,
								workflowId: execution.workflowId,
								mode: execution.mode,
								retryOf: execution.retryOf !== null ? execution.retryOf : undefined,
								startedAt: new Date(execution.startedAt),
							} as IExecutionsSummary;
						});
					}

					const executingWorkflows = this.activeExecutionsInstance.getActiveExecutions();

					const returnData: IExecutionsSummary[] = [];

					const filter = req.query.filter ? jsonParse<any>(req.query.filter) : {};

					const sharedWorkflowIds = await getSharedWorkflowIds(req.user);

					for (const data of executingWorkflows) {
						if (
							(filter.workflowId !== undefined && filter.workflowId !== data.workflowId) ||
							(data.workflowId !== undefined && !sharedWorkflowIds.includes(data.workflowId))
						) {
							continue;
						}

						returnData.push({
							id: data.id,
							workflowId: data.workflowId === undefined ? '' : data.workflowId,
							mode: data.mode,
							retryOf: data.retryOf,
							startedAt: new Date(data.startedAt),
						});
					}

					returnData.sort((a, b) => Number(b.id) - Number(a.id));

					return returnData;
				},
			),
		);

		// Forces the execution to stop
		this.app.post(
			`/${this.restEndpoint}/executions-current/:id/stop`,
			ResponseHelper.send(async (req: ExecutionRequest.Stop): Promise<IExecutionsStopData> => {
				const { id: executionId } = req.params;

				const sharedWorkflowIds = await getSharedWorkflowIds(req.user);

				if (!sharedWorkflowIds.length) {
					throw new ResponseHelper.NotFoundError('Execution not found');
				}

				const execution = await Db.collections.Execution.findOne({
					where: {
						id: executionId,
						workflowId: In(sharedWorkflowIds),
					},
				});

				if (!execution) {
					throw new ResponseHelper.NotFoundError('Execution not found');
				}

				if (config.getEnv('executions.mode') === 'queue') {
					// Manual executions should still be stoppable, so
					// try notifying the `activeExecutions` to stop it.
					const result = await this.activeExecutionsInstance.stopExecution(req.params.id);

					if (result === undefined) {
						// If active execution could not be found check if it is a waiting one
						try {
							return await this.waitTracker.stopExecution(req.params.id);
						} catch (error) {
							// Ignore, if it errors as then it is probably a currently running
							// execution
						}
					} else {
						return {
							mode: result.mode,
							startedAt: new Date(result.startedAt),
							stoppedAt: result.stoppedAt ? new Date(result.stoppedAt) : undefined,
							finished: result.finished,
						} as IExecutionsStopData;
					}

					const queue = await Queue.getInstance();
					const currentJobs = await queue.getJobs(['active', 'waiting']);

					const job = currentJobs.find((job) => job.data.executionId === req.params.id);

					if (!job) {
						throw new Error(`Could not stop "${req.params.id}" as it is no longer in queue.`);
					} else {
						await queue.stopJob(job);
					}

					const executionDb = (await Db.collections.Execution.findOneBy({
						id: req.params.id,
					})) as IExecutionFlattedDb;
					const fullExecutionData = ResponseHelper.unflattenExecutionData(executionDb);

					const returnData: IExecutionsStopData = {
						mode: fullExecutionData.mode,
						startedAt: new Date(fullExecutionData.startedAt),
						stoppedAt: fullExecutionData.stoppedAt
							? new Date(fullExecutionData.stoppedAt)
							: undefined,
						finished: fullExecutionData.finished,
					};

					return returnData;
				}

				// Stop the execution and wait till it is done and we got the data
				const result = await this.activeExecutionsInstance.stopExecution(executionId);

				let returnData: IExecutionsStopData;
				if (result === undefined) {
					// If active execution could not be found check if it is a waiting one
					returnData = await this.waitTracker.stopExecution(executionId);
				} else {
					returnData = {
						mode: result.mode,
						startedAt: new Date(result.startedAt),
						stoppedAt: result.stoppedAt ? new Date(result.stoppedAt) : undefined,
						finished: result.finished,
					};
				}

				return returnData;
			}),
		);

		// ----------------------------------------
		// Options
		// ----------------------------------------

		// Returns all the available timezones
		this.app.get(
			`/${this.restEndpoint}/options/timezones`,
			ResponseHelper.send(async (req: express.Request, res: express.Response): Promise<object> => {
				return timezones;
			}),
		);

		// ----------------------------------------
		// Binary data
		// ----------------------------------------

		// Download binary
		this.app.get(
			`/${this.restEndpoint}/data/:path`,
			async (req: BinaryDataRequest, res: express.Response): Promise<void> => {
				// TODO UM: check if this needs permission check for UM
				const identifier = req.params.path;
				const binaryDataManager = BinaryDataManager.getInstance();
				const binaryPath = binaryDataManager.getBinaryPath(identifier);
				let { mode, fileName, mimeType } = req.query;
				if (!fileName || !mimeType) {
					try {
						const metadata = await binaryDataManager.getBinaryMetadata(identifier);
						fileName = metadata.fileName;
						mimeType = metadata.mimeType;
						res.setHeader('Content-Length', metadata.fileSize);
					} catch {}
				}
				if (mimeType) res.setHeader('Content-Type', mimeType);
				if (mode === 'download') {
					res.setHeader('Content-Disposition', `attachment; filename="${fileName}"`);
				}
				res.sendFile(binaryPath);
			},
		);

		// ----------------------------------------
		// Settings
		// ----------------------------------------

		// Returns the current settings for the UI
		this.app.get(
			`/${this.restEndpoint}/settings`,
			ResponseHelper.send(
				async (req: express.Request, res: express.Response): Promise<IN8nUISettings> => {
					void InternalHooksManager.getInstance().onFrontendSettingsAPI(
						req.headers.sessionid as string,
					);

					return this.getSettingsForFrontend();
				},
			),
		);

		// ----------------------------------------
		// EventBus Setup
		// ----------------------------------------

		if (!eventBus.isInitialized) {
			await eventBus.initialize();
		}
		// add Event Bus REST endpoints
		this.app.use(`/${this.restEndpoint}/eventbus`, eventBusRouter);

		// ----------------------------------------
		// Webhooks
		// ----------------------------------------

		if (!config.getEnv('endpoints.disableProductionWebhooksOnMainProcess')) {
			this.setupWebhookEndpoint();
			this.setupWaitingWebhookEndpoint();
		}

		this.setupTestWebhookEndpoint();

		if (this.endpointPresetCredentials !== '') {
			// POST endpoint to set preset credentials
			this.app.post(
				`/${this.endpointPresetCredentials}`,
				async (req: express.Request, res: express.Response) => {
					if (!this.presetCredentialsLoaded) {
						const body = req.body as ICredentialsOverwrite;

						if (req.headers['content-type'] !== 'application/json') {
							ResponseHelper.sendErrorResponse(
								res,
								new Error(
									'Body must be a valid JSON, make sure the content-type is application/json',
								),
							);
							return;
						}

						CredentialsOverwrites().setData(body);

						await this.loadNodesAndCredentials.generateTypesForFrontend();

						this.presetCredentialsLoaded = true;

						ResponseHelper.sendSuccessResponse(res, { success: true }, true, 200);
					} else {
						ResponseHelper.sendErrorResponse(res, new Error('Preset credentials can be set once'));
					}
				},
			);
		}

		if (!config.getEnv('endpoints.disableUi')) {
			const staticOptions: ServeStaticOptions = {
				cacheControl: false,
				setHeaders: (res: express.Response, path: string) => {
					const isIndex = path === pathJoin(GENERATED_STATIC_DIR, 'index.html');
					const cacheControl = isIndex
						? 'no-cache, no-store, must-revalidate'
						: 'max-age=86400, immutable';
					res.header('Cache-Control', cacheControl);
				},
			};

			this.app.use('/icons/:packageName/*/*.(svg|png)', async (req, res) => {
				const { packageName } = req.params;
				const loader = this.loadNodesAndCredentials.loaders[packageName];
				if (loader) {
					const pathPrefix = `/icons/${packageName}/`;
					const filePath = pathResolve(
						loader.directory,
						req.originalUrl.substring(pathPrefix.length),
					);
					try {
						await fsAccess(filePath);
<<<<<<< HEAD
						res.sendFile(filePath);
					} catch {
						res.sendStatus(404);
					}
				});
			}
=======
						return res.sendFile(filePath);
					} catch {}
				}

				res.sendStatus(404);
			});

>>>>>>> a9f08fc5
			this.app.use(
				'/',
				express.static(GENERATED_STATIC_DIR),
				express.static(EDITOR_UI_DIST_DIR, staticOptions),
			);

			const startTime = new Date().toUTCString();
			this.app.use('/index.html', (req, res, next) => {
				res.setHeader('Last-Modified', startTime);
				next();
			});
		} else {
			this.app.use('/', express.static(GENERATED_STATIC_DIR));
		}
	}

	protected setupPushServer(): void {
		const { restEndpoint, server, app } = this;
		setupPushServer(restEndpoint, server, app);
	}
}

export async function start(): Promise<void> {
	const app = new Server();
	await app.start();

	const cpus = os.cpus();
	const binaryDataConfig = config.getEnv('binaryDataManager');
	const diagnosticInfo: IDiagnosticInfo = {
		basicAuthActive: config.getEnv('security.basicAuth.active'),
		databaseType: config.getEnv('database.type'),
		disableProductionWebhooksOnMainProcess: config.getEnv(
			'endpoints.disableProductionWebhooksOnMainProcess',
		),
		notificationsEnabled: config.getEnv('versionNotifications.enabled'),
		versionCli: N8N_VERSION,
		systemInfo: {
			os: {
				type: os.type(),
				version: os.version(),
			},
			memory: os.totalmem() / 1024,
			cpus: {
				count: cpus.length,
				model: cpus[0].model,
				speed: cpus[0].speed,
			},
		},
		executionVariables: {
			executions_process: config.getEnv('executions.process'),
			executions_mode: config.getEnv('executions.mode'),
			executions_timeout: config.getEnv('executions.timeout'),
			executions_timeout_max: config.getEnv('executions.maxTimeout'),
			executions_data_save_on_error: config.getEnv('executions.saveDataOnError'),
			executions_data_save_on_success: config.getEnv('executions.saveDataOnSuccess'),
			executions_data_save_on_progress: config.getEnv('executions.saveExecutionProgress'),
			executions_data_save_manual_executions: config.getEnv('executions.saveDataManualExecutions'),
			executions_data_prune: config.getEnv('executions.pruneData'),
			executions_data_max_age: config.getEnv('executions.pruneDataMaxAge'),
			executions_data_prune_timeout: config.getEnv('executions.pruneDataTimeout'),
		},
		deploymentType: config.getEnv('deployment.type'),
		binaryDataMode: binaryDataConfig.mode,
		n8n_multi_user_allowed: isUserManagementEnabled(),
		smtp_set_up: config.getEnv('userManagement.emails.mode') === 'smtp',
		ldap_allowed: isLdapEnabled(),
	};

	// Set up event handling
	initEvents();

	if (inDevelopment && process.env.N8N_DEV_RELOAD === 'true') {
		const { reloadNodesAndCredentials } = await import('@/ReloadNodesAndCredentials');
		await reloadNodesAndCredentials(app.loadNodesAndCredentials, app.nodeTypes, app.push);
	}

	void Db.collections.Workflow.findOne({
		select: ['createdAt'],
		order: { createdAt: 'ASC' },
		where: {},
	}).then(async (workflow) =>
		InternalHooksManager.getInstance().onServerStarted(diagnosticInfo, workflow?.createdAt),
	);
}<|MERGE_RESOLUTION|>--- conflicted
+++ resolved
@@ -1272,14 +1272,6 @@
 					);
 					try {
 						await fsAccess(filePath);
-<<<<<<< HEAD
-						res.sendFile(filePath);
-					} catch {
-						res.sendStatus(404);
-					}
-				});
-			}
-=======
 						return res.sendFile(filePath);
 					} catch {}
 				}
@@ -1287,7 +1279,6 @@
 				res.sendStatus(404);
 			});
 
->>>>>>> a9f08fc5
 			this.app.use(
 				'/',
 				express.static(GENERATED_STATIC_DIR),
