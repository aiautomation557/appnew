import * as express from 'express';
import {
	readFileSync,
} from 'fs';
import {
	dirname as pathDirname,
	join as pathJoin,
	resolve as pathResolve,
} from 'path';
import {
	getConnectionManager,
	In,
	Like,
} from 'typeorm';
import * as bodyParser from 'body-parser';
require('body-parser-xml')(bodyParser);
import * as history from 'connect-history-api-fallback';
import * as _ from 'lodash';
import * as clientOAuth2 from 'client-oauth2';
import * as clientOAuth1 from 'oauth-1.0a';
import { RequestOptions } from 'oauth-1.0a';
import * as csrf from 'csrf';
import * as requestPromise from 'request-promise-native';
import { createHmac } from 'crypto';
import { compare } from '@node-rs/bcrypt';
import * as promClient from 'prom-client';

import {
	ActiveExecutions,
	ActiveWorkflowRunner,
	CredentialsHelper,
	CredentialsOverwrites,
	CredentialTypes,
	Db,
	ExternalHooks,
	GenericHelpers,
	IActivationError,
	ICredentialsDb,
	ICredentialsDecryptedDb,
	ICredentialsDecryptedResponse,
	ICredentialsOverwrite,
	ICredentialsResponse,
	ICustomRequest,
	IExecutionDeleteFilter,
	IExecutionFlatted,
	IExecutionFlattedDb,
	IExecutionFlattedResponse,
	IExecutionPushResponse,
	IExecutionResponse,
	IExecutionsListResponse,
	IExecutionsStopData,
	IExecutionsSummary,
	IExternalHooksClass,
	IN8nUISettings,
	IPackageVersions,
	ITagWithCountDb,
	IWorkflowExecutionDataProcess,
	IWorkflowResponse,
	LoadNodesAndCredentials,
	NodeTypes,
	Push,
	ResponseHelper,
	TestWebhooks,
	WebhookHelpers,
	WebhookServer,
	WorkflowCredentials,
	WorkflowExecuteAdditionalData,
	WorkflowHelpers,
	WorkflowRunner,
} from './';

import {
	Credentials,
	LoadNodeParameterOptions,
	UserSettings,
} from 'n8n-core';

import {
	ICredentialsEncrypted,
	ICredentialType,
	IDataObject,
	INodeCredentials,
	INodeParameters,
	INodePropertyOptions,
	INodeTypeDescription,
	IRunData,
	IWorkflowBase,
	IWorkflowCredentials,
	Workflow,
	WorkflowExecuteMode,
} from 'n8n-workflow';

import {
	FindManyOptions,
	FindOneOptions,
	LessThanOrEqual,
	Not,
} from 'typeorm';

import * as basicAuth from 'basic-auth';
import * as compression from 'compression';
import * as config from '../config';
import * as jwt from 'jsonwebtoken';
import * as jwks from 'jwks-rsa';
// @ts-ignore
import * as timezones from 'google-timezones-json';
import * as parseUrl from 'parseurl';
import * as querystring from 'querystring';
import * as Queue from '../src/Queue';
import { OptionsWithUrl } from 'request-promise-native';
import { Registry } from 'prom-client';

import * as TagHelpers from './TagHelpers';
import { TagEntity } from './databases/entities/TagEntity';
import { WorkflowEntity } from './databases/entities/WorkflowEntity';
<<<<<<< HEAD
import { DEFAULT_NEW_WORKFLOW_NAME, isNotNumeric, WorkflowNameRequest } from './WorkflowHelpers';
=======
>>>>>>> 40f16963

class App {

	app: express.Application;
	activeWorkflowRunner: ActiveWorkflowRunner.ActiveWorkflowRunner;
	testWebhooks: TestWebhooks.TestWebhooks;
	endpointWebhook: string;
	endpointWebhookTest: string;
	endpointPresetCredentials: string;
	externalHooks: IExternalHooksClass;
	saveDataErrorExecution: string;
	saveDataSuccessExecution: string;
	saveManualExecutions: boolean;
	executionTimeout: number;
	maxExecutionTimeout: number;
	timezone: string;
	activeExecutionsInstance: ActiveExecutions.ActiveExecutions;
	push: Push.Push;
	versions: IPackageVersions | undefined;
	restEndpoint: string;
	frontendSettings: IN8nUISettings;
	protocol: string;
	sslKey: string;
	sslCert: string;
	payloadSizeMax: number;

	presetCredentialsLoaded: boolean;

	constructor() {
		this.app = express();

		this.endpointWebhook = config.get('endpoints.webhook') as string;
		this.endpointWebhookTest = config.get('endpoints.webhookTest') as string;
		this.saveDataErrorExecution = config.get('executions.saveDataOnError') as string;
		this.saveDataSuccessExecution = config.get('executions.saveDataOnSuccess') as string;
		this.saveManualExecutions = config.get('executions.saveDataManualExecutions') as boolean;
		this.executionTimeout = config.get('executions.timeout') as number;
		this.maxExecutionTimeout = config.get('executions.maxTimeout') as number;
		this.payloadSizeMax = config.get('endpoints.payloadSizeMax') as number;
		this.timezone = config.get('generic.timezone') as string;
		this.restEndpoint = config.get('endpoints.rest') as string;

		this.activeWorkflowRunner = ActiveWorkflowRunner.getInstance();
		this.testWebhooks = TestWebhooks.getInstance();
		this.push = Push.getInstance();

		this.activeExecutionsInstance = ActiveExecutions.getInstance();

		this.protocol = config.get('protocol');
		this.sslKey = config.get('ssl_key');
		this.sslCert = config.get('ssl_cert');

		this.externalHooks = ExternalHooks();

		this.presetCredentialsLoaded = false;
		this.endpointPresetCredentials = config.get('credentials.overwrite.endpoint') as string;

		const urlBaseWebhook = WebhookHelpers.getWebhookBaseUrl();

		this.frontendSettings = {
			endpointWebhook: this.endpointWebhook,
			endpointWebhookTest: this.endpointWebhookTest,
			saveDataErrorExecution: this.saveDataErrorExecution,
			saveDataSuccessExecution: this.saveDataSuccessExecution,
			saveManualExecutions: this.saveManualExecutions,
			executionTimeout: this.executionTimeout,
			maxExecutionTimeout: this.maxExecutionTimeout,
			timezone: this.timezone,
			urlBaseWebhook,
			versionCli: '',
			oauthCallbackUrls: {
				'oauth1': urlBaseWebhook + `${this.restEndpoint}/oauth1-credential/callback`,
				'oauth2': urlBaseWebhook + `${this.restEndpoint}/oauth2-credential/callback`,
			},
		};
	}


	/**
	 * Returns the current epoch time
	 *
	 * @returns {number}
	 * @memberof App
	 */
	getCurrentDate(): Date {
		return new Date();
	}


	async config(): Promise<void> {

		const enableMetrics = config.get('endpoints.metrics.enable') as boolean;
		let register: Registry;

		if (enableMetrics === true) {
			const prefix = config.get('endpoints.metrics.prefix') as string;
			register = new promClient.Registry();
			register.setDefaultLabels({ prefix });
			promClient.collectDefaultMetrics({ register });
		}

		this.versions = await GenericHelpers.getVersions();
		this.frontendSettings.versionCli = this.versions.cli;

		await this.externalHooks.run('frontend.settings', [this.frontendSettings]);

		const excludeEndpoints = config.get('security.excludeEndpoints') as string;

		const ignoredEndpoints = ['healthz', 'metrics', this.endpointWebhook, this.endpointWebhookTest, this.endpointPresetCredentials];
		ignoredEndpoints.push.apply(ignoredEndpoints, excludeEndpoints.split(':'));

		const authIgnoreRegex = new RegExp(`^\/(${_(ignoredEndpoints).compact().join('|')})\/?.*$`);

		// Check for basic auth credentials if activated
		const basicAuthActive = config.get('security.basicAuth.active') as boolean;
		if (basicAuthActive === true) {
			const basicAuthUser = await GenericHelpers.getConfigValue('security.basicAuth.user') as string;
			if (basicAuthUser === '') {
				throw new Error('Basic auth is activated but no user got defined. Please set one!');
			}

			const basicAuthPassword = await GenericHelpers.getConfigValue('security.basicAuth.password') as string;
			if (basicAuthPassword === '') {
				throw new Error('Basic auth is activated but no password got defined. Please set one!');
			}

			const basicAuthHashEnabled = await GenericHelpers.getConfigValue('security.basicAuth.hash') as boolean;

			let validPassword: null | string = null;

			this.app.use(async (req: express.Request, res: express.Response, next: express.NextFunction) => {
				if (req.url.match(authIgnoreRegex)) {
					return next();
				}
				const realm = 'n8n - Editor UI';
				const basicAuthData = basicAuth(req);

				if (basicAuthData === undefined) {
					// Authorization data is missing
					return ResponseHelper.basicAuthAuthorizationError(res, realm, 'Authorization is required!');
				}

				if (basicAuthData.name === basicAuthUser) {
					if (basicAuthHashEnabled === true) {
						if (validPassword === null && await compare(basicAuthData.pass, basicAuthPassword)) {
							// Password is valid so save for future requests
							validPassword = basicAuthData.pass;
						}

						if (validPassword === basicAuthData.pass && validPassword !== null) {
							// Provided hash is correct
							return next();
						}
					} else {
						if (basicAuthData.pass === basicAuthPassword) {
							// Provided password is correct
							return next();
						}
					}
				}

				// Provided authentication data is wrong
				return ResponseHelper.basicAuthAuthorizationError(res, realm, 'Authorization data is wrong!');
			});
		}

		// Check for and validate JWT if configured
		const jwtAuthActive = config.get('security.jwtAuth.active') as boolean;
		if (jwtAuthActive === true) {
			const jwtAuthHeader = await GenericHelpers.getConfigValue('security.jwtAuth.jwtHeader') as string;
			if (jwtAuthHeader === '') {
				throw new Error('JWT auth is activated but no request header was defined. Please set one!');
			}
			const jwksUri = await GenericHelpers.getConfigValue('security.jwtAuth.jwksUri') as string;
			if (jwksUri === '') {
				throw new Error('JWT auth is activated but no JWK Set URI was defined. Please set one!');
			}
			const jwtHeaderValuePrefix = await GenericHelpers.getConfigValue('security.jwtAuth.jwtHeaderValuePrefix') as string;
			const jwtIssuer = await GenericHelpers.getConfigValue('security.jwtAuth.jwtIssuer') as string;
			const jwtNamespace = await GenericHelpers.getConfigValue('security.jwtAuth.jwtNamespace') as string;
			const jwtAllowedTenantKey = await GenericHelpers.getConfigValue('security.jwtAuth.jwtAllowedTenantKey') as string;
			const jwtAllowedTenant = await GenericHelpers.getConfigValue('security.jwtAuth.jwtAllowedTenant') as string;

			function isTenantAllowed(decodedToken: object): boolean {
				if (jwtNamespace === '' || jwtAllowedTenantKey === '' || jwtAllowedTenant === '') return true;
				else {
					for (const [k, v] of Object.entries(decodedToken)) {
						if (k === jwtNamespace) {
							for (const [kn, kv] of Object.entries(v)) {
								if (kn === jwtAllowedTenantKey && kv === jwtAllowedTenant) {
									return true;
								}
							}
						}
					}
				}
				return false;
			}

			this.app.use((req: express.Request, res: express.Response, next: express.NextFunction) => {
				if (req.url.match(authIgnoreRegex)) {
					return next();
				}

				let token = req.header(jwtAuthHeader) as string;
				if (token === undefined || token === '') {
					return ResponseHelper.jwtAuthAuthorizationError(res, "Missing token");
				}
				if (jwtHeaderValuePrefix !== '' && token.startsWith(jwtHeaderValuePrefix)) {
					token = token.replace(jwtHeaderValuePrefix + ' ', '').trimLeft();
				}

				const jwkClient = jwks({ cache: true, jwksUri });
				function getKey(header: any, callback: Function) { // tslint:disable-line:no-any
					jwkClient.getSigningKey(header.kid, (err: Error, key: any) => { // tslint:disable-line:no-any
						if (err) throw ResponseHelper.jwtAuthAuthorizationError(res, err.message);

						const signingKey = key.publicKey || key.rsaPublicKey;
						callback(null, signingKey);
					});
				}

				const jwtVerifyOptions: jwt.VerifyOptions = {
					issuer: jwtIssuer !== '' ? jwtIssuer : undefined,
					ignoreExpiration: false,
				};

				jwt.verify(token, getKey, jwtVerifyOptions, (err: jwt.VerifyErrors, decoded: object) => {
					if (err) ResponseHelper.jwtAuthAuthorizationError(res, 'Invalid token');
					else if (!isTenantAllowed(decoded)) ResponseHelper.jwtAuthAuthorizationError(res, 'Tenant not allowed');
					else next();
				});
			});
		}

		// Get push connections
		this.app.use((req: express.Request, res: express.Response, next: express.NextFunction) => {
			if (req.url.indexOf(`/${this.restEndpoint}/push`) === 0) {
				// TODO: Later also has to add some kind of authentication token
				if (req.query.sessionId === undefined) {
					next(new Error('The query parameter "sessionId" is missing!'));
					return;
				}

				this.push.add(req.query.sessionId as string, req, res);
				return;
			}
			next();
		});

		// Compress the response data
		this.app.use(compression());

		// Make sure that each request has the "parsedUrl" parameter
		this.app.use((req: express.Request, res: express.Response, next: express.NextFunction) => {
			(req as ICustomRequest).parsedUrl = parseUrl(req);
			// @ts-ignore
			req.rawBody = Buffer.from('', 'base64');
			next();
		});

		// Support application/json type post data
		this.app.use(bodyParser.json({
			limit: this.payloadSizeMax + 'mb', verify: (req, res, buf) => {
				// @ts-ignore
				req.rawBody = buf;
			},
		}));

		// Support application/xml type post data
		// @ts-ignore
		this.app.use(bodyParser.xml({
			limit: this.payloadSizeMax + 'mb', xmlParseOptions: {
				normalize: true,     // Trim whitespace inside text nodes
				normalizeTags: true, // Transform tags to lowercase
				explicitArray: false, // Only put properties in array if length > 1
			},
		}));

		this.app.use(bodyParser.text({
			limit: this.payloadSizeMax + 'mb', verify: (req, res, buf) => {
				// @ts-ignore
				req.rawBody = buf;
			},
		}));

		// Make sure that Vue history mode works properly
		this.app.use(history({
			rewrites: [
				{
					from: new RegExp(`^\/(${this.restEndpoint}|healthz|metrics|css|js|${this.endpointWebhook}|${this.endpointWebhookTest})\/?.*$`),
					to: (context) => {
						return context.parsedUrl!.pathname!.toString();
					},
				},
			],
		}));

		//support application/x-www-form-urlencoded post data
		this.app.use(bodyParser.urlencoded({
			extended: false,
			verify: (req, res, buf) => {
				// @ts-ignore
				req.rawBody = buf;
			},
		}));

		if (process.env['NODE_ENV'] !== 'production') {
			this.app.use((req: express.Request, res: express.Response, next: express.NextFunction) => {
				// Allow access also from frontend when developing
				res.header('Access-Control-Allow-Origin', 'http://localhost:8080');
				res.header('Access-Control-Allow-Methods', 'GET, POST, OPTIONS, PUT, PATCH, DELETE');
				res.header('Access-Control-Allow-Headers', 'Origin, X-Requested-With, Content-Type, Accept, sessionid');
				next();
			});
		}


		this.app.use((req: express.Request, res: express.Response, next: express.NextFunction) => {
			if (Db.collections.Workflow === null) {
				const error = new ResponseHelper.ResponseError('Database is not ready!', undefined, 503);
				return ResponseHelper.sendErrorResponse(res, error);
			}

			next();
		});



		// ----------------------------------------
		// Healthcheck
		// ----------------------------------------


		// Does very basic health check
		this.app.get('/healthz', async (req: express.Request, res: express.Response) => {

			const connectionManager = getConnectionManager();

			if (connectionManager.connections.length === 0) {
				const error = new ResponseHelper.ResponseError('No Database connection found!', undefined, 503);
				return ResponseHelper.sendErrorResponse(res, error);
			}

			if (connectionManager.connections[0].isConnected === false) {
				// Connection is not active
				const error = new ResponseHelper.ResponseError('Database connection not active!', undefined, 503);
				return ResponseHelper.sendErrorResponse(res, error);
			}

			// Everything fine
			const responseData = {
				status: 'ok',
			};

			ResponseHelper.sendSuccessResponse(res, responseData, true, 200);
		});

		// ----------------------------------------
		// Metrics
		// ----------------------------------------
		if (enableMetrics === true) {
			this.app.get('/metrics', async (req: express.Request, res: express.Response) => {
				const response = await register.metrics();
				res.setHeader('Content-Type', register.contentType);
				ResponseHelper.sendSuccessResponse(res, response, true, 200);
			});
		}

		// ----------------------------------------
		// Workflow
		// ----------------------------------------


		// Creates a new workflow
		this.app.post(`/${this.restEndpoint}/workflows`, ResponseHelper.send(async (req: express.Request, res: express.Response): Promise<WorkflowEntity> => {
			delete req.body.id; // ignore if sent by mistake
			const incomingData = req.body;

			const newWorkflow = new WorkflowEntity();
<<<<<<< HEAD
			newWorkflow.createdAt = this.getCurrentDate();
			newWorkflow.updatedAt = this.getCurrentDate();
=======
>>>>>>> 40f16963

			Object.assign(newWorkflow, incomingData);
			newWorkflow.name = incomingData.name.trim();

			const incomingTagOrder = incomingData.tags.slice();

			if (incomingData.tags.length) {
				newWorkflow.tags = await Db.collections.Tag!.findByIds(incomingData.tags, { select: ['id', 'name'] });
			}

			await this.externalHooks.run('workflow.create', [newWorkflow]);

<<<<<<< HEAD
			await WorkflowHelpers.validateWorkflow(newWorkflow);
			const savedWorkflow = await Db.collections.Workflow!.save(newWorkflow).catch(WorkflowHelpers.throwDuplicateEntryError) as WorkflowEntity;
=======
			const savedWorkflow = await Db.collections.Workflow!.save(newWorkflow);
>>>>>>> 40f16963
			savedWorkflow.tags = TagHelpers.sortByRequestOrder(savedWorkflow.tags, incomingTagOrder);

			// @ts-ignore
			savedWorkflow.id = savedWorkflow.id.toString();
			return savedWorkflow;
		}));


		// Reads and returns workflow data from an URL
		this.app.get(`/${this.restEndpoint}/workflows/from-url`, ResponseHelper.send(async (req: express.Request, res: express.Response): Promise<IWorkflowResponse> => {
			if (req.query.url === undefined) {
				throw new ResponseHelper.ResponseError(`The parameter "url" is missing!`, undefined, 400);
			}
			if (!(req.query.url as string).match(/^http[s]?:\/\/.*\.json$/i)) {
				throw new ResponseHelper.ResponseError(`The parameter "url" is not valid! It does not seem to be a URL pointing to a n8n workflow JSON file.`, undefined, 400);
			}
			const data = await requestPromise.get(req.query.url as string);

			let workflowData: IWorkflowResponse | undefined;
			try {
				workflowData = JSON.parse(data);
			} catch (error) {
				throw new ResponseHelper.ResponseError(`The URL does not point to valid JSON file!`, undefined, 400);
			}

			// Do a very basic check if it is really a n8n-workflow-json
			if (workflowData === undefined || workflowData.nodes === undefined || !Array.isArray(workflowData.nodes) ||
				workflowData.connections === undefined || typeof workflowData.connections !== 'object' ||
				Array.isArray(workflowData.connections)) {
				throw new ResponseHelper.ResponseError(`The data in the file does not seem to be a n8n workflow JSON file!`, undefined, 400);
			}

			return workflowData;
		}));


		// Returns workflows
		this.app.get(`/${this.restEndpoint}/workflows`, ResponseHelper.send(async (req: express.Request, res: express.Response) => {
			const findQuery: FindManyOptions<WorkflowEntity> = {
				select: ['id', 'name', 'active', 'createdAt', 'updatedAt'],
				relations: ['tags'],
			};

			if (req.query.filter) {
				findQuery.where = JSON.parse(req.query.filter as string);
			}

			const workflows = await Db.collections.Workflow!.find(findQuery);
<<<<<<< HEAD

			workflows.forEach(workflow => {
				// @ts-ignore
				workflow.id = workflow.id.toString();
				// @ts-ignore
				workflow.tags = workflow.tags.map(({ id, name }) => ({ id: id.toString(), name }));
			});
			return workflows;
		}));


		this.app.get(`/${this.restEndpoint}/workflows/new`, ResponseHelper.send(async (req: WorkflowNameRequest, res: express.Response): Promise<{ name: string }> => {
			const nameToReturn = req.query.name ?? DEFAULT_NEW_WORKFLOW_NAME;

			const workflows = await Db.collections.Workflow!.find({
				select: ['name'],
				where: { name: Like(`${nameToReturn}%`) },
			});

			// name is unique
			if (workflows.length === 0) {
				return { name: nameToReturn };
			}

			const numericSuffixes = workflows.reduce((acc: number[], { name }) => {
				const lastWhitespaceIndex = name.lastIndexOf(' ');
				if (lastWhitespaceIndex === -1) return acc;

				const suffix = name.slice(lastWhitespaceIndex + 1);
				if (isNotNumeric(suffix)) return acc;

				acc.push(Number(suffix));

				return acc;
			}, []);

			// name is duplicate but no numeric suffixes exist yet
			if (numericSuffixes.length === 0) {
				return { name: `${nameToReturn} 2` };
			}

			const maxSuffix = Math.max(...numericSuffixes);

			return { name: `${nameToReturn} ${maxSuffix + 1}` };
=======

			workflows.forEach(workflow => {
				// @ts-ignore
				workflow.id = workflow.id.toString();
				// @ts-ignore
				workflow.tags = workflow.tags.map(({ id, name }) => ({ id: id.toString(), name }));
			});
			return workflows;
>>>>>>> 40f16963
		}));

		// Returns a specific workflow
		this.app.get(`/${this.restEndpoint}/workflows/:id`, ResponseHelper.send(async (req: express.Request, res: express.Response): Promise<WorkflowEntity | undefined> => {
			const workflow = await Db.collections.Workflow!.findOne(req.params.id, { relations: ['tags'] });

			if (workflow === undefined) {
				return undefined;
			}

			// @ts-ignore
			workflow.id = workflow.id.toString();
			// @ts-ignore
			workflow.tags.forEach(tag => tag.id = tag.id.toString());
			return workflow;
		}));


		// Updates an existing workflow
		this.app.patch(`/${this.restEndpoint}/workflows/:id`, ResponseHelper.send(async (req: express.Request, res: express.Response): Promise<WorkflowEntity> => {
			const { tags, ...updateData } = req.body;

			const id = req.params.id;
			updateData.id = id;

			await this.externalHooks.run('workflow.update', [updateData]);

			const isActive = await this.activeWorkflowRunner.isActive(id);

			if (isActive) {
				// When workflow gets saved always remove it as the triggers could have been
				// changed and so the changes would not take effect
				await this.activeWorkflowRunner.remove(id);
			}

			if (updateData.settings) {
				if (updateData.settings.timezone === 'DEFAULT') {
					// Do not save the default timezone
					delete updateData.settings.timezone;
				}
				if (updateData.settings.saveDataErrorExecution === 'DEFAULT') {
					// Do not save when default got set
					delete updateData.settings.saveDataErrorExecution;
				}
				if (updateData.settings.saveDataSuccessExecution === 'DEFAULT') {
					// Do not save when default got set
					delete updateData.settings.saveDataSuccessExecution;
				}
				if (updateData.settings.saveManualExecutions === 'DEFAULT') {
					// Do not save when default got set
					delete updateData.settings.saveManualExecutions;
				}
				if (parseInt(updateData.settings.executionTimeout as string, 10) === this.executionTimeout) {
					// Do not save when default got set
					delete updateData.settings.executionTimeout;
				}
			}

			updateData.updatedAt = this.getCurrentDate(); // TODO: Set at DB level
<<<<<<< HEAD

			await WorkflowHelpers.validateWorkflow(updateData);
			await Db.collections.Workflow!.update(id, updateData).catch(WorkflowHelpers.throwDuplicateEntryError);

=======

			await Db.collections.Workflow!.update(id, updateData);

>>>>>>> 40f16963
			const tablePrefix = config.get('database.tablePrefix');
			await TagHelpers.removeRelations(req.params.id, tablePrefix);
			if (tags?.length) {
				await TagHelpers.createRelations(req.params.id, tags, tablePrefix);
			}

			// We sadly get nothing back from "update". Neither if it updated a record
			// nor the new value. So query now the hopefully updated entry.
			const workflow = await Db.collections.Workflow!.findOne(id, { relations: ['tags'] });

			if (workflow === undefined) {
				throw new ResponseHelper.ResponseError(`Workflow with id "${id}" could not be found to be updated.`, undefined, 400);
			}

			if (tags?.length) {
				workflow.tags = TagHelpers.sortByRequestOrder(workflow.tags, tags);
			}

			await this.externalHooks.run('workflow.afterUpdate', [workflow]);

			if (workflow.active === true) {
				// When the workflow is supposed to be active add it again
				try {
					await this.externalHooks.run('workflow.activate', [workflow]);

					await this.activeWorkflowRunner.add(id, isActive ? 'update' : 'activate');
				} catch (error) {
					// If workflow could not be activated set it again to inactive
					updateData.active = false;
					// @ts-ignore
					await Db.collections.Workflow!.update(id, updateData);

					// Also set it in the returned data
					workflow.active = false;

					// Now return the original error for UI to display
					throw error;
				}
			}

			// @ts-ignore
			workflow.id = workflow.id.toString();
			return workflow;
		}));


		// Deletes a specific workflow
		this.app.delete(`/${this.restEndpoint}/workflows/:id`, ResponseHelper.send(async (req: express.Request, res: express.Response): Promise<boolean> => {
			const id = req.params.id;

			await this.externalHooks.run('workflow.delete', [id]);

			const isActive = await this.activeWorkflowRunner.isActive(id);

			if (isActive) {
				// Before deleting a workflow deactivate it
				await this.activeWorkflowRunner.remove(id);
			}

			await Db.collections.Workflow!.delete(id);
			await this.externalHooks.run('workflow.afterDelete', [id]);

			return true;
		}));

		this.app.post(`/${this.restEndpoint}/workflows/run`, ResponseHelper.send(async (req: express.Request, res: express.Response): Promise<IExecutionPushResponse> => {
			const workflowData = req.body.workflowData;
			const runData: IRunData | undefined = req.body.runData;
			const startNodes: string[] | undefined = req.body.startNodes;
			const destinationNode: string | undefined = req.body.destinationNode;
			const executionMode = 'manual';
			const activationMode = 'manual';

			const sessionId = GenericHelpers.getSessionId(req);

			// If webhooks nodes exist and are active we have to wait for till we receive a call
			if (runData === undefined || startNodes === undefined || startNodes.length === 0 || destinationNode === undefined) {
				const credentials = await WorkflowCredentials(workflowData.nodes);
				const additionalData = await WorkflowExecuteAdditionalData.getBase(credentials);
				const nodeTypes = NodeTypes();
				const workflowInstance = new Workflow({ id: workflowData.id, name: workflowData.name, nodes: workflowData.nodes, connections: workflowData.connections, active: false, nodeTypes, staticData: undefined, settings: workflowData.settings });
				const needsWebhook = await this.testWebhooks.needsWebhookData(workflowData, workflowInstance, additionalData, executionMode, activationMode, sessionId, destinationNode);
				if (needsWebhook === true) {
					return {
						waitingForWebhook: true,
					};
				}
			}

			// For manual testing always set to not active
			workflowData.active = false;

			const credentials = await WorkflowCredentials(workflowData.nodes);

			// Start the workflow
			const data: IWorkflowExecutionDataProcess = {
				credentials,
				destinationNode,
				executionMode,
				runData,
				sessionId,
				startNodes,
				workflowData,
			};
			const workflowRunner = new WorkflowRunner();
			const executionId = await workflowRunner.run(data);

			return {
				executionId,
			};
		}));

		// Retrieves all tags, with or without usage count
		this.app.get(`/${this.restEndpoint}/tags`, ResponseHelper.send(async (req: express.Request, res: express.Response): Promise<TagEntity[] | ITagWithCountDb[]> => {
			if (req.query.withUsageCount === 'true') {
				const tablePrefix = config.get('database.tablePrefix');
				return TagHelpers.getTagsWithCountDb(tablePrefix);
			}

			const tags = await Db.collections.Tag!.find({ select: ['id', 'name'] });
			// @ts-ignore
			tags.forEach(tag => tag.id = tag.id.toString());
			return tags;
		}));

		// Creates a tag
		this.app.post(`/${this.restEndpoint}/tags`, ResponseHelper.send(async (req: express.Request, res: express.Response): Promise<TagEntity | void> => {
			const newTag = new TagEntity();
			newTag.name = req.body.name.trim();
<<<<<<< HEAD
			newTag.createdAt = this.getCurrentDate();
			newTag.updatedAt = this.getCurrentDate();
=======
>>>>>>> 40f16963

			await this.externalHooks.run('tag.beforeCreate', [newTag]);

			await TagHelpers.validateTag(newTag);
			const tag = await Db.collections.Tag!.save(newTag).catch(TagHelpers.throwDuplicateEntryError);

			await this.externalHooks.run('tag.afterCreate', [tag]);

			// @ts-ignore
			tag.id = tag.id.toString();
			return tag;
		}));

		// Updates a tag
		this.app.patch(`/${this.restEndpoint}/tags/:id`, ResponseHelper.send(async (req: express.Request, res: express.Response): Promise<TagEntity | void> => {
			const { name } = req.body;
			const { id } = req.params;

			const newTag = new TagEntity();
			newTag.id = Number(id);
			newTag.name = name.trim();
<<<<<<< HEAD
			newTag.updatedAt = this.getCurrentDate();
=======
>>>>>>> 40f16963

			await this.externalHooks.run('tag.beforeUpdate', [newTag]);

			await TagHelpers.validateTag(newTag);
			const tag = await Db.collections.Tag!.save(newTag).catch(TagHelpers.throwDuplicateEntryError);

			await this.externalHooks.run('tag.afterUpdate', [tag]);

			// @ts-ignore
			tag.id = tag.id.toString();
			return tag;
		}));

		// Deletes a tag
		this.app.delete(`/${this.restEndpoint}/tags/:id`, ResponseHelper.send(async (req: express.Request, res: express.Response): Promise<boolean> => {
			const id = Number(req.params.id);

			await this.externalHooks.run('tag.beforeDelete', [id]);

			await Db.collections.Tag!.delete({ id });

			await this.externalHooks.run('tag.afterDelete', [id]);

			return true;
		}));

		// Returns parameter values which normally get loaded from an external API or
		// get generated dynamically
		this.app.get(`/${this.restEndpoint}/node-parameter-options`, ResponseHelper.send(async (req: express.Request, res: express.Response): Promise<INodePropertyOptions[]> => {
			const nodeType = req.query.nodeType as string;
			const path = req.query.path as string;
			let credentials: INodeCredentials | undefined = undefined;
			const currentNodeParameters = JSON.parse('' + req.query.currentNodeParameters) as INodeParameters;
			if (req.query.credentials !== undefined) {
				credentials = JSON.parse(req.query.credentials as string);
			}
			const methodName = req.query.methodName as string;

			const nodeTypes = NodeTypes();

			const loadDataInstance = new LoadNodeParameterOptions(nodeType, nodeTypes, path, JSON.parse('' + req.query.currentNodeParameters), credentials!);

			const workflowData = loadDataInstance.getWorkflowData() as IWorkflowBase;
			const workflowCredentials = await WorkflowCredentials(workflowData.nodes);
			const additionalData = await WorkflowExecuteAdditionalData.getBase(workflowCredentials, currentNodeParameters);

			return loadDataInstance.getOptions(methodName, additionalData);
		}));


		// Returns all the node-types
		this.app.get(`/${this.restEndpoint}/node-types`, ResponseHelper.send(async (req: express.Request, res: express.Response): Promise<INodeTypeDescription[]> => {

			const returnData: INodeTypeDescription[] = [];

			const nodeTypes = NodeTypes();

			const allNodes = nodeTypes.getAll();

			allNodes.forEach((nodeData) => {
				// Make a copy of the object. If we don't do this, then when
				// The method below is called the properties are removed for good
				// This happens because nodes are returned as reference.
				const nodeInfo: INodeTypeDescription = { ...nodeData.description };
				if (req.query.includeProperties !== 'true') {
					// @ts-ignore
					delete nodeInfo.properties;
				}
				returnData.push(nodeInfo);
			});

			return returnData;
		}));


		// Returns node information baesd on namese
		this.app.post(`/${this.restEndpoint}/node-types`, ResponseHelper.send(async (req: express.Request, res: express.Response): Promise<INodeTypeDescription[]> => {
			const nodeNames = _.get(req, 'body.nodeNames', []) as string[];
			const nodeTypes = NodeTypes();

			return nodeNames.map(name => {
				try {
					return nodeTypes.getByName(name);
				} catch (e) {
					return undefined;
				}
			}).filter(nodeData => !!nodeData).map(nodeData => nodeData!.description);
		}));



		// ----------------------------------------
		// Node-Types
		// ----------------------------------------


		// Returns the node icon
		this.app.get([`/${this.restEndpoint}/node-icon/:nodeType`, `/${this.restEndpoint}/node-icon/:scope/:nodeType`], async (req: express.Request, res: express.Response): Promise<void> => {
			const nodeTypeName = `${req.params.scope ? `${req.params.scope}/` : ''}${req.params.nodeType}`;

			const nodeTypes = NodeTypes();
			const nodeType = nodeTypes.getByName(nodeTypeName);

			if (nodeType === undefined) {
				res.status(404).send('The nodeType is not known.');
				return;
			}

			if (nodeType.description.icon === undefined) {
				res.status(404).send('No icon found for node.');
				return;
			}

			if (!nodeType.description.icon.startsWith('file:')) {
				res.status(404).send('Node does not have a file icon.');
				return;
			}

			const filepath = nodeType.description.icon.substr(5);

			res.sendFile(filepath);
		});



		// ----------------------------------------
		// Active Workflows
		// ----------------------------------------


		// Returns the active workflow ids
		this.app.get(`/${this.restEndpoint}/active`, ResponseHelper.send(async (req: express.Request, res: express.Response): Promise<string[]> => {
			const activeWorkflows = await this.activeWorkflowRunner.getActiveWorkflows();
			return activeWorkflows.map(workflow => workflow.id.toString()) as string[];
		}));


		// Returns if the workflow with the given id had any activation errors
		this.app.get(`/${this.restEndpoint}/active/error/:id`, ResponseHelper.send(async (req: express.Request, res: express.Response): Promise<IActivationError | undefined> => {
			const id = req.params.id;
			return this.activeWorkflowRunner.getActivationError(id);
		}));



		// ----------------------------------------
		// Credentials
		// ----------------------------------------


		// Deletes a specific credential
		this.app.delete(`/${this.restEndpoint}/credentials/:id`, ResponseHelper.send(async (req: express.Request, res: express.Response): Promise<boolean> => {
			const id = req.params.id;

			await this.externalHooks.run('credentials.delete', [id]);

			await Db.collections.Credentials!.delete({ id });

			return true;
		}));

		// Creates new credentials
		this.app.post(`/${this.restEndpoint}/credentials`, ResponseHelper.send(async (req: express.Request, res: express.Response): Promise<ICredentialsResponse> => {
			const incomingData = req.body;

			if (!incomingData.name || incomingData.name.length < 3) {
				throw new ResponseHelper.ResponseError(`Credentials name must be at least 3 characters long.`, undefined, 400);
			}

			// Add the added date for node access permissions
			for (const nodeAccess of incomingData.nodesAccess) {
				nodeAccess.date = this.getCurrentDate();
			}

			const encryptionKey = await UserSettings.getEncryptionKey();
			if (encryptionKey === undefined) {
				throw new Error('No encryption key got found to encrypt the credentials!');
			}

			if (incomingData.name === '') {
				throw new Error('Credentials have to have a name set!');
			}

			// Check if credentials with the same name and type exist already
			const findQuery = {
				where: {
					name: incomingData.name,
					type: incomingData.type,
				},
			} as FindOneOptions;

			const checkResult = await Db.collections.Credentials!.findOne(findQuery);
			if (checkResult !== undefined) {
				throw new ResponseHelper.ResponseError(`Credentials with the same type and name exist already.`, undefined, 400);
			}

			// Encrypt the data
			const credentials = new Credentials(incomingData.name, incomingData.type, incomingData.nodesAccess);
			credentials.setData(incomingData.data, encryptionKey);
			const newCredentialsData = credentials.getDataToSave() as ICredentialsDb;

			await this.externalHooks.run('credentials.create', [newCredentialsData]);

			// Add special database related data

			// TODO: also add user automatically depending on who is logged in, if anybody is logged in

			// Save the credentials in DB
			const result = await Db.collections.Credentials!.save(newCredentialsData);
			result.data = incomingData.data;

			// Convert to response format in which the id is a string
			(result as unknown as ICredentialsResponse).id = result.id.toString();
			return result as unknown as ICredentialsResponse;
		}));


		// Updates existing credentials
		this.app.patch(`/${this.restEndpoint}/credentials/:id`, ResponseHelper.send(async (req: express.Request, res: express.Response): Promise<ICredentialsResponse> => {
			const incomingData = req.body;

			const id = req.params.id;

			if (incomingData.name === '') {
				throw new Error('Credentials have to have a name set!');
			}

			// Add the date for newly added node access permissions
			for (const nodeAccess of incomingData.nodesAccess) {
				if (!nodeAccess.date) {
					nodeAccess.date = this.getCurrentDate();
				}
			}

			// Check if credentials with the same name and type exist already
			const findQuery = {
				where: {
					id: Not(id),
					name: incomingData.name,
					type: incomingData.type,
				},
			} as FindOneOptions;

			const checkResult = await Db.collections.Credentials!.findOne(findQuery);
			if (checkResult !== undefined) {
				throw new ResponseHelper.ResponseError(`Credentials with the same type and name exist already.`, undefined, 400);
			}

			const encryptionKey = await UserSettings.getEncryptionKey();
			if (encryptionKey === undefined) {
				throw new Error('No encryption key got found to encrypt the credentials!');
			}

			// Load the currently saved credentials to be able to persist some of the data if
			const result = await Db.collections.Credentials!.findOne(id);
			if (result === undefined) {
				throw new ResponseHelper.ResponseError(`Credentials with the id "${id}" do not exist.`, undefined, 400);
			}

			const currentlySavedCredentials = new Credentials(result.name, result.type, result.nodesAccess, result.data);
			const decryptedData = currentlySavedCredentials.getData(encryptionKey!);

			// Do not overwrite the oauth data else data like the access or refresh token would get lost
			// everytime anybody changes anything on the credentials even if it is just the name.
			if (decryptedData.oauthTokenData) {
				incomingData.data.oauthTokenData = decryptedData.oauthTokenData;
			}

			// Encrypt the data
			const credentials = new Credentials(incomingData.name, incomingData.type, incomingData.nodesAccess);
			credentials.setData(incomingData.data, encryptionKey);
			const newCredentialsData = credentials.getDataToSave() as unknown as ICredentialsDb;

			// Add special database related data
			newCredentialsData.updatedAt = this.getCurrentDate();

			await this.externalHooks.run('credentials.update', [newCredentialsData]);

			// Update the credentials in DB
			await Db.collections.Credentials!.update(id, newCredentialsData);

			// We sadly get nothing back from "update". Neither if it updated a record
			// nor the new value. So query now the hopefully updated entry.
			const responseData = await Db.collections.Credentials!.findOne(id);

			if (responseData === undefined) {
				throw new ResponseHelper.ResponseError(`Credentials with id "${id}" could not be found to be updated.`, undefined, 400);
			}

			// Remove the encrypted data as it is not needed in the frontend
			responseData.data = '';

			// Convert to response format in which the id is a string
			(responseData as unknown as ICredentialsResponse).id = responseData.id.toString();
			return responseData as unknown as ICredentialsResponse;
		}));


		// Returns specific credentials
		this.app.get(`/${this.restEndpoint}/credentials/:id`, ResponseHelper.send(async (req: express.Request, res: express.Response): Promise<ICredentialsDecryptedResponse | ICredentialsResponse | undefined> => {
			const findQuery = {} as FindManyOptions;

			// Make sure the variable has an expected value
			const includeData = ['true', true].includes(req.query.includeData as string);

			if (includeData !== true) {
				// Return only the fields we need
				findQuery.select = ['id', 'name', 'type', 'nodesAccess', 'createdAt', 'updatedAt'];
			}

			const result = await Db.collections.Credentials!.findOne(req.params.id);

			if (result === undefined) {
				return result;
			}

			let encryptionKey = undefined;
			if (includeData === true) {
				encryptionKey = await UserSettings.getEncryptionKey();
				if (encryptionKey === undefined) {
					throw new Error('No encryption key got found to decrypt the credentials!');
				}

				const credentials = new Credentials(result.name, result.type, result.nodesAccess, result.data);
				(result as ICredentialsDecryptedDb).data = credentials.getData(encryptionKey!);
			}

			(result as ICredentialsDecryptedResponse).id = result.id.toString();

			return result as ICredentialsDecryptedResponse;
		}));


		// Returns all the saved credentials
		this.app.get(`/${this.restEndpoint}/credentials`, ResponseHelper.send(async (req: express.Request, res: express.Response): Promise<ICredentialsResponse[]> => {
			const findQuery = {} as FindManyOptions;
			if (req.query.filter) {
				findQuery.where = JSON.parse(req.query.filter as string);
				if ((findQuery.where! as IDataObject).id !== undefined) {
					// No idea if multiple where parameters make db search
					// slower but to be sure that that is not the case we
					// remove all unnecessary fields in case the id is defined.
					findQuery.where = { id: (findQuery.where! as IDataObject).id };
				}
			}

			findQuery.select = ['id', 'name', 'type', 'nodesAccess', 'createdAt', 'updatedAt'];

			const results = await Db.collections.Credentials!.find(findQuery) as unknown as ICredentialsResponse[];

			let encryptionKey = undefined;

			const includeData = ['true', true].includes(req.query.includeData as string);
			if (includeData === true) {
				encryptionKey = await UserSettings.getEncryptionKey();
				if (encryptionKey === undefined) {
					throw new Error('No encryption key got found to decrypt the credentials!');
				}
			}

			let result;
			for (result of results) {
				(result as ICredentialsDecryptedResponse).id = result.id.toString();
			}

			return results;
		}));



		// ----------------------------------------
		// Credential-Types
		// ----------------------------------------


		// Returns all the credential types which are defined in the loaded n8n-modules
		this.app.get(`/${this.restEndpoint}/credential-types`, ResponseHelper.send(async (req: express.Request, res: express.Response): Promise<ICredentialType[]> => {

			const returnData: ICredentialType[] = [];

			const credentialTypes = CredentialTypes();

			credentialTypes.getAll().forEach((credentialData) => {
				returnData.push(credentialData);
			});

			return returnData;
		}));

		// ----------------------------------------
		// OAuth1-Credential/Auth
		// ----------------------------------------

		// Authorize OAuth Data
		this.app.get(`/${this.restEndpoint}/oauth1-credential/auth`, ResponseHelper.send(async (req: express.Request, res: express.Response): Promise<string> => {
			if (req.query.id === undefined) {
				res.status(500).send('Required credential id is missing!');
				return '';
			}

			const result = await Db.collections.Credentials!.findOne(req.query.id as string);
			if (result === undefined) {
				res.status(404).send('The credential is not known.');
				return '';
			}

			let encryptionKey = undefined;
			encryptionKey = await UserSettings.getEncryptionKey();
			if (encryptionKey === undefined) {
				res.status(500).send('No encryption key got found to decrypt the credentials!');
				return '';
			}

			// Decrypt the currently saved credentials
			const workflowCredentials: IWorkflowCredentials = {
				[result.type as string]: {
					[result.name as string]: result as ICredentialsEncrypted,
				},
			};
			const mode: WorkflowExecuteMode = 'internal';
			const credentialsHelper = new CredentialsHelper(workflowCredentials, encryptionKey);
			const decryptedDataOriginal = credentialsHelper.getDecrypted(result.name, result.type, mode, true);
			const oauthCredentials = credentialsHelper.applyDefaultsAndOverwrites(decryptedDataOriginal, result.type, mode);

			const signatureMethod = _.get(oauthCredentials, 'signatureMethod') as string;

			const oAuthOptions: clientOAuth1.Options = {
				consumer: {
					key: _.get(oauthCredentials, 'consumerKey') as string,
					secret: _.get(oauthCredentials, 'consumerSecret') as string,
				},
				signature_method: signatureMethod,
				hash_function(base, key) {
					const algorithm = (signatureMethod === 'HMAC-SHA1') ? 'sha1' : 'sha256';
					return createHmac(algorithm, key)
						.update(base)
						.digest('base64');
				},
			};

			const oauthRequestData = {
				oauth_callback: `${WebhookHelpers.getWebhookBaseUrl()}${this.restEndpoint}/oauth1-credential/callback?cid=${req.query.id}`,
			};

			await this.externalHooks.run('oauth1.authenticate', [oAuthOptions, oauthRequestData]);

			const oauth = new clientOAuth1(oAuthOptions);

			const options: RequestOptions = {
				method: 'POST',
				url: (_.get(oauthCredentials, 'requestTokenUrl') as string),
				data: oauthRequestData,
			};

			const data = oauth.toHeader(oauth.authorize(options as RequestOptions));

			//@ts-ignore
			options.headers = data;

			const response = await requestPromise(options);

			// Response comes as x-www-form-urlencoded string so convert it to JSON

			const responseJson = querystring.parse(response);

			const returnUri = `${_.get(oauthCredentials, 'authUrl')}?oauth_token=${responseJson.oauth_token}`;

			// Encrypt the data
			const credentials = new Credentials(result.name, result.type, result.nodesAccess);

			credentials.setData(decryptedDataOriginal, encryptionKey);
			const newCredentialsData = credentials.getDataToSave() as unknown as ICredentialsDb;

			// Add special database related data
			newCredentialsData.updatedAt = this.getCurrentDate();

			// Update the credentials in DB
			await Db.collections.Credentials!.update(req.query.id as string, newCredentialsData);

			return returnUri;
		}));

		// Verify and store app code. Generate access tokens and store for respective credential.
		this.app.get(`/${this.restEndpoint}/oauth1-credential/callback`, async (req: express.Request, res: express.Response) => {
			const { oauth_verifier, oauth_token, cid } = req.query;

			if (oauth_verifier === undefined || oauth_token === undefined) {
				const errorResponse = new ResponseHelper.ResponseError('Insufficient parameters for OAuth1 callback. Received following query parameters: ' + JSON.stringify(req.query), undefined, 503);
				return ResponseHelper.sendErrorResponse(res, errorResponse);
			}

			const result = await Db.collections.Credentials!.findOne(cid as any); // tslint:disable-line:no-any
			if (result === undefined) {
				const errorResponse = new ResponseHelper.ResponseError('The credential is not known.', undefined, 404);
				return ResponseHelper.sendErrorResponse(res, errorResponse);
			}

			let encryptionKey = undefined;
			encryptionKey = await UserSettings.getEncryptionKey();
			if (encryptionKey === undefined) {
				const errorResponse = new ResponseHelper.ResponseError('No encryption key got found to decrypt the credentials!', undefined, 503);
				return ResponseHelper.sendErrorResponse(res, errorResponse);
			}

			// Decrypt the currently saved credentials
			const workflowCredentials: IWorkflowCredentials = {
				[result.type as string]: {
					[result.name as string]: result as ICredentialsEncrypted,
				},
			};
			const mode: WorkflowExecuteMode = 'internal';
			const credentialsHelper = new CredentialsHelper(workflowCredentials, encryptionKey);
			const decryptedDataOriginal = credentialsHelper.getDecrypted(result.name, result.type, mode, true);
			const oauthCredentials = credentialsHelper.applyDefaultsAndOverwrites(decryptedDataOriginal, result.type, mode);

			const options: OptionsWithUrl = {
				method: 'POST',
				url: _.get(oauthCredentials, 'accessTokenUrl') as string,
				qs: {
					oauth_token,
					oauth_verifier,
				},
			};

			let oauthToken;

			try {
				oauthToken = await requestPromise(options);
			} catch (error) {
				const errorResponse = new ResponseHelper.ResponseError('Unable to get access tokens!', undefined, 404);
				return ResponseHelper.sendErrorResponse(res, errorResponse);
			}

			// Response comes as x-www-form-urlencoded string so convert it to JSON

			const oauthTokenJson = querystring.parse(oauthToken);

			decryptedDataOriginal.oauthTokenData = oauthTokenJson;

			const credentials = new Credentials(result.name, result.type, result.nodesAccess);
			credentials.setData(decryptedDataOriginal, encryptionKey);
			const newCredentialsData = credentials.getDataToSave() as unknown as ICredentialsDb;
			// Add special database related data
			newCredentialsData.updatedAt = this.getCurrentDate();
			// Save the credentials in DB
			await Db.collections.Credentials!.update(cid as any, newCredentialsData); // tslint:disable-line:no-any

			res.sendFile(pathResolve(__dirname, '../../templates/oauth-callback.html'));
		});


		// ----------------------------------------
		// OAuth2-Credential/Auth
		// ----------------------------------------


		// Authorize OAuth Data
		this.app.get(`/${this.restEndpoint}/oauth2-credential/auth`, ResponseHelper.send(async (req: express.Request, res: express.Response): Promise<string> => {
			if (req.query.id === undefined) {
				res.status(500).send('Required credential id is missing.');
				return '';
			}

			const result = await Db.collections.Credentials!.findOne(req.query.id as string);
			if (result === undefined) {
				res.status(404).send('The credential is not known.');
				return '';
			}

			let encryptionKey = undefined;
			encryptionKey = await UserSettings.getEncryptionKey();
			if (encryptionKey === undefined) {
				res.status(500).send('No encryption key got found to decrypt the credentials!');
				return '';
			}

			// Decrypt the currently saved credentials
			const workflowCredentials: IWorkflowCredentials = {
				[result.type as string]: {
					[result.name as string]: result as ICredentialsEncrypted,
				},
			};
			const mode: WorkflowExecuteMode = 'internal';
			const credentialsHelper = new CredentialsHelper(workflowCredentials, encryptionKey);
			const decryptedDataOriginal = credentialsHelper.getDecrypted(result.name, result.type, mode, true);
			const oauthCredentials = credentialsHelper.applyDefaultsAndOverwrites(decryptedDataOriginal, result.type, mode);

			const token = new csrf();
			// Generate a CSRF prevention token and send it as a OAuth2 state stringma/ERR
			const csrfSecret = token.secretSync();
			const state = {
				token: token.create(csrfSecret),
				cid: req.query.id,
			};
			const stateEncodedStr = Buffer.from(JSON.stringify(state)).toString('base64') as string;

			const oAuthOptions: clientOAuth2.Options = {
				clientId: _.get(oauthCredentials, 'clientId') as string,
				clientSecret: _.get(oauthCredentials, 'clientSecret', '') as string,
				accessTokenUri: _.get(oauthCredentials, 'accessTokenUrl', '') as string,
				authorizationUri: _.get(oauthCredentials, 'authUrl', '') as string,
				redirectUri: `${WebhookHelpers.getWebhookBaseUrl()}${this.restEndpoint}/oauth2-credential/callback`,
				scopes: _.split(_.get(oauthCredentials, 'scope', 'openid,') as string, ','),
				state: stateEncodedStr,
			};

			await this.externalHooks.run('oauth2.authenticate', [oAuthOptions]);

			const oAuthObj = new clientOAuth2(oAuthOptions);

			// Encrypt the data
			const credentials = new Credentials(result.name, result.type, result.nodesAccess);
			decryptedDataOriginal.csrfSecret = csrfSecret;

			credentials.setData(decryptedDataOriginal, encryptionKey);
			const newCredentialsData = credentials.getDataToSave() as unknown as ICredentialsDb;

			// Add special database related data
			newCredentialsData.updatedAt = this.getCurrentDate();

			// Update the credentials in DB
			await Db.collections.Credentials!.update(req.query.id as string, newCredentialsData);

			const authQueryParameters = _.get(oauthCredentials, 'authQueryParameters', '') as string;
			let returnUri = oAuthObj.code.getUri();

			// if scope uses comma, change it as the library always return then with spaces
			if ((_.get(oauthCredentials, 'scope') as string).includes(',')) {
				const data = querystring.parse(returnUri.split('?')[1] as string);
				data.scope = _.get(oauthCredentials, 'scope') as string;
				returnUri = `${_.get(oauthCredentials, 'authUrl', '')}?${querystring.stringify(data)}`;
			}

			if (authQueryParameters) {
				returnUri += '&' + authQueryParameters;
			}

			return returnUri;
		}));

		// ----------------------------------------
		// OAuth2-Credential/Callback
		// ----------------------------------------

		// Verify and store app code. Generate access tokens and store for respective credential.
		this.app.get(`/${this.restEndpoint}/oauth2-credential/callback`, async (req: express.Request, res: express.Response) => {

			// realmId it's currently just use for the quickbook OAuth2 flow
			const { code, state: stateEncoded } = req.query;

			if (code === undefined || stateEncoded === undefined) {
				const errorResponse = new ResponseHelper.ResponseError('Insufficient parameters for OAuth2 callback. Received following query parameters: ' + JSON.stringify(req.query), undefined, 503);
				return ResponseHelper.sendErrorResponse(res, errorResponse);
			}

			let state;
			try {
				state = JSON.parse(Buffer.from(stateEncoded as string, 'base64').toString());
			} catch (error) {
				const errorResponse = new ResponseHelper.ResponseError('Invalid state format returned', undefined, 503);
				return ResponseHelper.sendErrorResponse(res, errorResponse);
			}

			const result = await Db.collections.Credentials!.findOne(state.cid);
			if (result === undefined) {
				const errorResponse = new ResponseHelper.ResponseError('The credential is not known.', undefined, 404);
				return ResponseHelper.sendErrorResponse(res, errorResponse);
			}

			let encryptionKey = undefined;
			encryptionKey = await UserSettings.getEncryptionKey();
			if (encryptionKey === undefined) {
				const errorResponse = new ResponseHelper.ResponseError('No encryption key got found to decrypt the credentials!', undefined, 503);
				return ResponseHelper.sendErrorResponse(res, errorResponse);
			}

			// Decrypt the currently saved credentials
			const workflowCredentials: IWorkflowCredentials = {
				[result.type as string]: {
					[result.name as string]: result as ICredentialsEncrypted,
				},
			};
			const mode: WorkflowExecuteMode = 'internal';
			const credentialsHelper = new CredentialsHelper(workflowCredentials, encryptionKey);
			const decryptedDataOriginal = credentialsHelper.getDecrypted(result.name, result.type, mode, true);
			const oauthCredentials = credentialsHelper.applyDefaultsAndOverwrites(decryptedDataOriginal, result.type, mode);

			const token = new csrf();
			if (decryptedDataOriginal.csrfSecret === undefined || !token.verify(decryptedDataOriginal.csrfSecret as string, state.token)) {
				const errorResponse = new ResponseHelper.ResponseError('The OAuth2 callback state is invalid!', undefined, 404);
				return ResponseHelper.sendErrorResponse(res, errorResponse);
			}

			let options = {};

			const oAuth2Parameters = {
				clientId: _.get(oauthCredentials, 'clientId') as string,
				clientSecret: _.get(oauthCredentials, 'clientSecret', '') as string | undefined,
				accessTokenUri: _.get(oauthCredentials, 'accessTokenUrl', '') as string,
				authorizationUri: _.get(oauthCredentials, 'authUrl', '') as string,
				redirectUri: `${WebhookHelpers.getWebhookBaseUrl()}${this.restEndpoint}/oauth2-credential/callback`,
				scopes: _.split(_.get(oauthCredentials, 'scope', 'openid,') as string, ','),
			};

			if (_.get(oauthCredentials, 'authentication', 'header') as string === 'body') {
				options = {
					body: {
						client_id: _.get(oauthCredentials, 'clientId') as string,
						client_secret: _.get(oauthCredentials, 'clientSecret', '') as string,
					},
				};
				delete oAuth2Parameters.clientSecret;
			}

			await this.externalHooks.run('oauth2.callback', [oAuth2Parameters]);

			const oAuthObj = new clientOAuth2(oAuth2Parameters);

			const queryParameters = req.originalUrl.split('?').splice(1, 1).join('');

			const oauthToken = await oAuthObj.code.getToken(`${oAuth2Parameters.redirectUri}?${queryParameters}`, options);

			if (Object.keys(req.query).length > 2) {
				_.set(oauthToken.data, 'callbackQueryString', _.omit(req.query, 'state', 'code'));
			}

			if (oauthToken === undefined) {
				const errorResponse = new ResponseHelper.ResponseError('Unable to get access tokens!', undefined, 404);
				return ResponseHelper.sendErrorResponse(res, errorResponse);
			}

			if (decryptedDataOriginal.oauthTokenData) {
				// Only overwrite supplied data as some providers do for example just return the
				// refresh_token on the very first request and not on subsequent ones.
				Object.assign(decryptedDataOriginal.oauthTokenData, oauthToken.data);
			} else {
				// No data exists so simply set
				decryptedDataOriginal.oauthTokenData = oauthToken.data;
			}

			_.unset(decryptedDataOriginal, 'csrfSecret');

			const credentials = new Credentials(result.name, result.type, result.nodesAccess);
			credentials.setData(decryptedDataOriginal, encryptionKey);
			const newCredentialsData = credentials.getDataToSave() as unknown as ICredentialsDb;
			// Add special database related data
			newCredentialsData.updatedAt = this.getCurrentDate();
			// Save the credentials in DB
			await Db.collections.Credentials!.update(state.cid, newCredentialsData);

			res.sendFile(pathResolve(__dirname, '../../templates/oauth-callback.html'));
		});


		// ----------------------------------------
		// Executions
		// ----------------------------------------


		// Returns all finished executions
		this.app.get(`/${this.restEndpoint}/executions`, ResponseHelper.send(async (req: express.Request, res: express.Response): Promise<IExecutionsListResponse> => {
			let filter: any = {}; // tslint:disable-line:no-any

			if (req.query.filter) {
				filter = JSON.parse(req.query.filter as string);
			}

			let limit = 20;
			if (req.query.limit) {
				limit = parseInt(req.query.limit as string, 10);
			}

			const executingWorkflowIds: string[] = [];

			if (config.get('executions.mode') === 'queue') {
				const currentJobs = await Queue.getInstance().getJobs(['active', 'waiting']);
				executingWorkflowIds.push(...currentJobs.map(job => job.data.executionId) as string[]);
			}
			// We may have manual executions even with queue so we must account for these.
			executingWorkflowIds.push(...this.activeExecutionsInstance.getActiveExecutions().map(execution => execution.id.toString()) as string[]);

			const countFilter = JSON.parse(JSON.stringify(filter));
			countFilter.select = ['id'];
			countFilter.where = {id: Not(In(executingWorkflowIds))};

			const resultsQuery = await Db.collections.Execution!
				.createQueryBuilder("execution")
				.select([
					'execution.id',
					'execution.finished',
					'execution.mode',
					'execution.retryOf',
					'execution.retrySuccessId',
					'execution.startedAt',
					'execution.stoppedAt',
					'execution.workflowData',
				])
				.orderBy('execution.id', 'DESC')
				.take(limit);

			Object.keys(filter).forEach((filterField) => {
				resultsQuery.andWhere(`execution.${filterField} = :${filterField}`, {[filterField]: filter[filterField]});
			});
			if (req.query.lastId) {
				resultsQuery.andWhere(`execution.id < :lastId`, {lastId: req.query.lastId});
			}
			if (req.query.firstId) {
				resultsQuery.andWhere(`execution.id > :firstId`, {firstId: req.query.firstId});
			}
			if (executingWorkflowIds.length > 0) {
				resultsQuery.andWhere(`execution.id NOT IN (:...ids)`, {ids: executingWorkflowIds});
			}

			const resultsPromise = resultsQuery.getMany();

			const countPromise = Db.collections.Execution!.count(countFilter);

			const results: IExecutionFlattedDb[] = await resultsPromise;
			const count = await countPromise;

			const returnResults: IExecutionsSummary[] = [];

			for (const result of results) {
				returnResults.push({
					id: result.id!.toString(),
					finished: result.finished,
					mode: result.mode,
					retryOf: result.retryOf ? result.retryOf.toString() : undefined,
					retrySuccessId: result.retrySuccessId ? result.retrySuccessId.toString() : undefined,
					startedAt: result.startedAt,
					stoppedAt: result.stoppedAt,
					workflowId: result.workflowData!.id ? result.workflowData!.id!.toString() : '',
					workflowName: result.workflowData!.name,
				});
			}

			return {
				count,
				results: returnResults,
			};
		}));


		// Returns a specific execution
		this.app.get(`/${this.restEndpoint}/executions/:id`, ResponseHelper.send(async (req: express.Request, res: express.Response): Promise<IExecutionResponse | IExecutionFlattedResponse | undefined> => {
			const result = await Db.collections.Execution!.findOne(req.params.id);

			if (result === undefined) {
				return undefined;
			}

			if (req.query.unflattedResponse === 'true') {
				const fullExecutionData = ResponseHelper.unflattenExecutionData(result);
				return fullExecutionData as IExecutionResponse;
			} else {
				// Convert to response format in which the id is a string
				(result as IExecutionFlatted as IExecutionFlattedResponse).id = result.id.toString();
				return result as IExecutionFlatted as IExecutionFlattedResponse;
			}
		}));


		// Retries a failed execution
		this.app.post(`/${this.restEndpoint}/executions/:id/retry`, ResponseHelper.send(async (req: express.Request, res: express.Response): Promise<boolean> => {
			// Get the data to execute
			const fullExecutionDataFlatted = await Db.collections.Execution!.findOne(req.params.id);

			if (fullExecutionDataFlatted === undefined) {
				throw new ResponseHelper.ResponseError(`The execution with the id "${req.params.id}" does not exist.`, 404, 404);
			}

			const fullExecutionData = ResponseHelper.unflattenExecutionData(fullExecutionDataFlatted);

			if (fullExecutionData.finished === true) {
				throw new Error('The execution did succeed and can so not be retried.');
			}

			const executionMode = 'retry';

			const credentials = await WorkflowCredentials(fullExecutionData.workflowData.nodes);

			fullExecutionData.workflowData.active = false;

			// Start the workflow
			const data: IWorkflowExecutionDataProcess = {
				credentials,
				executionMode,
				executionData: fullExecutionData.data,
				retryOf: req.params.id,
				workflowData: fullExecutionData.workflowData,
			};

			const lastNodeExecuted = data!.executionData!.resultData.lastNodeExecuted as string | undefined;

			if (lastNodeExecuted) {
				// Remove the old error and the data of the last run of the node that it can be replaced
				delete data!.executionData!.resultData.error;
				const length = data!.executionData!.resultData.runData[lastNodeExecuted].length;
				if (length > 0 && data!.executionData!.resultData.runData[lastNodeExecuted][length - 1].error !== undefined) {
					// Remove results only if it is an error.
					// If we are retrying due to a crash, the information is simply success info from last node
					data!.executionData!.resultData.runData[lastNodeExecuted].pop();
					// Stack will determine what to run next
				}
			}

			if (req.body.loadWorkflow === true) {
				// Loads the currently saved workflow to execute instead of the
				// one saved at the time of the execution.
				const workflowId = fullExecutionData.workflowData.id;
				const workflowData = await Db.collections.Workflow!.findOne(workflowId) as IWorkflowBase;

				if (workflowData === undefined) {
					throw new Error(`The workflow with the ID "${workflowId}" could not be found and so the data not be loaded for the retry.`);
				}

				data.workflowData = workflowData;
				const nodeTypes = NodeTypes();
				const workflowInstance = new Workflow({ id: workflowData.id as string, name: workflowData.name, nodes: workflowData.nodes, connections: workflowData.connections, active: false, nodeTypes, staticData: undefined, settings: workflowData.settings });

				// Replace all of the nodes in the execution stack with the ones of the new workflow
				for (const stack of data!.executionData!.executionData!.nodeExecutionStack) {
					// Find the data of the last executed node in the new workflow
					const node = workflowInstance.getNode(stack.node.name);
					if (node === null) {
						throw new Error(`Could not find the node "${stack.node.name}" in workflow. It probably got deleted or renamed. Without it the workflow can sadly not be retried.`);
					}

					// Replace the node data in the stack that it really uses the current data
					stack.node = node;
				}
			}

			const workflowRunner = new WorkflowRunner();
			const executionId = await workflowRunner.run(data);

			const executionData = await this.activeExecutionsInstance.getPostExecutePromise(executionId);

			if (executionData === undefined) {
				throw new Error('The retry did not start for an unknown reason.');
			}

			return !!executionData.finished;
		}));


		// Delete Executions
		// INFORMATION: We use POST instead of DELETE to not run into any issues
		// with the query data getting to long
		this.app.post(`/${this.restEndpoint}/executions/delete`, ResponseHelper.send(async (req: express.Request, res: express.Response): Promise<void> => {
			const deleteData = req.body as IExecutionDeleteFilter;

			if (deleteData.deleteBefore !== undefined) {
				const filters = {
					startedAt: LessThanOrEqual(deleteData.deleteBefore),
				};
				if (deleteData.filters !== undefined) {
					Object.assign(filters, deleteData.filters);
				}

				await Db.collections.Execution!.delete(filters);
			} else if (deleteData.ids !== undefined) {
				// Deletes all executions with the given ids
				await Db.collections.Execution!.delete(deleteData.ids);
			} else {
				throw new Error('Required body-data "ids" or "deleteBefore" is missing!');
			}
		}));


		// ----------------------------------------
		// Executing Workflows
		// ----------------------------------------


		// Returns all the currently working executions
		this.app.get(`/${this.restEndpoint}/executions-current`, ResponseHelper.send(async (req: express.Request, res: express.Response): Promise<IExecutionsSummary[]> => {
			if (config.get('executions.mode') === 'queue') {
				const currentJobs = await Queue.getInstance().getJobs(['active', 'waiting']);

				const currentlyRunningQueueIds = currentJobs.map(job => job.data.executionId);

				const currentlyRunningManualExecutions = this.activeExecutionsInstance.getActiveExecutions();
				const manualExecutionIds = currentlyRunningManualExecutions.map(execution => execution.id);

				const currentlyRunningExecutionIds = currentlyRunningQueueIds.concat(manualExecutionIds);

				if (currentlyRunningExecutionIds.length === 0) {
					return [];
				}

				const resultsQuery = await Db.collections.Execution!
					.createQueryBuilder("execution")
					.select([
						'execution.id',
						'execution.workflowId',
						'execution.mode',
						'execution.retryOf',
						'execution.startedAt',
					])
					.orderBy('execution.id', 'DESC')
					.andWhere(`execution.id IN (:...ids)`, {ids: currentlyRunningExecutionIds});

				if (req.query.filter) {
					const filter = JSON.parse(req.query.filter as string);
					if (filter.workflowId !== undefined) {
						resultsQuery.andWhere('execution.workflowId = :workflowId', {workflowId: filter.workflowId});
					}
				}

				const results = await resultsQuery.getMany();

				return results.map(result => {
					return {
						id: result.id,
						workflowId: result.workflowId,
						mode: result.mode,
						retryOf: result.retryOf !== null ? result.retryOf : undefined,
						startedAt: new Date(result.startedAt),
					} as IExecutionsSummary;
				});
			} else {
				const executingWorkflows = this.activeExecutionsInstance.getActiveExecutions();

				const returnData: IExecutionsSummary[] = [];

				let filter: any = {}; // tslint:disable-line:no-any
				if (req.query.filter) {
					filter = JSON.parse(req.query.filter as string);
				}

				for (const data of executingWorkflows) {
					if (filter.workflowId !== undefined && filter.workflowId !== data.workflowId) {
						continue;
					}
					returnData.push(
						{
							id: data.id.toString(),
							workflowId: data.workflowId === undefined ? '' : data.workflowId.toString(),
							mode: data.mode,
							retryOf: data.retryOf,
							startedAt: new Date(data.startedAt),
						}
					);
				}
				returnData.sort((a, b) => parseInt(b.id, 10) - parseInt(a.id, 10));

				return returnData;
			}
		}));

		// Forces the execution to stop
		this.app.post(`/${this.restEndpoint}/executions-current/:id/stop`, ResponseHelper.send(async (req: express.Request, res: express.Response): Promise<IExecutionsStopData> => {
			if (config.get('executions.mode') === 'queue') {
				// Manual executions should still be stoppable, so
				// try notifying the `activeExecutions` to stop it.
				const result = await this.activeExecutionsInstance.stopExecution(req.params.id);
				if (result !== undefined) {
					const returnData: IExecutionsStopData = {
						mode: result.mode,
						startedAt: new Date(result.startedAt),
						stoppedAt: result.stoppedAt ?  new Date(result.stoppedAt) : undefined,
						finished: result.finished,
					};

					return returnData;
				}

				const currentJobs = await Queue.getInstance().getJobs(['active', 'waiting']);

				const job = currentJobs.find(job => job.data.executionId.toString() === req.params.id);

				if (!job) {
					throw new Error(`Could not stop "${req.params.id}" as it is no longer in queue.`);
				} else {
					await Queue.getInstance().stopJob(job);
				}

				const executionDb = await Db.collections.Execution?.findOne(req.params.id) as IExecutionFlattedDb;
				const fullExecutionData = ResponseHelper.unflattenExecutionData(executionDb) as IExecutionResponse;

				const returnData: IExecutionsStopData = {
					mode: fullExecutionData.mode,
					startedAt: new Date(fullExecutionData.startedAt),
					stoppedAt: fullExecutionData.stoppedAt ? new Date(fullExecutionData.stoppedAt) : undefined,
					finished: fullExecutionData.finished,
				};

				return returnData;

			} else {
				const executionId = req.params.id;

				// Stopt he execution and wait till it is done and we got the data
				const result = await this.activeExecutionsInstance.stopExecution(executionId);

				if (result === undefined) {
					throw new Error(`The execution id "${executionId}" could not be found.`);
				}

				const returnData: IExecutionsStopData = {
					mode: result.mode,
					startedAt: new Date(result.startedAt),
					stoppedAt: result.stoppedAt ?  new Date(result.stoppedAt) : undefined,
					finished: result.finished,
				};

				return returnData;
			}
		}));


		// Removes a test webhook
		this.app.delete(`/${this.restEndpoint}/test-webhook/:id`, ResponseHelper.send(async (req: express.Request, res: express.Response): Promise<boolean> => {
			const workflowId = req.params.id;
			return this.testWebhooks.cancelTestWebhook(workflowId);
		}));



		// ----------------------------------------
		// Options
		// ----------------------------------------

		// Returns all the available timezones
		this.app.get(`/${this.restEndpoint}/options/timezones`, ResponseHelper.send(async (req: express.Request, res: express.Response): Promise<object> => {
			return timezones;
		}));




		// ----------------------------------------
		// Settings
		// ----------------------------------------


		// Returns the settings which are needed in the UI
		this.app.get(`/${this.restEndpoint}/settings`, ResponseHelper.send(async (req: express.Request, res: express.Response): Promise<IN8nUISettings> => {
			return this.frontendSettings;
		}));



		// ----------------------------------------
		// Webhooks
		// ----------------------------------------

		if (config.get('endpoints.disableProductionWebhooksOnMainProcess') !== true) {
			WebhookServer.registerProductionWebhooks.apply(this);
		}

		// HEAD webhook requests (test for UI)
		this.app.head(`/${this.endpointWebhookTest}/*`, async (req: express.Request, res: express.Response) => {
			// Cut away the "/webhook-test/" to get the registred part of the url
			const requestUrl = (req as ICustomRequest).parsedUrl!.pathname!.slice(this.endpointWebhookTest.length + 2);

			let response;
			try {
				response = await this.testWebhooks.callTestWebhook('HEAD', requestUrl, req, res);
			} catch (error) {
				ResponseHelper.sendErrorResponse(res, error);
				return;
			}

			if (response.noWebhookResponse === true) {
				// Nothing else to do as the response got already sent
				return;
			}

			ResponseHelper.sendSuccessResponse(res, response.data, true, response.responseCode);
		});

		// HEAD webhook requests (test for UI)
		this.app.options(`/${this.endpointWebhookTest}/*`, async (req: express.Request, res: express.Response) => {
			// Cut away the "/webhook-test/" to get the registred part of the url
			const requestUrl = (req as ICustomRequest).parsedUrl!.pathname!.slice(this.endpointWebhookTest.length + 2);

			let allowedMethods: string[];
			try {
				allowedMethods = await this.testWebhooks.getWebhookMethods(requestUrl);
				allowedMethods.push('OPTIONS');

				// Add custom "Allow" header to satisfy OPTIONS response.
				res.append('Allow', allowedMethods);
			} catch (error) {
				ResponseHelper.sendErrorResponse(res, error);
				return;
			}

			ResponseHelper.sendSuccessResponse(res, {}, true, 204);
		});

		// GET webhook requests (test for UI)
		this.app.get(`/${this.endpointWebhookTest}/*`, async (req: express.Request, res: express.Response) => {
			// Cut away the "/webhook-test/" to get the registred part of the url
			const requestUrl = (req as ICustomRequest).parsedUrl!.pathname!.slice(this.endpointWebhookTest.length + 2);

			let response;
			try {
				response = await this.testWebhooks.callTestWebhook('GET', requestUrl, req, res);
			} catch (error) {
				ResponseHelper.sendErrorResponse(res, error);
				return;
			}

			if (response.noWebhookResponse === true) {
				// Nothing else to do as the response got already sent
				return;
			}

			ResponseHelper.sendSuccessResponse(res, response.data, true, response.responseCode);
		});

		// POST webhook requests (test for UI)
		this.app.post(`/${this.endpointWebhookTest}/*`, async (req: express.Request, res: express.Response) => {
			// Cut away the "/webhook-test/" to get the registred part of the url
			const requestUrl = (req as ICustomRequest).parsedUrl!.pathname!.slice(this.endpointWebhookTest.length + 2);

			let response;
			try {
				response = await this.testWebhooks.callTestWebhook('POST', requestUrl, req, res);
			} catch (error) {
				ResponseHelper.sendErrorResponse(res, error);
				return;
			}

			if (response.noWebhookResponse === true) {
				// Nothing else to do as the response got already sent
				return;
			}

			ResponseHelper.sendSuccessResponse(res, response.data, true, response.responseCode);
		});


		if (this.endpointPresetCredentials !== '') {

			// POST endpoint to set preset credentials
			this.app.post(`/${this.endpointPresetCredentials}`, async (req: express.Request, res: express.Response) => {

				if (this.presetCredentialsLoaded === false) {

					const body = req.body as ICredentialsOverwrite;

					if (req.headers['content-type'] !== 'application/json') {
						ResponseHelper.sendErrorResponse(res, new Error('Body must be a valid JSON, make sure the content-type is application/json'));
						return;
					}

					const loadNodesAndCredentials = LoadNodesAndCredentials();

					const credentialsOverwrites = CredentialsOverwrites();

					await credentialsOverwrites.init(body);

					const credentialTypes = CredentialTypes();

					await credentialTypes.init(loadNodesAndCredentials.credentialTypes);

					this.presetCredentialsLoaded = true;

					ResponseHelper.sendSuccessResponse(res, { success: true }, true, 200);

				} else {
					ResponseHelper.sendErrorResponse(res, new Error('Preset credentials can be set once'));
				}
			});
		}


		// Read the index file and replace the path placeholder
		const editorUiPath = require.resolve('n8n-editor-ui');
		const filePath = pathJoin(pathDirname(editorUiPath), 'dist', 'index.html');
		const n8nPath = config.get('path');

		let readIndexFile = readFileSync(filePath, 'utf8');
		readIndexFile = readIndexFile.replace(/\/%BASE_PATH%\//g, n8nPath);
		readIndexFile = readIndexFile.replace(/\/favicon.ico/g, `${n8nPath}favicon.ico`);

		// Serve the altered index.html file separately
		this.app.get(`/index.html`, async (req: express.Request, res: express.Response) => {
			res.send(readIndexFile);
		});

		// Serve the website
		const startTime = (new Date()).toUTCString();
		this.app.use('/', express.static(pathJoin(pathDirname(editorUiPath), 'dist'), {
			index: 'index.html',
			setHeaders: (res, path) => {
				if (res.req && res.req.url === '/index.html') {
					// Set last modified date manually to n8n start time so
					// that it hopefully refreshes the page when a new version
					// got used
					res.setHeader('Last-Modified', startTime);
				}
			},
		}));
	}

}

export async function start(): Promise<void> {
	const PORT = config.get('port');
	const ADDRESS = config.get('listen_address');

	const app = new App();

	await app.config();

	let server;

	if (app.protocol === 'https' && app.sslKey && app.sslCert) {
		const https = require('https');
		const privateKey = readFileSync(app.sslKey, 'utf8');
		const cert = readFileSync(app.sslCert, 'utf8');
		const credentials = { key: privateKey, cert };
		server = https.createServer(credentials, app.app);
	} else {
		const http = require('http');
		server = http.createServer(app.app);
	}

	server.listen(PORT, ADDRESS, async () => {
		const versions = await GenericHelpers.getVersions();
		console.log(`n8n ready on ${ADDRESS}, port ${PORT}`);
		console.log(`Version: ${versions.cli}`);

		await app.externalHooks.run('n8n.ready', [app]);
	});
}<|MERGE_RESOLUTION|>--- conflicted
+++ resolved
@@ -113,10 +113,7 @@
 import * as TagHelpers from './TagHelpers';
 import { TagEntity } from './databases/entities/TagEntity';
 import { WorkflowEntity } from './databases/entities/WorkflowEntity';
-<<<<<<< HEAD
 import { DEFAULT_NEW_WORKFLOW_NAME, isNotNumeric, WorkflowNameRequest } from './WorkflowHelpers';
-=======
->>>>>>> 40f16963
 
 class App {
 
@@ -497,11 +494,6 @@
 			const incomingData = req.body;
 
 			const newWorkflow = new WorkflowEntity();
-<<<<<<< HEAD
-			newWorkflow.createdAt = this.getCurrentDate();
-			newWorkflow.updatedAt = this.getCurrentDate();
-=======
->>>>>>> 40f16963
 
 			Object.assign(newWorkflow, incomingData);
 			newWorkflow.name = incomingData.name.trim();
@@ -514,12 +506,8 @@
 
 			await this.externalHooks.run('workflow.create', [newWorkflow]);
 
-<<<<<<< HEAD
 			await WorkflowHelpers.validateWorkflow(newWorkflow);
 			const savedWorkflow = await Db.collections.Workflow!.save(newWorkflow).catch(WorkflowHelpers.throwDuplicateEntryError) as WorkflowEntity;
-=======
-			const savedWorkflow = await Db.collections.Workflow!.save(newWorkflow);
->>>>>>> 40f16963
 			savedWorkflow.tags = TagHelpers.sortByRequestOrder(savedWorkflow.tags, incomingTagOrder);
 
 			// @ts-ignore
@@ -568,7 +556,6 @@
 			}
 
 			const workflows = await Db.collections.Workflow!.find(findQuery);
-<<<<<<< HEAD
 
 			workflows.forEach(workflow => {
 				// @ts-ignore
@@ -613,17 +600,8 @@
 			const maxSuffix = Math.max(...numericSuffixes);
 
 			return { name: `${nameToReturn} ${maxSuffix + 1}` };
-=======
-
-			workflows.forEach(workflow => {
-				// @ts-ignore
-				workflow.id = workflow.id.toString();
-				// @ts-ignore
-				workflow.tags = workflow.tags.map(({ id, name }) => ({ id: id.toString(), name }));
-			});
-			return workflows;
->>>>>>> 40f16963
-		}));
+		}));
+
 
 		// Returns a specific workflow
 		this.app.get(`/${this.restEndpoint}/workflows/:id`, ResponseHelper.send(async (req: express.Request, res: express.Response): Promise<WorkflowEntity | undefined> => {
@@ -682,16 +660,10 @@
 			}
 
 			updateData.updatedAt = this.getCurrentDate(); // TODO: Set at DB level
-<<<<<<< HEAD
 
 			await WorkflowHelpers.validateWorkflow(updateData);
 			await Db.collections.Workflow!.update(id, updateData).catch(WorkflowHelpers.throwDuplicateEntryError);
 
-=======
-
-			await Db.collections.Workflow!.update(id, updateData);
-
->>>>>>> 40f16963
 			const tablePrefix = config.get('database.tablePrefix');
 			await TagHelpers.removeRelations(req.params.id, tablePrefix);
 			if (tags?.length) {
@@ -821,11 +793,6 @@
 		this.app.post(`/${this.restEndpoint}/tags`, ResponseHelper.send(async (req: express.Request, res: express.Response): Promise<TagEntity | void> => {
 			const newTag = new TagEntity();
 			newTag.name = req.body.name.trim();
-<<<<<<< HEAD
-			newTag.createdAt = this.getCurrentDate();
-			newTag.updatedAt = this.getCurrentDate();
-=======
->>>>>>> 40f16963
 
 			await this.externalHooks.run('tag.beforeCreate', [newTag]);
 
@@ -847,10 +814,6 @@
 			const newTag = new TagEntity();
 			newTag.id = Number(id);
 			newTag.name = name.trim();
-<<<<<<< HEAD
-			newTag.updatedAt = this.getCurrentDate();
-=======
->>>>>>> 40f16963
 
 			await this.externalHooks.run('tag.beforeUpdate', [newTag]);
 
