/* eslint-disable @typescript-eslint/no-unsafe-argument */
/* eslint-disable @typescript-eslint/no-unnecessary-boolean-literal-compare */
/* eslint-disable @typescript-eslint/no-unnecessary-type-assertion */
/* eslint-disable @typescript-eslint/no-use-before-define */
/* eslint-disable @typescript-eslint/await-thenable */
/* eslint-disable new-cap */
/* eslint-disable prefer-const */
/* eslint-disable @typescript-eslint/no-invalid-void-type */
/* eslint-disable no-return-assign */
/* eslint-disable no-param-reassign */
/* eslint-disable consistent-return */
/* eslint-disable import/no-cycle */
/* eslint-disable import/no-extraneous-dependencies */
/* eslint-disable @typescript-eslint/restrict-template-expressions */
/* eslint-disable @typescript-eslint/no-non-null-assertion */
/* eslint-disable id-denylist */
/* eslint-disable no-console */
/* eslint-disable global-require */
/* eslint-disable @typescript-eslint/no-var-requires */
/* eslint-disable @typescript-eslint/no-shadow */
/* eslint-disable @typescript-eslint/no-unsafe-call */
/* eslint-disable @typescript-eslint/return-await */
/* eslint-disable @typescript-eslint/no-unsafe-return */
/* eslint-disable @typescript-eslint/no-unused-vars */
/* eslint-disable no-continue */
/* eslint-disable @typescript-eslint/no-unsafe-member-access */
/* eslint-disable @typescript-eslint/no-explicit-any */
/* eslint-disable no-restricted-syntax */
/* eslint-disable @typescript-eslint/no-unsafe-assignment */
/* eslint-disable import/no-dynamic-require */
/* eslint-disable no-await-in-loop */

import express from 'express';
import { readFileSync, promises } from 'fs';
import { readFile } from 'fs/promises';
import _, { cloneDeep } from 'lodash';
import { dirname as pathDirname, join as pathJoin, resolve as pathResolve } from 'path';
import {
	FindManyOptions,
	getConnection,
	getConnectionManager,
	In,
	IsNull,
	LessThanOrEqual,
	Not,
	Raw,
} from 'typeorm';
import bodyParser from 'body-parser';
import cookieParser from 'cookie-parser';
import history from 'connect-history-api-fallback';
import os from 'os';
// eslint-disable-next-line import/no-extraneous-dependencies
import clientOAuth2 from 'client-oauth2';
import clientOAuth1, { RequestOptions } from 'oauth-1.0a';
import csrf from 'csrf';
import requestPromise, { OptionsWithUrl } from 'request-promise-native';
import { createHmac, randomBytes } from 'crypto';
// IMPORTANT! Do not switch to anther bcrypt library unless really necessary and
// tested with all possible systems like Windows, Alpine on ARM, FreeBSD, ...
import { compare } from 'bcryptjs';

import { BinaryDataManager, Credentials, LoadNodeParameterOptions, UserSettings } from 'n8n-core';

import {
	ICredentialType,
	IDataObject,
	INodeCredentials,
	INodeCredentialsDetails,
	INodeParameters,
	INodePropertyOptions,
	INodeType,
	INodeTypeDescription,
	INodeTypeNameVersion,
	IPinData,
	ITelemetrySettings,
	IWorkflowBase,
	LoggerProxy,
	NodeHelpers,
	WebhookHttpMethod,
	Workflow,
	WorkflowExecuteMode,
} from 'n8n-workflow';

import basicAuth from 'basic-auth';
import compression from 'compression';
import jwt from 'jsonwebtoken';
import jwks from 'jwks-rsa';
// @ts-ignore
import timezones from 'google-timezones-json';
import parseUrl from 'parseurl';
import querystring from 'querystring';
import promClient, { Registry } from 'prom-client';
import * as Queue from './Queue';
import {
	LoadNodesAndCredentials,
	ActiveExecutions,
	ActiveWorkflowRunner,
	CredentialsHelper,
	CredentialsOverwrites,
	CredentialTypes,
	DatabaseType,
	Db,
	ExternalHooks,
	GenericHelpers,
	ICredentialsDb,
	ICredentialsOverwrite,
	ICustomRequest,
	IDiagnosticInfo,
	IExecutionFlattedDb,
	IExecutionFlattedResponse,
	IExecutionPushResponse,
	IExecutionResponse,
	IExecutionsListResponse,
	IExecutionsStopData,
	IExecutionsSummary,
	IExternalHooksClass,
	IN8nUISettings,
	IPackageVersions,
	ITagWithCountDb,
	IWorkflowExecutionDataProcess,
	IWorkflowResponse,
	NodeTypes,
	Push,
	ResponseHelper,
	TestWebhooks,
	WaitTracker,
	WaitTrackerClass,
	WebhookHelpers,
	WebhookServer,
	WorkflowExecuteAdditionalData,
	WorkflowHelpers,
	WorkflowRunner,
	getCredentialForUser,
	getCredentialWithoutUser,
	IWorkflowDb,
} from '.';

import config from '../config';

import * as TagHelpers from './TagHelpers';

import { InternalHooksManager } from './InternalHooksManager';
import { TagEntity } from './databases/entities/TagEntity';
import { WorkflowEntity } from './databases/entities/WorkflowEntity';
import { getSharedWorkflowIds, isBelowOnboardingThreshold, whereClause } from './WorkflowHelpers';
import { getCredentialTranslationPath, getNodeTranslationPath } from './TranslationHelpers';
import { WEBHOOK_METHODS } from './WebhookHelpers';

import { userManagementRouter } from './UserManagement';
import { resolveJwt } from './UserManagement/auth/jwt';
import { User } from './databases/entities/User';
import type {
	AuthenticatedRequest,
	CredentialRequest,
	ExecutionRequest,
	NodeParameterOptionsRequest,
	OAuthRequest,
	TagsRequest,
	WorkflowRequest,
} from './requests';
import { DEFAULT_EXECUTIONS_GET_ALL_LIMIT, validateEntity } from './GenericHelpers';
import { ExecutionEntity } from './databases/entities/ExecutionEntity';
import { AUTH_COOKIE_NAME, RESPONSE_ERROR_MESSAGES } from './constants';
import { credentialsController } from './api/credentials.api';
import { workflowsController } from './api/workflows.api';
import { nodesController } from './api/nodes.api';
import { oauth2CredentialController } from './api/oauth2Credential.api';
import {
	getInstanceBaseUrl,
	isEmailSetUp,
	isUserManagementEnabled,
} from './UserManagement/UserManagementHelper';
import { loadPublicApiVersions } from './PublicApi';
import { SharedWorkflow } from './databases/entities/SharedWorkflow';
import * as telemetryScripts from './telemetry/scripts';

require('body-parser-xml')(bodyParser);

export const externalHooks: IExternalHooksClass = ExternalHooks();

class App {
	app: express.Application;

	activeWorkflowRunner: ActiveWorkflowRunner.ActiveWorkflowRunner;

	testWebhooks: TestWebhooks.TestWebhooks;

	endpointWebhook: string;

	endpointWebhookWaiting: string;

	endpointWebhookTest: string;

	endpointPresetCredentials: string;

	externalHooks: IExternalHooksClass;

	waitTracker: WaitTrackerClass;

	defaultWorkflowName: string;

	defaultCredentialsName: string;

	saveDataErrorExecution: 'all' | 'none';

	saveDataSuccessExecution: 'all' | 'none';

	saveManualExecutions: boolean;

	executionTimeout: number;

	maxExecutionTimeout: number;

	timezone: string;

	activeExecutionsInstance: ActiveExecutions.ActiveExecutions;

	push: Push.Push;

	versions: IPackageVersions | undefined;

	restEndpoint: string;

	publicApiEndpoint: string;

	frontendSettings: IN8nUISettings;

	protocol: string;

	sslKey: string;

	sslCert: string;

	payloadSizeMax: number;

	presetCredentialsLoaded: boolean;

	webhookMethods: WebhookHttpMethod[];

	constructor() {
		this.app = express();

		this.endpointWebhook = config.getEnv('endpoints.webhook');
		this.endpointWebhookWaiting = config.getEnv('endpoints.webhookWaiting');
		this.endpointWebhookTest = config.getEnv('endpoints.webhookTest');

		this.defaultWorkflowName = config.getEnv('workflows.defaultName');
		this.defaultCredentialsName = config.getEnv('credentials.defaultName');

		this.saveDataErrorExecution = config.get('executions.saveDataOnError');
		this.saveDataSuccessExecution = config.get('executions.saveDataOnSuccess');
		this.saveManualExecutions = config.get('executions.saveDataManualExecutions');
		this.executionTimeout = config.get('executions.timeout');
		this.maxExecutionTimeout = config.get('executions.maxTimeout');
		this.payloadSizeMax = config.get('endpoints.payloadSizeMax');
		this.timezone = config.get('generic.timezone');
		this.restEndpoint = config.get('endpoints.rest');
		this.publicApiEndpoint = config.get('publicApi.path');

		this.activeWorkflowRunner = ActiveWorkflowRunner.getInstance();
		this.testWebhooks = TestWebhooks.getInstance();
		this.push = Push.getInstance();

		this.activeExecutionsInstance = ActiveExecutions.getInstance();
		this.waitTracker = WaitTracker();

		this.protocol = config.getEnv('protocol');
		this.sslKey = config.getEnv('ssl_key');
		this.sslCert = config.getEnv('ssl_cert');

		this.externalHooks = externalHooks;

		this.presetCredentialsLoaded = false;
		this.endpointPresetCredentials = config.getEnv('credentials.overwrite.endpoint');

		const urlBaseWebhook = WebhookHelpers.getWebhookBaseUrl();
		const telemetrySettings: ITelemetrySettings = {
			enabled: config.getEnv('diagnostics.enabled'),
		};

		if (telemetrySettings.enabled) {
			const conf = config.getEnv('diagnostics.config.frontend');
			const [key, url] = conf.split(';');

			if (!key || !url) {
				LoggerProxy.warn('Diagnostics frontend config is invalid');
				telemetrySettings.enabled = false;
			}

			telemetrySettings.config = { key, url };
		}

		this.frontendSettings = {
			endpointWebhook: this.endpointWebhook,
			endpointWebhookTest: this.endpointWebhookTest,
			saveDataErrorExecution: this.saveDataErrorExecution,
			saveDataSuccessExecution: this.saveDataSuccessExecution,
			saveManualExecutions: this.saveManualExecutions,
			executionTimeout: this.executionTimeout,
			maxExecutionTimeout: this.maxExecutionTimeout,
			timezone: this.timezone,
			urlBaseWebhook,
			urlBaseEditor: getInstanceBaseUrl(),
			versionCli: '',
			oauthCallbackUrls: {
				oauth1: `${urlBaseWebhook}${this.restEndpoint}/oauth1-credential/callback`,
				oauth2: `${urlBaseWebhook}${this.restEndpoint}/oauth2-credential/callback`,
			},
			versionNotifications: {
				enabled: config.getEnv('versionNotifications.enabled'),
				endpoint: config.getEnv('versionNotifications.endpoint'),
				infoUrl: config.getEnv('versionNotifications.infoUrl'),
			},
			instanceId: '',
			telemetry: telemetrySettings,
			personalizationSurveyEnabled:
				config.getEnv('personalization.enabled') && config.getEnv('diagnostics.enabled'),
			defaultLocale: config.getEnv('defaultLocale'),
			userManagement: {
				enabled: isUserManagementEnabled(),
				showSetupOnFirstLoad:
					config.getEnv('userManagement.disabled') === false &&
					config.getEnv('userManagement.isInstanceOwnerSetUp') === false &&
					config.getEnv('userManagement.skipInstanceOwnerSetup') === false,
				smtpSetup: isEmailSetUp(),
			},
			publicApi: {
				enabled: config.getEnv('publicApi.disabled') === false,
				latestVersion: 1,
				path: config.getEnv('publicApi.path'),
			},
			workflowTagsDisabled: config.getEnv('workflowTagsDisabled'),
			logLevel: config.getEnv('logs.level'),
			hiringBannerEnabled: config.getEnv('hiringBanner.enabled'),
			templates: {
				enabled: config.getEnv('templates.enabled'),
				host: config.getEnv('templates.host'),
			},
			executionMode: config.getEnv('executions.mode'),
			communityNodesEnabled: config.getEnv('nodes.communityPackages.enabled'),
			deployment: {
				type: config.getEnv('deployment.type'),
			},
		};
	}

	/**
	 * Returns the current epoch time
	 *
	 * @returns {number}
	 * @memberof App
	 */
	getCurrentDate(): Date {
		return new Date();
	}

	/**
	 * Returns the current settings for the frontend
	 */
	getSettingsForFrontend(): IN8nUISettings {
		// refresh user management status
		Object.assign(this.frontendSettings.userManagement, {
			enabled: isUserManagementEnabled(),
			showSetupOnFirstLoad:
				config.getEnv('userManagement.disabled') === false &&
				config.getEnv('userManagement.isInstanceOwnerSetUp') === false &&
				config.getEnv('userManagement.skipInstanceOwnerSetup') === false,
		});

		if (config.get('nodes.packagesMissing').length > 0) {
			this.frontendSettings.missingPackages = true;
		}

		return this.frontendSettings;
	}

	async config(): Promise<void> {
		const enableMetrics = config.getEnv('endpoints.metrics.enable');
		let register: Registry;

		if (enableMetrics) {
			const prefix = config.getEnv('endpoints.metrics.prefix');
			register = new promClient.Registry();
			register.setDefaultLabels({ prefix });
			promClient.collectDefaultMetrics({ register });
		}

		this.versions = await GenericHelpers.getVersions();
		this.frontendSettings.versionCli = this.versions.cli;

		this.frontendSettings.instanceId = await UserSettings.getInstanceId();

		await this.externalHooks.run('frontend.settings', [this.frontendSettings]);

		const excludeEndpoints = config.getEnv('security.excludeEndpoints');

		const ignoredEndpoints = [
			'healthz',
			'metrics',
			this.endpointWebhook,
			this.endpointWebhookTest,
			this.endpointPresetCredentials,
		];
		if (!config.getEnv('publicApi.disabled')) {
			ignoredEndpoints.push(this.publicApiEndpoint);
		}
		// eslint-disable-next-line prefer-spread
		ignoredEndpoints.push.apply(ignoredEndpoints, excludeEndpoints.split(':'));

		// eslint-disable-next-line no-useless-escape
		const authIgnoreRegex = new RegExp(`^\/(${_(ignoredEndpoints).compact().join('|')})\/?.*$`);

		// Check for basic auth credentials if activated
		const basicAuthActive = config.getEnv('security.basicAuth.active');
		if (basicAuthActive) {
			const basicAuthUser = (await GenericHelpers.getConfigValue(
				'security.basicAuth.user',
			)) as string;
			if (basicAuthUser === '') {
				throw new Error('Basic auth is activated but no user got defined. Please set one!');
			}

			const basicAuthPassword = (await GenericHelpers.getConfigValue(
				'security.basicAuth.password',
			)) as string;
			if (basicAuthPassword === '') {
				throw new Error('Basic auth is activated but no password got defined. Please set one!');
			}

			const basicAuthHashEnabled = (await GenericHelpers.getConfigValue(
				'security.basicAuth.hash',
			)) as boolean;

			let validPassword: null | string = null;

			this.app.use(
				async (req: express.Request, res: express.Response, next: express.NextFunction) => {
					// Skip basic auth for a few listed endpoints or when instance owner has been setup
					if (
						authIgnoreRegex.exec(req.url) ||
						config.getEnv('userManagement.isInstanceOwnerSetUp')
					) {
						return next();
					}
					const realm = 'n8n - Editor UI';
					const basicAuthData = basicAuth(req);

					if (basicAuthData === undefined) {
						// Authorization data is missing
						return ResponseHelper.basicAuthAuthorizationError(
							res,
							realm,
							'Authorization is required!',
						);
					}

					if (basicAuthData.name === basicAuthUser) {
						if (basicAuthHashEnabled) {
							if (
								validPassword === null &&
								(await compare(basicAuthData.pass, basicAuthPassword))
							) {
								// Password is valid so save for future requests
								validPassword = basicAuthData.pass;
							}

							if (validPassword === basicAuthData.pass && validPassword !== null) {
								// Provided hash is correct
								return next();
							}
						} else if (basicAuthData.pass === basicAuthPassword) {
							// Provided password is correct
							return next();
						}
					}

					// Provided authentication data is wrong
					return ResponseHelper.basicAuthAuthorizationError(
						res,
						realm,
						'Authorization data is wrong!',
					);
				},
			);
		}

		// Check for and validate JWT if configured
		const jwtAuthActive = config.getEnv('security.jwtAuth.active');
		if (jwtAuthActive) {
			const jwtAuthHeader = (await GenericHelpers.getConfigValue(
				'security.jwtAuth.jwtHeader',
			)) as string;
			if (jwtAuthHeader === '') {
				throw new Error('JWT auth is activated but no request header was defined. Please set one!');
			}
			const jwksUri = (await GenericHelpers.getConfigValue('security.jwtAuth.jwksUri')) as string;
			if (jwksUri === '') {
				throw new Error('JWT auth is activated but no JWK Set URI was defined. Please set one!');
			}
			const jwtHeaderValuePrefix = (await GenericHelpers.getConfigValue(
				'security.jwtAuth.jwtHeaderValuePrefix',
			)) as string;
			const jwtIssuer = (await GenericHelpers.getConfigValue(
				'security.jwtAuth.jwtIssuer',
			)) as string;
			const jwtNamespace = (await GenericHelpers.getConfigValue(
				'security.jwtAuth.jwtNamespace',
			)) as string;
			const jwtAllowedTenantKey = (await GenericHelpers.getConfigValue(
				'security.jwtAuth.jwtAllowedTenantKey',
			)) as string;
			const jwtAllowedTenant = (await GenericHelpers.getConfigValue(
				'security.jwtAuth.jwtAllowedTenant',
			)) as string;

			// eslint-disable-next-line no-inner-declarations
			function isTenantAllowed(decodedToken: object): boolean {
				if (jwtNamespace === '' || jwtAllowedTenantKey === '' || jwtAllowedTenant === '') {
					return true;
				}

				for (const [k, v] of Object.entries(decodedToken)) {
					if (k === jwtNamespace) {
						for (const [kn, kv] of Object.entries(v)) {
							if (kn === jwtAllowedTenantKey && kv === jwtAllowedTenant) {
								return true;
							}
						}
					}
				}

				return false;
			}

			// eslint-disable-next-line consistent-return
			this.app.use((req: express.Request, res: express.Response, next: express.NextFunction) => {
				if (authIgnoreRegex.exec(req.url)) {
					return next();
				}

				let token = req.header(jwtAuthHeader) as string;
				if (token === undefined || token === '') {
					return ResponseHelper.jwtAuthAuthorizationError(res, 'Missing token');
				}
				if (jwtHeaderValuePrefix !== '' && token.startsWith(jwtHeaderValuePrefix)) {
					token = token.replace(`${jwtHeaderValuePrefix} `, '').trimLeft();
				}

				const jwkClient = jwks({ cache: true, jwksUri });
				// eslint-disable-next-line @typescript-eslint/ban-types
				function getKey(header: any, callback: Function) {
					jwkClient.getSigningKey(header.kid, (err: Error, key: any) => {
						// eslint-disable-next-line @typescript-eslint/no-throw-literal
						if (err) throw ResponseHelper.jwtAuthAuthorizationError(res, err.message);

						const signingKey = key.publicKey || key.rsaPublicKey;
						callback(null, signingKey);
					});
				}

				const jwtVerifyOptions: jwt.VerifyOptions = {
					issuer: jwtIssuer !== '' ? jwtIssuer : undefined,
					ignoreExpiration: false,
				};

				jwt.verify(token, getKey, jwtVerifyOptions, (err: jwt.VerifyErrors, decoded: object) => {
					if (err) {
						ResponseHelper.jwtAuthAuthorizationError(res, 'Invalid token');
					} else if (!isTenantAllowed(decoded)) {
						ResponseHelper.jwtAuthAuthorizationError(res, 'Tenant not allowed');
					} else {
						next();
					}
				});
			});
		}

		// ----------------------------------------
		// Public API
		// ----------------------------------------

		if (!config.getEnv('publicApi.disabled')) {
			const { apiRouters, apiLatestVersion } = await loadPublicApiVersions(this.publicApiEndpoint);
			this.app.use(...apiRouters);
			this.frontendSettings.publicApi.latestVersion = apiLatestVersion;
		}
		// Parse cookies for easier access
		this.app.use(cookieParser());

		// Get push connections
		this.app.use(
			async (req: express.Request, res: express.Response, next: express.NextFunction) => {
				if (req.url.indexOf(`/${this.restEndpoint}/push`) === 0) {
					if (req.query.sessionId === undefined) {
						next(new Error('The query parameter "sessionId" is missing!'));
						return;
					}

					if (isUserManagementEnabled()) {
						try {
							const authCookie = req.cookies?.[AUTH_COOKIE_NAME] ?? '';
							await resolveJwt(authCookie);
						} catch (error) {
							res.status(401).send('Unauthorized');
							return;
						}
					}

					this.push.add(req.query.sessionId as string, req, res);
					return;
				}
				next();
			},
		);

		// Compress the response data
		this.app.use(compression());

		// Make sure that each request has the "parsedUrl" parameter
		this.app.use((req: express.Request, res: express.Response, next: express.NextFunction) => {
			(req as ICustomRequest).parsedUrl = parseUrl(req);
			// @ts-ignore
			req.rawBody = Buffer.from('', 'base64');
			next();
		});

		// Support application/json type post data
		this.app.use(
			bodyParser.json({
				limit: `${this.payloadSizeMax}mb`,
				verify: (req, res, buf) => {
					// @ts-ignore
					req.rawBody = buf;
				},
			}),
		);

		// Support application/xml type post data
		this.app.use(
			// @ts-ignore
			bodyParser.xml({
				limit: `${this.payloadSizeMax}mb`,
				xmlParseOptions: {
					normalize: true, // Trim whitespace inside text nodes
					normalizeTags: true, // Transform tags to lowercase
					explicitArray: false, // Only put properties in array if length > 1
				},
				verify: (req: express.Request, res: any, buf: any) => {
					// @ts-ignore
					req.rawBody = buf;
				},
			}),
		);

		this.app.use(
			bodyParser.text({
				limit: `${this.payloadSizeMax}mb`,
				verify: (req, res, buf) => {
					// @ts-ignore
					req.rawBody = buf;
				},
			}),
		);

		// Make sure that Vue history mode works properly
		this.app.use(
			history({
				rewrites: [
					{
						from: new RegExp(
							// eslint-disable-next-line no-useless-escape
							`^\/(${this.restEndpoint}|healthz|metrics|css|js|${this.endpointWebhook}|${this.endpointWebhookTest})\/?.*$`,
						),
						to: (context) => {
							return context.parsedUrl.pathname!.toString();
						},
					},
				],
			}),
		);

		// support application/x-www-form-urlencoded post data
		this.app.use(
			bodyParser.urlencoded({
				limit: `${this.payloadSizeMax}mb`,
				extended: false,
				verify: (req, res, buf) => {
					// @ts-ignore
					req.rawBody = buf;
				},
			}),
		);

		if (process.env.NODE_ENV !== 'production') {
			this.app.use((req: express.Request, res: express.Response, next: express.NextFunction) => {
				// Allow access also from frontend when developing
				res.header('Access-Control-Allow-Origin', 'http://localhost:8080');
				res.header('Access-Control-Allow-Credentials', 'true');
				res.header('Access-Control-Allow-Methods', 'GET, POST, OPTIONS, PUT, PATCH, DELETE');
				res.header(
					'Access-Control-Allow-Headers',
					'Origin, X-Requested-With, Content-Type, Accept, sessionid',
				);
				next();
			});
		}

		// eslint-disable-next-line consistent-return
		this.app.use((req: express.Request, res: express.Response, next: express.NextFunction) => {
			if (!Db.isInitialized) {
				const error = new ResponseHelper.ResponseError('Database is not ready!', undefined, 503);
				return ResponseHelper.sendErrorResponse(res, error);
			}

			next();
		});

		// ----------------------------------------
		// User Management
		// ----------------------------------------
		await userManagementRouter.addRoutes.apply(this, [ignoredEndpoints, this.restEndpoint]);

		this.app.use(`/${this.restEndpoint}/credentials`, credentialsController);

		// ----------------------------------------
		// Packages and nodes management
		// ----------------------------------------
		if (config.getEnv('nodes.communityPackages.enabled')) {
			this.app.use(`/${this.restEndpoint}/nodes`, nodesController);
		}

		// ----------------------------------------
		// Healthcheck
		// ----------------------------------------

		// Does very basic health check
		this.app.get('/healthz', async (req: express.Request, res: express.Response) => {
			LoggerProxy.debug('Health check started!');

			const connection = getConnectionManager().get();

			try {
				if (!connection.isConnected) {
					// Connection is not active
					throw new Error('No active database connection!');
				}
				// DB ping
				await connection.query('SELECT 1');
			} catch (err) {
				LoggerProxy.error('No Database connection!', err);
				const error = new ResponseHelper.ResponseError('No Database connection!', undefined, 503);
				return ResponseHelper.sendErrorResponse(res, error);
			}

			// Everything fine
			const responseData = {
				status: 'ok',
			};

			LoggerProxy.debug('Health check completed successfully!');

			ResponseHelper.sendSuccessResponse(res, responseData, true, 200);
		});

		// ----------------------------------------
		// Metrics
		// ----------------------------------------
		if (enableMetrics) {
			this.app.get('/metrics', async (req: express.Request, res: express.Response) => {
				const response = await register.metrics();
				res.setHeader('Content-Type', register.contentType);
				ResponseHelper.sendSuccessResponse(res, response, true, 200);
			});
		}

		// ----------------------------------------
		// Workflow
		// ----------------------------------------

		// Reads and returns workflow data from an URL
		this.app.get(
			`/${this.restEndpoint}/workflows/from-url`,
			ResponseHelper.send(
				async (req: express.Request, res: express.Response): Promise<IWorkflowResponse> => {
					if (req.query.url === undefined) {
						throw new ResponseHelper.ResponseError(
							`The parameter "url" is missing!`,
							undefined,
							400,
						);
					}
					if (!/^http[s]?:\/\/.*\.json$/i.exec(req.query.url as string)) {
						throw new ResponseHelper.ResponseError(
							`The parameter "url" is not valid! It does not seem to be a URL pointing to a n8n workflow JSON file.`,
							undefined,
							400,
						);
					}
					const data = await requestPromise.get(req.query.url as string);

					let workflowData: IWorkflowResponse | undefined;
					try {
						workflowData = JSON.parse(data);
					} catch (error) {
						throw new ResponseHelper.ResponseError(
							`The URL does not point to valid JSON file!`,
							undefined,
							400,
						);
					}

					// Do a very basic check if it is really a n8n-workflow-json
					if (
						workflowData === undefined ||
						workflowData.nodes === undefined ||
						!Array.isArray(workflowData.nodes) ||
						workflowData.connections === undefined ||
						typeof workflowData.connections !== 'object' ||
						Array.isArray(workflowData.connections)
					) {
						throw new ResponseHelper.ResponseError(
							`The data in the file does not seem to be a n8n workflow JSON file!`,
							undefined,
							400,
						);
					}

					return workflowData;
				},
			),
		);

		// Returns workflows
		this.app.get(
			`/${this.restEndpoint}/workflows`,
			ResponseHelper.send(async (req: WorkflowRequest.GetAll) => {
				let workflows: WorkflowEntity[] = [];

				const filter: Record<string, string> = req.query.filter ? JSON.parse(req.query.filter) : {};

				const query: FindManyOptions<WorkflowEntity> = {
					select: ['id', 'name', 'active', 'createdAt', 'updatedAt'],
					relations: ['tags'],
				};

				if (config.getEnv('workflowTagsDisabled')) {
					delete query.relations;
				}

				if (req.user.globalRole.name === 'owner') {
					workflows = await Db.collections.Workflow.find(
						Object.assign(query, {
							where: filter,
						}),
					);
				} else {
					const shared = await Db.collections.SharedWorkflow.find({
						relations: ['workflow'],
						where: whereClause({
							user: req.user,
							entityType: 'workflow',
						}),
					});

					if (!shared.length) return [];

					workflows = await Db.collections.Workflow.find(
						Object.assign(query, {
							where: {
								id: In(shared.map(({ workflow }) => workflow.id)),
								...filter,
							},
						}),
					);
				}

				return workflows.map((workflow) => {
					const { id, ...rest } = workflow;

					return {
						id: id.toString(),
						...rest,
					};
				});
			}),
		);

		this.app.get(
			`/${this.restEndpoint}/workflows/new`,
			ResponseHelper.send(async (req: WorkflowRequest.NewName) => {
				const requestedName =
					req.query.name && req.query.name !== '' ? req.query.name : this.defaultWorkflowName;

				const name = await GenericHelpers.generateUniqueName(requestedName, 'workflow');

				const onboardingFlowEnabled =
					!config.getEnv('workflows.onboardingFlowDisabled') &&
					!req.user.settings?.isOnboarded &&
					(await isBelowOnboardingThreshold(req.user));

				return { name, onboardingFlowEnabled };
			}),
		);

		// Updates an existing workflow
		this.app.patch(
			`/${this.restEndpoint}/workflows/:id`,
			ResponseHelper.send(async (req: WorkflowRequest.Update) => {
				const { id: workflowId } = req.params;

				const updateData = new WorkflowEntity();
				const { tags, ...rest } = req.body;
				Object.assign(updateData, rest);

				const shared = await Db.collections.SharedWorkflow.findOne({
					relations: ['workflow'],
					where: whereClause({
						user: req.user,
						entityType: 'workflow',
						entityId: workflowId,
					}),
				});

				if (!shared) {
					LoggerProxy.info('User attempted to update a workflow without permissions', {
						workflowId,
						userId: req.user.id,
					});
					throw new ResponseHelper.ResponseError(
						`Workflow with ID "${workflowId}" could not be found to be updated.`,
						undefined,
						404,
					);
				}

				// check credentials for old format
				await WorkflowHelpers.replaceInvalidCredentials(updateData);

				await this.externalHooks.run('workflow.update', [updateData]);

				if (shared.workflow.active) {
					// When workflow gets saved always remove it as the triggers could have been
					// changed and so the changes would not take effect
					await this.activeWorkflowRunner.remove(workflowId);
				}

				if (updateData.settings) {
					if (updateData.settings.timezone === 'DEFAULT') {
						// Do not save the default timezone
						delete updateData.settings.timezone;
					}
					if (updateData.settings.saveDataErrorExecution === 'DEFAULT') {
						// Do not save when default got set
						delete updateData.settings.saveDataErrorExecution;
					}
					if (updateData.settings.saveDataSuccessExecution === 'DEFAULT') {
						// Do not save when default got set
						delete updateData.settings.saveDataSuccessExecution;
					}
					if (updateData.settings.saveManualExecutions === 'DEFAULT') {
						// Do not save when default got set
						delete updateData.settings.saveManualExecutions;
					}
					if (
						parseInt(updateData.settings.executionTimeout as string, 10) === this.executionTimeout
					) {
						// Do not save when default got set
						delete updateData.settings.executionTimeout;
					}
				}

				if (updateData.name) {
					updateData.updatedAt = this.getCurrentDate(); // required due to atomic update
					await validateEntity(updateData);
				}

				await Db.collections.Workflow.update(workflowId, updateData);

				if (tags && !config.getEnv('workflowTagsDisabled')) {
					const tablePrefix = config.getEnv('database.tablePrefix');
					await TagHelpers.removeRelations(workflowId, tablePrefix);

					if (tags.length) {
						await TagHelpers.createRelations(workflowId, tags, tablePrefix);
					}
				}

				const options: FindManyOptions<WorkflowEntity> = {
					relations: ['tags'],
				};

				if (config.getEnv('workflowTagsDisabled')) {
					delete options.relations;
				}

				// We sadly get nothing back from "update". Neither if it updated a record
				// nor the new value. So query now the hopefully updated entry.
				const updatedWorkflow = await Db.collections.Workflow.findOne(workflowId, options);

				if (updatedWorkflow === undefined) {
					throw new ResponseHelper.ResponseError(
						`Workflow with ID "${workflowId}" could not be found to be updated.`,
						undefined,
						400,
					);
				}

				if (updatedWorkflow.tags.length && tags?.length) {
					updatedWorkflow.tags = TagHelpers.sortByRequestOrder(updatedWorkflow.tags, {
						requestOrder: tags,
					});
				}

				await this.externalHooks.run('workflow.afterUpdate', [updatedWorkflow]);
				void InternalHooksManager.getInstance().onWorkflowSaved(
					req.user.id,
					updatedWorkflow,
					false,
				);

				if (updatedWorkflow.active) {
					// When the workflow is supposed to be active add it again
					try {
						await this.externalHooks.run('workflow.activate', [updatedWorkflow]);
						await this.activeWorkflowRunner.add(
							workflowId,
							shared.workflow.active ? 'update' : 'activate',
						);
					} catch (error) {
						// If workflow could not be activated set it again to inactive
						updateData.active = false;
						await Db.collections.Workflow.update(workflowId, updateData);

						// Also set it in the returned data
						updatedWorkflow.active = false;

						// Now return the original error for UI to display
						throw error;
					}
				}

				const { id, ...remainder } = updatedWorkflow;

				return {
					id: id.toString(),
					...remainder,
				};
			}),
		);

		// Deletes a specific workflow
		this.app.delete(
			`/${this.restEndpoint}/workflows/:id`,
			ResponseHelper.send(async (req: WorkflowRequest.Delete) => {
				const { id: workflowId } = req.params;

				await this.externalHooks.run('workflow.delete', [workflowId]);

				const shared = await Db.collections.SharedWorkflow.findOne({
					relations: ['workflow'],
					where: whereClause({
						user: req.user,
						entityType: 'workflow',
						entityId: workflowId,
					}),
				});

				if (!shared) {
					LoggerProxy.info('User attempted to delete a workflow without permissions', {
						workflowId,
						userId: req.user.id,
					});
					throw new ResponseHelper.ResponseError(
						`Workflow with ID "${workflowId}" could not be found to be deleted.`,
						undefined,
						400,
					);
				}

				if (shared.workflow.active) {
					// deactivate before deleting
					await this.activeWorkflowRunner.remove(workflowId);
				}

				await Db.collections.Workflow.delete(workflowId);

				void InternalHooksManager.getInstance().onWorkflowDeleted(req.user.id, workflowId, false);
				await this.externalHooks.run('workflow.afterDelete', [workflowId]);

				return true;
			}),
		);

		this.app.post(
			`/${this.restEndpoint}/workflows/run`,
			ResponseHelper.send(
				async (
					req: WorkflowRequest.ManualRun,
					res: express.Response,
				): Promise<IExecutionPushResponse> => {
					const { workflowData } = req.body;
					const { runData } = req.body;
					const { pinData } = req.body;
					const { startNodes } = req.body;
					const { destinationNode } = req.body;
					const executionMode = 'manual';
					const activationMode = 'manual';

					const sessionId = GenericHelpers.getSessionId(req);

					const pinnedTrigger = findFirstPinnedTrigger(workflowData, pinData);

					// If webhooks nodes exist and are active we have to wait for till we receive a call
					if (
						pinnedTrigger === undefined &&
						(runData === undefined ||
							startNodes === undefined ||
							startNodes.length === 0 ||
							destinationNode === undefined)
					) {
						const additionalData = await WorkflowExecuteAdditionalData.getBase(req.user.id);
						const nodeTypes = NodeTypes();
						const workflowInstance = new Workflow({
							id: workflowData.id?.toString(),
							name: workflowData.name,
							nodes: workflowData.nodes!,
							connections: workflowData.connections!,
							active: false,
							nodeTypes,
							staticData: undefined,
							settings: workflowData.settings,
						});
						const needsWebhook = await this.testWebhooks.needsWebhookData(
							workflowData,
							workflowInstance,
							additionalData,
							executionMode,
							activationMode,
							sessionId,
							destinationNode,
						);
						if (needsWebhook) {
							return {
								waitingForWebhook: true,
							};
						}
					}

					// For manual testing always set to not active
					workflowData.active = false;

					// Start the workflow
					const data: IWorkflowExecutionDataProcess = {
						destinationNode,
						executionMode,
						runData,
						pinData,
						sessionId,
						startNodes,
						workflowData,
						userId: req.user.id,
					};

					if (pinnedTrigger) {
						data.startNodes = [pinnedTrigger.name];
					}

					const workflowRunner = new WorkflowRunner();
					const executionId = await workflowRunner.run(data);

					return {
						executionId,
					};
				},
			),
		);

		this.app.use(`/${this.restEndpoint}/workflows`, workflowsController);

		// Retrieves all tags, with or without usage count
		this.app.get(
			`/${this.restEndpoint}/tags`,
			ResponseHelper.send(
				async (
					req: express.Request,
					res: express.Response,
				): Promise<TagEntity[] | ITagWithCountDb[]> => {
					if (config.getEnv('workflowTagsDisabled')) {
						throw new ResponseHelper.ResponseError('Workflow tags are disabled');
					}
					if (req.query.withUsageCount === 'true') {
						const tablePrefix = config.getEnv('database.tablePrefix');
						return TagHelpers.getTagsWithCountDb(tablePrefix);
					}

					return Db.collections.Tag.find({ select: ['id', 'name', 'createdAt', 'updatedAt'] });
				},
			),
		);

		// Creates a tag
		this.app.post(
			`/${this.restEndpoint}/tags`,
			ResponseHelper.send(
				async (req: express.Request, res: express.Response): Promise<TagEntity | void> => {
					if (config.getEnv('workflowTagsDisabled')) {
						throw new ResponseHelper.ResponseError('Workflow tags are disabled');
					}
					const newTag = new TagEntity();
					newTag.name = req.body.name.trim();

					await this.externalHooks.run('tag.beforeCreate', [newTag]);

					await validateEntity(newTag);
					const tag = await Db.collections.Tag.save(newTag);

					await this.externalHooks.run('tag.afterCreate', [tag]);

					return tag;
				},
			),
		);

		// Updates a tag
		this.app.patch(
			`/${this.restEndpoint}/tags/:id`,
			ResponseHelper.send(
				async (req: express.Request, res: express.Response): Promise<TagEntity | void> => {
					if (config.getEnv('workflowTagsDisabled')) {
						throw new ResponseHelper.ResponseError('Workflow tags are disabled');
					}

					const { name } = req.body;
					const { id } = req.params;

					const newTag = new TagEntity();
					// @ts-ignore
					newTag.id = id;
					newTag.name = name.trim();

					await this.externalHooks.run('tag.beforeUpdate', [newTag]);

					await validateEntity(newTag);
					const tag = await Db.collections.Tag.save(newTag);

					await this.externalHooks.run('tag.afterUpdate', [tag]);

					return tag;
				},
			),
		);

		// Deletes a tag
		this.app.delete(
			`/${this.restEndpoint}/tags/:id`,
			ResponseHelper.send(
				async (req: TagsRequest.Delete, res: express.Response): Promise<boolean> => {
					if (config.getEnv('workflowTagsDisabled')) {
						throw new ResponseHelper.ResponseError('Workflow tags are disabled');
					}
					if (
						config.getEnv('userManagement.isInstanceOwnerSetUp') === true &&
						req.user.globalRole.name !== 'owner'
					) {
						throw new ResponseHelper.ResponseError(
							'You are not allowed to perform this action',
							undefined,
							403,
							'Only owners can remove tags',
						);
					}
					const id = Number(req.params.id);

					await this.externalHooks.run('tag.beforeDelete', [id]);

					await Db.collections.Tag.delete({ id });

					await this.externalHooks.run('tag.afterDelete', [id]);

					return true;
				},
			),
		);

		// Returns parameter values which normally get loaded from an external API or
		// get generated dynamically
		this.app.get(
			`/${this.restEndpoint}/node-parameter-options`,
			ResponseHelper.send(
				async (req: NodeParameterOptionsRequest): Promise<INodePropertyOptions[]> => {
					const nodeTypeAndVersion = JSON.parse(
						req.query.nodeTypeAndVersion,
					) as INodeTypeNameVersion;

					const { path, methodName } = req.query;

					const currentNodeParameters = JSON.parse(
						req.query.currentNodeParameters,
					) as INodeParameters;

					let credentials: INodeCredentials | undefined;

					if (req.query.credentials) {
						credentials = JSON.parse(req.query.credentials);
					}

					const loadDataInstance = new LoadNodeParameterOptions(
						nodeTypeAndVersion,
						NodeTypes(),
						path,
						currentNodeParameters,
						credentials,
					);

					const additionalData = await WorkflowExecuteAdditionalData.getBase(
						req.user.id,
						currentNodeParameters,
					);

					if (methodName) {
						return loadDataInstance.getOptionsViaMethodName(methodName, additionalData);
					}
					// @ts-ignore
					if (req.query.loadOptions) {
						return loadDataInstance.getOptionsViaRequestProperty(
							// @ts-ignore
							JSON.parse(req.query.loadOptions as string),
							additionalData,
						);
					}

					return [];
				},
			),
		);

		// Returns all the node-types
		this.app.get(
			`/${this.restEndpoint}/node-types`,
			ResponseHelper.send(
				async (req: express.Request, res: express.Response): Promise<INodeTypeDescription[]> => {
					const returnData: INodeTypeDescription[] = [];
					const onlyLatest = req.query.onlyLatest === 'true';

					const nodeTypes = NodeTypes();
					const allNodes = nodeTypes.getAll();

					const getNodeDescription = (nodeType: INodeType): INodeTypeDescription => {
						const nodeInfo: INodeTypeDescription = { ...nodeType.description };
						if (req.query.includeProperties !== 'true') {
							// @ts-ignore
							delete nodeInfo.properties;
						}
						return nodeInfo;
					};

					if (onlyLatest) {
						allNodes.forEach((nodeData) => {
							const nodeType = NodeHelpers.getVersionedNodeType(nodeData);
							const nodeInfo: INodeTypeDescription = getNodeDescription(nodeType);
							returnData.push(nodeInfo);
						});
					} else {
						allNodes.forEach((nodeData) => {
							const allNodeTypes = NodeHelpers.getVersionedNodeTypeAll(nodeData);
							allNodeTypes.forEach((element) => {
								const nodeInfo: INodeTypeDescription = getNodeDescription(element);
								returnData.push(nodeInfo);
							});
						});
					}

					return returnData;
				},
			),
		);

		this.app.get(
			`/${this.restEndpoint}/credential-translation`,
			ResponseHelper.send(
				async (
					req: express.Request & { query: { credentialType: string } },
					res: express.Response,
				): Promise<object | null> => {
					const translationPath = getCredentialTranslationPath({
						locale: this.frontendSettings.defaultLocale,
						credentialType: req.query.credentialType,
					});

					try {
						return require(translationPath);
					} catch (error) {
						return null;
					}
				},
			),
		);

		// Returns node information based on node names and versions
		this.app.post(
			`/${this.restEndpoint}/node-types`,
			ResponseHelper.send(
				async (req: express.Request, res: express.Response): Promise<INodeTypeDescription[]> => {
					const nodeInfos = _.get(req, 'body.nodeInfos', []) as INodeTypeNameVersion[];

					const { defaultLocale } = this.frontendSettings;

					if (defaultLocale === 'en') {
						return nodeInfos.reduce<INodeTypeDescription[]>((acc, { name, version }) => {
							const { description } = NodeTypes().getByNameAndVersion(name, version);
							acc.push(injectCustomApiCallOption(description));
							return acc;
						}, []);
					}

					async function populateTranslation(
						name: string,
						version: number,
						nodeTypes: INodeTypeDescription[],
					) {
						const { description, sourcePath } = NodeTypes().getWithSourcePath(name, version);
						const translationPath = await getNodeTranslationPath({
							nodeSourcePath: sourcePath,
							longNodeType: description.name,
							locale: defaultLocale,
						});

						try {
							const translation = await readFile(translationPath, 'utf8');
							description.translation = JSON.parse(translation);
						} catch (error) {
							// ignore - no translation exists at path
						}

						nodeTypes.push(injectCustomApiCallOption(description));
					}

					const nodeTypes: INodeTypeDescription[] = [];

					const promises = nodeInfos.map(async ({ name, version }) =>
						populateTranslation(name, version, nodeTypes),
					);

					await Promise.all(promises);

					return nodeTypes;
				},
			),
		);

		// Returns node information based on node names and versions
		this.app.get(
			`/${this.restEndpoint}/node-translation-headers`,
			ResponseHelper.send(
				async (req: express.Request, res: express.Response): Promise<object | void> => {
					const packagesPath = pathJoin(__dirname, '..', '..', '..');
					const headersPath = pathJoin(packagesPath, 'nodes-base', 'dist', 'nodes', 'headers');

					try {
						await promises.access(`${headersPath}.js`);
					} catch (_) {
						return; // no headers available
					}

					try {
						return require(headersPath);
					} catch (error) {
						res.status(500).send('Failed to load headers file');
					}
				},
			),
		);

		// ----------------------------------------
		// Node-Types
		// ----------------------------------------

		// Returns the node icon
		this.app.get(
			[
				`/${this.restEndpoint}/node-icon/:nodeType`,
				`/${this.restEndpoint}/node-icon/:scope/:nodeType`,
			],
			async (req: express.Request, res: express.Response): Promise<void> => {
				try {
					const nodeTypeName = `${req.params.scope ? `${req.params.scope}/` : ''}${
						req.params.nodeType
					}`;

					const nodeTypes = NodeTypes();
					const nodeType = nodeTypes.getByNameAndVersion(nodeTypeName);

					if (nodeType === undefined) {
						res.status(404).send('The nodeType is not known.');
						return;
					}

					if (nodeType.description.icon === undefined) {
						res.status(404).send('No icon found for node.');
						return;
					}

					if (!nodeType.description.icon.startsWith('file:')) {
						res.status(404).send('Node does not have a file icon.');
						return;
					}

					const filepath = nodeType.description.icon.substr(5);

					const maxAge = 7 * 24 * 60 * 60 * 1000; // 7 days
					res.setHeader('Cache-control', `private max-age=${maxAge}`);

					res.sendFile(filepath);
				} catch (error) {
					// Error response
					return ResponseHelper.sendErrorResponse(res, error);
				}
			},
		);

		// ----------------------------------------
		// Active Workflows
		// ----------------------------------------

		// Returns the active workflow ids
		this.app.get(
			`/${this.restEndpoint}/active`,
			ResponseHelper.send(async (req: WorkflowRequest.GetAllActive) => {
				const activeWorkflows = await this.activeWorkflowRunner.getActiveWorkflows(req.user);

				return activeWorkflows.map(({ id }) => id.toString());
			}),
		);

		// Returns if the workflow with the given id had any activation errors
		this.app.get(
			`/${this.restEndpoint}/active/error/:id`,
			ResponseHelper.send(async (req: WorkflowRequest.GetAllActivationErrors) => {
				const { id: workflowId } = req.params;

				const shared = await Db.collections.SharedWorkflow.findOne({
					relations: ['workflow'],
					where: whereClause({
						user: req.user,
						entityType: 'workflow',
						entityId: workflowId,
					}),
				});

				if (!shared) {
					LoggerProxy.info('User attempted to access workflow errors without permissions', {
						workflowId,
						userId: req.user.id,
					});

					throw new ResponseHelper.ResponseError(
						`Workflow with ID "${workflowId}" could not be found.`,
						undefined,
						400,
					);
				}

				return this.activeWorkflowRunner.getActivationError(workflowId);
			}),
		);

		// ----------------------------------------
		// Credential-Types
		// ----------------------------------------

		// Returns all the credential types which are defined in the loaded n8n-modules
		this.app.get(
			`/${this.restEndpoint}/credential-types`,
			ResponseHelper.send(
				async (req: express.Request, res: express.Response): Promise<ICredentialType[]> => {
					const returnData: ICredentialType[] = [];

					const credentialTypes = CredentialTypes();

					credentialTypes.getAll().forEach((credentialData) => {
						returnData.push(credentialData);
					});

					return returnData;
				},
			),
		);

		this.app.get(
			`/${this.restEndpoint}/credential-icon/:credentialType`,
			async (req: express.Request, res: express.Response): Promise<void> => {
				try {
					const credentialName = req.params.credentialType;

					const credentialType = CredentialTypes().getByName(credentialName);

					if (credentialType === undefined) {
						res.status(404).send('The credentialType is not known.');
						return;
					}

					if (credentialType.icon === undefined) {
						res.status(404).send('No icon found for credential.');
						return;
					}

					if (!credentialType.icon.startsWith('file:')) {
						res.status(404).send('Credential does not have a file icon.');
						return;
					}

					const filepath = credentialType.icon.substr(5);

					const maxAge = 7 * 24 * 60 * 60 * 1000; // 7 days
					res.setHeader('Cache-control', `private max-age=${maxAge}`);

					res.sendFile(filepath);
				} catch (error) {
					// Error response
					return ResponseHelper.sendErrorResponse(res, error);
				}
			},
		);

		// ----------------------------------------
		// OAuth1-Credential/Auth
		// ----------------------------------------

		// Authorize OAuth Data
		this.app.get(
			`/${this.restEndpoint}/oauth1-credential/auth`,
			ResponseHelper.send(async (req: OAuthRequest.OAuth1Credential.Auth): Promise<string> => {
				const { id: credentialId } = req.query;

				if (!credentialId) {
					LoggerProxy.error('OAuth1 credential authorization failed due to missing credential ID');
					throw new ResponseHelper.ResponseError(
						'Required credential ID is missing',
						undefined,
						400,
					);
				}

				const credential = await getCredentialForUser(credentialId, req.user);

				if (!credential) {
					LoggerProxy.error(
						'OAuth1 credential authorization failed because the current user does not have the correct permissions',
						{ userId: req.user.id },
					);
					throw new ResponseHelper.ResponseError(
						RESPONSE_ERROR_MESSAGES.NO_CREDENTIAL,
						undefined,
						404,
					);
				}

				let encryptionKey: string;
				try {
					encryptionKey = await UserSettings.getEncryptionKey();
				} catch (error) {
					throw new ResponseHelper.ResponseError(error.message, undefined, 500);
				}

				const mode: WorkflowExecuteMode = 'internal';
				const timezone = config.getEnv('generic.timezone');
				const credentialsHelper = new CredentialsHelper(encryptionKey);
				const decryptedDataOriginal = await credentialsHelper.getDecrypted(
					credential as INodeCredentialsDetails,
					credential.type,
					mode,
					timezone,
					true,
				);

				const oauthCredentials = credentialsHelper.applyDefaultsAndOverwrites(
					decryptedDataOriginal,
					credential.type,
					mode,
					timezone,
				);

				const signatureMethod = _.get(oauthCredentials, 'signatureMethod') as string;

				const oAuthOptions: clientOAuth1.Options = {
					consumer: {
						key: _.get(oauthCredentials, 'consumerKey') as string,
						secret: _.get(oauthCredentials, 'consumerSecret') as string,
					},
					signature_method: signatureMethod,
					// eslint-disable-next-line @typescript-eslint/naming-convention
					hash_function(base, key) {
						const algorithm = signatureMethod === 'HMAC-SHA1' ? 'sha1' : 'sha256';
						return createHmac(algorithm, key).update(base).digest('base64');
					},
				};

				const oauthRequestData = {
					oauth_callback: `${WebhookHelpers.getWebhookBaseUrl()}${
						this.restEndpoint
					}/oauth1-credential/callback?cid=${credentialId}`,
				};

				await this.externalHooks.run('oauth1.authenticate', [oAuthOptions, oauthRequestData]);

				// eslint-disable-next-line new-cap
				const oauth = new clientOAuth1(oAuthOptions);

				const options: RequestOptions = {
					method: 'POST',
					url: _.get(oauthCredentials, 'requestTokenUrl') as string,
					data: oauthRequestData,
				};

				const data = oauth.toHeader(oauth.authorize(options));

				// @ts-ignore
				options.headers = data;

				const response = await requestPromise(options);

				// Response comes as x-www-form-urlencoded string so convert it to JSON

				const responseJson = querystring.parse(response);

				const returnUri = `${_.get(oauthCredentials, 'authUrl')}?oauth_token=${
					responseJson.oauth_token
				}`;

				// Encrypt the data
				const credentials = new Credentials(
					credential as INodeCredentialsDetails,
					credential.type,
					credential.nodesAccess,
				);

				credentials.setData(decryptedDataOriginal, encryptionKey);
				const newCredentialsData = credentials.getDataToSave() as unknown as ICredentialsDb;

				// Add special database related data
				newCredentialsData.updatedAt = this.getCurrentDate();

				// Update the credentials in DB
				await Db.collections.Credentials.update(credentialId, newCredentialsData);

				LoggerProxy.verbose('OAuth1 authorization successful for new credential', {
					userId: req.user.id,
					credentialId,
				});

				return returnUri;
			}),
		);

		// Verify and store app code. Generate access tokens and store for respective credential.
		this.app.get(
			`/${this.restEndpoint}/oauth1-credential/callback`,
			async (req: OAuthRequest.OAuth1Credential.Callback, res: express.Response) => {
				try {
					const { oauth_verifier, oauth_token, cid: credentialId } = req.query;

					if (!oauth_verifier || !oauth_token) {
						const errorResponse = new ResponseHelper.ResponseError(
							`Insufficient parameters for OAuth1 callback. Received following query parameters: ${JSON.stringify(
								req.query,
							)}`,
							undefined,
							503,
						);
						LoggerProxy.error(
							'OAuth1 callback failed because of insufficient parameters received',
							{
								userId: req.user?.id,
								credentialId,
							},
						);
						return ResponseHelper.sendErrorResponse(res, errorResponse);
					}

					const credential = await getCredentialWithoutUser(credentialId);

					if (!credential) {
						LoggerProxy.error('OAuth1 callback failed because of insufficient user permissions', {
							userId: req.user?.id,
							credentialId,
						});
						const errorResponse = new ResponseHelper.ResponseError(
							RESPONSE_ERROR_MESSAGES.NO_CREDENTIAL,
							undefined,
							404,
						);
						return ResponseHelper.sendErrorResponse(res, errorResponse);
					}

					let encryptionKey: string;
					try {
						encryptionKey = await UserSettings.getEncryptionKey();
					} catch (error) {
						throw new ResponseHelper.ResponseError(error.message, undefined, 500);
					}

					const mode: WorkflowExecuteMode = 'internal';
					const timezone = config.getEnv('generic.timezone');
					const credentialsHelper = new CredentialsHelper(encryptionKey);
					const decryptedDataOriginal = await credentialsHelper.getDecrypted(
						credential as INodeCredentialsDetails,
						credential.type,
						mode,
						timezone,
						true,
					);
					const oauthCredentials = credentialsHelper.applyDefaultsAndOverwrites(
						decryptedDataOriginal,
						credential.type,
						mode,
						timezone,
					);

					const options: OptionsWithUrl = {
						method: 'POST',
						url: _.get(oauthCredentials, 'accessTokenUrl') as string,
						qs: {
							oauth_token,
							oauth_verifier,
						},
					};

					let oauthToken;

					try {
						oauthToken = await requestPromise(options);
					} catch (error) {
						LoggerProxy.error('Unable to fetch tokens for OAuth1 callback', {
							userId: req.user?.id,
							credentialId,
						});
						const errorResponse = new ResponseHelper.ResponseError(
							'Unable to get access tokens!',
							undefined,
							404,
						);
						return ResponseHelper.sendErrorResponse(res, errorResponse);
					}

					// Response comes as x-www-form-urlencoded string so convert it to JSON

					const oauthTokenJson = querystring.parse(oauthToken);

					decryptedDataOriginal.oauthTokenData = oauthTokenJson;

					const credentials = new Credentials(
						credential as INodeCredentialsDetails,
						credential.type,
						credential.nodesAccess,
					);
					credentials.setData(decryptedDataOriginal, encryptionKey);
					const newCredentialsData = credentials.getDataToSave() as unknown as ICredentialsDb;
					// Add special database related data
					newCredentialsData.updatedAt = this.getCurrentDate();
					// Save the credentials in DB
					await Db.collections.Credentials.update(credentialId, newCredentialsData);

					LoggerProxy.verbose('OAuth1 callback successful for new credential', {
						userId: req.user?.id,
						credentialId,
					});
					res.sendFile(pathResolve(__dirname, '../../templates/oauth-callback.html'));
				} catch (error) {
					LoggerProxy.error('OAuth1 callback failed because of insufficient user permissions', {
						userId: req.user?.id,
						credentialId: req.query.cid,
					});
					// Error response
					return ResponseHelper.sendErrorResponse(res, error);
				}
			},
		);

		// ----------------------------------------
		// OAuth2-Credential
		// ----------------------------------------

		this.app.use(`/${this.restEndpoint}/oauth2-credential`, oauth2CredentialController);

		// ----------------------------------------
		// Executions
		// ----------------------------------------

		// Returns all finished executions
		this.app.get(
			`/${this.restEndpoint}/executions`,
			ResponseHelper.send(
				async (req: ExecutionRequest.GetAll): Promise<IExecutionsListResponse> => {
					const filter = req.query.filter ? JSON.parse(req.query.filter) : {};

					const limit = req.query.limit
						? parseInt(req.query.limit, 10)
						: DEFAULT_EXECUTIONS_GET_ALL_LIMIT;

					const executingWorkflowIds: string[] = [];

					if (config.getEnv('executions.mode') === 'queue') {
						const currentJobs = await Queue.getInstance().getJobs(['active', 'waiting']);
						executingWorkflowIds.push(...currentJobs.map(({ data }) => data.executionId));
					}

					// We may have manual executions even with queue so we must account for these.
					executingWorkflowIds.push(
						...this.activeExecutionsInstance.getActiveExecutions().map(({ id }) => id),
					);

					const countFilter = cloneDeep(filter);
					countFilter.waitTill &&= Not(IsNull());
					countFilter.id = Not(In(executingWorkflowIds));

					const sharedWorkflowIds = await getSharedWorkflowIds(req.user);

					const findOptions: FindManyOptions<ExecutionEntity> = {
						select: [
							'id',
							'finished',
							'mode',
							'retryOf',
							'retrySuccessId',
							'waitTill',
							'startedAt',
							'stoppedAt',
							'workflowData',
						],
						where: { workflowId: In(sharedWorkflowIds) },
						order: { id: 'DESC' },
						take: limit,
					};

					Object.entries(filter).forEach(([key, value]) => {
						let filterToAdd = {};

						if (key === 'waitTill') {
							filterToAdd = { waitTill: Not(IsNull()) };
						} else if (key === 'finished' && value === false) {
							filterToAdd = { finished: false, waitTill: IsNull() };
						} else {
							filterToAdd = { [key]: value };
						}

						Object.assign(findOptions.where, filterToAdd);
					});

					const rangeQuery: string[] = [];
					const rangeQueryParams: {
						lastId?: string;
						firstId?: string;
						executingWorkflowIds?: string[];
					} = {};

					if (req.query.lastId) {
						rangeQuery.push('id < :lastId');
						rangeQueryParams.lastId = req.query.lastId;
					}

					if (req.query.firstId) {
						rangeQuery.push('id > :firstId');
						rangeQueryParams.firstId = req.query.firstId;
					}

					if (executingWorkflowIds.length > 0) {
						rangeQuery.push(`id NOT IN (:...executingWorkflowIds)`);
						rangeQueryParams.executingWorkflowIds = executingWorkflowIds;
					}

					if (rangeQuery.length) {
						Object.assign(findOptions.where, {
							id: Raw(() => rangeQuery.join(' and '), rangeQueryParams),
						});
					}

					const executions = await Db.collections.Execution.find(findOptions);

					const { count, estimated } = await getExecutionsCount(countFilter, req.user);

					const formattedExecutions = executions.map((execution) => {
						return {
							id: execution.id.toString(),
							finished: execution.finished,
							mode: execution.mode,
							retryOf: execution.retryOf?.toString(),
							retrySuccessId: execution?.retrySuccessId?.toString(),
							waitTill: execution.waitTill as Date | undefined,
							startedAt: execution.startedAt,
							stoppedAt: execution.stoppedAt,
							workflowId: execution.workflowData?.id?.toString() ?? '',
							workflowName: execution.workflowData.name,
						};
					});

					return {
						count,
						results: formattedExecutions,
						estimated,
					};
				},
			),
		);

		// Returns a specific execution
		this.app.get(
			`/${this.restEndpoint}/executions/:id`,
			ResponseHelper.send(
				async (
					req: ExecutionRequest.Get,
				): Promise<IExecutionResponse | IExecutionFlattedResponse | undefined> => {
					const { id: executionId } = req.params;

					const sharedWorkflowIds = await getSharedWorkflowIds(req.user);

					if (!sharedWorkflowIds.length) return undefined;

					const execution = await Db.collections.Execution.findOne({
						where: {
							id: executionId,
							workflowId: In(sharedWorkflowIds),
						},
					});

					if (!execution) {
						LoggerProxy.info(
							'Attempt to read execution was blocked due to insufficient permissions',
							{
								userId: req.user.id,
								executionId,
							},
						);
						return undefined;
					}

					if (req.query.unflattedResponse === 'true') {
						return ResponseHelper.unflattenExecutionData(execution);
					}

					const { id, ...rest } = execution;

					// @ts-ignore
					return {
						id: id.toString(),
						...rest,
					};
				},
			),
		);

		// Retries a failed execution
		this.app.post(
			`/${this.restEndpoint}/executions/:id/retry`,
			ResponseHelper.send(async (req: ExecutionRequest.Retry): Promise<boolean> => {
				const { id: executionId } = req.params;

				const sharedWorkflowIds = await getSharedWorkflowIds(req.user);

				if (!sharedWorkflowIds.length) return false;

				const execution = await Db.collections.Execution.findOne({
					where: {
						id: executionId,
						workflowId: In(sharedWorkflowIds),
					},
				});

				if (!execution) {
					LoggerProxy.info(
						'Attempt to retry an execution was blocked due to insufficient permissions',
						{
							userId: req.user.id,
							executionId,
						},
					);
					throw new ResponseHelper.ResponseError(
						`The execution with the ID "${executionId}" does not exist.`,
						404,
						404,
					);
				}

				const fullExecutionData = ResponseHelper.unflattenExecutionData(execution);

				if (fullExecutionData.finished) {
					throw new Error('The execution succeeded, so it cannot be retried.');
				}

				const executionMode = 'retry';

				fullExecutionData.workflowData.active = false;

				// Start the workflow
				const data: IWorkflowExecutionDataProcess = {
					executionMode,
					executionData: fullExecutionData.data,
					retryOf: req.params.id,
					workflowData: fullExecutionData.workflowData,
					userId: req.user.id,
				};

				const { lastNodeExecuted } = data.executionData!.resultData;

				if (lastNodeExecuted) {
					// Remove the old error and the data of the last run of the node that it can be replaced
					delete data.executionData!.resultData.error;
					const { length } = data.executionData!.resultData.runData[lastNodeExecuted];
					if (
						length > 0 &&
						data.executionData!.resultData.runData[lastNodeExecuted][length - 1].error !== undefined
					) {
						// Remove results only if it is an error.
						// If we are retrying due to a crash, the information is simply success info from last node
						data.executionData!.resultData.runData[lastNodeExecuted].pop();
						// Stack will determine what to run next
					}
				}

				if (req.body.loadWorkflow) {
					// Loads the currently saved workflow to execute instead of the
					// one saved at the time of the execution.
					const workflowId = fullExecutionData.workflowData.id;
					const workflowData = (await Db.collections.Workflow.findOne(workflowId)) as IWorkflowBase;

					if (workflowData === undefined) {
						throw new Error(
							`The workflow with the ID "${workflowId}" could not be found and so the data not be loaded for the retry.`,
						);
					}

					data.workflowData = workflowData;
					const nodeTypes = NodeTypes();
					const workflowInstance = new Workflow({
						id: workflowData.id as string,
						name: workflowData.name,
						nodes: workflowData.nodes,
						connections: workflowData.connections,
						active: false,
						nodeTypes,
						staticData: undefined,
						settings: workflowData.settings,
					});

					// Replace all of the nodes in the execution stack with the ones of the new workflow
					for (const stack of data.executionData!.executionData!.nodeExecutionStack) {
						// Find the data of the last executed node in the new workflow
						const node = workflowInstance.getNode(stack.node.name);
						if (node === null) {
							LoggerProxy.error('Failed to retry an execution because a node could not be found', {
								userId: req.user.id,
								executionId,
								nodeName: stack.node.name,
							});
							throw new Error(
								`Could not find the node "${stack.node.name}" in workflow. It probably got deleted or renamed. Without it the workflow can sadly not be retried.`,
							);
						}

						// Replace the node data in the stack that it really uses the current data
						stack.node = node;
					}
				}

				const workflowRunner = new WorkflowRunner();
				const retriedExecutionId = await workflowRunner.run(data);

				const executionData = await this.activeExecutionsInstance.getPostExecutePromise(
					retriedExecutionId,
				);

				if (!executionData) {
					throw new Error('The retry did not start for an unknown reason.');
				}

				return !!executionData.finished;
			}),
		);

		// Delete Executions
		// INFORMATION: We use POST instead of DELETE to not run into any issues
		// with the query data getting to long
		this.app.post(
			`/${this.restEndpoint}/executions/delete`,
			ResponseHelper.send(async (req: ExecutionRequest.Delete): Promise<void> => {
				const { deleteBefore, ids, filters: requestFilters } = req.body;

				if (!deleteBefore && !ids) {
					throw new Error('Either "deleteBefore" or "ids" must be present in the request body');
				}

				const sharedWorkflowIds = await getSharedWorkflowIds(req.user);
				const binaryDataManager = BinaryDataManager.getInstance();

				// delete executions by date, if user may access the underyling worfklows

				if (deleteBefore) {
					const filters: IDataObject = {
						startedAt: LessThanOrEqual(deleteBefore),
					};

					if (filters) {
						Object.assign(filters, requestFilters);
					}

					const executions = await Db.collections.Execution.find({
						where: {
							workflowId: In(sharedWorkflowIds),
							...filters,
						},
					});

					if (!executions.length) return;

					const idsToDelete = executions.map(({ id }) => id.toString());

					await Promise.all(
						idsToDelete.map(async (id) => binaryDataManager.deleteBinaryDataByExecutionId(id)),
					);

					await Db.collections.Execution.delete({ id: In(idsToDelete) });

					return;
				}

				// delete executions by IDs, if user may access the underyling worfklows

				if (ids) {
					const executions = await Db.collections.Execution.find({
						where: {
							id: In(ids),
							workflowId: In(sharedWorkflowIds),
						},
					});

					if (!executions.length) {
						LoggerProxy.error('Failed to delete an execution due to insufficient permissions', {
							userId: req.user.id,
							executionIds: ids,
						});
						return;
					}

					const idsToDelete = executions.map(({ id }) => id.toString());

					await Promise.all(
						idsToDelete.map(async (id) => binaryDataManager.deleteBinaryDataByExecutionId(id)),
					);

					await Db.collections.Execution.delete(idsToDelete);
				}
			}),
		);

		// ----------------------------------------
		// Executing Workflows
		// ----------------------------------------

		// Returns all the currently working executions
		this.app.get(
			`/${this.restEndpoint}/executions-current`,
			ResponseHelper.send(
				async (req: ExecutionRequest.GetAllCurrent): Promise<IExecutionsSummary[]> => {
					if (config.getEnv('executions.mode') === 'queue') {
						const currentJobs = await Queue.getInstance().getJobs(['active', 'waiting']);

						const currentlyRunningQueueIds = currentJobs.map((job) => job.data.executionId);

						const currentlyRunningManualExecutions =
							this.activeExecutionsInstance.getActiveExecutions();
						const manualExecutionIds = currentlyRunningManualExecutions.map(
							(execution) => execution.id,
						);

						const currentlyRunningExecutionIds =
							currentlyRunningQueueIds.concat(manualExecutionIds);

						if (!currentlyRunningExecutionIds.length) return [];

						const findOptions: FindManyOptions<ExecutionEntity> = {
							select: ['id', 'workflowId', 'mode', 'retryOf', 'startedAt'],
							order: { id: 'DESC' },
							where: {
								id: In(currentlyRunningExecutionIds),
							},
						};

						const sharedWorkflowIds = await getSharedWorkflowIds(req.user);

						if (!sharedWorkflowIds.length) return [];

						if (req.query.filter) {
							const { workflowId } = JSON.parse(req.query.filter);
							if (workflowId && sharedWorkflowIds.includes(workflowId)) {
								Object.assign(findOptions.where, { workflowId });
							}
						} else {
							Object.assign(findOptions.where, { workflowId: In(sharedWorkflowIds) });
						}

						const executions = await Db.collections.Execution.find(findOptions);

						if (!executions.length) return [];

						return executions.map((execution) => {
							return {
								id: execution.id,
								workflowId: execution.workflowId,
								mode: execution.mode,
								retryOf: execution.retryOf !== null ? execution.retryOf : undefined,
								startedAt: new Date(execution.startedAt),
							} as IExecutionsSummary;
						});
					}

					const executingWorkflows = this.activeExecutionsInstance.getActiveExecutions();

					const returnData: IExecutionsSummary[] = [];

					const filter = req.query.filter ? JSON.parse(req.query.filter) : {};

					const sharedWorkflowIds = await getSharedWorkflowIds(req.user).then((ids) =>
						ids.map((id) => id.toString()),
					);

					for (const data of executingWorkflows) {
						if (
							(filter.workflowId !== undefined && filter.workflowId !== data.workflowId) ||
							(data.workflowId !== undefined &&
								!sharedWorkflowIds.includes(data.workflowId.toString()))
						) {
							continue;
						}

						returnData.push({
							id: data.id.toString(),
							workflowId: data.workflowId === undefined ? '' : data.workflowId.toString(),
							mode: data.mode,
							retryOf: data.retryOf,
							startedAt: new Date(data.startedAt),
						});
					}

					returnData.sort((a, b) => parseInt(b.id, 10) - parseInt(a.id, 10));

					return returnData;
				},
			),
		);

		// Forces the execution to stop
		this.app.post(
			`/${this.restEndpoint}/executions-current/:id/stop`,
			ResponseHelper.send(async (req: ExecutionRequest.Stop): Promise<IExecutionsStopData> => {
				const { id: executionId } = req.params;

				const sharedWorkflowIds = await getSharedWorkflowIds(req.user);

				if (!sharedWorkflowIds.length) {
					throw new ResponseHelper.ResponseError('Execution not found', undefined, 404);
				}

				const execution = await Db.collections.Execution.findOne({
					where: {
						id: executionId,
						workflowId: In(sharedWorkflowIds),
					},
				});

				if (!execution) {
					throw new ResponseHelper.ResponseError('Execution not found', undefined, 404);
				}

				if (config.getEnv('executions.mode') === 'queue') {
					// Manual executions should still be stoppable, so
					// try notifying the `activeExecutions` to stop it.
					const result = await this.activeExecutionsInstance.stopExecution(req.params.id);

					if (result === undefined) {
						// If active execution could not be found check if it is a waiting one
						try {
							return await this.waitTracker.stopExecution(req.params.id);
						} catch (error) {
							// Ignore, if it errors as then it is probably a currently running
							// execution
						}
					} else {
						return {
							mode: result.mode,
							startedAt: new Date(result.startedAt),
							stoppedAt: result.stoppedAt ? new Date(result.stoppedAt) : undefined,
							finished: result.finished,
						} as IExecutionsStopData;
					}

					const currentJobs = await Queue.getInstance().getJobs(['active', 'waiting']);

					const job = currentJobs.find((job) => job.data.executionId.toString() === req.params.id);

					if (!job) {
						throw new Error(`Could not stop "${req.params.id}" as it is no longer in queue.`);
					} else {
						await Queue.getInstance().stopJob(job);
					}

					const executionDb = (await Db.collections.Execution.findOne(
						req.params.id,
					)) as IExecutionFlattedDb;
					const fullExecutionData = ResponseHelper.unflattenExecutionData(executionDb);

					const returnData: IExecutionsStopData = {
						mode: fullExecutionData.mode,
						startedAt: new Date(fullExecutionData.startedAt),
						stoppedAt: fullExecutionData.stoppedAt
							? new Date(fullExecutionData.stoppedAt)
							: undefined,
						finished: fullExecutionData.finished,
					};

					return returnData;
				}

				// Stop the execution and wait till it is done and we got the data
				const result = await this.activeExecutionsInstance.stopExecution(executionId);

				let returnData: IExecutionsStopData;
				if (result === undefined) {
					// If active execution could not be found check if it is a waiting one
					returnData = await this.waitTracker.stopExecution(executionId);
				} else {
					returnData = {
						mode: result.mode,
						startedAt: new Date(result.startedAt),
						stoppedAt: result.stoppedAt ? new Date(result.stoppedAt) : undefined,
						finished: result.finished,
					};
				}

				return returnData;
			}),
		);

		// Removes a test webhook
		this.app.delete(
			`/${this.restEndpoint}/test-webhook/:id`,
			ResponseHelper.send(async (req: express.Request, res: express.Response): Promise<boolean> => {
				// TODO UM: check if this needs validation with user management.
				const workflowId = req.params.id;
				return this.testWebhooks.cancelTestWebhook(workflowId);
			}),
		);

		// ----------------------------------------
		// Options
		// ----------------------------------------

		// Returns all the available timezones
		this.app.get(
			`/${this.restEndpoint}/options/timezones`,
			ResponseHelper.send(async (req: express.Request, res: express.Response): Promise<object> => {
				return timezones;
			}),
		);

		// ----------------------------------------
		// Binary data
		// ----------------------------------------

		// Returns binary buffer
		this.app.get(
			`/${this.restEndpoint}/data/:path`,
			ResponseHelper.send(async (req: express.Request, res: express.Response): Promise<string> => {
				// TODO UM: check if this needs permission check for UM
				const dataPath = req.params.path;
				return BinaryDataManager.getInstance()
					.retrieveBinaryDataByIdentifier(dataPath)
					.then((buffer: Buffer) => {
						return buffer.toString('base64');
					});
			}),
		);

		// ----------------------------------------
		// Settings
		// ----------------------------------------

		// Returns the current settings for the UI
		this.app.get(
			`/${this.restEndpoint}/settings`,
			ResponseHelper.send(
				async (req: express.Request, res: express.Response): Promise<IN8nUISettings> => {
					void InternalHooksManager.getInstance().onFrontendSettingsAPI(
						req.headers.sessionid as string,
					);

					return this.getSettingsForFrontend();
				},
			),
		);

		// ----------------------------------------
		// Webhooks
		// ----------------------------------------

		if (!config.getEnv('endpoints.disableProductionWebhooksOnMainProcess')) {
			WebhookServer.registerProductionWebhooks.apply(this);
		}

		// Register all webhook requests (test for UI)
		this.app.all(
			`/${this.endpointWebhookTest}/*`,
			async (req: express.Request, res: express.Response) => {
				// Cut away the "/webhook-test/" to get the registred part of the url
				const requestUrl = (req as ICustomRequest).parsedUrl!.pathname!.slice(
					this.endpointWebhookTest.length + 2,
				);

				const method = req.method.toUpperCase() as WebhookHttpMethod;

				if (method === 'OPTIONS') {
					let allowedMethods: string[];
					try {
						allowedMethods = await this.testWebhooks.getWebhookMethods(requestUrl);
						allowedMethods.push('OPTIONS');

						// Add custom "Allow" header to satisfy OPTIONS response.
						res.append('Allow', allowedMethods);
					} catch (error) {
						ResponseHelper.sendErrorResponse(res, error);
						return;
					}

					res.header('Access-Control-Allow-Origin', '*');

					ResponseHelper.sendSuccessResponse(res, {}, true, 204);
					return;
				}

				if (!WEBHOOK_METHODS.includes(method)) {
					ResponseHelper.sendErrorResponse(
						res,
						new Error(`The method ${method} is not supported.`),
					);
					return;
				}

				let response;
				try {
					response = await this.testWebhooks.callTestWebhook(method, requestUrl, req, res);
				} catch (error) {
					ResponseHelper.sendErrorResponse(res, error);
					return;
				}

				if (response.noWebhookResponse === true) {
					// Nothing else to do as the response got already sent
					return;
				}

				ResponseHelper.sendSuccessResponse(
					res,
					response.data,
					true,
					response.responseCode,
					response.headers,
				);
			},
		);

		if (this.endpointPresetCredentials !== '') {
			// POST endpoint to set preset credentials
			this.app.post(
				`/${this.endpointPresetCredentials}`,
				async (req: express.Request, res: express.Response) => {
					if (!this.presetCredentialsLoaded) {
						const body = req.body as ICredentialsOverwrite;

						if (req.headers['content-type'] !== 'application/json') {
							ResponseHelper.sendErrorResponse(
								res,
								new Error(
									'Body must be a valid JSON, make sure the content-type is application/json',
								),
							);
							return;
						}

						const credentialsOverwrites = CredentialsOverwrites();

						await credentialsOverwrites.init(body);

						this.presetCredentialsLoaded = true;

						ResponseHelper.sendSuccessResponse(res, { success: true }, true, 200);
					} else {
						ResponseHelper.sendErrorResponse(res, new Error('Preset credentials can be set once'));
					}
				},
			);
		}

		if (!config.getEnv('endpoints.disableUi')) {
			// Read the index file and replace the path placeholder
			const editorUiPath = require.resolve('n8n-editor-ui');
			const filePath = pathJoin(pathDirname(editorUiPath), 'dist', 'index.html');
			const n8nPath = config.getEnv('path');

			let readIndexFile = readFileSync(filePath, 'utf8');
			readIndexFile = readIndexFile.replace(/\/%BASE_PATH%\//g, n8nPath);
			readIndexFile = readIndexFile.replace(/\/favicon.ico/g, `${n8nPath}favicon.ico`);

<<<<<<< HEAD
			// @TODO_ON_COMPLETION: Re-enable, for now injecting in
			// editor-ui/public/index.html only for using editor-ui dev mode

			// @TODO_ON_COMPLETION: Set `disableSessionRecording` to
			// `!['desktop_mac', 'desktop_win', 'cloud'].includes(deploymentType)`

			// @TODO_ON_COMPLETION: Set `debug` to `config.getEnv('logs.level') === 'debug'`

			// if (this.frontendSettings.telemetry.enabled) {
			// 	const { createPostHogLoadingScript, postHogHooksScript } = telemetryScripts;

			// 	const postHogLoadingScript = createPostHogLoadingScript({
			// 		apiKey: config.getEnv('diagnostics.config.posthog.apiKey'),
			// 		apiHost: config.getEnv('diagnostics.config.posthog.apiHost'),
			// 		autocapture: false,
			// 		disableSessionRecording: false,
			// 		debug: true,
			// 	});

			// 	const firstLinkedScriptSegment = '<link href="/js/';

			// 	readIndexFile = readIndexFile.replace(
			// 		firstLinkedScriptSegment,
			// 		postHogLoadingScript + postHogHooksScript + firstLinkedScriptSegment,
			// 	);
			// }
=======
			// @TODO_PART_3: Re-enable, for now injecting in editor-ui/public/index.html
			if (false && this.frontendSettings.telemetry.enabled) {
				// @TODO_PART_3:
				// Confirm if `autocapture` is needed for session recording, if so enable

				// @TODO_ON_COMPLETION:
				// Set `disableSessionRecording` to `!['desktop_mac', 'desktop_win', 'cloud'].includes(deploymentType)`
				// Set `debug` to `config.getEnv('logs.level') === 'debug'`

				const { createPostHogLoadingScript, postHogHooksScript } = telemetryScripts;

				const postHogLoadingScript = createPostHogLoadingScript({
					apiKey: config.getEnv('diagnostics.config.posthog.apiKey'),
					apiHost: config.getEnv('diagnostics.config.posthog.apiHost'),
					autocapture: false,
					disableSessionRecording: true,
					debug: true,
				});

				const firstLinkedScriptSegment = '<link href="/js/';

				readIndexFile = readIndexFile.replace(
					firstLinkedScriptSegment,
					postHogLoadingScript + postHogHooksScript + firstLinkedScriptSegment,
				);
			}
>>>>>>> 143993eb

			// Serve the altered index.html file separately
			this.app.get(`/index.html`, async (req: express.Request, res: express.Response) => {
				res.send(readIndexFile);
			});

			// Serve the website
			this.app.use(
				'/',
				express.static(pathJoin(pathDirname(editorUiPath), 'dist'), {
					index: 'index.html',
					setHeaders: (res, path) => {
						if (res.req && res.req.url === '/index.html') {
							// Set last modified date manually to n8n start time so
							// that it hopefully refreshes the page when a new version
							// got used
							res.setHeader('Last-Modified', startTime);
						}
					},
				}),
			);
		}
		const startTime = new Date().toUTCString();
	}
}

export async function start(): Promise<void> {
	const PORT = config.getEnv('port');
	const ADDRESS = config.getEnv('listen_address');

	const app = new App();

	await app.config();

	let server;

	if (app.protocol === 'https' && app.sslKey && app.sslCert) {
		const https = require('https');
		const privateKey = readFileSync(app.sslKey, 'utf8');
		const cert = readFileSync(app.sslCert, 'utf8');
		const credentials = { key: privateKey, cert };
		server = https.createServer(credentials, app.app);
	} else {
		const http = require('http');
		server = http.createServer(app.app);
	}

	server.listen(PORT, ADDRESS, async () => {
		const versions = await GenericHelpers.getVersions();
		console.log(`n8n ready on ${ADDRESS}, port ${PORT}`);
		console.log(`Version: ${versions.cli}`);

		const defaultLocale = config.getEnv('defaultLocale');

		if (defaultLocale !== 'en') {
			console.log(`Locale: ${defaultLocale}`);
		}

		await app.externalHooks.run('n8n.ready', [app]);
		const cpus = os.cpus();
		const binarDataConfig = config.getEnv('binaryDataManager');
		const diagnosticInfo: IDiagnosticInfo = {
			basicAuthActive: config.getEnv('security.basicAuth.active'),
			databaseType: (await GenericHelpers.getConfigValue('database.type')) as DatabaseType,
			disableProductionWebhooksOnMainProcess: config.getEnv(
				'endpoints.disableProductionWebhooksOnMainProcess',
			),
			notificationsEnabled: config.getEnv('versionNotifications.enabled'),
			versionCli: versions.cli,
			systemInfo: {
				os: {
					type: os.type(),
					version: os.version(),
				},
				memory: os.totalmem() / 1024,
				cpus: {
					count: cpus.length,
					model: cpus[0].model,
					speed: cpus[0].speed,
				},
			},
			executionVariables: {
				executions_process: config.getEnv('executions.process'),
				executions_mode: config.getEnv('executions.mode'),
				executions_timeout: config.getEnv('executions.timeout'),
				executions_timeout_max: config.getEnv('executions.maxTimeout'),
				executions_data_save_on_error: config.getEnv('executions.saveDataOnError'),
				executions_data_save_on_success: config.getEnv('executions.saveDataOnSuccess'),
				executions_data_save_on_progress: config.getEnv('executions.saveExecutionProgress'),
				executions_data_save_manual_executions: config.getEnv(
					'executions.saveDataManualExecutions',
				),
				executions_data_prune: config.getEnv('executions.pruneData'),
				executions_data_max_age: config.getEnv('executions.pruneDataMaxAge'),
				executions_data_prune_timeout: config.getEnv('executions.pruneDataTimeout'),
			},
			deploymentType: config.getEnv('deployment.type'),
			binaryDataMode: binarDataConfig.mode,
			n8n_multi_user_allowed: isUserManagementEnabled(),
			smtp_set_up: config.getEnv('userManagement.emails.mode') === 'smtp',
		};

		void Db.collections
			.Workflow!.findOne({
				select: ['createdAt'],
				order: { createdAt: 'ASC' },
			})
			.then(async (workflow) =>
				InternalHooksManager.getInstance().onServerStarted(diagnosticInfo, workflow?.createdAt),
			);
	});

	server.on('error', (error: Error & { code: string }) => {
		if (error.code === 'EADDRINUSE') {
			console.log(
				`n8n's port ${PORT} is already in use. Do you have another instance of n8n running already?`,
			);
			process.exit(1);
		}
	});
}

async function getExecutionsCount(
	countFilter: IDataObject,
	user: User,
): Promise<{ count: number; estimated: boolean }> {
	const dbType = (await GenericHelpers.getConfigValue('database.type')) as DatabaseType;
	const filteredFields = Object.keys(countFilter).filter((field) => field !== 'id');

	// For databases other than Postgres, do a regular count
	// when filtering based on `workflowId` or `finished` fields.
	if (dbType !== 'postgresdb' || filteredFields.length > 0 || user.globalRole.name !== 'owner') {
		const sharedWorkflowIds = await getSharedWorkflowIds(user);

		const count = await Db.collections.Execution.count({
			where: {
				workflowId: In(sharedWorkflowIds),
				...countFilter,
			},
		});

		return { count, estimated: false };
	}

	try {
		// Get an estimate of rows count.
		const estimateRowsNumberSql =
			"SELECT n_live_tup FROM pg_stat_all_tables WHERE relname = 'execution_entity';";
		const rows: Array<{ n_live_tup: string }> = await Db.collections.Execution.query(
			estimateRowsNumberSql,
		);

		const estimate = parseInt(rows[0].n_live_tup, 10);
		// If over 100k, return just an estimate.
		if (estimate > 100_000) {
			// if less than 100k, we get the real count as even a full
			// table scan should not take so long.
			return { count: estimate, estimated: true };
		}
	} catch (error) {
		LoggerProxy.warn(`Failed to get executions count from Postgres: ${error}`);
	}

	const sharedWorkflowIds = await getSharedWorkflowIds(user);

	const count = await Db.collections.Execution.count({
		where: {
			workflowId: In(sharedWorkflowIds),
		},
	});

	return { count, estimated: false };
}

const CUSTOM_API_CALL_NAME = 'Custom API Call';
const CUSTOM_API_CALL_KEY = '__CUSTOM_API_CALL__';

/**
 * Inject a `Custom API Call` option into `resource` and `operation`
 * parameters in a node that supports proxy auth.
 */
function injectCustomApiCallOption(description: INodeTypeDescription) {
	if (!supportsProxyAuth(description)) return description;

	description.properties.forEach((p) => {
		if (
			['resource', 'operation'].includes(p.name) &&
			Array.isArray(p.options) &&
			p.options[p.options.length - 1].name !== CUSTOM_API_CALL_NAME
		) {
			p.options.push({
				name: CUSTOM_API_CALL_NAME,
				value: CUSTOM_API_CALL_KEY,
			});
		}

		return p;
	});

	return description;
}

const credentialTypes = CredentialTypes();

/**
 * Whether any of the node's credential types may be used to
 * make a request from a node other than itself.
 */
function supportsProxyAuth(description: INodeTypeDescription) {
	if (!description.credentials) return false;

	return description.credentials.some(({ name }) => {
		const credType = credentialTypes.getByName(name);

		if (credType.authenticate !== undefined) return true;

		return isOAuth(credType);
	});
}

function isOAuth(credType: ICredentialType) {
	return (
		Array.isArray(credType.extends) &&
		credType.extends.some((parentType) =>
			['oAuth2Api', 'googleOAuth2Api', 'oAuth1Api'].includes(parentType),
		)
	);
}

const TRIGGER_NODE_SUFFIXES = ['trigger', 'webhook'];

const isTrigger = (str: string) =>
	TRIGGER_NODE_SUFFIXES.some((suffix) => str.toLowerCase().includes(suffix));

function findFirstPinnedTrigger(workflow: IWorkflowDb, pinData?: IPinData) {
	if (!pinData) return;

	const firstPinnedTriggerName = Object.keys(pinData).find(isTrigger);

	if (!firstPinnedTriggerName) return;

	return workflow.nodes.find(
		({ type, name }) => isTrigger(type) && name === firstPinnedTriggerName,
	);
}<|MERGE_RESOLUTION|>--- conflicted
+++ resolved
@@ -2608,17 +2608,16 @@
 			readIndexFile = readIndexFile.replace(/\/%BASE_PATH%\//g, n8nPath);
 			readIndexFile = readIndexFile.replace(/\/favicon.ico/g, `${n8nPath}favicon.ico`);
 
-<<<<<<< HEAD
 			// @TODO_ON_COMPLETION: Re-enable, for now injecting in
 			// editor-ui/public/index.html only for using editor-ui dev mode
 
+			// if (this.frontendSettings.telemetry.enabled) {
+			// 	const { createPostHogLoadingScript, postHogHooksScript } = telemetryScripts;
+
 			// @TODO_ON_COMPLETION: Set `disableSessionRecording` to
 			// `!['desktop_mac', 'desktop_win', 'cloud'].includes(deploymentType)`
 
 			// @TODO_ON_COMPLETION: Set `debug` to `config.getEnv('logs.level') === 'debug'`
-
-			// if (this.frontendSettings.telemetry.enabled) {
-			// 	const { createPostHogLoadingScript, postHogHooksScript } = telemetryScripts;
 
 			// 	const postHogLoadingScript = createPostHogLoadingScript({
 			// 		apiKey: config.getEnv('diagnostics.config.posthog.apiKey'),
@@ -2635,34 +2634,6 @@
 			// 		postHogLoadingScript + postHogHooksScript + firstLinkedScriptSegment,
 			// 	);
 			// }
-=======
-			// @TODO_PART_3: Re-enable, for now injecting in editor-ui/public/index.html
-			if (false && this.frontendSettings.telemetry.enabled) {
-				// @TODO_PART_3:
-				// Confirm if `autocapture` is needed for session recording, if so enable
-
-				// @TODO_ON_COMPLETION:
-				// Set `disableSessionRecording` to `!['desktop_mac', 'desktop_win', 'cloud'].includes(deploymentType)`
-				// Set `debug` to `config.getEnv('logs.level') === 'debug'`
-
-				const { createPostHogLoadingScript, postHogHooksScript } = telemetryScripts;
-
-				const postHogLoadingScript = createPostHogLoadingScript({
-					apiKey: config.getEnv('diagnostics.config.posthog.apiKey'),
-					apiHost: config.getEnv('diagnostics.config.posthog.apiHost'),
-					autocapture: false,
-					disableSessionRecording: true,
-					debug: true,
-				});
-
-				const firstLinkedScriptSegment = '<link href="/js/';
-
-				readIndexFile = readIndexFile.replace(
-					firstLinkedScriptSegment,
-					postHogLoadingScript + postHogHooksScript + firstLinkedScriptSegment,
-				);
-			}
->>>>>>> 143993eb
 
 			// Serve the altered index.html file separately
 			this.app.get(`/index.html`, async (req: express.Request, res: express.Response) => {
