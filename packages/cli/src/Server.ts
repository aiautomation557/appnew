--- conflicted
+++ resolved
@@ -5,12 +5,8 @@
 import cookieParser from 'cookie-parser';
 import express from 'express';
 import helmet from 'helmet';
-<<<<<<< HEAD
 import { GlobalConfig } from '@n8n/config';
-import { type Class, InstanceSettings } from 'n8n-core';
-=======
 import { InstanceSettings } from 'n8n-core';
->>>>>>> f98c4b8a
 import type { IN8nUISettings } from 'n8n-workflow';
 
 // @ts-expect-error missing types
