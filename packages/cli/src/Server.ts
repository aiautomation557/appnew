--- conflicted
+++ resolved
@@ -146,22 +146,13 @@
 import * as WebhookHelpers from '@/WebhookHelpers';
 import * as WorkflowExecuteAdditionalData from '@/WorkflowExecuteAdditionalData';
 import { toHttpNodeParameters } from '@/CurlConverterHelper';
-<<<<<<< HEAD
+import { eventBus } from '@/eventbus';
+import { eventBusRouter } from '@/eventbus/eventBusRoutes';
+import { isLogStreamingEnabled } from '@/eventbus/MessageEventBus/MessageEventBusHelper';
 import { getLicense } from '@/License';
 import { licenseController } from './license/license.controller';
 import { corsMiddleware } from './middlewares/cors';
 import { AbstractServer } from './AbstractServer';
-=======
-import { setupErrorMiddleware } from '@/ErrorReporting';
-import { eventBus } from '@/eventbus';
-import { eventBusRouter } from '@/eventbus/eventBusRoutes';
-import { isLogStreamingEnabled } from '@/eventbus/MessageEventBus/MessageEventBusHelper';
-import { getLicense } from '@/License';
-import { licenseController } from '@/license/license.controller';
-import { corsMiddleware } from '@/middlewares/cors';
-
-require('body-parser-xml')(bodyParser);
->>>>>>> b67f803c
 
 const exec = promisify(callbackExec);
 
