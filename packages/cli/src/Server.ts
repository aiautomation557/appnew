/* eslint-disable @typescript-eslint/no-use-before-define */
/* eslint-disable @typescript-eslint/await-thenable */
/* eslint-disable new-cap */
/* eslint-disable prefer-const */
/* eslint-disable @typescript-eslint/no-invalid-void-type */
/* eslint-disable no-return-assign */
/* eslint-disable no-param-reassign */
/* eslint-disable consistent-return */
/* eslint-disable import/no-cycle */
/* eslint-disable import/no-extraneous-dependencies */
/* eslint-disable @typescript-eslint/restrict-template-expressions */
/* eslint-disable @typescript-eslint/no-non-null-assertion */
/* eslint-disable id-denylist */
/* eslint-disable no-console */
/* eslint-disable global-require */
/* eslint-disable @typescript-eslint/no-var-requires */
/* eslint-disable @typescript-eslint/no-shadow */
/* eslint-disable @typescript-eslint/no-unsafe-call */
/* eslint-disable @typescript-eslint/return-await */
/* eslint-disable @typescript-eslint/no-unsafe-return */
/* eslint-disable @typescript-eslint/no-unused-vars */
/* eslint-disable no-continue */
/* eslint-disable @typescript-eslint/no-unsafe-member-access */
/* eslint-disable @typescript-eslint/no-explicit-any */
/* eslint-disable no-restricted-syntax */
/* eslint-disable @typescript-eslint/no-unsafe-assignment */
import * as express from 'express';
import { readFileSync } from 'fs';
import { dirname as pathDirname, join as pathJoin, resolve as pathResolve } from 'path';
import {
	getConnectionManager,
	In,
	Like,
	FindManyOptions,
	FindOneOptions,
	IsNull,
	LessThanOrEqual,
	Not,
} from 'typeorm';
import * as bodyParser from 'body-parser';
import * as history from 'connect-history-api-fallback';
// eslint-disable-next-line import/no-extraneous-dependencies
import * as _ from 'lodash';
import * as clientOAuth2 from 'client-oauth2';
import * as clientOAuth1 from 'oauth-1.0a';
import { RequestOptions } from 'oauth-1.0a';
import * as csrf from 'csrf';
import * as requestPromise from 'request-promise-native';
import { createHash, createHmac } from 'crypto';
// IMPORTANT! Do not switch to anther bcrypt library unless really necessary and
// tested with all possible systems like Windows, Alpine on ARM, FreeBSD, ...
import { compare } from 'bcryptjs';
import * as promClient from 'prom-client';

import {
	Credentials,
	ICredentialTestFunctions,
	LoadNodeParameterOptions,
	NodeExecuteFunctions,
	UserSettings,
} from 'n8n-core';

import {
	ICredentialsDecrypted,
	ICredentialsEncrypted,
	ICredentialType,
	IDataObject,
	INodeCredentials,
	INodeParameters,
	INodePropertyOptions,
	INodeType,
	INodeTypeDescription,
	INodeTypeNameVersion,
	IRunData,
	IWorkflowBase,
	IWorkflowCredentials,
	LoggerProxy,
<<<<<<< HEAD
	NodeHelpers,
=======
	NodeCredentialTestRequest,
	NodeCredentialTestResult,
>>>>>>> 1f71e69e
	Workflow,
	WorkflowExecuteMode,
} from 'n8n-workflow';

import * as basicAuth from 'basic-auth';
import * as compression from 'compression';
import * as jwt from 'jsonwebtoken';
import * as jwks from 'jwks-rsa';
// @ts-ignore
import * as timezones from 'google-timezones-json';
import * as parseUrl from 'parseurl';
import * as querystring from 'querystring';
import { OptionsWithUrl } from 'request-promise-native';
import { Registry } from 'prom-client';
import * as Queue from './Queue';
import {
	ActiveExecutions,
	ActiveWorkflowRunner,
	CredentialsHelper,
	CredentialsOverwrites,
	CredentialTypes,
	DatabaseType,
	Db,
	ExternalHooks,
	GenericHelpers,
	IActivationError,
	ICredentialsDb,
	ICredentialsDecryptedDb,
	ICredentialsDecryptedResponse,
	ICredentialsOverwrite,
	ICredentialsResponse,
	ICustomRequest,
	IExecutionDeleteFilter,
	IExecutionFlatted,
	IExecutionFlattedDb,
	IExecutionFlattedResponse,
	IExecutionPushResponse,
	IExecutionResponse,
	IExecutionsListResponse,
	IExecutionsStopData,
	IExecutionsSummary,
	IExternalHooksClass,
	IN8nUISettings,
	IPackageVersions,
	ITagWithCountDb,
	IWorkflowExecutionDataProcess,
	IWorkflowResponse,
	LoadNodesAndCredentials,
	NodeTypes,
	Push,
	ResponseHelper,
	TestWebhooks,
	WaitTracker,
	WaitTrackerClass,
	WebhookHelpers,
	WebhookServer,
	WorkflowExecuteAdditionalData,
	WorkflowHelpers,
	WorkflowRunner,
} from '.';
import * as config from '../config';

import * as TagHelpers from './TagHelpers';
import { TagEntity } from './databases/entities/TagEntity';
import { WorkflowEntity } from './databases/entities/WorkflowEntity';
import { NameRequest } from './WorkflowHelpers';

require('body-parser-xml')(bodyParser);

class App {
	app: express.Application;

	activeWorkflowRunner: ActiveWorkflowRunner.ActiveWorkflowRunner;

	testWebhooks: TestWebhooks.TestWebhooks;

	endpointWebhook: string;

	endpointWebhookWaiting: string;

	endpointWebhookTest: string;

	endpointPresetCredentials: string;

	externalHooks: IExternalHooksClass;

	waitTracker: WaitTrackerClass;

	defaultWorkflowName: string;

	defaultCredentialsName: string;

	saveDataErrorExecution: string;

	saveDataSuccessExecution: string;

	saveManualExecutions: boolean;

	executionTimeout: number;

	maxExecutionTimeout: number;

	timezone: string;

	activeExecutionsInstance: ActiveExecutions.ActiveExecutions;

	push: Push.Push;

	versions: IPackageVersions | undefined;

	restEndpoint: string;

	frontendSettings: IN8nUISettings;

	protocol: string;

	sslKey: string;

	sslCert: string;

	payloadSizeMax: number;

	presetCredentialsLoaded: boolean;

	constructor() {
		this.app = express();

		this.endpointWebhook = config.get('endpoints.webhook') as string;
		this.endpointWebhookWaiting = config.get('endpoints.webhookWaiting') as string;
		this.endpointWebhookTest = config.get('endpoints.webhookTest') as string;

		this.defaultWorkflowName = config.get('workflows.defaultName') as string;
		this.defaultCredentialsName = config.get('credentials.defaultName') as string;

		this.saveDataErrorExecution = config.get('executions.saveDataOnError') as string;
		this.saveDataSuccessExecution = config.get('executions.saveDataOnSuccess') as string;
		this.saveManualExecutions = config.get('executions.saveDataManualExecutions') as boolean;
		this.executionTimeout = config.get('executions.timeout') as number;
		this.maxExecutionTimeout = config.get('executions.maxTimeout') as number;
		this.payloadSizeMax = config.get('endpoints.payloadSizeMax') as number;
		this.timezone = config.get('generic.timezone') as string;
		this.restEndpoint = config.get('endpoints.rest') as string;

		this.activeWorkflowRunner = ActiveWorkflowRunner.getInstance();
		this.testWebhooks = TestWebhooks.getInstance();
		this.push = Push.getInstance();

		this.activeExecutionsInstance = ActiveExecutions.getInstance();
		this.waitTracker = WaitTracker();

		this.protocol = config.get('protocol');
		this.sslKey = config.get('ssl_key');
		this.sslCert = config.get('ssl_cert');

		this.externalHooks = ExternalHooks();

		this.presetCredentialsLoaded = false;
		this.endpointPresetCredentials = config.get('credentials.overwrite.endpoint') as string;

		const urlBaseWebhook = WebhookHelpers.getWebhookBaseUrl();

		this.frontendSettings = {
			endpointWebhook: this.endpointWebhook,
			endpointWebhookTest: this.endpointWebhookTest,
			saveDataErrorExecution: this.saveDataErrorExecution,
			saveDataSuccessExecution: this.saveDataSuccessExecution,
			saveManualExecutions: this.saveManualExecutions,
			executionTimeout: this.executionTimeout,
			maxExecutionTimeout: this.maxExecutionTimeout,
			timezone: this.timezone,
			urlBaseWebhook,
			versionCli: '',
			oauthCallbackUrls: {
				oauth1: `${urlBaseWebhook}${this.restEndpoint}/oauth1-credential/callback`,
				oauth2: `${urlBaseWebhook}${this.restEndpoint}/oauth2-credential/callback`,
			},
			versionNotifications: {
				enabled: config.get('versionNotifications.enabled'),
				endpoint: config.get('versionNotifications.endpoint'),
				infoUrl: config.get('versionNotifications.infoUrl'),
			},
			instanceId: '',
		};
	}

	/**
	 * Returns the current epoch time
	 *
	 * @returns {number}
	 * @memberof App
	 */
	getCurrentDate(): Date {
		return new Date();
	}

	async config(): Promise<void> {
		const enableMetrics = config.get('endpoints.metrics.enable') as boolean;
		let register: Registry;

		if (enableMetrics) {
			const prefix = config.get('endpoints.metrics.prefix') as string;
			register = new promClient.Registry();
			register.setDefaultLabels({ prefix });
			promClient.collectDefaultMetrics({ register });
		}

		this.versions = await GenericHelpers.getVersions();
		this.frontendSettings.versionCli = this.versions.cli;
		this.frontendSettings.instanceId = (await generateInstanceId()) as string;

		await this.externalHooks.run('frontend.settings', [this.frontendSettings]);

		const excludeEndpoints = config.get('security.excludeEndpoints') as string;

		const ignoredEndpoints = [
			'healthz',
			'metrics',
			this.endpointWebhook,
			this.endpointWebhookTest,
			this.endpointPresetCredentials,
		];
		// eslint-disable-next-line prefer-spread
		ignoredEndpoints.push.apply(ignoredEndpoints, excludeEndpoints.split(':'));

		// eslint-disable-next-line no-useless-escape
		const authIgnoreRegex = new RegExp(`^\/(${_(ignoredEndpoints).compact().join('|')})\/?.*$`);

		// Check for basic auth credentials if activated
		const basicAuthActive = config.get('security.basicAuth.active') as boolean;
		if (basicAuthActive) {
			const basicAuthUser = (await GenericHelpers.getConfigValue(
				'security.basicAuth.user',
			)) as string;
			if (basicAuthUser === '') {
				throw new Error('Basic auth is activated but no user got defined. Please set one!');
			}

			const basicAuthPassword = (await GenericHelpers.getConfigValue(
				'security.basicAuth.password',
			)) as string;
			if (basicAuthPassword === '') {
				throw new Error('Basic auth is activated but no password got defined. Please set one!');
			}

			const basicAuthHashEnabled = (await GenericHelpers.getConfigValue(
				'security.basicAuth.hash',
			)) as boolean;

			let validPassword: null | string = null;

			this.app.use(
				async (req: express.Request, res: express.Response, next: express.NextFunction) => {
					if (authIgnoreRegex.exec(req.url)) {
						return next();
					}
					const realm = 'n8n - Editor UI';
					const basicAuthData = basicAuth(req);

					if (basicAuthData === undefined) {
						// Authorization data is missing
						return ResponseHelper.basicAuthAuthorizationError(
							res,
							realm,
							'Authorization is required!',
						);
					}

					if (basicAuthData.name === basicAuthUser) {
						if (basicAuthHashEnabled) {
							if (
								validPassword === null &&
								(await compare(basicAuthData.pass, basicAuthPassword))
							) {
								// Password is valid so save for future requests
								validPassword = basicAuthData.pass;
							}

							if (validPassword === basicAuthData.pass && validPassword !== null) {
								// Provided hash is correct
								return next();
							}
						} else if (basicAuthData.pass === basicAuthPassword) {
							// Provided password is correct
							return next();
						}
					}

					// Provided authentication data is wrong
					return ResponseHelper.basicAuthAuthorizationError(
						res,
						realm,
						'Authorization data is wrong!',
					);
				},
			);
		}

		// Check for and validate JWT if configured
		const jwtAuthActive = config.get('security.jwtAuth.active') as boolean;
		if (jwtAuthActive) {
			const jwtAuthHeader = (await GenericHelpers.getConfigValue(
				'security.jwtAuth.jwtHeader',
			)) as string;
			if (jwtAuthHeader === '') {
				throw new Error('JWT auth is activated but no request header was defined. Please set one!');
			}
			const jwksUri = (await GenericHelpers.getConfigValue('security.jwtAuth.jwksUri')) as string;
			if (jwksUri === '') {
				throw new Error('JWT auth is activated but no JWK Set URI was defined. Please set one!');
			}
			const jwtHeaderValuePrefix = (await GenericHelpers.getConfigValue(
				'security.jwtAuth.jwtHeaderValuePrefix',
			)) as string;
			const jwtIssuer = (await GenericHelpers.getConfigValue(
				'security.jwtAuth.jwtIssuer',
			)) as string;
			const jwtNamespace = (await GenericHelpers.getConfigValue(
				'security.jwtAuth.jwtNamespace',
			)) as string;
			const jwtAllowedTenantKey = (await GenericHelpers.getConfigValue(
				'security.jwtAuth.jwtAllowedTenantKey',
			)) as string;
			const jwtAllowedTenant = (await GenericHelpers.getConfigValue(
				'security.jwtAuth.jwtAllowedTenant',
			)) as string;

			// eslint-disable-next-line no-inner-declarations
			function isTenantAllowed(decodedToken: object): boolean {
				if (jwtNamespace === '' || jwtAllowedTenantKey === '' || jwtAllowedTenant === '')
					return true;

				for (const [k, v] of Object.entries(decodedToken)) {
					if (k === jwtNamespace) {
						for (const [kn, kv] of Object.entries(v)) {
							if (kn === jwtAllowedTenantKey && kv === jwtAllowedTenant) {
								return true;
							}
						}
					}
				}

				return false;
			}

			// eslint-disable-next-line consistent-return
			this.app.use((req: express.Request, res: express.Response, next: express.NextFunction) => {
				if (authIgnoreRegex.exec(req.url)) {
					return next();
				}

				let token = req.header(jwtAuthHeader) as string;
				if (token === undefined || token === '') {
					return ResponseHelper.jwtAuthAuthorizationError(res, 'Missing token');
				}
				if (jwtHeaderValuePrefix !== '' && token.startsWith(jwtHeaderValuePrefix)) {
					token = token.replace(`${jwtHeaderValuePrefix} `, '').trimLeft();
				}

				const jwkClient = jwks({ cache: true, jwksUri });
				// eslint-disable-next-line @typescript-eslint/ban-types
				function getKey(header: any, callback: Function) {
					jwkClient.getSigningKey(header.kid, (err: Error, key: any) => {
						// eslint-disable-next-line @typescript-eslint/no-throw-literal
						if (err) throw ResponseHelper.jwtAuthAuthorizationError(res, err.message);

						const signingKey = key.publicKey || key.rsaPublicKey;
						callback(null, signingKey);
					});
				}

				const jwtVerifyOptions: jwt.VerifyOptions = {
					issuer: jwtIssuer !== '' ? jwtIssuer : undefined,
					ignoreExpiration: false,
				};

				jwt.verify(token, getKey, jwtVerifyOptions, (err: jwt.VerifyErrors, decoded: object) => {
					if (err) ResponseHelper.jwtAuthAuthorizationError(res, 'Invalid token');
					else if (!isTenantAllowed(decoded))
						ResponseHelper.jwtAuthAuthorizationError(res, 'Tenant not allowed');
					else next();
				});
			});
		}

		// Get push connections
		this.app.use((req: express.Request, res: express.Response, next: express.NextFunction) => {
			if (req.url.indexOf(`/${this.restEndpoint}/push`) === 0) {
				// TODO: Later also has to add some kind of authentication token
				if (req.query.sessionId === undefined) {
					next(new Error('The query parameter "sessionId" is missing!'));
					return;
				}

				this.push.add(req.query.sessionId as string, req, res);
				return;
			}
			next();
		});

		// Compress the response data
		this.app.use(compression());

		// Make sure that each request has the "parsedUrl" parameter
		this.app.use((req: express.Request, res: express.Response, next: express.NextFunction) => {
			(req as ICustomRequest).parsedUrl = parseUrl(req);
			// @ts-ignore
			req.rawBody = Buffer.from('', 'base64');
			next();
		});

		// Support application/json type post data
		this.app.use(
			bodyParser.json({
				limit: `${this.payloadSizeMax}mb`,
				verify: (req, res, buf) => {
					// @ts-ignore
					req.rawBody = buf;
				},
			}),
		);

		// Support application/xml type post data
		this.app.use(
			// @ts-ignore
			bodyParser.xml({
				limit: `${this.payloadSizeMax}mb`,
				xmlParseOptions: {
					normalize: true, // Trim whitespace inside text nodes
					normalizeTags: true, // Transform tags to lowercase
					explicitArray: false, // Only put properties in array if length > 1
				},
			}),
		);

		this.app.use(
			bodyParser.text({
				limit: `${this.payloadSizeMax}mb`,
				verify: (req, res, buf) => {
					// @ts-ignore
					req.rawBody = buf;
				},
			}),
		);

		// Make sure that Vue history mode works properly
		this.app.use(
			history({
				rewrites: [
					{
						from: new RegExp(
							// eslint-disable-next-line no-useless-escape
							`^\/(${this.restEndpoint}|healthz|metrics|css|js|${this.endpointWebhook}|${this.endpointWebhookTest})\/?.*$`,
						),
						to: (context) => {
							return context.parsedUrl.pathname!.toString();
						},
					},
				],
			}),
		);

		// support application/x-www-form-urlencoded post data
		this.app.use(
			bodyParser.urlencoded({
				limit: `${this.payloadSizeMax}mb`,
				extended: false,
				verify: (req, res, buf) => {
					// @ts-ignore
					req.rawBody = buf;
				},
			}),
		);

		if (process.env.NODE_ENV !== 'production') {
			this.app.use((req: express.Request, res: express.Response, next: express.NextFunction) => {
				// Allow access also from frontend when developing
				res.header('Access-Control-Allow-Origin', 'http://localhost:8080');
				res.header('Access-Control-Allow-Methods', 'GET, POST, OPTIONS, PUT, PATCH, DELETE');
				res.header(
					'Access-Control-Allow-Headers',
					'Origin, X-Requested-With, Content-Type, Accept, sessionid',
				);
				next();
			});
		}

		// eslint-disable-next-line consistent-return
		this.app.use((req: express.Request, res: express.Response, next: express.NextFunction) => {
			if (Db.collections.Workflow === null) {
				const error = new ResponseHelper.ResponseError('Database is not ready!', undefined, 503);
				return ResponseHelper.sendErrorResponse(res, error);
			}

			next();
		});

		// ----------------------------------------
		// Healthcheck
		// ----------------------------------------

		// Does very basic health check
		this.app.get('/healthz', async (req: express.Request, res: express.Response) => {
			const connection = getConnectionManager().get();

			try {
				if (!connection.isConnected) {
					// Connection is not active
					throw new Error('No active database connection!');
				}
				// DB ping
				await connection.query('SELECT 1');
			} catch (err) {
				LoggerProxy.error('No Database connection!', err);
				const error = new ResponseHelper.ResponseError('No Database connection!', undefined, 503);
				return ResponseHelper.sendErrorResponse(res, error);
			}

			// Everything fine
			const responseData = {
				status: 'ok',
			};

			ResponseHelper.sendSuccessResponse(res, responseData, true, 200);
		});

		// ----------------------------------------
		// Metrics
		// ----------------------------------------
		if (enableMetrics) {
			this.app.get('/metrics', async (req: express.Request, res: express.Response) => {
				const response = await register.metrics();
				res.setHeader('Content-Type', register.contentType);
				ResponseHelper.sendSuccessResponse(res, response, true, 200);
			});
		}

		// ----------------------------------------
		// Workflow
		// ----------------------------------------

		// Creates a new workflow
		this.app.post(
			`/${this.restEndpoint}/workflows`,
			ResponseHelper.send(
				async (req: express.Request, res: express.Response): Promise<WorkflowEntity> => {
					delete req.body.id; // ignore if sent by mistake
					const incomingData = req.body;

					const newWorkflow = new WorkflowEntity();

					Object.assign(newWorkflow, incomingData);
					newWorkflow.name = incomingData.name.trim();

					const incomingTagOrder = incomingData.tags.slice();

					if (incomingData.tags.length) {
						newWorkflow.tags = await Db.collections.Tag!.findByIds(incomingData.tags, {
							select: ['id', 'name'],
						});
					}

					await this.externalHooks.run('workflow.create', [newWorkflow]);

					await WorkflowHelpers.validateWorkflow(newWorkflow);
					const savedWorkflow = (await Db.collections
						.Workflow!.save(newWorkflow)
						.catch(WorkflowHelpers.throwDuplicateEntryError)) as WorkflowEntity;
					savedWorkflow.tags = TagHelpers.sortByRequestOrder(savedWorkflow.tags, incomingTagOrder);

					// @ts-ignore
					savedWorkflow.id = savedWorkflow.id.toString();
					return savedWorkflow;
				},
			),
		);

		// Reads and returns workflow data from an URL
		this.app.get(
			`/${this.restEndpoint}/workflows/from-url`,
			ResponseHelper.send(
				async (req: express.Request, res: express.Response): Promise<IWorkflowResponse> => {
					if (req.query.url === undefined) {
						throw new ResponseHelper.ResponseError(
							`The parameter "url" is missing!`,
							undefined,
							400,
						);
					}
					if (!/^http[s]?:\/\/.*\.json$/i.exec(req.query.url as string)) {
						throw new ResponseHelper.ResponseError(
							`The parameter "url" is not valid! It does not seem to be a URL pointing to a n8n workflow JSON file.`,
							undefined,
							400,
						);
					}
					const data = await requestPromise.get(req.query.url as string);

					let workflowData: IWorkflowResponse | undefined;
					try {
						workflowData = JSON.parse(data);
					} catch (error) {
						throw new ResponseHelper.ResponseError(
							`The URL does not point to valid JSON file!`,
							undefined,
							400,
						);
					}

					// Do a very basic check if it is really a n8n-workflow-json
					if (
						workflowData === undefined ||
						workflowData.nodes === undefined ||
						!Array.isArray(workflowData.nodes) ||
						workflowData.connections === undefined ||
						typeof workflowData.connections !== 'object' ||
						Array.isArray(workflowData.connections)
					) {
						throw new ResponseHelper.ResponseError(
							`The data in the file does not seem to be a n8n workflow JSON file!`,
							undefined,
							400,
						);
					}

					return workflowData;
				},
			),
		);

		// Returns workflows
		this.app.get(
			`/${this.restEndpoint}/workflows`,
			ResponseHelper.send(async (req: express.Request, res: express.Response) => {
				const findQuery: FindManyOptions<WorkflowEntity> = {
					select: ['id', 'name', 'active', 'createdAt', 'updatedAt'],
					relations: ['tags'],
				};

				if (req.query.filter) {
					findQuery.where = JSON.parse(req.query.filter as string);
				}

				const workflows = await Db.collections.Workflow!.find(findQuery);

				workflows.forEach((workflow) => {
					// @ts-ignore
					workflow.id = workflow.id.toString();
					// @ts-ignore
					workflow.tags = workflow.tags.map(({ id, name }) => ({ id: id.toString(), name }));
				});
				return workflows;
			}),
		);

		this.app.get(
			`/${this.restEndpoint}/workflows/new`,
			ResponseHelper.send(
				async (req: NameRequest, res: express.Response): Promise<{ name: string }> => {
					const requestedName =
						req.query.name && req.query.name !== '' ? req.query.name : this.defaultWorkflowName;

					return await GenericHelpers.generateUniqueName(requestedName, 'workflow');
				},
			),
		);

		// Returns a specific workflow
		this.app.get(
			`/${this.restEndpoint}/workflows/:id`,
			ResponseHelper.send(
				async (
					req: express.Request,
					res: express.Response,
				): Promise<WorkflowEntity | undefined> => {
					const workflow = await Db.collections.Workflow!.findOne(req.params.id, {
						relations: ['tags'],
					});

					if (workflow === undefined) {
						return undefined;
					}

					// @ts-ignore
					workflow.id = workflow.id.toString();
					// @ts-ignore
					workflow.tags.forEach((tag) => (tag.id = tag.id.toString()));
					return workflow;
				},
			),
		);

		// Updates an existing workflow
		this.app.patch(
			`/${this.restEndpoint}/workflows/:id`,
			ResponseHelper.send(
				async (req: express.Request, res: express.Response): Promise<WorkflowEntity> => {
					const { tags, ...updateData } = req.body;

					const { id } = req.params;
					updateData.id = id;

					await this.externalHooks.run('workflow.update', [updateData]);

					const isActive = await this.activeWorkflowRunner.isActive(id);

					if (isActive) {
						// When workflow gets saved always remove it as the triggers could have been
						// changed and so the changes would not take effect
						await this.activeWorkflowRunner.remove(id);
					}

					if (updateData.settings) {
						if (updateData.settings.timezone === 'DEFAULT') {
							// Do not save the default timezone
							delete updateData.settings.timezone;
						}
						if (updateData.settings.saveDataErrorExecution === 'DEFAULT') {
							// Do not save when default got set
							delete updateData.settings.saveDataErrorExecution;
						}
						if (updateData.settings.saveDataSuccessExecution === 'DEFAULT') {
							// Do not save when default got set
							delete updateData.settings.saveDataSuccessExecution;
						}
						if (updateData.settings.saveManualExecutions === 'DEFAULT') {
							// Do not save when default got set
							delete updateData.settings.saveManualExecutions;
						}
						if (
							parseInt(updateData.settings.executionTimeout as string, 10) === this.executionTimeout
						) {
							// Do not save when default got set
							delete updateData.settings.executionTimeout;
						}
					}

					// required due to atomic update
					updateData.updatedAt = this.getCurrentDate();

					await WorkflowHelpers.validateWorkflow(updateData);
					await Db.collections
						.Workflow!.update(id, updateData)
						.catch(WorkflowHelpers.throwDuplicateEntryError);

					if (tags) {
						const tablePrefix = config.get('database.tablePrefix');
						await TagHelpers.removeRelations(req.params.id, tablePrefix);

						if (tags.length) {
							await TagHelpers.createRelations(req.params.id, tags, tablePrefix);
						}
					}

					// We sadly get nothing back from "update". Neither if it updated a record
					// nor the new value. So query now the hopefully updated entry.
					const workflow = await Db.collections.Workflow!.findOne(id, { relations: ['tags'] });

					if (workflow === undefined) {
						throw new ResponseHelper.ResponseError(
							`Workflow with id "${id}" could not be found to be updated.`,
							undefined,
							400,
						);
					}

					if (tags?.length) {
						workflow.tags = TagHelpers.sortByRequestOrder(workflow.tags, tags);
					}

					await this.externalHooks.run('workflow.afterUpdate', [workflow]);

					if (workflow.active) {
						// When the workflow is supposed to be active add it again
						try {
							await this.externalHooks.run('workflow.activate', [workflow]);

							await this.activeWorkflowRunner.add(id, isActive ? 'update' : 'activate');
						} catch (error) {
							// If workflow could not be activated set it again to inactive
							updateData.active = false;
							// @ts-ignore
							await Db.collections.Workflow!.update(id, updateData);

							// Also set it in the returned data
							workflow.active = false;

							// Now return the original error for UI to display
							throw error;
						}
					}

					// @ts-ignore
					workflow.id = workflow.id.toString();
					return workflow;
				},
			),
		);

		// Deletes a specific workflow
		this.app.delete(
			`/${this.restEndpoint}/workflows/:id`,
			ResponseHelper.send(async (req: express.Request, res: express.Response): Promise<boolean> => {
				const { id } = req.params;

				await this.externalHooks.run('workflow.delete', [id]);

				const isActive = await this.activeWorkflowRunner.isActive(id);
				if (isActive) {
					// Before deleting a workflow deactivate it
					await this.activeWorkflowRunner.remove(id);
				}

				await Db.collections.Workflow!.delete(id);
				await this.externalHooks.run('workflow.afterDelete', [id]);

				return true;
			}),
		);

		this.app.post(
			`/${this.restEndpoint}/workflows/run`,
			ResponseHelper.send(
				async (req: express.Request, res: express.Response): Promise<IExecutionPushResponse> => {
					const { workflowData } = req.body;
					const { runData } = req.body;
					const { startNodes } = req.body;
					const { destinationNode } = req.body;
					const executionMode = 'manual';
					const activationMode = 'manual';

					const sessionId = GenericHelpers.getSessionId(req);

					// If webhooks nodes exist and are active we have to wait for till we receive a call
					if (
						runData === undefined ||
						startNodes === undefined ||
						startNodes.length === 0 ||
						destinationNode === undefined
					) {
						const additionalData = await WorkflowExecuteAdditionalData.getBase();
						const nodeTypes = NodeTypes();
						const workflowInstance = new Workflow({
							id: workflowData.id,
							name: workflowData.name,
							nodes: workflowData.nodes,
							connections: workflowData.connections,
							active: false,
							nodeTypes,
							staticData: undefined,
							settings: workflowData.settings,
						});
						const needsWebhook = await this.testWebhooks.needsWebhookData(
							workflowData,
							workflowInstance,
							additionalData,
							executionMode,
							activationMode,
							sessionId,
							destinationNode,
						);
						if (needsWebhook) {
							return {
								waitingForWebhook: true,
							};
						}
					}

					// For manual testing always set to not active
					workflowData.active = false;

					// Start the workflow
					const data: IWorkflowExecutionDataProcess = {
						destinationNode,
						executionMode,
						runData,
						sessionId,
						startNodes,
						workflowData,
					};
					const workflowRunner = new WorkflowRunner();
					const executionId = await workflowRunner.run(data);

					return {
						executionId,
					};
				},
			),
		);

		// Retrieves all tags, with or without usage count
		this.app.get(
			`/${this.restEndpoint}/tags`,
			ResponseHelper.send(
				async (
					req: express.Request,
					res: express.Response,
				): Promise<TagEntity[] | ITagWithCountDb[]> => {
					if (req.query.withUsageCount === 'true') {
						const tablePrefix = config.get('database.tablePrefix');
						return TagHelpers.getTagsWithCountDb(tablePrefix);
					}

					const tags = await Db.collections.Tag!.find({ select: ['id', 'name'] });
					// @ts-ignore
					tags.forEach((tag) => (tag.id = tag.id.toString()));
					return tags;
				},
			),
		);

		// Creates a tag
		this.app.post(
			`/${this.restEndpoint}/tags`,
			ResponseHelper.send(
				async (req: express.Request, res: express.Response): Promise<TagEntity | void> => {
					const newTag = new TagEntity();
					newTag.name = req.body.name.trim();

					await this.externalHooks.run('tag.beforeCreate', [newTag]);

					await TagHelpers.validateTag(newTag);
					const tag = await Db.collections
						.Tag!.save(newTag)
						.catch(TagHelpers.throwDuplicateEntryError);

					await this.externalHooks.run('tag.afterCreate', [tag]);

					// @ts-ignore
					tag.id = tag.id.toString();
					return tag;
				},
			),
		);

		// Updates a tag
		this.app.patch(
			`/${this.restEndpoint}/tags/:id`,
			ResponseHelper.send(
				async (req: express.Request, res: express.Response): Promise<TagEntity | void> => {
					const { name } = req.body;
					const { id } = req.params;

					const newTag = new TagEntity();
					newTag.id = Number(id);
					newTag.name = name.trim();

					await this.externalHooks.run('tag.beforeUpdate', [newTag]);

					await TagHelpers.validateTag(newTag);
					const tag = await Db.collections
						.Tag!.save(newTag)
						.catch(TagHelpers.throwDuplicateEntryError);

					await this.externalHooks.run('tag.afterUpdate', [tag]);

					// @ts-ignore
					tag.id = tag.id.toString();
					return tag;
				},
			),
		);

		// Deletes a tag
		this.app.delete(
			`/${this.restEndpoint}/tags/:id`,
			ResponseHelper.send(async (req: express.Request, res: express.Response): Promise<boolean> => {
				const id = Number(req.params.id);

				await this.externalHooks.run('tag.beforeDelete', [id]);

				await Db.collections.Tag!.delete({ id });

				await this.externalHooks.run('tag.afterDelete', [id]);

				return true;
			}),
		);

		// Returns parameter values which normally get loaded from an external API or
		// get generated dynamically
		this.app.get(
			`/${this.restEndpoint}/node-parameter-options`,
			ResponseHelper.send(
				async (req: express.Request, res: express.Response): Promise<INodePropertyOptions[]> => {
					const nodeTypeAndVersion = JSON.parse(
						`${req.query.nodeTypeAndVersion}`,
					) as INodeTypeNameVersion;
					const path = req.query.path as string;
					let credentials: INodeCredentials | undefined;
					const currentNodeParameters = JSON.parse(
						`${req.query.currentNodeParameters}`,
					) as INodeParameters;
					if (req.query.credentials !== undefined) {
						credentials = JSON.parse(req.query.credentials as string);
					}
					const methodName = req.query.methodName as string;

					const nodeTypes = NodeTypes();

					// @ts-ignore
					const loadDataInstance = new LoadNodeParameterOptions(
						nodeTypeAndVersion,
						nodeTypes,
						path,
						currentNodeParameters,
						credentials,
					);

					const additionalData = await WorkflowExecuteAdditionalData.getBase(currentNodeParameters);

					return loadDataInstance.getOptions(methodName, additionalData);
				},
			),
		);

		// Returns all the node-types
		this.app.get(
			`/${this.restEndpoint}/node-types`,
			ResponseHelper.send(
				async (req: express.Request, res: express.Response): Promise<INodeTypeDescription[]> => {
					const returnData: INodeTypeDescription[] = [];
					const onlyLatest = req.query.onlyLatest === 'true';

					const nodeTypes = NodeTypes();
					const allNodes = nodeTypes.getAll();

					const getNodeDescription = (nodeType: INodeType): INodeTypeDescription => {
						const nodeInfo: INodeTypeDescription = { ...nodeType.description };
						if (req.query.includeProperties !== 'true') {
							// @ts-ignore
							delete nodeInfo.properties;
						}
						return nodeInfo;
					};

					if (onlyLatest) {
						allNodes.forEach((nodeData) => {
							const nodeType = NodeHelpers.getVersionedTypeNode(nodeData);
							const nodeInfo: INodeTypeDescription = getNodeDescription(nodeType);
							returnData.push(nodeInfo);
						});
					} else {
						allNodes.forEach((nodeData) => {
							const allNodeTypes = NodeHelpers.getVersionedTypeNodeAll(nodeData);
							allNodeTypes.forEach((element) => {
								const nodeInfo: INodeTypeDescription = getNodeDescription(element);
								returnData.push(nodeInfo);
							});
						});
					}

					return returnData;
				},
			),
		);

		// Returns node information based on node names and versions
		this.app.post(
			`/${this.restEndpoint}/node-types`,
			ResponseHelper.send(
				async (req: express.Request, res: express.Response): Promise<INodeTypeDescription[]> => {
					const nodeInfos = _.get(req, 'body.nodeInfos', []) as INodeTypeNameVersion[];
					const nodeTypes = NodeTypes();

					const returnData: INodeTypeDescription[] = [];
					nodeInfos.forEach((nodeInfo) => {
						const nodeType = nodeTypes.getByNameAndVersion(nodeInfo.name, nodeInfo.version);
						if (nodeType?.description) {
							returnData.push(nodeType.description);
						}
					});

					return returnData;
				},
			),
		);

		// ----------------------------------------
		// Node-Types
		// ----------------------------------------

		// Returns the node icon
		this.app.get(
			[
				`/${this.restEndpoint}/node-icon/:nodeType`,
				`/${this.restEndpoint}/node-icon/:scope/:nodeType`,
			],
			async (req: express.Request, res: express.Response): Promise<void> => {
				try {
					const nodeTypeName = `${req.params.scope ? `${req.params.scope}/` : ''}${
						req.params.nodeType
					}`;

					const nodeTypes = NodeTypes();
					const nodeType = nodeTypes.getByNameAndVersion(nodeTypeName);

					if (nodeType === undefined) {
						res.status(404).send('The nodeType is not known.');
						return;
					}

					if (nodeType.description.icon === undefined) {
						res.status(404).send('No icon found for node.');
						return;
					}

					if (!nodeType.description.icon.startsWith('file:')) {
						res.status(404).send('Node does not have a file icon.');
						return;
					}

					const filepath = nodeType.description.icon.substr(5);

					const maxAge = 7 * 24 * 60 * 60 * 1000; // 7 days
					res.setHeader('Cache-control', `private max-age=${maxAge}`);

					res.sendFile(filepath);
				} catch (error) {
					// Error response
					return ResponseHelper.sendErrorResponse(res, error);
				}
			},
		);

		// ----------------------------------------
		// Active Workflows
		// ----------------------------------------

		// Returns the active workflow ids
		this.app.get(
			`/${this.restEndpoint}/active`,
			ResponseHelper.send(
				async (req: express.Request, res: express.Response): Promise<string[]> => {
					const activeWorkflows = await this.activeWorkflowRunner.getActiveWorkflows();
					return activeWorkflows.map((workflow) => workflow.id.toString());
				},
			),
		);

		// Returns if the workflow with the given id had any activation errors
		this.app.get(
			`/${this.restEndpoint}/active/error/:id`,
			ResponseHelper.send(
				async (
					req: express.Request,
					res: express.Response,
				): Promise<IActivationError | undefined> => {
					const { id } = req.params;
					return this.activeWorkflowRunner.getActivationError(id);
				},
			),
		);

		// ----------------------------------------
		// Credentials
		// ----------------------------------------

		this.app.get(
			`/${this.restEndpoint}/credentials/new`,
			ResponseHelper.send(
				async (req: NameRequest, res: express.Response): Promise<{ name: string }> => {
					const requestedName =
						req.query.name && req.query.name !== '' ? req.query.name : this.defaultCredentialsName;

					return await GenericHelpers.generateUniqueName(requestedName, 'credentials');
				},
			),
		);

		// Deletes a specific credential
		this.app.delete(
			`/${this.restEndpoint}/credentials/:id`,
			ResponseHelper.send(async (req: express.Request, res: express.Response): Promise<boolean> => {
				const { id } = req.params;

				await this.externalHooks.run('credentials.delete', [id]);

				await Db.collections.Credentials!.delete({ id });

				return true;
			}),
		);

		// Creates new credentials
		this.app.post(
			`/${this.restEndpoint}/credentials`,
			ResponseHelper.send(
				async (req: express.Request, res: express.Response): Promise<ICredentialsResponse> => {
					const incomingData = req.body;

					if (!incomingData.name || incomingData.name.length < 3) {
						throw new ResponseHelper.ResponseError(
							`Credentials name must be at least 3 characters long.`,
							undefined,
							400,
						);
					}

					// Add the added date for node access permissions
					for (const nodeAccess of incomingData.nodesAccess) {
						nodeAccess.date = this.getCurrentDate();
					}

					const encryptionKey = await UserSettings.getEncryptionKey();
					if (encryptionKey === undefined) {
						throw new Error('No encryption key got found to encrypt the credentials!');
					}

					if (incomingData.name === '') {
						throw new Error('Credentials have to have a name set!');
					}

					// Check if credentials with the same name and type exist already
					const findQuery = {
						where: {
							name: incomingData.name,
							type: incomingData.type,
						},
					} as FindOneOptions;

					const checkResult = await Db.collections.Credentials!.findOne(findQuery);
					if (checkResult !== undefined) {
						throw new ResponseHelper.ResponseError(
							`Credentials with the same type and name exist already.`,
							undefined,
							400,
						);
					}

					// Encrypt the data
					const credentials = new Credentials(
						incomingData.name,
						incomingData.type,
						incomingData.nodesAccess,
					);
					credentials.setData(incomingData.data, encryptionKey);
					const newCredentialsData = credentials.getDataToSave() as ICredentialsDb;

					await this.externalHooks.run('credentials.create', [newCredentialsData]);

					// Add special database related data

					// TODO: also add user automatically depending on who is logged in, if anybody is logged in

					// Save the credentials in DB
					const result = await Db.collections.Credentials!.save(newCredentialsData);
					result.data = incomingData.data;

					// Convert to response format in which the id is a string
					(result as unknown as ICredentialsResponse).id = result.id.toString();
					return result as unknown as ICredentialsResponse;
				},
			),
		);

		// Test credentials
		this.app.post(
			`/${this.restEndpoint}/credentials-test`,
			ResponseHelper.send(
				async (req: express.Request, res: express.Response): Promise<NodeCredentialTestResult> => {
					const incomingData = req.body as NodeCredentialTestRequest;
					const credentialType = incomingData.credentials.type;

					// Find nodes that can test this credential.
					const nodeTypes = NodeTypes();
					const allNodes = nodeTypes.getAll();

					let foundTestFunction:
						| ((
								this: ICredentialTestFunctions,
								credential: ICredentialsDecrypted,
						  ) => Promise<NodeCredentialTestResult>)
						| undefined;
					const nodeThatCanTestThisCredential = allNodes.find((node) => {
						if (
							incomingData.nodeToTestWith &&
							node.description.name !== incomingData.nodeToTestWith
						) {
							return false;
						}
						const credentialTestable = node.description.credentials?.find((credential) => {
							const testFunctionSearch =
								credential.name === credentialType && !!credential.testedBy;
							if (testFunctionSearch) {
								foundTestFunction = node.methods!.credentialTest![credential.testedBy!];
							}
							return testFunctionSearch;
						});
						return !!credentialTestable;
					});

					if (!nodeThatCanTestThisCredential) {
						return Promise.resolve({
							status: 'Error',
							message: 'There are no nodes that can test this credential.',
						});
					}

					if (foundTestFunction === undefined) {
						return Promise.resolve({
							status: 'Error',
							message: 'No testing function found for this credential.',
						});
					}

					const credentialTestFunctions = NodeExecuteFunctions.getCredentialTestFunctions();

					const output = await foundTestFunction.call(
						credentialTestFunctions,
						incomingData.credentials,
					);
					return Promise.resolve(output);
				},
			),
		);

		// Updates existing credentials
		this.app.patch(
			`/${this.restEndpoint}/credentials/:id`,
			ResponseHelper.send(
				async (req: express.Request, res: express.Response): Promise<ICredentialsResponse> => {
					const incomingData = req.body;

					const { id } = req.params;

					if (incomingData.name === '') {
						throw new Error('Credentials have to have a name set!');
					}

					// Add the date for newly added node access permissions
					for (const nodeAccess of incomingData.nodesAccess) {
						if (!nodeAccess.date) {
							nodeAccess.date = this.getCurrentDate();
						}
					}

					// Check if credentials with the same name and type exist already
					const findQuery = {
						where: {
							id: Not(id),
							name: incomingData.name,
							type: incomingData.type,
						},
					} as FindOneOptions;

					const checkResult = await Db.collections.Credentials!.findOne(findQuery);
					if (checkResult !== undefined) {
						throw new ResponseHelper.ResponseError(
							`Credentials with the same type and name exist already.`,
							undefined,
							400,
						);
					}

					const encryptionKey = await UserSettings.getEncryptionKey();
					if (encryptionKey === undefined) {
						throw new Error('No encryption key got found to encrypt the credentials!');
					}

					// Load the currently saved credentials to be able to persist some of the data if
					const result = await Db.collections.Credentials!.findOne(id);
					if (result === undefined) {
						throw new ResponseHelper.ResponseError(
							`Credentials with the id "${id}" do not exist.`,
							undefined,
							400,
						);
					}

					const currentlySavedCredentials = new Credentials(
						result.name,
						result.type,
						result.nodesAccess,
						result.data,
					);
					const decryptedData = currentlySavedCredentials.getData(encryptionKey);

					// Do not overwrite the oauth data else data like the access or refresh token would get lost
					// everytime anybody changes anything on the credentials even if it is just the name.
					if (decryptedData.oauthTokenData) {
						incomingData.data.oauthTokenData = decryptedData.oauthTokenData;
					}

					// Encrypt the data
					const credentials = new Credentials(
						incomingData.name,
						incomingData.type,
						incomingData.nodesAccess,
					);
					credentials.setData(incomingData.data, encryptionKey);
					const newCredentialsData = credentials.getDataToSave() as unknown as ICredentialsDb;

					// Add special database related data
					newCredentialsData.updatedAt = this.getCurrentDate();

					await this.externalHooks.run('credentials.update', [newCredentialsData]);

					// Update the credentials in DB
					await Db.collections.Credentials!.update(id, newCredentialsData);

					// We sadly get nothing back from "update". Neither if it updated a record
					// nor the new value. So query now the hopefully updated entry.
					const responseData = await Db.collections.Credentials!.findOne(id);

					if (responseData === undefined) {
						throw new ResponseHelper.ResponseError(
							`Credentials with id "${id}" could not be found to be updated.`,
							undefined,
							400,
						);
					}

					// Remove the encrypted data as it is not needed in the frontend
					responseData.data = '';

					// Convert to response format in which the id is a string
					(responseData as unknown as ICredentialsResponse).id = responseData.id.toString();
					return responseData as unknown as ICredentialsResponse;
				},
			),
		);

		// Returns specific credentials
		this.app.get(
			`/${this.restEndpoint}/credentials/:id`,
			ResponseHelper.send(
				async (
					req: express.Request,
					res: express.Response,
				): Promise<ICredentialsDecryptedResponse | ICredentialsResponse | undefined> => {
					const findQuery = {} as FindManyOptions;

					// Make sure the variable has an expected value
					const includeData = ['true', true].includes(req.query.includeData as string);

					if (!includeData) {
						// Return only the fields we need
						findQuery.select = ['id', 'name', 'type', 'nodesAccess', 'createdAt', 'updatedAt'];
					}

					const result = await Db.collections.Credentials!.findOne(req.params.id);

					if (result === undefined) {
						return result;
					}

					let encryptionKey;
					if (includeData) {
						encryptionKey = await UserSettings.getEncryptionKey();
						if (encryptionKey === undefined) {
							throw new Error('No encryption key got found to decrypt the credentials!');
						}

						const credentials = new Credentials(
							result.name,
							result.type,
							result.nodesAccess,
							result.data,
						);
						(result as ICredentialsDecryptedDb).data = credentials.getData(encryptionKey);
					}

					(result as ICredentialsDecryptedResponse).id = result.id.toString();

					return result as ICredentialsDecryptedResponse;
				},
			),
		);

		// Returns all the saved credentials
		this.app.get(
			`/${this.restEndpoint}/credentials`,
			ResponseHelper.send(
				async (req: express.Request, res: express.Response): Promise<ICredentialsResponse[]> => {
					const findQuery = {} as FindManyOptions;
					if (req.query.filter) {
						findQuery.where = JSON.parse(req.query.filter as string);
						if ((findQuery.where! as IDataObject).id !== undefined) {
							// No idea if multiple where parameters make db search
							// slower but to be sure that that is not the case we
							// remove all unnecessary fields in case the id is defined.
							findQuery.where = { id: (findQuery.where! as IDataObject).id };
						}
					}

					findQuery.select = ['id', 'name', 'type', 'nodesAccess', 'createdAt', 'updatedAt'];

					const results = (await Db.collections.Credentials!.find(
						findQuery,
					)) as unknown as ICredentialsResponse[];

					let encryptionKey;

					const includeData = ['true', true].includes(req.query.includeData as string);
					if (includeData) {
						encryptionKey = await UserSettings.getEncryptionKey();
						if (encryptionKey === undefined) {
							throw new Error('No encryption key got found to decrypt the credentials!');
						}
					}

					let result;
					for (result of results) {
						(result as ICredentialsDecryptedResponse).id = result.id.toString();
					}

					return results;
				},
			),
		);

		// ----------------------------------------
		// Credential-Types
		// ----------------------------------------

		// Returns all the credential types which are defined in the loaded n8n-modules
		this.app.get(
			`/${this.restEndpoint}/credential-types`,
			ResponseHelper.send(
				async (req: express.Request, res: express.Response): Promise<ICredentialType[]> => {
					const returnData: ICredentialType[] = [];

					const credentialTypes = CredentialTypes();

					credentialTypes.getAll().forEach((credentialData) => {
						returnData.push(credentialData);
					});

					return returnData;
				},
			),
		);

		this.app.get(
			`/${this.restEndpoint}/credential-icon/:credentialType`,
			async (req: express.Request, res: express.Response): Promise<void> => {
				try {
					const credentialName = req.params.credentialType;

					const credentialType = CredentialTypes().getByName(credentialName);

					if (credentialType === undefined) {
						res.status(404).send('The credentialType is not known.');
						return;
					}

					if (credentialType.icon === undefined) {
						res.status(404).send('No icon found for credential.');
						return;
					}

					if (!credentialType.icon.startsWith('file:')) {
						res.status(404).send('Credential does not have a file icon.');
						return;
					}

					const filepath = credentialType.icon.substr(5);

					const maxAge = 7 * 24 * 60 * 60 * 1000; // 7 days
					res.setHeader('Cache-control', `private max-age=${maxAge}`);

					res.sendFile(filepath);
				} catch (error) {
					// Error response
					return ResponseHelper.sendErrorResponse(res, error);
				}
			},
		);

		// ----------------------------------------
		// OAuth1-Credential/Auth
		// ----------------------------------------

		// Authorize OAuth Data
		this.app.get(
			`/${this.restEndpoint}/oauth1-credential/auth`,
			ResponseHelper.send(async (req: express.Request, res: express.Response): Promise<string> => {
				if (req.query.id === undefined) {
					res.status(500).send('Required credential id is missing!');
					return '';
				}

				const result = await Db.collections.Credentials!.findOne(req.query.id as string);
				if (result === undefined) {
					res.status(404).send('The credential is not known.');
					return '';
				}

				let encryptionKey;
				encryptionKey = await UserSettings.getEncryptionKey();
				if (encryptionKey === undefined) {
					res.status(500).send('No encryption key got found to decrypt the credentials!');
					return '';
				}

				const mode: WorkflowExecuteMode = 'internal';
				const credentialsHelper = new CredentialsHelper(encryptionKey);
				const decryptedDataOriginal = await credentialsHelper.getDecrypted(
					result.name,
					result.type,
					mode,
					true,
				);
				const oauthCredentials = credentialsHelper.applyDefaultsAndOverwrites(
					decryptedDataOriginal,
					result.type,
					mode,
				);

				const signatureMethod = _.get(oauthCredentials, 'signatureMethod') as string;

				const oAuthOptions: clientOAuth1.Options = {
					consumer: {
						key: _.get(oauthCredentials, 'consumerKey') as string,
						secret: _.get(oauthCredentials, 'consumerSecret') as string,
					},
					signature_method: signatureMethod,
					// eslint-disable-next-line @typescript-eslint/naming-convention
					hash_function(base, key) {
						const algorithm = signatureMethod === 'HMAC-SHA1' ? 'sha1' : 'sha256';
						return createHmac(algorithm, key).update(base).digest('base64');
					},
				};

				const oauthRequestData = {
					oauth_callback: `${WebhookHelpers.getWebhookBaseUrl()}${
						this.restEndpoint
					}/oauth1-credential/callback?cid=${req.query.id}`,
				};

				await this.externalHooks.run('oauth1.authenticate', [oAuthOptions, oauthRequestData]);

				// eslint-disable-next-line new-cap
				const oauth = new clientOAuth1(oAuthOptions);

				const options: RequestOptions = {
					method: 'POST',
					url: _.get(oauthCredentials, 'requestTokenUrl') as string,
					data: oauthRequestData,
				};

				const data = oauth.toHeader(oauth.authorize(options));

				// @ts-ignore
				options.headers = data;

				const response = await requestPromise(options);

				// Response comes as x-www-form-urlencoded string so convert it to JSON

				const responseJson = querystring.parse(response);

				const returnUri = `${_.get(oauthCredentials, 'authUrl')}?oauth_token=${
					responseJson.oauth_token
				}`;

				// Encrypt the data
				const credentials = new Credentials(result.name, result.type, result.nodesAccess);

				credentials.setData(decryptedDataOriginal, encryptionKey);
				const newCredentialsData = credentials.getDataToSave() as unknown as ICredentialsDb;

				// Add special database related data
				newCredentialsData.updatedAt = this.getCurrentDate();

				// Update the credentials in DB
				await Db.collections.Credentials!.update(req.query.id as string, newCredentialsData);

				return returnUri;
			}),
		);

		// Verify and store app code. Generate access tokens and store for respective credential.
		this.app.get(
			`/${this.restEndpoint}/oauth1-credential/callback`,
			async (req: express.Request, res: express.Response) => {
				try {
					const { oauth_verifier, oauth_token, cid } = req.query;

					if (oauth_verifier === undefined || oauth_token === undefined) {
						const errorResponse = new ResponseHelper.ResponseError(
							`Insufficient parameters for OAuth1 callback. Received following query parameters: ${JSON.stringify(
								req.query,
							)}`,
							undefined,
							503,
						);
						return ResponseHelper.sendErrorResponse(res, errorResponse);
					}

					const result = await Db.collections.Credentials!.findOne(cid as any);
					if (result === undefined) {
						const errorResponse = new ResponseHelper.ResponseError(
							'The credential is not known.',
							undefined,
							404,
						);
						return ResponseHelper.sendErrorResponse(res, errorResponse);
					}

					let encryptionKey;
					encryptionKey = await UserSettings.getEncryptionKey();
					if (encryptionKey === undefined) {
						const errorResponse = new ResponseHelper.ResponseError(
							'No encryption key got found to decrypt the credentials!',
							undefined,
							503,
						);
						return ResponseHelper.sendErrorResponse(res, errorResponse);
					}

					// Decrypt the currently saved credentials
					const workflowCredentials: IWorkflowCredentials = {
						[result.type]: {
							[result.name]: result as ICredentialsEncrypted,
						},
					};
					const mode: WorkflowExecuteMode = 'internal';
					const credentialsHelper = new CredentialsHelper(encryptionKey);
					const decryptedDataOriginal = await credentialsHelper.getDecrypted(
						result.name,
						result.type,
						mode,
						true,
					);
					const oauthCredentials = credentialsHelper.applyDefaultsAndOverwrites(
						decryptedDataOriginal,
						result.type,
						mode,
					);

					const options: OptionsWithUrl = {
						method: 'POST',
						url: _.get(oauthCredentials, 'accessTokenUrl') as string,
						qs: {
							oauth_token,
							oauth_verifier,
						},
					};

					let oauthToken;

					try {
						oauthToken = await requestPromise(options);
					} catch (error) {
						const errorResponse = new ResponseHelper.ResponseError(
							'Unable to get access tokens!',
							undefined,
							404,
						);
						return ResponseHelper.sendErrorResponse(res, errorResponse);
					}

					// Response comes as x-www-form-urlencoded string so convert it to JSON

					const oauthTokenJson = querystring.parse(oauthToken);

					decryptedDataOriginal.oauthTokenData = oauthTokenJson;

					const credentials = new Credentials(result.name, result.type, result.nodesAccess);
					credentials.setData(decryptedDataOriginal, encryptionKey);
					const newCredentialsData = credentials.getDataToSave() as unknown as ICredentialsDb;
					// Add special database related data
					newCredentialsData.updatedAt = this.getCurrentDate();
					// Save the credentials in DB
					await Db.collections.Credentials!.update(cid as any, newCredentialsData);

					res.sendFile(pathResolve(__dirname, '../../templates/oauth-callback.html'));
				} catch (error) {
					// Error response
					return ResponseHelper.sendErrorResponse(res, error);
				}
			},
		);

		// ----------------------------------------
		// OAuth2-Credential/Auth
		// ----------------------------------------

		// Authorize OAuth Data
		this.app.get(
			`/${this.restEndpoint}/oauth2-credential/auth`,
			ResponseHelper.send(async (req: express.Request, res: express.Response): Promise<string> => {
				if (req.query.id === undefined) {
					res.status(500).send('Required credential id is missing.');
					return '';
				}

				const result = await Db.collections.Credentials!.findOne(req.query.id as string);
				if (result === undefined) {
					res.status(404).send('The credential is not known.');
					return '';
				}

				let encryptionKey;
				encryptionKey = await UserSettings.getEncryptionKey();
				if (encryptionKey === undefined) {
					res.status(500).send('No encryption key got found to decrypt the credentials!');
					return '';
				}

				const mode: WorkflowExecuteMode = 'internal';
				const credentialsHelper = new CredentialsHelper(encryptionKey);
				const decryptedDataOriginal = await credentialsHelper.getDecrypted(
					result.name,
					result.type,
					mode,
					true,
				);
				const oauthCredentials = credentialsHelper.applyDefaultsAndOverwrites(
					decryptedDataOriginal,
					result.type,
					mode,
				);

				const token = new csrf();
				// Generate a CSRF prevention token and send it as a OAuth2 state stringma/ERR
				const csrfSecret = token.secretSync();
				const state = {
					token: token.create(csrfSecret),
					cid: req.query.id,
				};
				const stateEncodedStr = Buffer.from(JSON.stringify(state)).toString('base64');

				const oAuthOptions: clientOAuth2.Options = {
					clientId: _.get(oauthCredentials, 'clientId') as string,
					clientSecret: _.get(oauthCredentials, 'clientSecret', '') as string,
					accessTokenUri: _.get(oauthCredentials, 'accessTokenUrl', '') as string,
					authorizationUri: _.get(oauthCredentials, 'authUrl', '') as string,
					redirectUri: `${WebhookHelpers.getWebhookBaseUrl()}${
						this.restEndpoint
					}/oauth2-credential/callback`,
					scopes: _.split(_.get(oauthCredentials, 'scope', 'openid,') as string, ','),
					state: stateEncodedStr,
				};

				await this.externalHooks.run('oauth2.authenticate', [oAuthOptions]);

				const oAuthObj = new clientOAuth2(oAuthOptions);

				// Encrypt the data
				const credentials = new Credentials(result.name, result.type, result.nodesAccess);
				decryptedDataOriginal.csrfSecret = csrfSecret;

				credentials.setData(decryptedDataOriginal, encryptionKey);
				const newCredentialsData = credentials.getDataToSave() as unknown as ICredentialsDb;

				// Add special database related data
				newCredentialsData.updatedAt = this.getCurrentDate();

				// Update the credentials in DB
				await Db.collections.Credentials!.update(req.query.id as string, newCredentialsData);

				const authQueryParameters = _.get(oauthCredentials, 'authQueryParameters', '') as string;
				let returnUri = oAuthObj.code.getUri();

				// if scope uses comma, change it as the library always return then with spaces
				if ((_.get(oauthCredentials, 'scope') as string).includes(',')) {
					const data = querystring.parse(returnUri.split('?')[1]);
					data.scope = _.get(oauthCredentials, 'scope') as string;
					returnUri = `${_.get(oauthCredentials, 'authUrl', '')}?${querystring.stringify(data)}`;
				}

				if (authQueryParameters) {
					returnUri += `&${authQueryParameters}`;
				}

				return returnUri;
			}),
		);

		// ----------------------------------------
		// OAuth2-Credential/Callback
		// ----------------------------------------

		// Verify and store app code. Generate access tokens and store for respective credential.
		this.app.get(
			`/${this.restEndpoint}/oauth2-credential/callback`,
			async (req: express.Request, res: express.Response) => {
				try {
					// realmId it's currently just use for the quickbook OAuth2 flow
					const { code, state: stateEncoded } = req.query;

					if (code === undefined || stateEncoded === undefined) {
						const errorResponse = new ResponseHelper.ResponseError(
							`Insufficient parameters for OAuth2 callback. Received following query parameters: ${JSON.stringify(
								req.query,
							)}`,
							undefined,
							503,
						);
						return ResponseHelper.sendErrorResponse(res, errorResponse);
					}

					let state;
					try {
						state = JSON.parse(Buffer.from(stateEncoded as string, 'base64').toString());
					} catch (error) {
						const errorResponse = new ResponseHelper.ResponseError(
							'Invalid state format returned',
							undefined,
							503,
						);
						return ResponseHelper.sendErrorResponse(res, errorResponse);
					}

					const result = await Db.collections.Credentials!.findOne(state.cid);
					if (result === undefined) {
						const errorResponse = new ResponseHelper.ResponseError(
							'The credential is not known.',
							undefined,
							404,
						);
						return ResponseHelper.sendErrorResponse(res, errorResponse);
					}

					let encryptionKey;
					encryptionKey = await UserSettings.getEncryptionKey();
					if (encryptionKey === undefined) {
						const errorResponse = new ResponseHelper.ResponseError(
							'No encryption key got found to decrypt the credentials!',
							undefined,
							503,
						);
						return ResponseHelper.sendErrorResponse(res, errorResponse);
					}

					// Decrypt the currently saved credentials
					const workflowCredentials: IWorkflowCredentials = {
						[result.type]: {
							[result.name]: result as ICredentialsEncrypted,
						},
					};

					const mode: WorkflowExecuteMode = 'internal';
					const credentialsHelper = new CredentialsHelper(encryptionKey);
					const decryptedDataOriginal = await credentialsHelper.getDecrypted(
						result.name,
						result.type,
						mode,
						true,
					);
					const oauthCredentials = credentialsHelper.applyDefaultsAndOverwrites(
						decryptedDataOriginal,
						result.type,
						mode,
					);

					const token = new csrf();
					if (
						decryptedDataOriginal.csrfSecret === undefined ||
						!token.verify(decryptedDataOriginal.csrfSecret as string, state.token)
					) {
						const errorResponse = new ResponseHelper.ResponseError(
							'The OAuth2 callback state is invalid!',
							undefined,
							404,
						);
						return ResponseHelper.sendErrorResponse(res, errorResponse);
					}

					let options = {};

					const oAuth2Parameters = {
						clientId: _.get(oauthCredentials, 'clientId') as string,
						clientSecret: _.get(oauthCredentials, 'clientSecret', '') as string | undefined,
						accessTokenUri: _.get(oauthCredentials, 'accessTokenUrl', '') as string,
						authorizationUri: _.get(oauthCredentials, 'authUrl', '') as string,
						redirectUri: `${WebhookHelpers.getWebhookBaseUrl()}${
							this.restEndpoint
						}/oauth2-credential/callback`,
						scopes: _.split(_.get(oauthCredentials, 'scope', 'openid,') as string, ','),
					};

					if ((_.get(oauthCredentials, 'authentication', 'header') as string) === 'body') {
						options = {
							body: {
								client_id: _.get(oauthCredentials, 'clientId') as string,
								client_secret: _.get(oauthCredentials, 'clientSecret', '') as string,
							},
						};
						delete oAuth2Parameters.clientSecret;
					}

					await this.externalHooks.run('oauth2.callback', [oAuth2Parameters]);

					const oAuthObj = new clientOAuth2(oAuth2Parameters);

					const queryParameters = req.originalUrl.split('?').splice(1, 1).join('');

					const oauthToken = await oAuthObj.code.getToken(
						`${oAuth2Parameters.redirectUri}?${queryParameters}`,
						options,
					);

					if (Object.keys(req.query).length > 2) {
						_.set(oauthToken.data, 'callbackQueryString', _.omit(req.query, 'state', 'code'));
					}

					if (oauthToken === undefined) {
						const errorResponse = new ResponseHelper.ResponseError(
							'Unable to get access tokens!',
							undefined,
							404,
						);
						return ResponseHelper.sendErrorResponse(res, errorResponse);
					}

					if (decryptedDataOriginal.oauthTokenData) {
						// Only overwrite supplied data as some providers do for example just return the
						// refresh_token on the very first request and not on subsequent ones.
						Object.assign(decryptedDataOriginal.oauthTokenData, oauthToken.data);
					} else {
						// No data exists so simply set
						decryptedDataOriginal.oauthTokenData = oauthToken.data;
					}

					_.unset(decryptedDataOriginal, 'csrfSecret');

					const credentials = new Credentials(result.name, result.type, result.nodesAccess);
					credentials.setData(decryptedDataOriginal, encryptionKey);
					const newCredentialsData = credentials.getDataToSave() as unknown as ICredentialsDb;
					// Add special database related data
					newCredentialsData.updatedAt = this.getCurrentDate();
					// Save the credentials in DB
					await Db.collections.Credentials!.update(state.cid, newCredentialsData);

					res.sendFile(pathResolve(__dirname, '../../templates/oauth-callback.html'));
				} catch (error) {
					// Error response
					return ResponseHelper.sendErrorResponse(res, error);
				}
			},
		);

		// ----------------------------------------
		// Executions
		// ----------------------------------------

		// Returns all finished executions
		this.app.get(
			`/${this.restEndpoint}/executions`,
			ResponseHelper.send(
				async (req: express.Request, res: express.Response): Promise<IExecutionsListResponse> => {
					let filter: any = {};

					if (req.query.filter) {
						filter = JSON.parse(req.query.filter as string);
					}

					let limit = 20;
					if (req.query.limit) {
						limit = parseInt(req.query.limit as string, 10);
					}

					const executingWorkflowIds: string[] = [];

					if (config.get('executions.mode') === 'queue') {
						const currentJobs = await Queue.getInstance().getJobs(['active', 'waiting']);
						executingWorkflowIds.push(
							...(currentJobs.map((job) => job.data.executionId) as string[]),
						);
					}
					// We may have manual executions even with queue so we must account for these.
					executingWorkflowIds.push(
						...this.activeExecutionsInstance
							.getActiveExecutions()
							.map((execution) => execution.id.toString()),
					);

					const countFilter = JSON.parse(JSON.stringify(filter));
					if (countFilter.waitTill !== undefined) {
						countFilter.waitTill = Not(IsNull());
					}
					countFilter.id = Not(In(executingWorkflowIds));

					const resultsQuery = await Db.collections
						.Execution!.createQueryBuilder('execution')
						.select([
							'execution.id',
							'execution.finished',
							'execution.mode',
							'execution.retryOf',
							'execution.retrySuccessId',
							'execution.waitTill',
							'execution.startedAt',
							'execution.stoppedAt',
							'execution.workflowData',
						])
						.orderBy('execution.id', 'DESC')
						.take(limit);

					Object.keys(filter).forEach((filterField) => {
						if (filterField === 'waitTill') {
							resultsQuery.andWhere(`execution.${filterField} is not null`);
						} else if (filterField === 'finished' && filter[filterField] === false) {
							resultsQuery.andWhere(`execution.${filterField} = :${filterField}`, {
								[filterField]: filter[filterField],
							});
							resultsQuery.andWhere(`execution.waitTill is null`);
						} else {
							resultsQuery.andWhere(`execution.${filterField} = :${filterField}`, {
								[filterField]: filter[filterField],
							});
						}
					});
					if (req.query.lastId) {
						resultsQuery.andWhere(`execution.id < :lastId`, { lastId: req.query.lastId });
					}
					if (req.query.firstId) {
						resultsQuery.andWhere(`execution.id > :firstId`, { firstId: req.query.firstId });
					}
					if (executingWorkflowIds.length > 0) {
						resultsQuery.andWhere(`execution.id NOT IN (:...ids)`, { ids: executingWorkflowIds });
					}

					const resultsPromise = resultsQuery.getMany();

					const countPromise = getExecutionsCount(countFilter);

					const results: IExecutionFlattedDb[] = await resultsPromise;
					const countedObjects = await countPromise;

					const returnResults: IExecutionsSummary[] = [];

					for (const result of results) {
						returnResults.push({
							id: result.id.toString(),
							finished: result.finished,
							mode: result.mode,
							retryOf: result.retryOf ? result.retryOf.toString() : undefined,
							retrySuccessId: result.retrySuccessId ? result.retrySuccessId.toString() : undefined,
							waitTill: result.waitTill as Date | undefined,
							startedAt: result.startedAt,
							stoppedAt: result.stoppedAt,
							workflowId: result.workflowData.id ? result.workflowData.id.toString() : '',
							workflowName: result.workflowData.name,
						});
					}

					return {
						count: countedObjects.count,
						results: returnResults,
						estimated: countedObjects.estimate,
					};
				},
			),
		);

		// Returns a specific execution
		this.app.get(
			`/${this.restEndpoint}/executions/:id`,
			ResponseHelper.send(
				async (
					req: express.Request,
					res: express.Response,
				): Promise<IExecutionResponse | IExecutionFlattedResponse | undefined> => {
					const result = await Db.collections.Execution!.findOne(req.params.id);

					if (result === undefined) {
						return undefined;
					}

					if (req.query.unflattedResponse === 'true') {
						const fullExecutionData = ResponseHelper.unflattenExecutionData(result);
						return fullExecutionData;
					}
					// Convert to response format in which the id is a string
					(result as IExecutionFlatted as IExecutionFlattedResponse).id = result.id.toString();
					return result as IExecutionFlatted as IExecutionFlattedResponse;
				},
			),
		);

		// Retries a failed execution
		this.app.post(
			`/${this.restEndpoint}/executions/:id/retry`,
			ResponseHelper.send(async (req: express.Request, res: express.Response): Promise<boolean> => {
				// Get the data to execute
				const fullExecutionDataFlatted = await Db.collections.Execution!.findOne(req.params.id);

				if (fullExecutionDataFlatted === undefined) {
					throw new ResponseHelper.ResponseError(
						`The execution with the id "${req.params.id}" does not exist.`,
						404,
						404,
					);
				}

				const fullExecutionData = ResponseHelper.unflattenExecutionData(fullExecutionDataFlatted);

				if (fullExecutionData.finished) {
					throw new Error('The execution did succeed and can so not be retried.');
				}

				const executionMode = 'retry';

				fullExecutionData.workflowData.active = false;

				// Start the workflow
				const data: IWorkflowExecutionDataProcess = {
					executionMode,
					executionData: fullExecutionData.data,
					retryOf: req.params.id,
					workflowData: fullExecutionData.workflowData,
				};

				const { lastNodeExecuted } = data.executionData!.resultData;

				if (lastNodeExecuted) {
					// Remove the old error and the data of the last run of the node that it can be replaced
					delete data.executionData!.resultData.error;
					const { length } = data.executionData!.resultData.runData[lastNodeExecuted];
					if (
						length > 0 &&
						data.executionData!.resultData.runData[lastNodeExecuted][length - 1].error !== undefined
					) {
						// Remove results only if it is an error.
						// If we are retrying due to a crash, the information is simply success info from last node
						data.executionData!.resultData.runData[lastNodeExecuted].pop();
						// Stack will determine what to run next
					}
				}

				if (req.body.loadWorkflow === true) {
					// Loads the currently saved workflow to execute instead of the
					// one saved at the time of the execution.
					const workflowId = fullExecutionData.workflowData.id;
					const workflowData = (await Db.collections.Workflow!.findOne(
						workflowId,
					)) as IWorkflowBase;

					if (workflowData === undefined) {
						throw new Error(
							`The workflow with the ID "${workflowId}" could not be found and so the data not be loaded for the retry.`,
						);
					}

					data.workflowData = workflowData;
					const nodeTypes = NodeTypes();
					const workflowInstance = new Workflow({
						id: workflowData.id as string,
						name: workflowData.name,
						nodes: workflowData.nodes,
						connections: workflowData.connections,
						active: false,
						nodeTypes,
						staticData: undefined,
						settings: workflowData.settings,
					});

					// Replace all of the nodes in the execution stack with the ones of the new workflow
					for (const stack of data.executionData!.executionData!.nodeExecutionStack) {
						// Find the data of the last executed node in the new workflow
						const node = workflowInstance.getNode(stack.node.name);
						if (node === null) {
							throw new Error(
								`Could not find the node "${stack.node.name}" in workflow. It probably got deleted or renamed. Without it the workflow can sadly not be retried.`,
							);
						}

						// Replace the node data in the stack that it really uses the current data
						stack.node = node;
					}
				}

				const workflowRunner = new WorkflowRunner();
				const executionId = await workflowRunner.run(data);

				const executionData = await this.activeExecutionsInstance.getPostExecutePromise(
					executionId,
				);

				if (executionData === undefined) {
					throw new Error('The retry did not start for an unknown reason.');
				}

				return !!executionData.finished;
			}),
		);

		// Delete Executions
		// INFORMATION: We use POST instead of DELETE to not run into any issues
		// with the query data getting to long
		this.app.post(
			`/${this.restEndpoint}/executions/delete`,
			ResponseHelper.send(async (req: express.Request, res: express.Response): Promise<void> => {
				const deleteData = req.body as IExecutionDeleteFilter;

				if (deleteData.deleteBefore !== undefined) {
					const filters = {
						startedAt: LessThanOrEqual(deleteData.deleteBefore),
					};
					if (deleteData.filters !== undefined) {
						Object.assign(filters, deleteData.filters);
					}

					await Db.collections.Execution!.delete(filters);
				} else if (deleteData.ids !== undefined) {
					// Deletes all executions with the given ids
					await Db.collections.Execution!.delete(deleteData.ids);
				} else {
					throw new Error('Required body-data "ids" or "deleteBefore" is missing!');
				}
			}),
		);

		// ----------------------------------------
		// Executing Workflows
		// ----------------------------------------

		// Returns all the currently working executions
		this.app.get(
			`/${this.restEndpoint}/executions-current`,
			ResponseHelper.send(
				async (req: express.Request, res: express.Response): Promise<IExecutionsSummary[]> => {
					if (config.get('executions.mode') === 'queue') {
						const currentJobs = await Queue.getInstance().getJobs(['active', 'waiting']);

						const currentlyRunningQueueIds = currentJobs.map((job) => job.data.executionId);

						const currentlyRunningManualExecutions =
							this.activeExecutionsInstance.getActiveExecutions();
						const manualExecutionIds = currentlyRunningManualExecutions.map(
							(execution) => execution.id,
						);

						const currentlyRunningExecutionIds =
							currentlyRunningQueueIds.concat(manualExecutionIds);

						if (currentlyRunningExecutionIds.length === 0) {
							return [];
						}

						const resultsQuery = await Db.collections
							.Execution!.createQueryBuilder('execution')
							.select([
								'execution.id',
								'execution.workflowId',
								'execution.mode',
								'execution.retryOf',
								'execution.startedAt',
							])
							.orderBy('execution.id', 'DESC')
							.andWhere(`execution.id IN (:...ids)`, { ids: currentlyRunningExecutionIds });

						if (req.query.filter) {
							const filter = JSON.parse(req.query.filter as string);
							if (filter.workflowId !== undefined) {
								resultsQuery.andWhere('execution.workflowId = :workflowId', {
									workflowId: filter.workflowId,
								});
							}
						}

						const results = await resultsQuery.getMany();

						return results.map((result) => {
							return {
								id: result.id,
								workflowId: result.workflowId,
								mode: result.mode,
								retryOf: result.retryOf !== null ? result.retryOf : undefined,
								startedAt: new Date(result.startedAt),
							} as IExecutionsSummary;
						});
					}
					const executingWorkflows = this.activeExecutionsInstance.getActiveExecutions();

					const returnData: IExecutionsSummary[] = [];

					let filter: any = {};
					if (req.query.filter) {
						filter = JSON.parse(req.query.filter as string);
					}

					for (const data of executingWorkflows) {
						if (filter.workflowId !== undefined && filter.workflowId !== data.workflowId) {
							continue;
						}
						returnData.push({
							id: data.id.toString(),
							workflowId: data.workflowId === undefined ? '' : data.workflowId.toString(),
							mode: data.mode,
							retryOf: data.retryOf,
							startedAt: new Date(data.startedAt),
						});
					}
					returnData.sort((a, b) => parseInt(b.id, 10) - parseInt(a.id, 10));

					return returnData;
				},
			),
		);

		// Forces the execution to stop
		this.app.post(
			`/${this.restEndpoint}/executions-current/:id/stop`,
			ResponseHelper.send(
				async (req: express.Request, res: express.Response): Promise<IExecutionsStopData> => {
					if (config.get('executions.mode') === 'queue') {
						// Manual executions should still be stoppable, so
						// try notifying the `activeExecutions` to stop it.
						const result = await this.activeExecutionsInstance.stopExecution(req.params.id);

						if (result === undefined) {
							// If active execution could not be found check if it is a waiting one
							try {
								return await this.waitTracker.stopExecution(req.params.id);
							} catch (error) {
								// Ignore, if it errors as then it is probably a currently running
								// execution
							}
						} else {
							return {
								mode: result.mode,
								startedAt: new Date(result.startedAt),
								stoppedAt: result.stoppedAt ? new Date(result.stoppedAt) : undefined,
								finished: result.finished,
							} as IExecutionsStopData;
						}

						const currentJobs = await Queue.getInstance().getJobs(['active', 'waiting']);

						const job = currentJobs.find(
							(job) => job.data.executionId.toString() === req.params.id,
						);

						if (!job) {
							throw new Error(`Could not stop "${req.params.id}" as it is no longer in queue.`);
						} else {
							await Queue.getInstance().stopJob(job);
						}

						const executionDb = (await Db.collections.Execution?.findOne(
							req.params.id,
						)) as IExecutionFlattedDb;
						const fullExecutionData = ResponseHelper.unflattenExecutionData(executionDb);

						const returnData: IExecutionsStopData = {
							mode: fullExecutionData.mode,
							startedAt: new Date(fullExecutionData.startedAt),
							stoppedAt: fullExecutionData.stoppedAt
								? new Date(fullExecutionData.stoppedAt)
								: undefined,
							finished: fullExecutionData.finished,
						};

						return returnData;
					}
					const executionId = req.params.id;

					// Stopt he execution and wait till it is done and we got the data
					const result = await this.activeExecutionsInstance.stopExecution(executionId);

					let returnData: IExecutionsStopData;
					if (result === undefined) {
						// If active execution could not be found check if it is a waiting one
						returnData = await this.waitTracker.stopExecution(executionId);
					} else {
						returnData = {
							mode: result.mode,
							startedAt: new Date(result.startedAt),
							stoppedAt: result.stoppedAt ? new Date(result.stoppedAt) : undefined,
							finished: result.finished,
						};
					}

					return returnData;
				},
			),
		);

		// Removes a test webhook
		this.app.delete(
			`/${this.restEndpoint}/test-webhook/:id`,
			ResponseHelper.send(async (req: express.Request, res: express.Response): Promise<boolean> => {
				const workflowId = req.params.id;
				return this.testWebhooks.cancelTestWebhook(workflowId);
			}),
		);

		// ----------------------------------------
		// Options
		// ----------------------------------------

		// Returns all the available timezones
		this.app.get(
			`/${this.restEndpoint}/options/timezones`,
			ResponseHelper.send(async (req: express.Request, res: express.Response): Promise<object> => {
				return timezones;
			}),
		);

		// ----------------------------------------
		// Settings
		// ----------------------------------------

		// Returns the settings which are needed in the UI
		this.app.get(
			`/${this.restEndpoint}/settings`,
			ResponseHelper.send(
				async (req: express.Request, res: express.Response): Promise<IN8nUISettings> => {
					return this.frontendSettings;
				},
			),
		);

		// ----------------------------------------
		// Webhooks
		// ----------------------------------------

		if (config.get('endpoints.disableProductionWebhooksOnMainProcess') !== true) {
			WebhookServer.registerProductionWebhooks.apply(this);
		}

		// HEAD webhook requests (test for UI)
		this.app.head(
			`/${this.endpointWebhookTest}/*`,
			async (req: express.Request, res: express.Response) => {
				// Cut away the "/webhook-test/" to get the registred part of the url
				const requestUrl = (req as ICustomRequest).parsedUrl!.pathname!.slice(
					this.endpointWebhookTest.length + 2,
				);

				let response;
				try {
					response = await this.testWebhooks.callTestWebhook('HEAD', requestUrl, req, res);
				} catch (error) {
					ResponseHelper.sendErrorResponse(res, error);
					return;
				}

				if (response.noWebhookResponse === true) {
					// Nothing else to do as the response got already sent
					return;
				}

				ResponseHelper.sendSuccessResponse(res, response.data, true, response.responseCode);
			},
		);

		// HEAD webhook requests (test for UI)
		this.app.options(
			`/${this.endpointWebhookTest}/*`,
			async (req: express.Request, res: express.Response) => {
				// Cut away the "/webhook-test/" to get the registred part of the url
				const requestUrl = (req as ICustomRequest).parsedUrl!.pathname!.slice(
					this.endpointWebhookTest.length + 2,
				);

				let allowedMethods: string[];
				try {
					allowedMethods = await this.testWebhooks.getWebhookMethods(requestUrl);
					allowedMethods.push('OPTIONS');

					// Add custom "Allow" header to satisfy OPTIONS response.
					res.append('Allow', allowedMethods);
				} catch (error) {
					ResponseHelper.sendErrorResponse(res, error);
					return;
				}

				ResponseHelper.sendSuccessResponse(res, {}, true, 204);
			},
		);

		// GET webhook requests (test for UI)
		this.app.get(
			`/${this.endpointWebhookTest}/*`,
			async (req: express.Request, res: express.Response) => {
				// Cut away the "/webhook-test/" to get the registred part of the url
				const requestUrl = (req as ICustomRequest).parsedUrl!.pathname!.slice(
					this.endpointWebhookTest.length + 2,
				);

				let response;
				try {
					response = await this.testWebhooks.callTestWebhook('GET', requestUrl, req, res);
				} catch (error) {
					ResponseHelper.sendErrorResponse(res, error);
					return;
				}

				if (response.noWebhookResponse === true) {
					// Nothing else to do as the response got already sent
					return;
				}

				ResponseHelper.sendSuccessResponse(res, response.data, true, response.responseCode);
			},
		);

		// POST webhook requests (test for UI)
		this.app.post(
			`/${this.endpointWebhookTest}/*`,
			async (req: express.Request, res: express.Response) => {
				// Cut away the "/webhook-test/" to get the registred part of the url
				const requestUrl = (req as ICustomRequest).parsedUrl!.pathname!.slice(
					this.endpointWebhookTest.length + 2,
				);

				let response;
				try {
					response = await this.testWebhooks.callTestWebhook('POST', requestUrl, req, res);
				} catch (error) {
					ResponseHelper.sendErrorResponse(res, error);
					return;
				}

				if (response.noWebhookResponse === true) {
					// Nothing else to do as the response got already sent
					return;
				}

				ResponseHelper.sendSuccessResponse(res, response.data, true, response.responseCode);
			},
		);

		if (this.endpointPresetCredentials !== '') {
			// POST endpoint to set preset credentials
			this.app.post(
				`/${this.endpointPresetCredentials}`,
				async (req: express.Request, res: express.Response) => {
					if (!this.presetCredentialsLoaded) {
						const body = req.body as ICredentialsOverwrite;

						if (req.headers['content-type'] !== 'application/json') {
							ResponseHelper.sendErrorResponse(
								res,
								new Error(
									'Body must be a valid JSON, make sure the content-type is application/json',
								),
							);
							return;
						}

						const loadNodesAndCredentials = LoadNodesAndCredentials();

						const credentialsOverwrites = CredentialsOverwrites();

						await credentialsOverwrites.init(body);

						const credentialTypes = CredentialTypes();

						await credentialTypes.init(loadNodesAndCredentials.credentialTypes);

						this.presetCredentialsLoaded = true;

						ResponseHelper.sendSuccessResponse(res, { success: true }, true, 200);
					} else {
						ResponseHelper.sendErrorResponse(res, new Error('Preset credentials can be set once'));
					}
				},
			);
		}

		// Read the index file and replace the path placeholder
		const editorUiPath = require.resolve('n8n-editor-ui');
		const filePath = pathJoin(pathDirname(editorUiPath), 'dist', 'index.html');
		const n8nPath = config.get('path');

		let readIndexFile = readFileSync(filePath, 'utf8');
		readIndexFile = readIndexFile.replace(/\/%BASE_PATH%\//g, n8nPath);
		readIndexFile = readIndexFile.replace(/\/favicon.ico/g, `${n8nPath}favicon.ico`);

		// Serve the altered index.html file separately
		this.app.get(`/index.html`, async (req: express.Request, res: express.Response) => {
			res.send(readIndexFile);
		});

		// Serve the website
		const startTime = new Date().toUTCString();
		this.app.use(
			'/',
			express.static(pathJoin(pathDirname(editorUiPath), 'dist'), {
				index: 'index.html',
				setHeaders: (res, path) => {
					if (res.req && res.req.url === '/index.html') {
						// Set last modified date manually to n8n start time so
						// that it hopefully refreshes the page when a new version
						// got used
						res.setHeader('Last-Modified', startTime);
					}
				},
			}),
		);
	}
}

export async function start(): Promise<void> {
	const PORT = config.get('port');
	const ADDRESS = config.get('listen_address');

	const app = new App();

	await app.config();

	let server;

	if (app.protocol === 'https' && app.sslKey && app.sslCert) {
		const https = require('https');
		const privateKey = readFileSync(app.sslKey, 'utf8');
		const cert = readFileSync(app.sslCert, 'utf8');
		const credentials = { key: privateKey, cert };
		server = https.createServer(credentials, app.app);
	} else {
		const http = require('http');
		server = http.createServer(app.app);
	}

	server.listen(PORT, ADDRESS, async () => {
		const versions = await GenericHelpers.getVersions();
		console.log(`n8n ready on ${ADDRESS}, port ${PORT}`);
		console.log(`Version: ${versions.cli}`);

		await app.externalHooks.run('n8n.ready', [app]);
	});
}

async function getExecutionsCount(
	countFilter: IDataObject,
): Promise<{ count: number; estimate: boolean }> {
	const dbType = (await GenericHelpers.getConfigValue('database.type')) as DatabaseType;
	const filteredFields = Object.keys(countFilter).filter((field) => field !== 'id');

	// Do regular count for other databases than pgsql and
	// if we are filtering based on workflowId or finished fields.
	if (dbType !== 'postgresdb' || filteredFields.length > 0) {
		const count = await Db.collections.Execution!.count(countFilter);
		return { count, estimate: false };
	}

	try {
		// Get an estimate of rows count.
		const estimateRowsNumberSql =
			"SELECT n_live_tup FROM pg_stat_all_tables WHERE relname = 'execution_entity';";
		const rows: Array<{ n_live_tup: string }> = await Db.collections.Execution!.query(
			estimateRowsNumberSql,
		);

		const estimate = parseInt(rows[0].n_live_tup, 10);
		// If over 100k, return just an estimate.
		if (estimate > 100000) {
			// if less than 100k, we get the real count as even a full
			// table scan should not take so long.
			return { count: estimate, estimate: true };
		}
	} catch (err) {
		LoggerProxy.warn(`Unable to get executions count from postgres: ${err}`);
	}

	const count = await Db.collections.Execution!.count(countFilter);
	return { count, estimate: false };
}

async function generateInstanceId() {
	const encryptionKey = await UserSettings.getEncryptionKey();
	const hash = encryptionKey
		? createHash('sha256')
				.update(encryptionKey.slice(Math.round(encryptionKey.length / 2)))
				.digest('hex')
		: undefined;

	return hash;
}<|MERGE_RESOLUTION|>--- conflicted
+++ resolved
@@ -72,18 +72,18 @@
 	INodeTypeDescription,
 	INodeTypeNameVersion,
 	IRunData,
+	INodeVersionedType,
 	IWorkflowBase,
 	IWorkflowCredentials,
 	LoggerProxy,
-<<<<<<< HEAD
-	NodeHelpers,
-=======
 	NodeCredentialTestRequest,
 	NodeCredentialTestResult,
->>>>>>> 1f71e69e
+	NodeHelpers,
 	Workflow,
 	WorkflowExecuteMode,
 } from 'n8n-workflow';
+
+import { NodeVersionedType } from 'n8n-nodes-base';
 
 import * as basicAuth from 'basic-auth';
 import * as compression from 'compression';
@@ -1361,14 +1361,42 @@
 						) {
 							return false;
 						}
-						const credentialTestable = node.description.credentials?.find((credential) => {
-							const testFunctionSearch =
-								credential.name === credentialType && !!credential.testedBy;
-							if (testFunctionSearch) {
-								foundTestFunction = node.methods!.credentialTest![credential.testedBy!];
+
+						if (node instanceof NodeVersionedType) {
+							const versionNames = Object.keys((node as INodeVersionedType).nodeVersions);
+							for (const versionName of versionNames) {
+								const nodeType = (node as INodeVersionedType).nodeVersions[
+									versionName as unknown as number
+								];
+								// eslint-disable-next-line @typescript-eslint/no-loop-func
+								const credentialTestable = nodeType.description.credentials?.find((credential) => {
+									const testFunctionSearch =
+										credential.name === credentialType && !!credential.testedBy;
+									if (testFunctionSearch) {
+										foundTestFunction = (node as unknown as INodeType).methods!.credentialTest![
+											credential.testedBy!
+										];
+									}
+									return testFunctionSearch;
+								});
+								if (credentialTestable) {
+									return true;
+								}
 							}
-							return testFunctionSearch;
-						});
+							return false;
+						}
+						const credentialTestable = (node as INodeType).description.credentials?.find(
+							(credential) => {
+								const testFunctionSearch =
+									credential.name === credentialType && !!credential.testedBy;
+								if (testFunctionSearch) {
+									foundTestFunction = (node as INodeType).methods!.credentialTest![
+										credential.testedBy!
+									];
+								}
+								return testFunctionSearch;
+							},
+						);
 						return !!credentialTestable;
 					});
 
