--- conflicted
+++ resolved
@@ -314,11 +314,8 @@
 				variables: false,
 				sourceControl: false,
 				auditLogs: false,
-<<<<<<< HEAD
 				externalSecrets: false,
-=======
 				showNonProdBanner: false,
->>>>>>> 3eb65e08
 				debugInEditor: false,
 			},
 			hideUsagePage: config.getEnv('hideUsagePage'),
@@ -452,13 +449,10 @@
 			advancedExecutionFilters: isAdvancedExecutionFiltersEnabled(),
 			variables: isVariablesEnabled(),
 			sourceControl: isSourceControlLicensed(),
-<<<<<<< HEAD
 			externalSecrets: isExternalSecretsEnabled(),
-=======
 			showNonProdBanner: Container.get(License).isFeatureEnabled(
 				LICENSE_FEATURES.SHOW_NON_PROD_BANNER,
 			),
->>>>>>> 3eb65e08
 			debugInEditor: isDebugInEditorLicensed(),
 		});
 
