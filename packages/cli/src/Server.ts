/* eslint-disable @typescript-eslint/no-unsafe-argument */
/* eslint-disable @typescript-eslint/no-unnecessary-boolean-literal-compare */
/* eslint-disable @typescript-eslint/no-unnecessary-type-assertion */
/* eslint-disable prefer-const */
/* eslint-disable @typescript-eslint/no-shadow */
/* eslint-disable @typescript-eslint/no-unsafe-return */
/* eslint-disable @typescript-eslint/no-unused-vars */
/* eslint-disable @typescript-eslint/no-unsafe-member-access */
/* eslint-disable @typescript-eslint/no-unsafe-assignment */
import assert from 'assert';
import { exec as callbackExec } from 'child_process';
import { access as fsAccess } from 'fs/promises';
import os from 'os';
import { join as pathJoin, resolve as pathResolve, relative as pathRelative } from 'path';
import { createHmac } from 'crypto';
import { promisify } from 'util';
import cookieParser from 'cookie-parser';
import express from 'express';
import { engine as expressHandlebars } from 'express-handlebars';
import type { ServeStaticOptions } from 'serve-static';
import type { FindManyOptions, FindOptionsWhere } from 'typeorm';
import { Not, In } from 'typeorm';
import type { AxiosRequestConfig } from 'axios';
import axios from 'axios';
import type { RequestOptions } from 'oauth-1.0a';
import clientOAuth1 from 'oauth-1.0a';

import {
	Credentials,
	LoadMappingOptions,
	LoadNodeParameterOptions,
	LoadNodeListSearch,
	UserSettings,
} from 'n8n-core';

import type {
	INodeCredentials,
	INodeCredentialsDetails,
	INodeListSearchResult,
	INodeParameters,
	INodePropertyOptions,
	INodeTypeNameVersion,
	ITelemetrySettings,
	WorkflowExecuteMode,
	ICredentialTypes,
	ExecutionStatus,
	IExecutionsSummary,
	ResourceMapperFields,
	IN8nUISettings,
} from 'n8n-workflow';
import { LoggerProxy, jsonParse } from 'n8n-workflow';

// @ts-ignore
import timezones from 'google-timezones-json';
import history from 'connect-history-api-fallback';

import config from '@/config';
import { Queue } from '@/Queue';
import { getSharedWorkflowIds } from '@/WorkflowHelpers';

import { workflowsController } from '@/workflows/workflows.controller';
import {
	EDITOR_UI_DIST_DIR,
	GENERATED_STATIC_DIR,
	inDevelopment,
	inE2ETests,
	LICENSE_FEATURES,
	N8N_VERSION,
	RESPONSE_ERROR_MESSAGES,
	TEMPLATES_DIR,
} from '@/constants';
import { credentialsController } from '@/credentials/credentials.controller';
import { oauth2CredentialController } from '@/credentials/oauth2Credential.api';
import type {
	CurlHelper,
	ExecutionRequest,
	NodeListSearchRequest,
	NodeParameterOptionsRequest,
	OAuthRequest,
	ResourceMapperRequest,
	WorkflowRequest,
} from '@/requests';
import { registerController } from '@/decorators';
import {
	AuthController,
	LdapController,
	MeController,
	MFAController,
	NodeTypesController,
	OwnerController,
	PasswordResetController,
	TagsController,
	TranslationController,
	UsersController,
	WorkflowStatisticsController,
} from '@/controllers';

import { BinaryDataController } from './controllers/binaryData.controller';
import { ExternalSecretsController } from '@/ExternalSecrets/ExternalSecrets.controller.ee';
import { executionsController } from '@/executions/executions.controller';
import { isApiEnabled, loadPublicApiVersions } from '@/PublicApi';
import {
	getInstanceBaseUrl,
	isEmailSetUp,
	isSharingEnabled,
	whereClause,
} from '@/UserManagement/UserManagementHelper';
import { UserManagementMailer } from '@/UserManagement/email';
import * as Db from '@/Db';
import type {
	ICredentialsDb,
	ICredentialsOverwrite,
	IDiagnosticInfo,
	IExecutionsStopData,
} from '@/Interfaces';
import { ActiveExecutions } from '@/ActiveExecutions';
import {
	CredentialsHelper,
	getCredentialForUser,
	getCredentialWithoutUser,
} from '@/CredentialsHelper';
import { CredentialsOverwrites } from '@/CredentialsOverwrites';
import { CredentialTypes } from '@/CredentialTypes';
import { LoadNodesAndCredentials } from '@/LoadNodesAndCredentials';
import { NodeTypes } from '@/NodeTypes';
import * as ResponseHelper from '@/ResponseHelper';
import { WaitTracker } from '@/WaitTracker';
import * as WebhookHelpers from '@/WebhookHelpers';
import * as WorkflowExecuteAdditionalData from '@/WorkflowExecuteAdditionalData';
import { toHttpNodeParameters } from '@/CurlConverterHelper';
import { EventBusController } from '@/eventbus/eventBus.controller';
import { EventBusControllerEE } from '@/eventbus/eventBus.controller.ee';
import { isLogStreamingEnabled } from '@/eventbus/MessageEventBus/MessageEventBusHelper';
import { licenseController } from './license/license.controller';
import { Push, setupPushServer, setupPushHandler } from '@/push';
import { setupAuthMiddlewares } from './middlewares';
import {
	getLdapLoginLabel,
	handleLdapInit,
	isLdapEnabled,
	isLdapLoginEnabled,
} from './Ldap/helpers';
import { AbstractServer } from './AbstractServer';
import { PostHogClient } from './posthog';
import { eventBus } from './eventbus';
import { Container } from 'typedi';
import { InternalHooks } from './InternalHooks';
import { License } from './License';
import {
	getStatusUsingPreviousExecutionStatusMethod,
	isAdvancedExecutionFiltersEnabled,
	isDebugInEditorLicensed,
} from './executions/executionHelpers';
import { getSamlLoginLabel, isSamlLoginEnabled, isSamlLicensed } from './sso/saml/samlHelpers';
import { SamlController } from './sso/saml/routes/saml.controller.ee';
import { SamlService } from './sso/saml/saml.service.ee';
import { variablesController } from './environments/variables/variables.controller';
import { LdapManager } from './Ldap/LdapManager.ee';
import { getVariablesLimit, isVariablesEnabled } from '@/environments/variables/enviromentHelpers';
import {
	getCurrentAuthenticationMethod,
	isLdapCurrentAuthenticationMethod,
	isSamlCurrentAuthenticationMethod,
} from './sso/ssoHelpers';
import { isExternalSecretsEnabled } from './ExternalSecrets/externalSecretsHelper.ee';
import { isSourceControlLicensed } from '@/environments/sourceControl/sourceControlHelper.ee';
import { SourceControlService } from '@/environments/sourceControl/sourceControl.service.ee';
import { SourceControlController } from '@/environments/sourceControl/sourceControl.controller.ee';
import { ExecutionRepository, SettingsRepository } from '@db/repositories';
import type { ExecutionEntity } from '@db/entities/ExecutionEntity';
import { TOTPService } from './Mfa/totp.service';
import { MfaService } from './Mfa/mfa.service';
import { handleMfaDisable, isMfaFeatureEnabled } from './Mfa/helpers';
import { FrontendService } from './services/frontend.service';
import { JwtService } from './services/jwt.service';
import { RoleService } from './services/role.service';
import { UserService } from './services/user.service';
import { OrchestrationController } from './controllers/orchestration.controller';
import {
	getWorkflowHistoryLicensePruneTime,
	getWorkflowHistoryPruneTime,
	isWorkflowHistoryEnabled,
} from './workflows/workflowHistory/workflowHistoryHelper.ee';
import { WorkflowHistoryController } from './workflows/workflowHistory/workflowHistory.controller.ee';

const exec = promisify(callbackExec);

export class Server extends AbstractServer {
	endpointPresetCredentials: string;

	waitTracker: WaitTracker;

	activeExecutionsInstance: ActiveExecutions;

	frontendSettings: IN8nUISettings;

	presetCredentialsLoaded: boolean;

	loadNodesAndCredentials: LoadNodesAndCredentials;

	nodeTypes: NodeTypes;

	credentialTypes: ICredentialTypes;

	frontendService: FrontendService;

	postHog: PostHogClient;

	push: Push;

	constructor() {
		super('main');

		this.app.engine('handlebars', expressHandlebars({ defaultLayout: false }));
		this.app.set('view engine', 'handlebars');
		this.app.set('views', TEMPLATES_DIR);

		this.testWebhooksEnabled = true;
		this.webhooksEnabled = !config.getEnv('endpoints.disableProductionWebhooksOnMainProcess');

		const urlBaseWebhook = WebhookHelpers.getWebhookBaseUrl();
		const telemetrySettings: ITelemetrySettings = {
			enabled: config.getEnv('diagnostics.enabled'),
		};

		if (telemetrySettings.enabled) {
			const conf = config.getEnv('diagnostics.config.frontend');
			const [key, url] = conf.split(';');

			if (!key || !url) {
				LoggerProxy.warn('Diagnostics frontend config is invalid');
				telemetrySettings.enabled = false;
			}

			telemetrySettings.config = { key, url };
		}

		// Define it here to avoid calling the function multiple times
		const instanceBaseUrl = getInstanceBaseUrl();

		this.frontendSettings = {
			endpointWebhook: this.endpointWebhook,
			endpointWebhookTest: this.endpointWebhookTest,
			saveDataErrorExecution: config.getEnv('executions.saveDataOnError'),
			saveDataSuccessExecution: config.getEnv('executions.saveDataOnSuccess'),
			saveManualExecutions: config.getEnv('executions.saveDataManualExecutions'),
			executionTimeout: config.getEnv('executions.timeout'),
			maxExecutionTimeout: config.getEnv('executions.maxTimeout'),
			workflowCallerPolicyDefaultOption: config.getEnv('workflows.callerPolicyDefaultOption'),
			timezone: this.timezone,
			urlBaseWebhook,
			urlBaseEditor: instanceBaseUrl,
			versionCli: '',
			releaseChannel: config.getEnv('generic.releaseChannel'),
			oauthCallbackUrls: {
				oauth1: `${instanceBaseUrl}/${this.restEndpoint}/oauth1-credential/callback`,
				oauth2: `${instanceBaseUrl}/${this.restEndpoint}/oauth2-credential/callback`,
			},
			versionNotifications: {
				enabled: config.getEnv('versionNotifications.enabled'),
				endpoint: config.getEnv('versionNotifications.endpoint'),
				infoUrl: config.getEnv('versionNotifications.infoUrl'),
			},
			instanceId: '',
			telemetry: telemetrySettings,
			posthog: {
				enabled: config.getEnv('diagnostics.enabled'),
				apiHost: config.getEnv('diagnostics.config.posthog.apiHost'),
				apiKey: config.getEnv('diagnostics.config.posthog.apiKey'),
				autocapture: false,
				disableSessionRecording: config.getEnv(
					'diagnostics.config.posthog.disableSessionRecording',
				),
				debug: config.getEnv('logs.level') === 'debug',
			},
			personalizationSurveyEnabled:
				config.getEnv('personalization.enabled') && config.getEnv('diagnostics.enabled'),
			defaultLocale: config.getEnv('defaultLocale'),
			userManagement: {
				quota: Container.get(License).getUsersLimit(),
				showSetupOnFirstLoad: config.getEnv('userManagement.isInstanceOwnerSetUp') === false,
				smtpSetup: isEmailSetUp(),
				authenticationMethod: getCurrentAuthenticationMethod(),
			},
			sso: {
				saml: {
					loginEnabled: false,
					loginLabel: '',
				},
				ldap: {
					loginEnabled: false,
					loginLabel: '',
				},
			},
			publicApi: {
				enabled: isApiEnabled(),
				latestVersion: 1,
				path: config.getEnv('publicApi.path'),
				swaggerUi: {
					enabled: !config.getEnv('publicApi.swaggerUi.disabled'),
				},
			},
			workflowTagsDisabled: config.getEnv('workflowTagsDisabled'),
			logLevel: config.getEnv('logs.level'),
			hiringBannerEnabled: config.getEnv('hiringBanner.enabled'),
			templates: {
				enabled: config.getEnv('templates.enabled'),
				host: config.getEnv('templates.host'),
			},
			onboardingCallPromptEnabled: config.getEnv('onboardingCallPrompt.enabled'),
			executionMode: config.getEnv('executions.mode'),
			pushBackend: config.getEnv('push.backend'),
			communityNodesEnabled: config.getEnv('nodes.communityPackages.enabled'),
			deployment: {
				type: config.getEnv('deployment.type'),
			},
			isNpmAvailable: false,
			allowedModules: {
				builtIn: process.env.NODE_FUNCTION_ALLOW_BUILTIN?.split(',') ?? undefined,
				external: process.env.NODE_FUNCTION_ALLOW_EXTERNAL?.split(',') ?? undefined,
			},
			enterprise: {
				sharing: false,
				ldap: false,
				saml: false,
				logStreaming: false,
				advancedExecutionFilters: false,
				variables: false,
				sourceControl: false,
				auditLogs: false,
				externalSecrets: false,
				showNonProdBanner: false,
				debugInEditor: false,
				workflowHistory: false,
			},
			mfa: {
				enabled: false,
			},
			hideUsagePage: config.getEnv('hideUsagePage'),
			license: {
				environment: config.getEnv('license.tenantId') === 1 ? 'production' : 'staging',
			},
			variables: {
				limit: 0,
			},
			expressions: {
				evaluator: config.getEnv('expression.evaluator'),
			},
			banners: {
				dismissed: [],
			},
			ai: {
				enabled: config.getEnv('ai.enabled'),
			},
			workflowHistory: {
				pruneTime: -1,
				licensePruneTime: -1,
			},
		};
	}

	async start() {
		this.loadNodesAndCredentials = Container.get(LoadNodesAndCredentials);
		this.credentialTypes = Container.get(CredentialTypes);
		this.nodeTypes = Container.get(NodeTypes);

		this.frontendService = Container.get(FrontendService);
		this.loadNodesAndCredentials.addPostProcessor(async () => this.frontendService.generateTypes());
		await this.frontendService.generateTypes();

		this.activeExecutionsInstance = Container.get(ActiveExecutions);
		this.waitTracker = Container.get(WaitTracker);
		this.postHog = Container.get(PostHogClient);

		this.presetCredentialsLoaded = false;
		this.endpointPresetCredentials = config.getEnv('credentials.overwrite.endpoint');

		this.push = Container.get(Push);

		await super.start();
		LoggerProxy.debug(`Server ID: ${this.uniqueInstanceId}`);

		const cpus = os.cpus();
		const binaryDataConfig = config.getEnv('binaryDataManager');
		const diagnosticInfo: IDiagnosticInfo = {
			databaseType: config.getEnv('database.type'),
			disableProductionWebhooksOnMainProcess: config.getEnv(
				'endpoints.disableProductionWebhooksOnMainProcess',
			),
			notificationsEnabled: config.getEnv('versionNotifications.enabled'),
			versionCli: N8N_VERSION,
			systemInfo: {
				os: {
					type: os.type(),
					version: os.version(),
				},
				memory: os.totalmem() / 1024,
				cpus: {
					count: cpus.length,
					model: cpus[0].model,
					speed: cpus[0].speed,
				},
			},
			executionVariables: {
				executions_process: config.getEnv('executions.process'),
				executions_mode: config.getEnv('executions.mode'),
				executions_timeout: config.getEnv('executions.timeout'),
				executions_timeout_max: config.getEnv('executions.maxTimeout'),
				executions_data_save_on_error: config.getEnv('executions.saveDataOnError'),
				executions_data_save_on_success: config.getEnv('executions.saveDataOnSuccess'),
				executions_data_save_on_progress: config.getEnv('executions.saveExecutionProgress'),
				executions_data_save_manual_executions: config.getEnv(
					'executions.saveDataManualExecutions',
				),
				executions_data_prune: config.getEnv('executions.pruneData'),
				executions_data_max_age: config.getEnv('executions.pruneDataMaxAge'),
			},
			deploymentType: config.getEnv('deployment.type'),
			binaryDataMode: binaryDataConfig.mode,
			smtp_set_up: config.getEnv('userManagement.emails.mode') === 'smtp',
			ldap_allowed: isLdapCurrentAuthenticationMethod(),
			saml_enabled: isSamlCurrentAuthenticationMethod(),
			licensePlanName: Container.get(License).getPlanName(),
			licenseTenantId: config.getEnv('license.tenantId'),
		};

		if (inDevelopment && process.env.N8N_DEV_RELOAD === 'true') {
			const { reloadNodesAndCredentials } = await import('@/ReloadNodesAndCredentials');
			await reloadNodesAndCredentials(this.loadNodesAndCredentials, this.push);
		}

		void Db.collections.Workflow.findOne({
			select: ['createdAt'],
			order: { createdAt: 'ASC' },
			where: {},
		}).then(async (workflow) =>
			Container.get(InternalHooks).onServerStarted(diagnosticInfo, workflow?.createdAt),
		);
	}

	/**
	 * Returns the current settings for the frontend
	 */
	private async getSettingsForFrontend(): Promise<IN8nUISettings> {
		// Update all urls, in case `WEBHOOK_URL` was updated by `--tunnel`
		const instanceBaseUrl = getInstanceBaseUrl();
		this.frontendSettings.urlBaseWebhook = WebhookHelpers.getWebhookBaseUrl();
		this.frontendSettings.urlBaseEditor = instanceBaseUrl;
		this.frontendSettings.oauthCallbackUrls = {
			oauth1: `${instanceBaseUrl}/${this.restEndpoint}/oauth1-credential/callback`,
			oauth2: `${instanceBaseUrl}/${this.restEndpoint}/oauth2-credential/callback`,
		};

		// refresh user management status
		Object.assign(this.frontendSettings.userManagement, {
			quota: Container.get(License).getUsersLimit(),
			authenticationMethod: getCurrentAuthenticationMethod(),
			showSetupOnFirstLoad:
				config.getEnv('userManagement.isInstanceOwnerSetUp') === false &&
				config.getEnv('deployment.type').startsWith('desktop_') === false,
		});

		let dismissedBanners: string[] = [];

		try {
			dismissedBanners = config.getEnv('ui.banners.dismissed') ?? [];
		} catch {
			// not yet in DB
		}

		this.frontendSettings.banners.dismissed = dismissedBanners;

		// refresh enterprise status
		Object.assign(this.frontendSettings.enterprise, {
			sharing: isSharingEnabled(),
			logStreaming: isLogStreamingEnabled(),
			ldap: isLdapEnabled(),
			saml: isSamlLicensed(),
			advancedExecutionFilters: isAdvancedExecutionFiltersEnabled(),
			variables: isVariablesEnabled(),
			sourceControl: isSourceControlLicensed(),
			externalSecrets: isExternalSecretsEnabled(),
			showNonProdBanner: Container.get(License).isFeatureEnabled(
				LICENSE_FEATURES.SHOW_NON_PROD_BANNER,
			),
			debugInEditor: isDebugInEditorLicensed(),
			workflowHistory: isWorkflowHistoryEnabled(),
		});

		if (isLdapEnabled()) {
			Object.assign(this.frontendSettings.sso.ldap, {
				loginLabel: getLdapLoginLabel(),
				loginEnabled: isLdapLoginEnabled(),
			});
		}

		if (isSamlLicensed()) {
			Object.assign(this.frontendSettings.sso.saml, {
				loginLabel: getSamlLoginLabel(),
				loginEnabled: isSamlLoginEnabled(),
			});
		}

		if (isVariablesEnabled()) {
			this.frontendSettings.variables.limit = getVariablesLimit();
		}

<<<<<<< HEAD
		if (config.getEnv('nodes.communityPackages.enabled')) {
			// eslint-disable-next-line @typescript-eslint/naming-convention
			const { CommunityPackagesService } = await import('@/services/communityPackages.service');
			this.frontendSettings.missingPackages =
				Container.get(CommunityPackagesService).hasMissingPackages;
=======
		if (isWorkflowHistoryEnabled()) {
			Object.assign(this.frontendSettings.workflowHistory, {
				pruneTime: getWorkflowHistoryPruneTime(),
				licensePruneTime: getWorkflowHistoryLicensePruneTime(),
			});
		}

		if (config.get('nodes.packagesMissing').length > 0) {
			this.frontendSettings.missingPackages = true;
>>>>>>> 597669aa
		}

		this.frontendSettings.mfa.enabled = isMfaFeatureEnabled();

		return this.frontendSettings;
	}

	private async registerControllers(ignoredEndpoints: Readonly<string[]>) {
		const { app, externalHooks, activeWorkflowRunner, nodeTypes } = this;
		const repositories = Db.collections;
		setupAuthMiddlewares(app, ignoredEndpoints, this.restEndpoint);

		const encryptionKey = await UserSettings.getEncryptionKey();

		const logger = LoggerProxy;
		const internalHooks = Container.get(InternalHooks);
		const mailer = Container.get(UserManagementMailer);
		const userService = Container.get(UserService);
		const jwtService = Container.get(JwtService);
		const postHog = this.postHog;
		const mfaService = new MfaService(repositories.User, new TOTPService(), encryptionKey);

		const controllers: object[] = [
			new EventBusController(),
			new EventBusControllerEE(),
			new AuthController(config, logger, internalHooks, mfaService, userService, postHog),
			new OwnerController(
				config,
				logger,
				internalHooks,
				Container.get(SettingsRepository),
				userService,
				postHog,
			),
			new MeController(logger, externalHooks, internalHooks, userService),
			new NodeTypesController(config, nodeTypes),
			new PasswordResetController(
				config,
				logger,
				externalHooks,
				internalHooks,
				mailer,
				userService,
				jwtService,
				mfaService,
			),
			Container.get(TagsController),
			new TranslationController(config, this.credentialTypes),
			new UsersController(
				config,
				logger,
				externalHooks,
				internalHooks,
				repositories.SharedCredentials,
				repositories.SharedWorkflow,
				activeWorkflowRunner,
				mailer,
				jwtService,
				Container.get(RoleService),
				userService,
				postHog,
			),
			Container.get(SamlController),
			Container.get(SourceControlController),
			Container.get(WorkflowStatisticsController),
			Container.get(ExternalSecretsController),
			Container.get(OrchestrationController),
			Container.get(WorkflowHistoryController),
			Container.get(BinaryDataController),
		];

		if (isLdapEnabled()) {
			const { service, sync } = LdapManager.getInstance();
			controllers.push(new LdapController(service, sync, internalHooks));
		}

		if (config.getEnv('nodes.communityPackages.enabled')) {
			// eslint-disable-next-line @typescript-eslint/naming-convention
			const { CommunityPackagesController } = await import(
				'@/controllers/communityPackages.controller'
			);
			controllers.push(Container.get(CommunityPackagesController));
		}

		if (inE2ETests) {
			// eslint-disable-next-line @typescript-eslint/naming-convention
			const { E2EController } = await import('./controllers/e2e.controller');
			controllers.push(Container.get(E2EController));
		}

		if (isMfaFeatureEnabled()) {
			controllers.push(new MFAController(mfaService));
		}

		controllers.forEach((controller) => registerController(app, config, controller));
	}

	async configure(): Promise<void> {
		if (config.getEnv('endpoints.metrics.enable')) {
			// eslint-disable-next-line @typescript-eslint/naming-convention
			const { MetricsService } = await import('@/services/metrics.service');
			await Container.get(MetricsService).configureMetrics(this.app);
		}

		this.instanceId = await UserSettings.getInstanceId();

		this.frontendSettings.isNpmAvailable = await exec('npm --version')
			.then(() => true)
			.catch(() => false);

		this.frontendSettings.versionCli = N8N_VERSION;

		this.frontendSettings.instanceId = this.instanceId;

		await this.externalHooks.run('frontend.settings', [this.frontendSettings]);

		await this.postHog.init(this.frontendSettings.instanceId);

		const publicApiEndpoint = config.getEnv('publicApi.path');
		const excludeEndpoints = config.getEnv('security.excludeEndpoints');

		const ignoredEndpoints: Readonly<string[]> = [
			'assets',
			'healthz',
			'metrics',
			'e2e',
			this.endpointPresetCredentials,
			isApiEnabled() ? '' : publicApiEndpoint,
			...excludeEndpoints.split(':'),
		].filter((u) => !!u);

		assert(
			!ignoredEndpoints.includes(this.restEndpoint),
			`REST endpoint cannot be set to any of these values: ${ignoredEndpoints.join()} `,
		);

		// ----------------------------------------
		// Public API
		// ----------------------------------------

		if (isApiEnabled()) {
			const { apiRouters, apiLatestVersion } = await loadPublicApiVersions(publicApiEndpoint);
			this.app.use(...apiRouters);
			this.frontendSettings.publicApi.latestVersion = apiLatestVersion;
		}
		// Parse cookies for easier access
		this.app.use(cookieParser());

		const { restEndpoint, app } = this;
		setupPushHandler(restEndpoint, app);

		// Make sure that Vue history mode works properly
		this.app.use(
			history({
				rewrites: [
					{
						from: new RegExp(`^/(${[this.restEndpoint, ...ignoredEndpoints].join('|')})/?.*$`),
						to: (context) => {
							return context.parsedUrl.pathname!.toString();
						},
					},
				],
			}),
		);

		if (config.getEnv('executions.mode') === 'queue') {
			await Container.get(Queue).init();
		}

		await handleLdapInit();

		await handleMfaDisable();

		await this.registerControllers(ignoredEndpoints);

		this.app.use(`/${this.restEndpoint}/credentials`, credentialsController);

		// ----------------------------------------
		// Workflow
		// ----------------------------------------
		this.app.use(`/${this.restEndpoint}/workflows`, workflowsController);

		// ----------------------------------------
		// License
		// ----------------------------------------
		this.app.use(`/${this.restEndpoint}/license`, licenseController);

		// ----------------------------------------
		// SAML
		// ----------------------------------------

		// initialize SamlService if it is licensed, even if not enabled, to
		// set up the initial environment
		try {
			await Container.get(SamlService).init();
		} catch (error) {
			LoggerProxy.warn(`SAML initialization failed: ${error.message}`);
		}

		// ----------------------------------------
		// Variables
		// ----------------------------------------

		this.app.use(`/${this.restEndpoint}/variables`, variablesController);

		// ----------------------------------------
		// Source Control
		// ----------------------------------------
		try {
			await Container.get(SourceControlService).init();
		} catch (error) {
			LoggerProxy.warn(`Source Control initialization failed: ${error.message}`);
		}

		// ----------------------------------------

		// Returns parameter values which normally get loaded from an external API or
		// get generated dynamically
		this.app.get(
			`/${this.restEndpoint}/node-parameter-options`,
			ResponseHelper.send(
				async (req: NodeParameterOptionsRequest): Promise<INodePropertyOptions[]> => {
					const nodeTypeAndVersion = jsonParse(
						req.query.nodeTypeAndVersion,
					) as INodeTypeNameVersion;

					const { path, methodName } = req.query;

					const currentNodeParameters = jsonParse(
						req.query.currentNodeParameters,
					) as INodeParameters;

					let credentials: INodeCredentials | undefined;

					if (req.query.credentials) {
						credentials = jsonParse(req.query.credentials);
					}

					const loadDataInstance = new LoadNodeParameterOptions(
						nodeTypeAndVersion,
						this.nodeTypes,
						path,
						currentNodeParameters,
						credentials,
					);

					const additionalData = await WorkflowExecuteAdditionalData.getBase(
						req.user.id,
						currentNodeParameters,
					);

					if (methodName) {
						return loadDataInstance.getOptionsViaMethodName(methodName, additionalData);
					}
					// @ts-ignore
					if (req.query.loadOptions) {
						return loadDataInstance.getOptionsViaRequestProperty(
							// @ts-ignore
							jsonParse(req.query.loadOptions as string),
							additionalData,
						);
					}

					return [];
				},
			),
		);

		// Returns parameter values which normally get loaded from an external API or
		// get generated dynamically
		this.app.get(
			`/${this.restEndpoint}/nodes-list-search`,
			ResponseHelper.send(
				async (
					req: NodeListSearchRequest,
					res: express.Response,
				): Promise<INodeListSearchResult | undefined> => {
					const nodeTypeAndVersion = jsonParse(
						req.query.nodeTypeAndVersion,
					) as INodeTypeNameVersion;

					const { path, methodName } = req.query;

					if (!req.query.currentNodeParameters) {
						throw new ResponseHelper.BadRequestError(
							'Parameter currentNodeParameters is required.',
						);
					}

					const currentNodeParameters = jsonParse(
						req.query.currentNodeParameters,
					) as INodeParameters;

					let credentials: INodeCredentials | undefined;

					if (req.query.credentials) {
						credentials = jsonParse(req.query.credentials);
					}

					const listSearchInstance = new LoadNodeListSearch(
						nodeTypeAndVersion,
						this.nodeTypes,
						path,
						currentNodeParameters,
						credentials,
					);

					const additionalData = await WorkflowExecuteAdditionalData.getBase(
						req.user.id,
						currentNodeParameters,
					);

					if (methodName) {
						return listSearchInstance.getOptionsViaMethodName(
							methodName,
							additionalData,
							req.query.filter,
							req.query.paginationToken,
						);
					}

					throw new ResponseHelper.BadRequestError('Parameter methodName is required.');
				},
			),
		);

		this.app.get(
			`/${this.restEndpoint}/get-mapping-fields`,
			ResponseHelper.send(
				async (
					req: ResourceMapperRequest,
					res: express.Response,
				): Promise<ResourceMapperFields | undefined> => {
					const nodeTypeAndVersion = jsonParse(
						req.query.nodeTypeAndVersion,
					) as INodeTypeNameVersion;

					const { path, methodName } = req.query;

					if (!req.query.currentNodeParameters) {
						throw new ResponseHelper.BadRequestError(
							'Parameter currentNodeParameters is required.',
						);
					}

					const currentNodeParameters = jsonParse(
						req.query.currentNodeParameters,
					) as INodeParameters;

					let credentials: INodeCredentials | undefined;

					if (req.query.credentials) {
						credentials = jsonParse(req.query.credentials);
					}

					const loadMappingOptionsInstance = new LoadMappingOptions(
						nodeTypeAndVersion,
						this.nodeTypes,
						path,
						currentNodeParameters,
						credentials,
					);

					const additionalData = await WorkflowExecuteAdditionalData.getBase(
						req.user.id,
						currentNodeParameters,
					);

					const fields = await loadMappingOptionsInstance.getOptionsViaMethodName(
						methodName,
						additionalData,
					);

					return fields;
				},
			),
		);

		// ----------------------------------------
		// Active Workflows
		// ----------------------------------------

		// Returns the active workflow ids
		this.app.get(
			`/${this.restEndpoint}/active`,
			ResponseHelper.send(async (req: WorkflowRequest.GetAllActive) => {
				return this.activeWorkflowRunner.getActiveWorkflows(req.user);
			}),
		);

		// Returns if the workflow with the given id had any activation errors
		this.app.get(
			`/${this.restEndpoint}/active/error/:id`,
			ResponseHelper.send(async (req: WorkflowRequest.GetAllActivationErrors) => {
				const { id: workflowId } = req.params;

				const shared = await Db.collections.SharedWorkflow.findOne({
					relations: ['workflow'],
					where: whereClause({
						user: req.user,
						entityType: 'workflow',
						entityId: workflowId,
					}),
				});

				if (!shared) {
					LoggerProxy.verbose('User attempted to access workflow errors without permissions', {
						workflowId,
						userId: req.user.id,
					});

					throw new ResponseHelper.BadRequestError(
						`Workflow with ID "${workflowId}" could not be found.`,
					);
				}

				return this.activeWorkflowRunner.getActivationError(workflowId);
			}),
		);

		// ----------------------------------------
		// curl-converter
		// ----------------------------------------
		this.app.post(
			`/${this.restEndpoint}/curl-to-json`,
			ResponseHelper.send(
				async (
					req: CurlHelper.ToJson,
					res: express.Response,
				): Promise<{ [key: string]: string }> => {
					const curlCommand = req.body.curlCommand ?? '';

					try {
						const parameters = toHttpNodeParameters(curlCommand);
						return ResponseHelper.flattenObject(parameters, 'parameters');
					} catch (e) {
						throw new ResponseHelper.BadRequestError('Invalid cURL command');
					}
				},
			),
		);

		// ----------------------------------------
		// OAuth1-Credential/Auth
		// ----------------------------------------

		// Authorize OAuth Data
		this.app.get(
			`/${this.restEndpoint}/oauth1-credential/auth`,
			ResponseHelper.send(async (req: OAuthRequest.OAuth1Credential.Auth): Promise<string> => {
				const { id: credentialId } = req.query;

				if (!credentialId) {
					LoggerProxy.error('OAuth1 credential authorization failed due to missing credential ID');
					throw new ResponseHelper.BadRequestError('Required credential ID is missing');
				}

				const credential = await getCredentialForUser(credentialId, req.user);

				if (!credential) {
					LoggerProxy.error(
						'OAuth1 credential authorization failed because the current user does not have the correct permissions',
						{ userId: req.user.id },
					);
					throw new ResponseHelper.NotFoundError(RESPONSE_ERROR_MESSAGES.NO_CREDENTIAL);
				}

				let encryptionKey: string;
				try {
					encryptionKey = await UserSettings.getEncryptionKey();
				} catch (error) {
					throw new ResponseHelper.InternalServerError(error.message);
				}

				const additionalData = await WorkflowExecuteAdditionalData.getBase(req.user.id);

				const mode: WorkflowExecuteMode = 'internal';
				const timezone = config.getEnv('generic.timezone');
				const credentialsHelper = new CredentialsHelper(encryptionKey);
				const decryptedDataOriginal = await credentialsHelper.getDecrypted(
					additionalData,
					credential as INodeCredentialsDetails,
					credential.type,
					mode,
					timezone,
					true,
				);

				const oauthCredentials = credentialsHelper.applyDefaultsAndOverwrites(
					additionalData,
					decryptedDataOriginal,
					credential.type,
					mode,
					timezone,
				);

				const signatureMethod = oauthCredentials.signatureMethod as string;

				const oAuthOptions: clientOAuth1.Options = {
					consumer: {
						key: oauthCredentials.consumerKey as string,
						secret: oauthCredentials.consumerSecret as string,
					},
					signature_method: signatureMethod,
					// eslint-disable-next-line @typescript-eslint/naming-convention
					hash_function(base, key) {
						let algorithm: string;
						switch (signatureMethod) {
							case 'HMAC-SHA256':
								algorithm = 'sha256';
								break;
							case 'HMAC-SHA512':
								algorithm = 'sha512';
								break;
							default:
								algorithm = 'sha1';
								break;
						}

						return createHmac(algorithm, key).update(base).digest('base64');
					},
				};

				const oauthRequestData = {
					oauth_callback: `${WebhookHelpers.getWebhookBaseUrl()}${
						this.restEndpoint
					}/oauth1-credential/callback?cid=${credentialId}`,
				};

				await this.externalHooks.run('oauth1.authenticate', [oAuthOptions, oauthRequestData]);

				const oauth = new clientOAuth1(oAuthOptions);

				const options: RequestOptions = {
					method: 'POST',
					url: oauthCredentials.requestTokenUrl as string,
					data: oauthRequestData,
				};

				const data = oauth.toHeader(oauth.authorize(options));

				// @ts-ignore
				options.headers = data;

				const response = await axios.request(options as Partial<AxiosRequestConfig>);

				// Response comes as x-www-form-urlencoded string so convert it to JSON

				const paramsParser = new URLSearchParams(response.data);

				const responseJson = Object.fromEntries(paramsParser.entries());

				const returnUri = `${oauthCredentials.authUrl as string}?oauth_token=${
					responseJson.oauth_token
				}`;

				// Encrypt the data
				const credentials = new Credentials(
					credential as INodeCredentialsDetails,
					credential.type,
					credential.nodesAccess,
				);

				credentials.setData(decryptedDataOriginal, encryptionKey);
				const newCredentialsData = credentials.getDataToSave() as unknown as ICredentialsDb;

				// Add special database related data
				newCredentialsData.updatedAt = new Date();

				// Update the credentials in DB
				await Db.collections.Credentials.update(credentialId, newCredentialsData);

				LoggerProxy.verbose('OAuth1 authorization successful for new credential', {
					userId: req.user.id,
					credentialId,
				});

				return returnUri;
			}),
		);

		// Verify and store app code. Generate access tokens and store for respective credential.
		this.app.get(
			`/${this.restEndpoint}/oauth1-credential/callback`,
			async (req: OAuthRequest.OAuth1Credential.Callback, res: express.Response) => {
				try {
					const { oauth_verifier, oauth_token, cid: credentialId } = req.query;

					if (!oauth_verifier || !oauth_token) {
						const errorResponse = new ResponseHelper.ServiceUnavailableError(
							`Insufficient parameters for OAuth1 callback. Received following query parameters: ${JSON.stringify(
								req.query,
							)}`,
						);
						LoggerProxy.error(
							'OAuth1 callback failed because of insufficient parameters received',
							{
								userId: req.user?.id,
								credentialId,
							},
						);
						return ResponseHelper.sendErrorResponse(res, errorResponse);
					}

					const credential = await getCredentialWithoutUser(credentialId);

					if (!credential) {
						LoggerProxy.error('OAuth1 callback failed because of insufficient user permissions', {
							userId: req.user?.id,
							credentialId,
						});
						const errorResponse = new ResponseHelper.NotFoundError(
							RESPONSE_ERROR_MESSAGES.NO_CREDENTIAL,
						);
						return ResponseHelper.sendErrorResponse(res, errorResponse);
					}

					let encryptionKey: string;
					try {
						encryptionKey = await UserSettings.getEncryptionKey();
					} catch (error) {
						throw new ResponseHelper.InternalServerError(error.message);
					}

					const additionalData = await WorkflowExecuteAdditionalData.getBase(req.user.id);

					const mode: WorkflowExecuteMode = 'internal';
					const timezone = config.getEnv('generic.timezone');
					const credentialsHelper = new CredentialsHelper(encryptionKey);
					const decryptedDataOriginal = await credentialsHelper.getDecrypted(
						additionalData,
						credential as INodeCredentialsDetails,
						credential.type,
						mode,
						timezone,
						true,
					);
					const oauthCredentials = credentialsHelper.applyDefaultsAndOverwrites(
						additionalData,
						decryptedDataOriginal,
						credential.type,
						mode,
						timezone,
					);

					const options: AxiosRequestConfig = {
						method: 'POST',
						url: oauthCredentials.accessTokenUrl as string,
						params: {
							oauth_token,
							oauth_verifier,
						},
					};

					let oauthToken;

					try {
						oauthToken = await axios.request(options);
					} catch (error) {
						LoggerProxy.error('Unable to fetch tokens for OAuth1 callback', {
							userId: req.user?.id,
							credentialId,
						});
						const errorResponse = new ResponseHelper.NotFoundError('Unable to get access tokens!');
						return ResponseHelper.sendErrorResponse(res, errorResponse);
					}

					// Response comes as x-www-form-urlencoded string so convert it to JSON

					const paramParser = new URLSearchParams(oauthToken.data);

					const oauthTokenJson = Object.fromEntries(paramParser.entries());

					decryptedDataOriginal.oauthTokenData = oauthTokenJson;

					const credentials = new Credentials(
						credential as INodeCredentialsDetails,
						credential.type,
						credential.nodesAccess,
					);
					credentials.setData(decryptedDataOriginal, encryptionKey);
					const newCredentialsData = credentials.getDataToSave() as unknown as ICredentialsDb;
					// Add special database related data
					newCredentialsData.updatedAt = new Date();
					// Save the credentials in DB
					await Db.collections.Credentials.update(credentialId, newCredentialsData);

					LoggerProxy.verbose('OAuth1 callback successful for new credential', {
						userId: req.user?.id,
						credentialId,
					});
					res.sendFile(pathResolve(TEMPLATES_DIR, 'oauth-callback.html'));
				} catch (error) {
					LoggerProxy.error('OAuth1 callback failed because of insufficient user permissions', {
						userId: req.user?.id,
						credentialId: req.query.cid,
					});
					// Error response
					return ResponseHelper.sendErrorResponse(res, error);
				}
			},
		);

		// ----------------------------------------
		// OAuth2-Credential
		// ----------------------------------------

		this.app.use(`/${this.restEndpoint}/oauth2-credential`, oauth2CredentialController);

		// ----------------------------------------
		// Executions
		// ----------------------------------------

		this.app.use(`/${this.restEndpoint}/executions`, executionsController);

		// ----------------------------------------
		// Executing Workflows
		// ----------------------------------------

		// Returns all the currently working executions
		this.app.get(
			`/${this.restEndpoint}/executions-current`,
			ResponseHelper.send(
				async (req: ExecutionRequest.GetAllCurrent): Promise<IExecutionsSummary[]> => {
					if (config.getEnv('executions.mode') === 'queue') {
						const queue = Container.get(Queue);
						const currentJobs = await queue.getJobs(['active', 'waiting']);

						const currentlyRunningQueueIds = currentJobs.map((job) => job.data.executionId);

						const currentlyRunningManualExecutions =
							this.activeExecutionsInstance.getActiveExecutions();
						const manualExecutionIds = currentlyRunningManualExecutions.map(
							(execution) => execution.id,
						);

						const currentlyRunningExecutionIds =
							currentlyRunningQueueIds.concat(manualExecutionIds);

						if (!currentlyRunningExecutionIds.length) return [];

						const findOptions: FindManyOptions<ExecutionEntity> & {
							where: FindOptionsWhere<ExecutionEntity>;
						} = {
							select: ['id', 'workflowId', 'mode', 'retryOf', 'startedAt', 'stoppedAt', 'status'],
							order: { id: 'DESC' },
							where: {
								id: In(currentlyRunningExecutionIds),
								status: Not(In(['finished', 'stopped', 'failed', 'crashed'] as ExecutionStatus[])),
							},
						};

						const sharedWorkflowIds = await getSharedWorkflowIds(req.user);

						if (!sharedWorkflowIds.length) return [];

						if (req.query.filter) {
							const { workflowId, status, finished } = jsonParse<any>(req.query.filter);
							if (workflowId && sharedWorkflowIds.includes(workflowId)) {
								Object.assign(findOptions.where, { workflowId });
							} else {
								Object.assign(findOptions.where, { workflowId: In(sharedWorkflowIds) });
							}
							if (status) {
								Object.assign(findOptions.where, { status: In(status) });
							}
							if (finished) {
								Object.assign(findOptions.where, { finished });
							}
						} else {
							Object.assign(findOptions.where, { workflowId: In(sharedWorkflowIds) });
						}

						const executions =
							await Container.get(ExecutionRepository).findMultipleExecutions(findOptions);

						if (!executions.length) return [];

						return executions.map((execution) => {
							if (!execution.status) {
								execution.status = getStatusUsingPreviousExecutionStatusMethod(execution);
							}
							return {
								id: execution.id,
								workflowId: execution.workflowId,
								mode: execution.mode,
								retryOf: execution.retryOf !== null ? execution.retryOf : undefined,
								startedAt: new Date(execution.startedAt),
								status: execution.status ?? null,
								stoppedAt: execution.stoppedAt ?? null,
							} as IExecutionsSummary;
						});
					}

					const executingWorkflows = this.activeExecutionsInstance.getActiveExecutions();

					const returnData: IExecutionsSummary[] = [];

					const filter = req.query.filter ? jsonParse<any>(req.query.filter) : {};

					const sharedWorkflowIds = await getSharedWorkflowIds(req.user);

					for (const data of executingWorkflows) {
						if (
							(filter.workflowId !== undefined && filter.workflowId !== data.workflowId) ||
							(data.workflowId !== undefined && !sharedWorkflowIds.includes(data.workflowId))
						) {
							continue;
						}

						returnData.push({
							id: data.id,
							workflowId: data.workflowId === undefined ? '' : data.workflowId,
							mode: data.mode,
							retryOf: data.retryOf,
							startedAt: new Date(data.startedAt),
							status: data.status,
						});
					}

					returnData.sort((a, b) => Number(b.id) - Number(a.id));

					return returnData;
				},
			),
		);

		// Forces the execution to stop
		this.app.post(
			`/${this.restEndpoint}/executions-current/:id/stop`,
			ResponseHelper.send(async (req: ExecutionRequest.Stop): Promise<IExecutionsStopData> => {
				const { id: executionId } = req.params;

				const sharedWorkflowIds = await getSharedWorkflowIds(req.user);

				if (!sharedWorkflowIds.length) {
					throw new ResponseHelper.NotFoundError('Execution not found');
				}

				const fullExecutionData = await Container.get(ExecutionRepository).findSingleExecution(
					executionId,
					{
						where: {
							workflowId: In(sharedWorkflowIds),
						},
					},
				);

				if (!fullExecutionData) {
					throw new ResponseHelper.NotFoundError('Execution not found');
				}

				if (config.getEnv('executions.mode') === 'queue') {
					// Manual executions should still be stoppable, so
					// try notifying the `activeExecutions` to stop it.
					const result = await this.activeExecutionsInstance.stopExecution(req.params.id);

					if (result === undefined) {
						// If active execution could not be found check if it is a waiting one
						try {
							return await this.waitTracker.stopExecution(req.params.id);
						} catch (error) {
							// Ignore, if it errors as then it is probably a currently running
							// execution
						}
					} else {
						return {
							mode: result.mode,
							startedAt: new Date(result.startedAt),
							stoppedAt: result.stoppedAt ? new Date(result.stoppedAt) : undefined,
							finished: result.finished,
							status: result.status,
						} as IExecutionsStopData;
					}

					const queue = Container.get(Queue);
					const currentJobs = await queue.getJobs(['active', 'waiting']);

					const job = currentJobs.find((job) => job.data.executionId === req.params.id);

					if (!job) {
						throw new Error(`Could not stop "${req.params.id}" as it is no longer in queue.`);
					} else {
						await queue.stopJob(job);
					}

					const returnData: IExecutionsStopData = {
						mode: fullExecutionData.mode,
						startedAt: new Date(fullExecutionData.startedAt),
						stoppedAt: fullExecutionData.stoppedAt
							? new Date(fullExecutionData.stoppedAt)
							: undefined,
						finished: fullExecutionData.finished,
						status: fullExecutionData.status,
					};

					return returnData;
				}

				// Stop the execution and wait till it is done and we got the data
				const result = await this.activeExecutionsInstance.stopExecution(executionId);

				let returnData: IExecutionsStopData;
				if (result === undefined) {
					// If active execution could not be found check if it is a waiting one
					returnData = await this.waitTracker.stopExecution(executionId);
				} else {
					returnData = {
						mode: result.mode,
						startedAt: new Date(result.startedAt),
						stoppedAt: result.stoppedAt ? new Date(result.stoppedAt) : undefined,
						finished: result.finished,
						status: result.status,
					};
				}

				return returnData;
			}),
		);

		// ----------------------------------------
		// Options
		// ----------------------------------------

		// Returns all the available timezones
		this.app.get(
			`/${this.restEndpoint}/options/timezones`,
			ResponseHelper.send(async (req: express.Request, res: express.Response): Promise<object> => {
				return timezones;
			}),
		);

		// ----------------------------------------
		// Settings
		// ----------------------------------------

		// Returns the current settings for the UI
		this.app.get(
			`/${this.restEndpoint}/settings`,
			ResponseHelper.send(
				async (req: express.Request, res: express.Response): Promise<IN8nUISettings> => {
					void Container.get(InternalHooks).onFrontendSettingsAPI(req.headers.sessionid as string);

					return this.getSettingsForFrontend();
				},
			),
		);

		// ----------------------------------------
		// EventBus Setup
		// ----------------------------------------

		if (!eventBus.isInitialized) {
			await eventBus.initialize();
		}

		if (this.endpointPresetCredentials !== '') {
			// POST endpoint to set preset credentials
			this.app.post(
				`/${this.endpointPresetCredentials}`,
				async (req: express.Request, res: express.Response) => {
					if (!this.presetCredentialsLoaded) {
						const body = req.body as ICredentialsOverwrite;

						if (req.contentType !== 'application/json') {
							ResponseHelper.sendErrorResponse(
								res,
								new Error(
									'Body must be a valid JSON, make sure the content-type is application/json',
								),
							);
							return;
						}

						Container.get(CredentialsOverwrites).setData(body);

						await this.frontendService.generateTypes();

						this.presetCredentialsLoaded = true;

						ResponseHelper.sendSuccessResponse(res, { success: true }, true, 200);
					} else {
						ResponseHelper.sendErrorResponse(res, new Error('Preset credentials can be set once'));
					}
				},
			);
		}

		if (!config.getEnv('endpoints.disableUi')) {
			const staticOptions: ServeStaticOptions = {
				cacheControl: false,
				setHeaders: (res: express.Response, path: string) => {
					const isIndex = path === pathJoin(GENERATED_STATIC_DIR, 'index.html');
					const cacheControl = isIndex
						? 'no-cache, no-store, must-revalidate'
						: 'max-age=86400, immutable';
					res.header('Cache-Control', cacheControl);
				},
			};

			const serveIcons: express.RequestHandler = async (req, res) => {
				let { scope, packageName } = req.params;
				if (scope) packageName = `@${scope}/${packageName}`;
				const loader = this.loadNodesAndCredentials.loaders[packageName];
				if (loader) {
					const pathPrefix = `/icons/${packageName}/`;
					const filePath = pathResolve(
						loader.directory,
						req.originalUrl.substring(pathPrefix.length),
					);
					if (pathRelative(loader.directory, filePath).includes('..')) {
						return res.status(404).end();
					}
					try {
						await fsAccess(filePath);
						return res.sendFile(filePath);
					} catch {}
				}

				res.sendStatus(404);
			};

			this.app.use('/icons/@:scope/:packageName/*/*.(svg|png)', serveIcons);
			this.app.use('/icons/:packageName/*/*.(svg|png)', serveIcons);

			this.app.use(
				'/',
				express.static(GENERATED_STATIC_DIR),
				express.static(EDITOR_UI_DIST_DIR, staticOptions),
			);

			const startTime = new Date().toUTCString();
			this.app.use('/index.html', (req, res, next) => {
				res.setHeader('Last-Modified', startTime);
				next();
			});
		} else {
			this.app.use('/', express.static(GENERATED_STATIC_DIR));
		}
	}

	protected setupPushServer(): void {
		const { restEndpoint, server, app } = this;
		setupPushServer(restEndpoint, server, app);
	}
}<|MERGE_RESOLUTION|>--- conflicted
+++ resolved
@@ -505,23 +505,18 @@
 			this.frontendSettings.variables.limit = getVariablesLimit();
 		}
 
-<<<<<<< HEAD
+		if (isWorkflowHistoryEnabled()) {
+			Object.assign(this.frontendSettings.workflowHistory, {
+				pruneTime: getWorkflowHistoryPruneTime(),
+				licensePruneTime: getWorkflowHistoryLicensePruneTime(),
+			});
+		}
+
 		if (config.getEnv('nodes.communityPackages.enabled')) {
 			// eslint-disable-next-line @typescript-eslint/naming-convention
 			const { CommunityPackagesService } = await import('@/services/communityPackages.service');
 			this.frontendSettings.missingPackages =
 				Container.get(CommunityPackagesService).hasMissingPackages;
-=======
-		if (isWorkflowHistoryEnabled()) {
-			Object.assign(this.frontendSettings.workflowHistory, {
-				pruneTime: getWorkflowHistoryPruneTime(),
-				licensePruneTime: getWorkflowHistoryLicensePruneTime(),
-			});
-		}
-
-		if (config.get('nodes.packagesMissing').length > 0) {
-			this.frontendSettings.missingPackages = true;
->>>>>>> 597669aa
 		}
 
 		this.frontendSettings.mfa.enabled = isMfaFeatureEnabled();
