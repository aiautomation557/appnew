--- conflicted
+++ resolved
@@ -142,17 +142,14 @@
 import { setupExternalJWTAuth } from './middlewares/externalJWTAuth';
 import { PostHogClient } from './posthog';
 import { eventBus } from './eventbus';
-<<<<<<< HEAD
+import { isSamlEnabled } from './Saml/helpers';
+import { Container } from 'typedi';
+import { InternalHooks } from './InternalHooks';
+import { getStatusUsingPreviousExecutionStatusMethod } from './executions/executionHelpers';
 import { isSamlLicensed } from './sso/saml/samlHelpers';
 import { samlController } from './sso/saml/routes/saml.controller.ee';
 import { samlControllerPublic } from './sso/saml/routes/saml.controller-public.ee';
 import { SamlService } from './sso/saml/saml.service.ee';
-=======
-import { isSamlEnabled } from './Saml/helpers';
-import { Container } from 'typedi';
-import { InternalHooks } from './InternalHooks';
-import { getStatusUsingPreviousExecutionStatusMethod } from './executions/executionHelpers';
->>>>>>> e2d7c180
 
 const exec = promisify(callbackExec);
 
