/* eslint-disable @typescript-eslint/no-unnecessary-type-assertion */
/* eslint-disable @typescript-eslint/no-use-before-define */
/* eslint-disable @typescript-eslint/await-thenable */
/* eslint-disable new-cap */
/* eslint-disable prefer-const */
/* eslint-disable @typescript-eslint/no-invalid-void-type */
/* eslint-disable no-return-assign */
/* eslint-disable no-param-reassign */
/* eslint-disable consistent-return */
/* eslint-disable import/no-cycle */
/* eslint-disable import/no-extraneous-dependencies */
/* eslint-disable @typescript-eslint/restrict-template-expressions */
/* eslint-disable @typescript-eslint/no-non-null-assertion */
/* eslint-disable id-denylist */
/* eslint-disable no-console */
/* eslint-disable global-require */
/* eslint-disable @typescript-eslint/no-var-requires */
/* eslint-disable @typescript-eslint/no-shadow */
/* eslint-disable @typescript-eslint/no-unsafe-call */
/* eslint-disable @typescript-eslint/return-await */
/* eslint-disable @typescript-eslint/no-unsafe-return */
/* eslint-disable @typescript-eslint/no-unused-vars */
/* eslint-disable no-continue */
/* eslint-disable @typescript-eslint/no-unsafe-member-access */
/* eslint-disable @typescript-eslint/no-explicit-any */
/* eslint-disable no-restricted-syntax */
/* eslint-disable @typescript-eslint/no-unsafe-assignment */
/* eslint-disable import/no-dynamic-require */
/* eslint-disable no-await-in-loop */

import * as express from 'express';
import { readFileSync, existsSync } from 'fs';
import { readFile } from 'fs/promises';
import { cloneDeep } from 'lodash';
import { dirname as pathDirname, join as pathJoin, resolve as pathResolve } from 'path';
import {
	FindConditions,
	FindManyOptions,
	getConnection,
	getConnectionManager,
	In,
	IsNull,
	LessThan,
	LessThanOrEqual,
	MoreThan,
	Not,
} from 'typeorm';
import * as bodyParser from 'body-parser';
import * as history from 'connect-history-api-fallback';
import * as os from 'os';
// eslint-disable-next-line import/no-extraneous-dependencies
import * as _ from 'lodash';
import * as clientOAuth2 from 'client-oauth2';
import * as clientOAuth1 from 'oauth-1.0a';
import { RequestOptions } from 'oauth-1.0a';
import * as csrf from 'csrf';
import * as requestPromise from 'request-promise-native';
import { createHmac } from 'crypto';
// IMPORTANT! Do not switch to anther bcrypt library unless really necessary and
// tested with all possible systems like Windows, Alpine on ARM, FreeBSD, ...
import { compare } from 'bcryptjs';
import * as promClient from 'prom-client';

import {
	BinaryDataManager,
	Credentials,
	IBinaryDataConfig,
	ICredentialTestFunctions,
	LoadNodeParameterOptions,
	NodeExecuteFunctions,
	UserSettings,
} from 'n8n-core';

import {
	ICredentialsDecrypted,
	ICredentialType,
	IDataObject,
	INodeCredentials,
	INodeCredentialsDetails,
	INodeParameters,
	INodePropertyOptions,
	INodeType,
	INodeTypeDescription,
	INodeTypeNameVersion,
	INodeVersionedType,
	ITelemetrySettings,
	IWorkflowBase,
	LoggerProxy,
	NodeCredentialTestRequest,
	NodeCredentialTestResult,
	NodeHelpers,
	Workflow,
	ICredentialsEncrypted,
	WorkflowExecuteMode,
} from 'n8n-workflow';

import { NodeVersionedType } from 'n8n-nodes-base';

import * as basicAuth from 'basic-auth';
import * as compression from 'compression';
import * as jwt from 'jsonwebtoken';
import * as jwks from 'jwks-rsa';
// @ts-ignore
import * as timezones from 'google-timezones-json';
import * as parseUrl from 'parseurl';
import * as querystring from 'querystring';
import { OptionsWithUrl } from 'request-promise-native';
import { Registry } from 'prom-client';
import * as Queue from './Queue';
import {
	ActiveExecutions,
	ActiveWorkflowRunner,
	CredentialsHelper,
	CredentialsOverwrites,
	CredentialTypes,
	DatabaseType,
	Db,
	ExternalHooks,
	GenericHelpers,
	IActivationError,
	ICredentialsDb,
	ICredentialsDecryptedDb,
	ICredentialsDecryptedResponse,
	ICredentialsOverwrite,
	ICredentialsResponse,
	ICustomRequest,
	IExecutionDeleteFilter,
	IExecutionFlatted,
	IExecutionFlattedDb,
	IExecutionFlattedResponse,
	IExecutionPushResponse,
	IExecutionResponse,
	IExecutionsListResponse,
	IExecutionsStopData,
	IExecutionsSummary,
	IExternalHooksClass,
	IDiagnosticInfo,
	IN8nUISettings,
	IPackageVersions,
	ITagWithCountDb,
	IWorkflowExecutionDataProcess,
	IWorkflowResponse,
	IPersonalizationSurveyAnswers,
	NodeTypes,
	Push,
	ResponseHelper,
	TestWebhooks,
	WaitTracker,
	WaitTrackerClass,
	WebhookHelpers,
	WebhookServer,
	WorkflowExecuteAdditionalData,
	WorkflowHelpers,
	WorkflowRunner,
	getCredentialForUser,
} from '.';

import * as config from '../config';

import * as TagHelpers from './TagHelpers';
import * as PersonalizationSurvey from './PersonalizationSurvey';
import * as UserManagementHelpers from './UserManagement/UserManagementHelper';

import { InternalHooksManager } from './InternalHooksManager';
import { TagEntity } from './databases/entities/TagEntity';
import { WorkflowEntity } from './databases/entities/WorkflowEntity';
import { getSharedWorkflowIds, whereClause, NameRequest } from './WorkflowHelpers';
import { getCredentialTranslationPath, getNodeTranslationPath } from './TranslationHelpers';

import { userManagementRouter } from './UserManagement';
import { User } from './databases/entities/User';
import { CredentialsEntity } from './databases/entities/CredentialsEntity';
<<<<<<< HEAD
import { NodeParameterOptionsRequest, OAuthRequest, UserSurveyRequest } from './requests';
=======
import { ExecutionRequest, WorkflowRequest } from './requests';
import { DEFAULT_EXECUTIONS_GET_ALL_LIMIT } from './GenericHelpers';
import { ExecutionEntity } from './databases/entities/ExecutionEntity';
import { SharedWorkflow } from './databases/entities/SharedWorkflow';
>>>>>>> 02ea8215

require('body-parser-xml')(bodyParser);

class App {
	app: express.Application;

	activeWorkflowRunner: ActiveWorkflowRunner.ActiveWorkflowRunner;

	testWebhooks: TestWebhooks.TestWebhooks;

	endpointWebhook: string;

	endpointWebhookWaiting: string;

	endpointWebhookTest: string;

	endpointPresetCredentials: string;

	externalHooks: IExternalHooksClass;

	waitTracker: WaitTrackerClass;

	defaultWorkflowName: string;

	defaultCredentialsName: string;

	saveDataErrorExecution: string;

	saveDataSuccessExecution: string;

	saveManualExecutions: boolean;

	executionTimeout: number;

	maxExecutionTimeout: number;

	timezone: string;

	activeExecutionsInstance: ActiveExecutions.ActiveExecutions;

	push: Push.Push;

	versions: IPackageVersions | undefined;

	restEndpoint: string;

	frontendSettings: IN8nUISettings;

	protocol: string;

	sslKey: string;

	sslCert: string;

	payloadSizeMax: number;

	presetCredentialsLoaded: boolean;

	isUserManagementEnabled: boolean;

	constructor() {
		this.app = express();

		this.endpointWebhook = config.get('endpoints.webhook') as string;
		this.endpointWebhookWaiting = config.get('endpoints.webhookWaiting') as string;
		this.endpointWebhookTest = config.get('endpoints.webhookTest') as string;

		this.defaultWorkflowName = config.get('workflows.defaultName') as string;
		this.defaultCredentialsName = config.get('credentials.defaultName') as string;

		this.saveDataErrorExecution = config.get('executions.saveDataOnError') as string;
		this.saveDataSuccessExecution = config.get('executions.saveDataOnSuccess') as string;
		this.saveManualExecutions = config.get('executions.saveDataManualExecutions') as boolean;
		this.executionTimeout = config.get('executions.timeout') as number;
		this.maxExecutionTimeout = config.get('executions.maxTimeout') as number;
		this.payloadSizeMax = config.get('endpoints.payloadSizeMax') as number;
		this.timezone = config.get('generic.timezone') as string;
		this.restEndpoint = config.get('endpoints.rest') as string;

		this.activeWorkflowRunner = ActiveWorkflowRunner.getInstance();
		this.testWebhooks = TestWebhooks.getInstance();
		this.push = Push.getInstance();

		this.activeExecutionsInstance = ActiveExecutions.getInstance();
		this.waitTracker = WaitTracker();

		this.protocol = config.get('protocol');
		this.sslKey = config.get('ssl_key');
		this.sslCert = config.get('ssl_cert');

		this.externalHooks = ExternalHooks();

		this.presetCredentialsLoaded = false;
		this.endpointPresetCredentials = config.get('credentials.overwrite.endpoint') as string;

		// TODO UM: remove this flag
		this.isUserManagementEnabled = !config.get('userManagement.disabled');

		const urlBaseWebhook = WebhookHelpers.getWebhookBaseUrl();

		const telemetrySettings: ITelemetrySettings = {
			enabled: config.get('diagnostics.enabled') as boolean,
		};

		if (telemetrySettings.enabled) {
			const conf = config.get('diagnostics.config.frontend') as string;
			const [key, url] = conf.split(';');

			if (!key || !url) {
				LoggerProxy.warn('Diagnostics frontend config is invalid');
				telemetrySettings.enabled = false;
			}

			telemetrySettings.config = { key, url };
		}

		this.frontendSettings = {
			endpointWebhook: this.endpointWebhook,
			endpointWebhookTest: this.endpointWebhookTest,
			saveDataErrorExecution: this.saveDataErrorExecution,
			saveDataSuccessExecution: this.saveDataSuccessExecution,
			saveManualExecutions: this.saveManualExecutions,
			executionTimeout: this.executionTimeout,
			maxExecutionTimeout: this.maxExecutionTimeout,
			timezone: this.timezone,
			urlBaseWebhook,
			versionCli: '',
			oauthCallbackUrls: {
				oauth1: `${urlBaseWebhook}${this.restEndpoint}/oauth1-credential/callback`,
				oauth2: `${urlBaseWebhook}${this.restEndpoint}/oauth2-credential/callback`,
			},
			versionNotifications: {
				enabled: config.get('versionNotifications.enabled'),
				endpoint: config.get('versionNotifications.endpoint'),
				infoUrl: config.get('versionNotifications.infoUrl'),
			},
			instanceId: '',
			telemetry: telemetrySettings,
			personalizationSurvey: {
				shouldShow: false,
			},
			defaultLocale: config.get('defaultLocale'),
			userManagement: {
				enabled:
					config.get('userManagement.disabled') === false ||
					config.get('userManagement.hasOwner') === true,
				smtpSetup: config.get('userManagement.emails.mode') === 'smtp',
			},
		};
	}

	/**
	 * Returns the current epoch time
	 *
	 * @returns {number}
	 * @memberof App
	 */
	getCurrentDate(): Date {
		return new Date();
	}

	async config(): Promise<void> {
		const enableMetrics = config.get('endpoints.metrics.enable') as boolean;
		let register: Registry;

		if (enableMetrics) {
			const prefix = config.get('endpoints.metrics.prefix') as string;
			register = new promClient.Registry();
			register.setDefaultLabels({ prefix });
			promClient.collectDefaultMetrics({ register });
		}

		this.versions = await GenericHelpers.getVersions();
		this.frontendSettings.versionCli = this.versions.cli;

		this.frontendSettings.instanceId = await UserSettings.getInstanceId();

		this.frontendSettings.personalizationSurvey =
			await PersonalizationSurvey.preparePersonalizationSurvey();

		await this.externalHooks.run('frontend.settings', [this.frontendSettings]);

		const excludeEndpoints = config.get('security.excludeEndpoints') as string;

		const ignoredEndpoints = [
			'healthz',
			'metrics',
			this.endpointWebhook,
			this.endpointWebhookTest,
			this.endpointPresetCredentials,
		];
		// eslint-disable-next-line prefer-spread
		ignoredEndpoints.push.apply(ignoredEndpoints, excludeEndpoints.split(':'));

		// eslint-disable-next-line no-useless-escape
		const authIgnoreRegex = new RegExp(`^\/(${_(ignoredEndpoints).compact().join('|')})\/?.*$`);

		// Check for basic auth credentials if activated
		const basicAuthActive = config.get('security.basicAuth.active') as boolean;
		if (basicAuthActive) {
			const basicAuthUser = (await GenericHelpers.getConfigValue(
				'security.basicAuth.user',
			)) as string;
			if (basicAuthUser === '') {
				throw new Error('Basic auth is activated but no user got defined. Please set one!');
			}

			const basicAuthPassword = (await GenericHelpers.getConfigValue(
				'security.basicAuth.password',
			)) as string;
			if (basicAuthPassword === '') {
				throw new Error('Basic auth is activated but no password got defined. Please set one!');
			}

			const basicAuthHashEnabled = (await GenericHelpers.getConfigValue(
				'security.basicAuth.hash',
			)) as boolean;

			let validPassword: null | string = null;

			this.app.use(
				async (req: express.Request, res: express.Response, next: express.NextFunction) => {
					if (authIgnoreRegex.exec(req.url)) {
						return next();
					}
					const realm = 'n8n - Editor UI';
					const basicAuthData = basicAuth(req);

					if (basicAuthData === undefined) {
						// Authorization data is missing
						return ResponseHelper.basicAuthAuthorizationError(
							res,
							realm,
							'Authorization is required!',
						);
					}

					if (basicAuthData.name === basicAuthUser) {
						if (basicAuthHashEnabled) {
							if (
								validPassword === null &&
								(await compare(basicAuthData.pass, basicAuthPassword))
							) {
								// Password is valid so save for future requests
								validPassword = basicAuthData.pass;
							}

							if (validPassword === basicAuthData.pass && validPassword !== null) {
								// Provided hash is correct
								return next();
							}
						} else if (basicAuthData.pass === basicAuthPassword) {
							// Provided password is correct
							return next();
						}
					}

					// Provided authentication data is wrong
					return ResponseHelper.basicAuthAuthorizationError(
						res,
						realm,
						'Authorization data is wrong!',
					);
				},
			);
		}

		// Check for and validate JWT if configured
		const jwtAuthActive = config.get('security.jwtAuth.active') as boolean;
		if (jwtAuthActive) {
			const jwtAuthHeader = (await GenericHelpers.getConfigValue(
				'security.jwtAuth.jwtHeader',
			)) as string;
			if (jwtAuthHeader === '') {
				throw new Error('JWT auth is activated but no request header was defined. Please set one!');
			}
			const jwksUri = (await GenericHelpers.getConfigValue('security.jwtAuth.jwksUri')) as string;
			if (jwksUri === '') {
				throw new Error('JWT auth is activated but no JWK Set URI was defined. Please set one!');
			}
			const jwtHeaderValuePrefix = (await GenericHelpers.getConfigValue(
				'security.jwtAuth.jwtHeaderValuePrefix',
			)) as string;
			const jwtIssuer = (await GenericHelpers.getConfigValue(
				'security.jwtAuth.jwtIssuer',
			)) as string;
			const jwtNamespace = (await GenericHelpers.getConfigValue(
				'security.jwtAuth.jwtNamespace',
			)) as string;
			const jwtAllowedTenantKey = (await GenericHelpers.getConfigValue(
				'security.jwtAuth.jwtAllowedTenantKey',
			)) as string;
			const jwtAllowedTenant = (await GenericHelpers.getConfigValue(
				'security.jwtAuth.jwtAllowedTenant',
			)) as string;

			// eslint-disable-next-line no-inner-declarations
			function isTenantAllowed(decodedToken: object): boolean {
				if (jwtNamespace === '' || jwtAllowedTenantKey === '' || jwtAllowedTenant === '')
					return true;

				for (const [k, v] of Object.entries(decodedToken)) {
					if (k === jwtNamespace) {
						for (const [kn, kv] of Object.entries(v)) {
							if (kn === jwtAllowedTenantKey && kv === jwtAllowedTenant) {
								return true;
							}
						}
					}
				}

				return false;
			}

			// eslint-disable-next-line consistent-return
			this.app.use((req: express.Request, res: express.Response, next: express.NextFunction) => {
				if (authIgnoreRegex.exec(req.url)) {
					return next();
				}

				let token = req.header(jwtAuthHeader) as string;
				if (token === undefined || token === '') {
					return ResponseHelper.jwtAuthAuthorizationError(res, 'Missing token');
				}
				if (jwtHeaderValuePrefix !== '' && token.startsWith(jwtHeaderValuePrefix)) {
					token = token.replace(`${jwtHeaderValuePrefix} `, '').trimLeft();
				}

				const jwkClient = jwks({ cache: true, jwksUri });
				// eslint-disable-next-line @typescript-eslint/ban-types
				function getKey(header: any, callback: Function) {
					jwkClient.getSigningKey(header.kid, (err: Error, key: any) => {
						// eslint-disable-next-line @typescript-eslint/no-throw-literal
						if (err) throw ResponseHelper.jwtAuthAuthorizationError(res, err.message);

						const signingKey = key.publicKey || key.rsaPublicKey;
						callback(null, signingKey);
					});
				}

				const jwtVerifyOptions: jwt.VerifyOptions = {
					issuer: jwtIssuer !== '' ? jwtIssuer : undefined,
					ignoreExpiration: false,
				};

				jwt.verify(token, getKey, jwtVerifyOptions, (err: jwt.VerifyErrors, decoded: object) => {
					if (err) {
						ResponseHelper.jwtAuthAuthorizationError(res, 'Invalid token');
					} else if (!isTenantAllowed(decoded)) {
						ResponseHelper.jwtAuthAuthorizationError(res, 'Tenant not allowed');
					} else {
						next();
					}
				});
			});
		}

		// Get push connections
		this.app.use((req: express.Request, res: express.Response, next: express.NextFunction) => {
			if (req.url.indexOf(`/${this.restEndpoint}/push`) === 0) {
				// TODO UM: Later also has to add some kind of authentication token
				if (req.query.sessionId === undefined) {
					next(new Error('The query parameter "sessionId" is missing!'));
					return;
				}

				this.push.add(req.query.sessionId as string, req, res);
				return;
			}
			next();
		});

		// Compress the response data
		this.app.use(compression());

		// Make sure that each request has the "parsedUrl" parameter
		this.app.use((req: express.Request, res: express.Response, next: express.NextFunction) => {
			(req as ICustomRequest).parsedUrl = parseUrl(req);
			// @ts-ignore
			req.rawBody = Buffer.from('', 'base64');
			next();
		});

		// Support application/json type post data
		this.app.use(
			bodyParser.json({
				limit: `${this.payloadSizeMax}mb`,
				verify: (req, res, buf) => {
					// @ts-ignore
					req.rawBody = buf;
				},
			}),
		);

		// Support application/xml type post data
		this.app.use(
			// @ts-ignore
			bodyParser.xml({
				limit: `${this.payloadSizeMax}mb`,
				xmlParseOptions: {
					normalize: true, // Trim whitespace inside text nodes
					normalizeTags: true, // Transform tags to lowercase
					explicitArray: false, // Only put properties in array if length > 1
				},
			}),
		);

		this.app.use(
			bodyParser.text({
				limit: `${this.payloadSizeMax}mb`,
				verify: (req, res, buf) => {
					// @ts-ignore
					req.rawBody = buf;
				},
			}),
		);

		// Make sure that Vue history mode works properly
		this.app.use(
			history({
				rewrites: [
					{
						from: new RegExp(
							// eslint-disable-next-line no-useless-escape
							`^\/(${this.restEndpoint}|healthz|metrics|css|js|${this.endpointWebhook}|${this.endpointWebhookTest})\/?.*$`,
						),
						to: (context) => {
							return context.parsedUrl.pathname!.toString();
						},
					},
				],
			}),
		);

		// support application/x-www-form-urlencoded post data
		this.app.use(
			bodyParser.urlencoded({
				limit: `${this.payloadSizeMax}mb`,
				extended: false,
				verify: (req, res, buf) => {
					// @ts-ignore
					req.rawBody = buf;
				},
			}),
		);

		if (process.env.NODE_ENV !== 'production') {
			this.app.use((req: express.Request, res: express.Response, next: express.NextFunction) => {
				// Allow access also from frontend when developing
				res.header('Access-Control-Allow-Origin', 'http://localhost:8080');
				res.header('Access-Control-Allow-Methods', 'GET, POST, OPTIONS, PUT, PATCH, DELETE');
				res.header(
					'Access-Control-Allow-Headers',
					'Origin, X-Requested-With, Content-Type, Accept, sessionid',
				);
				next();
			});
		}

		// eslint-disable-next-line consistent-return
		this.app.use((req: express.Request, res: express.Response, next: express.NextFunction) => {
			if (Db.collections.Workflow === null) {
				const error = new ResponseHelper.ResponseError('Database is not ready!', undefined, 503);
				return ResponseHelper.sendErrorResponse(res, error);
			}

			next();
		});

		// ----------------------------------------
		// User Management
		// ----------------------------------------
		await userManagementRouter.addRoutes.apply(this, [ignoredEndpoints, this.restEndpoint]);

		// ----------------------------------------
		// Healthcheck
		// ----------------------------------------

		// Does very basic health check
		this.app.get('/healthz', async (req: express.Request, res: express.Response) => {
			const connection = getConnectionManager().get();

			try {
				if (!connection.isConnected) {
					// Connection is not active
					throw new Error('No active database connection!');
				}
				// DB ping
				await connection.query('SELECT 1');
			} catch (err) {
				LoggerProxy.error('No Database connection!', err);
				const error = new ResponseHelper.ResponseError('No Database connection!', undefined, 503);
				return ResponseHelper.sendErrorResponse(res, error);
			}

			// Everything fine
			const responseData = {
				status: 'ok',
			};

			ResponseHelper.sendSuccessResponse(res, responseData, true, 200);
		});

		// ----------------------------------------
		// Metrics
		// ----------------------------------------
		if (enableMetrics) {
			this.app.get('/metrics', async (req: express.Request, res: express.Response) => {
				const response = await register.metrics();
				res.setHeader('Content-Type', register.contentType);
				ResponseHelper.sendSuccessResponse(res, response, true, 200);
			});
		}

		// ----------------------------------------
		// Workflow
		// ----------------------------------------

		// Creates a new workflow
		this.app.post(
			`/${this.restEndpoint}/workflows`,
			ResponseHelper.send(async (req: WorkflowRequest.Create) => {
				delete req.body.id; // delete if sent

				const newWorkflow = new WorkflowEntity();

				Object.assign(newWorkflow, req.body);

				await WorkflowHelpers.validateWorkflow(newWorkflow);

				await this.externalHooks.run('workflow.create', [newWorkflow]);

				const { tags: tagIds } = req.body;

				if (tagIds?.length) {
					newWorkflow.tags = await Db.collections.Tag!.findByIds(tagIds, {
						select: ['id', 'name'],
					});
				}

				await WorkflowHelpers.replaceInvalidCredentials(newWorkflow);

				let savedWorkflow: undefined | WorkflowEntity;

				await getConnection().transaction(async (transactionManager) => {
					savedWorkflow = await transactionManager.save<WorkflowEntity>(newWorkflow);

					const role = await Db.collections.Role!.findOneOrFail({
						name: 'owner',
						scope: 'workflow',
					});

					const newSharedWorkflow = new SharedWorkflow();

					Object.assign(newSharedWorkflow, {
						role,
						user: req.user,
						workflow: savedWorkflow,
					});

					await transactionManager.save<SharedWorkflow>(newSharedWorkflow);
				});

				if (!savedWorkflow) {
					throw new ResponseHelper.ResponseError('Failed to save workflow', undefined, 500);
				}

				if (tagIds) {
					savedWorkflow.tags = TagHelpers.sortByRequestOrder(savedWorkflow.tags, {
						requestOrder: tagIds,
					});
				}

				await this.externalHooks.run('workflow.afterCreate', [savedWorkflow]);
				void InternalHooksManager.getInstance().onWorkflowCreated(newWorkflow);

				const { id, ...rest } = savedWorkflow;

				return { id: id.toString(), ...rest };
			}),
		);

		// Reads and returns workflow data from an URL
		this.app.get(
			`/${this.restEndpoint}/workflows/from-url`,
			ResponseHelper.send(
				async (req: express.Request, res: express.Response): Promise<IWorkflowResponse> => {
					if (req.query.url === undefined) {
						throw new ResponseHelper.ResponseError(
							`The parameter "url" is missing!`,
							undefined,
							400,
						);
					}
					if (!/^http[s]?:\/\/.*\.json$/i.exec(req.query.url as string)) {
						throw new ResponseHelper.ResponseError(
							`The parameter "url" is not valid! It does not seem to be a URL pointing to a n8n workflow JSON file.`,
							undefined,
							400,
						);
					}
					const data = await requestPromise.get(req.query.url as string);

					let workflowData: IWorkflowResponse | undefined;
					try {
						workflowData = JSON.parse(data);
					} catch (error) {
						throw new ResponseHelper.ResponseError(
							`The URL does not point to valid JSON file!`,
							undefined,
							400,
						);
					}

					// Do a very basic check if it is really a n8n-workflow-json
					if (
						workflowData === undefined ||
						workflowData.nodes === undefined ||
						!Array.isArray(workflowData.nodes) ||
						workflowData.connections === undefined ||
						typeof workflowData.connections !== 'object' ||
						Array.isArray(workflowData.connections)
					) {
						throw new ResponseHelper.ResponseError(
							`The data in the file does not seem to be a n8n workflow JSON file!`,
							undefined,
							400,
						);
					}

					return workflowData;
				},
			),
		);

		// Returns workflows
		this.app.get(
			`/${this.restEndpoint}/workflows`,
			ResponseHelper.send(async (req: WorkflowRequest.GetAll) => {
				let workflows: WorkflowEntity[] = [];

				const filter: Record<string, string> = req.query.filter ? JSON.parse(req.query.filter) : {};

				if (req.user.globalRole.name === 'owner') {
					workflows = await Db.collections.Workflow!.find({
						select: ['id', 'name', 'active', 'createdAt', 'updatedAt'],
						relations: ['tags'],
						where: filter,
					});
				} else {
					const shared = await Db.collections.SharedWorkflow!.find({
						relations: ['workflow', 'workflow.tags'],
						where: whereClause({
							user: req.user,
							entityType: 'workflow',
						}),
					});

					if (!shared.length) return [];

					workflows = await Db.collections.Workflow!.find({
						relations: ['tags'],
						select: ['id', 'name', 'active', 'createdAt', 'updatedAt'],
						where: {
							id: In(shared.map(({ workflow }) => workflow.id)),
							...filter,
						},
					});
				}

				return workflows.map((workflow) => {
					const { id, tags, ...rest } = workflow;

					return {
						id: id.toString(),
						...rest,
						tags: tags?.map(({ id, ...rest }) => ({ id: id.toString(), ...rest })) ?? [],
					};
				});
			}),
		);

		this.app.get(
			`/${this.restEndpoint}/workflows/new`,
			ResponseHelper.send(async (req: WorkflowRequest.NewName) => {
				const requestedName =
					req.query.name && req.query.name !== '' ? req.query.name : this.defaultWorkflowName;

				return await GenericHelpers.generateUniqueName(requestedName, 'workflow');
			}),
		);

		// Returns a specific workflow
		this.app.get(
			`/${this.restEndpoint}/workflows/:id`,
			ResponseHelper.send(async (req: WorkflowRequest.Get) => {
				const { id: workflowId } = req.params;

				const shared = await Db.collections.SharedWorkflow!.findOne({
					relations: ['workflow', 'workflow.tags'],
					where: whereClause({
						user: req.user,
						entityType: 'workflow',
						entityId: workflowId,
					}),
				});

				if (!shared) return {};

				const {
					workflow: { id, tags, ...rest },
				} = shared;

				return {
					id: id.toString(),
					...rest,
					tags: tags?.map(({ id, ...rest }) => ({ id: id.toString(), ...rest })) ?? [],
				};
			}),
		);

		// Updates an existing workflow
		this.app.patch(
			`/${this.restEndpoint}/workflows/:id`,
			ResponseHelper.send(async (req: WorkflowRequest.Update) => {
				const { id: workflowId } = req.params;

				const updateData = new WorkflowEntity();
				const { tags, ...rest } = req.body;
				Object.assign(updateData, rest);

				const shared = await Db.collections.SharedWorkflow!.findOne({
					relations: ['workflow'],
					where: whereClause({
						user: req.user,
						entityType: 'workflow',
						entityId: workflowId,
					}),
				});

				if (!shared) {
					throw new ResponseHelper.ResponseError(
						`Workflow with ID "${workflowId}" could not be found to be updated.`,
						undefined,
						404,
					);
				}

				// check credentials for old format
				await WorkflowHelpers.replaceInvalidCredentials(updateData);

				await this.externalHooks.run('workflow.update', [updateData]);

				const isActive = await this.activeWorkflowRunner.isActive(workflowId);

				if (isActive) {
					// When workflow gets saved always remove it as the triggers could have been
					// changed and so the changes would not take effect
					await this.activeWorkflowRunner.remove(workflowId);
				}

				if (updateData.settings) {
					if (updateData.settings.timezone === 'DEFAULT') {
						// Do not save the default timezone
						delete updateData.settings.timezone;
					}
					if (updateData.settings.saveDataErrorExecution === 'DEFAULT') {
						// Do not save when default got set
						delete updateData.settings.saveDataErrorExecution;
					}
					if (updateData.settings.saveDataSuccessExecution === 'DEFAULT') {
						// Do not save when default got set
						delete updateData.settings.saveDataSuccessExecution;
					}
					if (updateData.settings.saveManualExecutions === 'DEFAULT') {
						// Do not save when default got set
						delete updateData.settings.saveManualExecutions;
					}
					if (
						parseInt(updateData.settings.executionTimeout as string, 10) === this.executionTimeout
					) {
						// Do not save when default got set
						delete updateData.settings.executionTimeout;
					}
				}

				// required due to atomic update
				updateData.updatedAt = this.getCurrentDate();

				await WorkflowHelpers.validateWorkflow(updateData);

				await Db.collections.Workflow!.update(workflowId, updateData);

				if (tags) {
					const tablePrefix = config.get('database.tablePrefix');
					await TagHelpers.removeRelations(workflowId, tablePrefix);

					if (tags.length) {
						await TagHelpers.createRelations(workflowId, tags, tablePrefix);
					}
				}

				// We sadly get nothing back from "update". Neither if it updated a record
				// nor the new value. So query now the hopefully updated entry.
				const updatedWorkflow = await Db.collections.Workflow!.findOne(workflowId, {
					relations: ['tags'],
				});

				if (updatedWorkflow === undefined) {
					throw new ResponseHelper.ResponseError(
						`Workflow with ID "${workflowId}" could not be found to be updated.`,
						undefined,
						400,
					);
				}

				if (req.body.tags?.length) {
					updatedWorkflow.tags = TagHelpers.sortByRequestOrder(updatedWorkflow.tags, {
						requestOrder: req.body.tags,
					});
				}

				await this.externalHooks.run('workflow.afterUpdate', [updatedWorkflow]);
				void InternalHooksManager.getInstance().onWorkflowSaved(updatedWorkflow as IWorkflowBase);

				if (updatedWorkflow.active) {
					// When the workflow is supposed to be active add it again
					try {
						await this.externalHooks.run('workflow.activate', [updatedWorkflow]);
						await this.activeWorkflowRunner.add(workflowId, isActive ? 'update' : 'activate');
					} catch (error) {
						// If workflow could not be activated set it again to inactive
						updateData.active = false;
						// @ts-ignore
						await Db.collections.Workflow!.update(workflowId, updateData);

						// Also set it in the returned data
						updatedWorkflow.active = false;

						// Now return the original error for UI to display
						throw error;
					}
				}

				const { id, ...remainder } = updatedWorkflow;

				return {
					id: id.toString(),
					...remainder,
				};
			}),
		);

		// Deletes a specific workflow
		this.app.delete(
			`/${this.restEndpoint}/workflows/:id`,
			ResponseHelper.send(async (req: WorkflowRequest.Delete) => {
				const { id: workflowId } = req.params;

				await this.externalHooks.run('workflow.delete', [workflowId]);

				const shared = await Db.collections.SharedWorkflow!.findOne({
					relations: ['workflow'],
					where: whereClause({
						user: req.user,
						entityType: 'workflow',
						entityId: workflowId,
					}),
				});

				if (!shared) {
					throw new ResponseHelper.ResponseError(
						`Workflow with ID "${workflowId}" could not be found to be deleted.`,
						undefined,
						400,
					);
				}

				const isActive = await this.activeWorkflowRunner.isActive(workflowId);

				if (isActive) {
					// deactivate before deleting
					await this.activeWorkflowRunner.remove(workflowId);
				}

				await Db.collections.Workflow!.delete(workflowId);

				void InternalHooksManager.getInstance().onWorkflowDeleted(workflowId);
				await this.externalHooks.run('workflow.afterDelete', [workflowId]);

				return true;
			}),
		);

		this.app.post(
			`/${this.restEndpoint}/workflows/run`,
			ResponseHelper.send(
				async (req: express.Request, res: express.Response): Promise<IExecutionPushResponse> => {
					const { workflowData } = req.body;
					const { runData } = req.body;
					const { startNodes } = req.body;
					const { destinationNode } = req.body;
					const executionMode = 'manual';
					const activationMode = 'manual';

					const sessionId = GenericHelpers.getSessionId(req);

					// If webhooks nodes exist and are active we have to wait for till we receive a call
					if (
						runData === undefined ||
						startNodes === undefined ||
						startNodes.length === 0 ||
						destinationNode === undefined
					) {
						const additionalData = await WorkflowExecuteAdditionalData.getBase();
						if (this.isUserManagementEnabled) {
							// TODO UM: test this.
							// TODO: test this.
							// @ts-ignore
							additionalData.userId = req.body.userId;
						}
						const nodeTypes = NodeTypes();
						const workflowInstance = new Workflow({
							id: workflowData.id,
							name: workflowData.name,
							nodes: workflowData.nodes,
							connections: workflowData.connections,
							active: false,
							nodeTypes,
							staticData: undefined,
							settings: workflowData.settings,
						});
						const needsWebhook = await this.testWebhooks.needsWebhookData(
							workflowData,
							workflowInstance,
							additionalData,
							executionMode,
							activationMode,
							sessionId,
							destinationNode,
						);
						if (needsWebhook) {
							return {
								waitingForWebhook: true,
							};
						}
					}

					// For manual testing always set to not active
					workflowData.active = false;

					// Start the workflow
					const data: IWorkflowExecutionDataProcess = {
						destinationNode,
						executionMode,
						runData,
						sessionId,
						startNodes,
						workflowData,
					};
					if (this.isUserManagementEnabled) {
						// TODO UM: test this.
						data.userId = req.body.userId;
					}
					const workflowRunner = new WorkflowRunner();
					const executionId = await workflowRunner.run(data);

					return {
						executionId,
					};
				},
			),
		);

		// Retrieves all tags, with or without usage count
		this.app.get(
			`/${this.restEndpoint}/tags`,
			ResponseHelper.send(
				async (
					req: express.Request,
					res: express.Response,
				): Promise<TagEntity[] | ITagWithCountDb[]> => {
					if (req.query.withUsageCount === 'true') {
						const tablePrefix = config.get('database.tablePrefix');
						return TagHelpers.getTagsWithCountDb(tablePrefix);
					}

					const tags = await Db.collections.Tag!.find({ select: ['id', 'name'] });
					// @ts-ignore
					tags.forEach((tag) => (tag.id = tag.id.toString()));
					return tags;
				},
			),
		);

		// Creates a tag
		this.app.post(
			`/${this.restEndpoint}/tags`,
			ResponseHelper.send(
				async (req: express.Request, res: express.Response): Promise<TagEntity | void> => {
					const newTag = new TagEntity();
					newTag.name = req.body.name.trim();

					await this.externalHooks.run('tag.beforeCreate', [newTag]);

					await TagHelpers.validateTag(newTag);
					const tag = await Db.collections.Tag!.save(newTag);

					await this.externalHooks.run('tag.afterCreate', [tag]);

					// @ts-ignore
					tag.id = tag.id.toString();
					return tag;
				},
			),
		);

		// Updates a tag
		this.app.patch(
			`/${this.restEndpoint}/tags/:id`,
			ResponseHelper.send(
				async (req: express.Request, res: express.Response): Promise<TagEntity | void> => {
					const { name } = req.body;
					const { id } = req.params;

					const newTag = new TagEntity();
					newTag.id = Number(id);
					newTag.name = name.trim();

					await this.externalHooks.run('tag.beforeUpdate', [newTag]);

					await TagHelpers.validateTag(newTag);
					const tag = await Db.collections.Tag!.save(newTag);

					await this.externalHooks.run('tag.afterUpdate', [tag]);

					// @ts-ignore
					tag.id = tag.id.toString();
					return tag;
				},
			),
		);

		// Deletes a tag
		this.app.delete(
			`/${this.restEndpoint}/tags/:id`,
			ResponseHelper.send(async (req: express.Request, res: express.Response): Promise<boolean> => {
				if (
					config.get('userManagement.hasOwner') === true &&
					(req.user as User).globalRole.name !== 'owner'
				) {
					throw new ResponseHelper.ResponseError(
						'You are not allowed to perform this action',
						403,
						403,
						'Only owners can remove tags',
					);
				}
				const id = Number(req.params.id);

				await this.externalHooks.run('tag.beforeDelete', [id]);

				await Db.collections.Tag!.delete({ id });

				await this.externalHooks.run('tag.afterDelete', [id]);

				return true;
			}),
		);

		// Returns parameter values which normally get loaded from an external API or
		// get generated dynamically
		this.app.get(
			`/${this.restEndpoint}/node-parameter-options`,
			ResponseHelper.send(
				async (req: NodeParameterOptionsRequest): Promise<INodePropertyOptions[]> => {
					const nodeTypeAndVersion = JSON.parse(
						req.query.nodeTypeAndVersion,
					) as INodeTypeNameVersion;

					const { path, methodName } = req.query;

					const currentNodeParameters = JSON.parse(
						req.query.currentNodeParameters,
					) as INodeParameters;

					let credentials: INodeCredentials | undefined;

					if (req.query.credentials) {
						credentials = JSON.parse(req.query.credentials);
						// TODO UM: restrict user access to credentials he cannot use.
					}

					const loadDataInstance = new LoadNodeParameterOptions(
						nodeTypeAndVersion,
						NodeTypes(),
						path,
						currentNodeParameters,
						credentials,
					);

					const additionalData = await WorkflowExecuteAdditionalData.getBase(currentNodeParameters);
<<<<<<< HEAD

					additionalData.userId = req.user.id;
=======
					// TODO UM: restrict user access to credentials he cannot use.
					// @ts-ignore
					additionalData.userId = (req.user as User).id;
>>>>>>> 02ea8215

					return loadDataInstance.getOptions(methodName, additionalData);
				},
			),
		);

		// Returns all the node-types
		this.app.get(
			`/${this.restEndpoint}/node-types`,
			ResponseHelper.send(
				async (req: express.Request, res: express.Response): Promise<INodeTypeDescription[]> => {
					const returnData: INodeTypeDescription[] = [];
					const onlyLatest = req.query.onlyLatest === 'true';

					const nodeTypes = NodeTypes();
					const allNodes = nodeTypes.getAll();

					const getNodeDescription = (nodeType: INodeType): INodeTypeDescription => {
						const nodeInfo: INodeTypeDescription = { ...nodeType.description };
						if (req.query.includeProperties !== 'true') {
							// @ts-ignore
							delete nodeInfo.properties;
						}
						return nodeInfo;
					};

					if (onlyLatest) {
						allNodes.forEach((nodeData) => {
							const nodeType = NodeHelpers.getVersionedNodeType(nodeData);
							const nodeInfo: INodeTypeDescription = getNodeDescription(nodeType);
							returnData.push(nodeInfo);
						});
					} else {
						allNodes.forEach((nodeData) => {
							const allNodeTypes = NodeHelpers.getVersionedNodeTypeAll(nodeData);
							allNodeTypes.forEach((element) => {
								const nodeInfo: INodeTypeDescription = getNodeDescription(element);
								returnData.push(nodeInfo);
							});
						});
					}

					return returnData;
				},
			),
		);

		this.app.get(
			`/${this.restEndpoint}/credential-translation`,
			ResponseHelper.send(
				async (
					req: express.Request & { query: { credentialType: string } },
					res: express.Response,
				): Promise<object | null> => {
					const translationPath = getCredentialTranslationPath({
						locale: this.frontendSettings.defaultLocale,
						credentialType: req.query.credentialType,
					});

					try {
						return require(translationPath);
					} catch (error) {
						return null;
					}
				},
			),
		);

		// Returns node information based on node names and versions
		this.app.post(
			`/${this.restEndpoint}/node-types`,
			ResponseHelper.send(
				async (req: express.Request, res: express.Response): Promise<INodeTypeDescription[]> => {
					const nodeInfos = _.get(req, 'body.nodeInfos', []) as INodeTypeNameVersion[];

					const { defaultLocale } = this.frontendSettings;

					if (defaultLocale === 'en') {
						return nodeInfos.reduce<INodeTypeDescription[]>((acc, { name, version }) => {
							const { description } = NodeTypes().getByNameAndVersion(name, version);
							acc.push(description);
							return acc;
						}, []);
					}

					async function populateTranslation(
						name: string,
						version: number,
						nodeTypes: INodeTypeDescription[],
					) {
						const { description, sourcePath } = NodeTypes().getWithSourcePath(name, version);
						const translationPath = await getNodeTranslationPath({
							nodeSourcePath: sourcePath,
							longNodeType: description.name,
							locale: defaultLocale,
						});

						try {
							const translation = await readFile(translationPath, 'utf8');
							description.translation = JSON.parse(translation);
						} catch (error) {
							// ignore - no translation exists at path
						}

						nodeTypes.push(description);
					}

					const nodeTypes: INodeTypeDescription[] = [];

					const promises = nodeInfos.map(async ({ name, version }) =>
						populateTranslation(name, version, nodeTypes),
					);

					await Promise.all(promises);

					return nodeTypes;
				},
			),
		);

		// Returns node information based on node names and versions
		this.app.get(
			`/${this.restEndpoint}/node-translation-headers`,
			ResponseHelper.send(
				async (req: express.Request, res: express.Response): Promise<object | void> => {
					const packagesPath = pathJoin(__dirname, '..', '..', '..');
					const headersPath = pathJoin(packagesPath, 'nodes-base', 'dist', 'nodes', 'headers');
					try {
						return require(headersPath);
					} catch (error) {
						res.status(500).send('Failed to find headers file');
					}
				},
			),
		);

		// ----------------------------------------
		// Node-Types
		// ----------------------------------------

		// Returns the node icon
		this.app.get(
			[
				`/${this.restEndpoint}/node-icon/:nodeType`,
				`/${this.restEndpoint}/node-icon/:scope/:nodeType`,
			],
			async (req: express.Request, res: express.Response): Promise<void> => {
				try {
					const nodeTypeName = `${req.params.scope ? `${req.params.scope}/` : ''}${
						req.params.nodeType
					}`;

					const nodeTypes = NodeTypes();
					const nodeType = nodeTypes.getByNameAndVersion(nodeTypeName);

					if (nodeType === undefined) {
						res.status(404).send('The nodeType is not known.');
						return;
					}

					if (nodeType.description.icon === undefined) {
						res.status(404).send('No icon found for node.');
						return;
					}

					if (!nodeType.description.icon.startsWith('file:')) {
						res.status(404).send('Node does not have a file icon.');
						return;
					}

					const filepath = nodeType.description.icon.substr(5);

					const maxAge = 7 * 24 * 60 * 60 * 1000; // 7 days
					res.setHeader('Cache-control', `private max-age=${maxAge}`);

					res.sendFile(filepath);
				} catch (error) {
					// Error response
					return ResponseHelper.sendErrorResponse(res, error);
				}
			},
		);

		// ----------------------------------------
		// Active Workflows
		// ----------------------------------------

		// Returns the active workflow ids
		this.app.get(
			`/${this.restEndpoint}/active`,
			ResponseHelper.send(async (req: WorkflowRequest.GetAllActive) => {
				const activeWorkflows = await this.activeWorkflowRunner.getActiveWorkflows(req.user);

				return activeWorkflows.map(({ id }) => id.toString());
			}),
		);

		// Returns if the workflow with the given id had any activation errors
		this.app.get(
			`/${this.restEndpoint}/active/error/:id`,
			ResponseHelper.send(async (req: WorkflowRequest.GetAllActivationErrors) => {
				const { id: workflowId } = req.params;

				const shared = await Db.collections.SharedWorkflow!.findOne({
					relations: ['workflow'],
					where: whereClause({
						user: req.user,
						entityType: 'workflow',
						entityId: workflowId,
					}),
				});

				if (!shared) {
					throw new ResponseHelper.ResponseError(
						`Workflow with ID "${workflowId}" could not be found.`,
						undefined,
						400,
					);
				}

				return this.activeWorkflowRunner.getActivationError(workflowId);
			}),
		);

		// ----------------------------------------
		// Credentials
		// ----------------------------------------

		this.app.get(
			`/${this.restEndpoint}/credentials/new`,
			ResponseHelper.send(
				async (req: NameRequest, res: express.Response): Promise<{ name: string }> => {
					const requestedName =
						req.query.name && req.query.name !== '' ? req.query.name : this.defaultCredentialsName;

					return await GenericHelpers.generateUniqueName(requestedName, 'credentials');
				},
			),
		);

		// Deletes a specific credential
		this.app.delete(
			`/${this.restEndpoint}/credentials/:id`,
			ResponseHelper.send(async (req: express.Request, res: express.Response): Promise<boolean> => {
				const { id } = req.params;

				const queryBuilder = Db.collections.Credentials!.createQueryBuilder('c');
				queryBuilder.andWhere('c.id = :id', { id });
				queryBuilder.innerJoin('c.shared', 'shared', 'shared.userId = :userId', {
					userId: (req.user as User).id,
				});
				const credential = await queryBuilder.getOne();
				if (!credential) {
					return false;
				}

				await this.externalHooks.run('credentials.delete', [id]);

				await Db.collections.Credentials!.delete({ id });

				return true;
			}),
		);

		// Creates new credentials
		this.app.post(
			`/${this.restEndpoint}/credentials`,
			ResponseHelper.send(
				async (req: express.Request, res: express.Response): Promise<ICredentialsResponse> => {
					const incomingData = req.body;

					if (!incomingData.name || incomingData.name.length < 3) {
						throw new ResponseHelper.ResponseError(
							`Credentials name must be at least 3 characters long.`,
							undefined,
							400,
						);
					}

					// Add the added date for node access permissions
					for (const nodeAccess of incomingData.nodesAccess) {
						nodeAccess.date = this.getCurrentDate();
					}

					const encryptionKey = await UserSettings.getEncryptionKey();
					if (encryptionKey === undefined) {
						throw new Error('No encryption key got found to encrypt the credentials!');
					}

					if (incomingData.name === '') {
						throw new Error('Credentials have to have a name set!');
					}

					// Encrypt the data
					const credentials = new Credentials(
						{ id: null, name: incomingData.name },
						incomingData.type,
						incomingData.nodesAccess,
					);
					credentials.setData(incomingData.data, encryptionKey);
					const newCredentialsData = credentials.getDataToSave() as ICredentialsDb;

					await this.externalHooks.run('credentials.create', [newCredentialsData]);

					// Save the credentials in DB
					const result = await Db.collections.Credentials!.save(newCredentialsData);
					result.data = incomingData.data;

					try {
						await UserManagementHelpers.saveCredentialOwnership(
							result as CredentialsEntity,
							req.user as User,
						);
					} catch (error) {
						LoggerProxy.error('Failed saving credential ownership.');
					}

					// Convert to response format in which the id is a string
					(result as unknown as ICredentialsResponse).id = result.id.toString();
					return result as unknown as ICredentialsResponse;
				},
			),
		);

		// Test credentials
		this.app.post(
			`/${this.restEndpoint}/credentials-test`,
			ResponseHelper.send(
				async (req: express.Request, res: express.Response): Promise<NodeCredentialTestResult> => {
					const incomingData = req.body as NodeCredentialTestRequest;
					const credentialType = incomingData.credentials.type;

					// Find nodes that can test this credential.
					const nodeTypes = NodeTypes();
					const allNodes = nodeTypes.getAll();

					let foundTestFunction:
						| ((
								this: ICredentialTestFunctions,
								credential: ICredentialsDecrypted,
						  ) => Promise<NodeCredentialTestResult>)
						| undefined;
					const nodeThatCanTestThisCredential = allNodes.find((node) => {
						if (
							incomingData.nodeToTestWith &&
							node.description.name !== incomingData.nodeToTestWith
						) {
							return false;
						}

						if (node instanceof NodeVersionedType) {
							const versionNames = Object.keys((node as INodeVersionedType).nodeVersions);
							for (const versionName of versionNames) {
								const nodeType = (node as INodeVersionedType).nodeVersions[
									versionName as unknown as number
								];
								// eslint-disable-next-line @typescript-eslint/no-loop-func
								const credentialTestable = nodeType.description.credentials?.find((credential) => {
									const testFunctionSearch =
										credential.name === credentialType && !!credential.testedBy;
									if (testFunctionSearch) {
										foundTestFunction = (nodeType as unknown as INodeType).methods!.credentialTest![
											credential.testedBy!
										];
									}
									return testFunctionSearch;
								});
								if (credentialTestable) {
									return true;
								}
							}
							return false;
						}
						const credentialTestable = (node as INodeType).description.credentials?.find(
							(credential) => {
								const testFunctionSearch =
									credential.name === credentialType && !!credential.testedBy;
								if (testFunctionSearch) {
									foundTestFunction = (node as INodeType).methods!.credentialTest![
										credential.testedBy!
									];
								}
								return testFunctionSearch;
							},
						);
						return !!credentialTestable;
					});

					if (!nodeThatCanTestThisCredential) {
						return Promise.resolve({
							status: 'Error',
							message: 'There are no nodes that can test this credential.',
						});
					}

					if (foundTestFunction === undefined) {
						return Promise.resolve({
							status: 'Error',
							message: 'No testing function found for this credential.',
						});
					}

					const credentialTestFunctions = NodeExecuteFunctions.getCredentialTestFunctions();

					const output = await foundTestFunction.call(
						credentialTestFunctions,
						incomingData.credentials,
					);
					return Promise.resolve(output);
				},
			),
		);

		// Updates existing credentials
		this.app.patch(
			`/${this.restEndpoint}/credentials/:id`,
			ResponseHelper.send(
				async (req: express.Request, res: express.Response): Promise<ICredentialsResponse> => {
					const incomingData = req.body;

					const { id } = req.params;

					const queryBuilder = Db.collections.Credentials!.createQueryBuilder('c');
					queryBuilder.andWhere('c.id = :id', { id });
					queryBuilder.innerJoin('c.shared', 'shared');
					queryBuilder.andWhere('shared.userId = :userId', {
						userId: (req.user as User).id,
					});
					const result = (await queryBuilder.getOne()) as ICredentialsDb;
					if (!result) {
						throw new ResponseHelper.ResponseError(
							`Credentials with the id "${id}" do not exist.`,
							undefined,
							400,
						);
					}

					if (incomingData.name === '') {
						throw new Error('Credentials have to have a name set!');
					}

					// Add the date for newly added node access permissions
					for (const nodeAccess of incomingData.nodesAccess) {
						if (!nodeAccess.date) {
							nodeAccess.date = this.getCurrentDate();
						}
					}

					const encryptionKey = await UserSettings.getEncryptionKey();
					if (encryptionKey === undefined) {
						throw new Error('No encryption key got found to encrypt the credentials!');
					}

					const currentlySavedCredentials = new Credentials(
						result as INodeCredentialsDetails,
						result.type,
						result.nodesAccess,
						result.data,
					);
					const decryptedData = currentlySavedCredentials.getData(encryptionKey);

					// Do not overwrite the oauth data else data like the access or refresh token would get lost
					// everytime anybody changes anything on the credentials even if it is just the name.
					if (decryptedData.oauthTokenData) {
						incomingData.data.oauthTokenData = decryptedData.oauthTokenData;
					}

					// Encrypt the data
					const credentials = new Credentials(
						{ id, name: incomingData.name },
						incomingData.type,
						incomingData.nodesAccess,
					);
					credentials.setData(incomingData.data, encryptionKey);
					const newCredentialsData = credentials.getDataToSave() as unknown as ICredentialsDb;

					// Add special database related data
					newCredentialsData.updatedAt = this.getCurrentDate();

					await this.externalHooks.run('credentials.update', [newCredentialsData]);

					// Update the credentials in DB
					await Db.collections.Credentials!.update(id, newCredentialsData);

					// We sadly get nothing back from "update". Neither if it updated a record
					// nor the new value. So query now the hopefully updated entry.
					const responseData = await Db.collections.Credentials!.findOne(id);

					if (responseData === undefined) {
						throw new ResponseHelper.ResponseError(
							`Credentials with id "${id}" could not be found to be updated.`,
							undefined,
							400,
						);
					}

					// Remove the encrypted data as it is not needed in the frontend
					responseData.data = '';

					// Convert to response format in which the id is a string
					(responseData as unknown as ICredentialsResponse).id = responseData.id.toString();
					return responseData as unknown as ICredentialsResponse;
				},
			),
		);

		// Returns specific credentials
		this.app.get(
			`/${this.restEndpoint}/credentials/:id`,
			ResponseHelper.send(
				async (
					req: express.Request,
					res: express.Response,
				): Promise<ICredentialsDecryptedResponse | ICredentialsResponse | undefined> => {
					const { id } = req.params;
					const queryBuilder = Db.collections.Credentials!.createQueryBuilder('c');
					queryBuilder.andWhere('c.id = :id', { id });
					queryBuilder.innerJoin('c.shared', 'shared');
					queryBuilder.andWhere('shared.userId = :userId', {
						userId: (req.user as User).id,
					});

					// Make sure the variable has an expected value
					const includeData = ['true', true].includes(req.query.includeData as string);

					if (!includeData) {
						queryBuilder.select([
							'c.id',
							'c.name',
							'c.type',
							'c.nodesAccess',
							'c.createdAt',
							'c.updatedAt',
						]);
					}

					const result = (await queryBuilder.getOne()) as ICredentialsDb;

					if (result === undefined) {
						return result;
					}

					let encryptionKey;
					if (includeData) {
						encryptionKey = await UserSettings.getEncryptionKey();
						if (encryptionKey === undefined) {
							throw new Error('No encryption key got found to decrypt the credentials!');
						}

						const credentials = new Credentials(
							result as INodeCredentialsDetails,
							result.type,
							result.nodesAccess,
							result.data,
						);
						(result as ICredentialsDecryptedDb).data = credentials.getData(encryptionKey);
					}

					(result as ICredentialsDecryptedResponse).id = result.id.toString();

					return result as ICredentialsDecryptedResponse;
				},
			),
		);

		// Returns all the saved credentials
		this.app.get(
			`/${this.restEndpoint}/credentials`,
			ResponseHelper.send(
				async (req: express.Request, res: express.Response): Promise<ICredentialsResponse[]> => {
					const queryBuilder = Db.collections.Credentials!.createQueryBuilder('c');
					queryBuilder.innerJoin('c.shared', 'shared');
					queryBuilder.andWhere('shared.userId = :userId', {
						userId: (req.user as User).id,
					});

					if (req.query.filter) {
						queryBuilder.andWhere(JSON.parse(req.query.filter as string));
					}

					queryBuilder.select([
						'c.id',
						'c.name',
						'c.type',
						'c.nodesAccess',
						'c.createdAt',
						'c.updatedAt',
					]);

					const results = (await queryBuilder.getMany()) as unknown as ICredentialsResponse[];

					let encryptionKey;

					const includeData = ['true', true].includes(req.query.includeData as string);
					if (includeData) {
						encryptionKey = await UserSettings.getEncryptionKey();
						if (encryptionKey === undefined) {
							throw new Error('No encryption key got found to decrypt the credentials!');
						}
					}

					let result;
					for (result of results) {
						(result as ICredentialsDecryptedResponse).id = result.id.toString();
					}

					return results;
				},
			),
		);

		// ----------------------------------------
		// Credential-Types
		// ----------------------------------------

		// Returns all the credential types which are defined in the loaded n8n-modules
		this.app.get(
			`/${this.restEndpoint}/credential-types`,
			ResponseHelper.send(
				async (req: express.Request, res: express.Response): Promise<ICredentialType[]> => {
					const returnData: ICredentialType[] = [];

					const credentialTypes = CredentialTypes();

					credentialTypes.getAll().forEach((credentialData) => {
						returnData.push(credentialData);
					});

					return returnData;
				},
			),
		);

		this.app.get(
			`/${this.restEndpoint}/credential-icon/:credentialType`,
			async (req: express.Request, res: express.Response): Promise<void> => {
				try {
					const credentialName = req.params.credentialType;

					const credentialType = CredentialTypes().getByName(credentialName);

					if (credentialType === undefined) {
						res.status(404).send('The credentialType is not known.');
						return;
					}

					if (credentialType.icon === undefined) {
						res.status(404).send('No icon found for credential.');
						return;
					}

					if (!credentialType.icon.startsWith('file:')) {
						res.status(404).send('Credential does not have a file icon.');
						return;
					}

					const filepath = credentialType.icon.substr(5);

					const maxAge = 7 * 24 * 60 * 60 * 1000; // 7 days
					res.setHeader('Cache-control', `private max-age=${maxAge}`);

					res.sendFile(filepath);
				} catch (error) {
					// Error response
					return ResponseHelper.sendErrorResponse(res, error);
				}
			},
		);

		// ----------------------------------------
		// OAuth1-Credential/Auth
		// ----------------------------------------

		// Authorize OAuth Data
		this.app.get(
			`/${this.restEndpoint}/oauth1-credential/auth`,
			ResponseHelper.send(
				async (req: OAuthRequest.OAuth1CredentialAuth, res: express.Response): Promise<string> => {
					const { id: credentialId } = req.query;

					if (!credentialId) {
						throw new ResponseHelper.ResponseError(
							'Required credential ID is missing',
							undefined,
							400,
						);
					}

					const credential = await getCredentialForUser(credentialId, req.user);

					if (!credential) {
						throw new ResponseHelper.ResponseError('The credential is not known', undefined, 404);
					}

					const encryptionKey = await UserSettings.getEncryptionKey();

					if (!encryptionKey) {
						throw new ResponseHelper.ResponseError(
							'No encryption key found to decrypt the credentials',
							undefined,
							500,
						);
					}

					const mode: WorkflowExecuteMode = 'internal';
					const credentialsHelper = new CredentialsHelper(encryptionKey);
					const decryptedDataOriginal = await credentialsHelper.getDecrypted(
						credential as INodeCredentialsDetails,
						credential.type,
						mode,
						true,
					);
					const oauthCredentials = credentialsHelper.applyDefaultsAndOverwrites(
						decryptedDataOriginal,
						credential.type,
						mode,
					);

					const signatureMethod = _.get(oauthCredentials, 'signatureMethod') as string;

					const oAuthOptions: clientOAuth1.Options = {
						consumer: {
							key: _.get(oauthCredentials, 'consumerKey') as string,
							secret: _.get(oauthCredentials, 'consumerSecret') as string,
						},
						signature_method: signatureMethod,
						// eslint-disable-next-line @typescript-eslint/naming-convention
						hash_function(base, key) {
							const algorithm = signatureMethod === 'HMAC-SHA1' ? 'sha1' : 'sha256';
							return createHmac(algorithm, key).update(base).digest('base64');
						},
					};

					const oauthRequestData = {
						oauth_callback: `${WebhookHelpers.getWebhookBaseUrl()}${
							this.restEndpoint
						}/oauth1-credential/callback?cid=${credentialId}`,
					};

					await this.externalHooks.run('oauth1.authenticate', [oAuthOptions, oauthRequestData]);

					// eslint-disable-next-line new-cap
					const oauth = new clientOAuth1(oAuthOptions);

					const options: RequestOptions = {
						method: 'POST',
						url: _.get(oauthCredentials, 'requestTokenUrl') as string,
						data: oauthRequestData,
					};

					const data = oauth.toHeader(oauth.authorize(options));

					// @ts-ignore
					options.headers = data;

					const response = await requestPromise(options);

					// Response comes as x-www-form-urlencoded string so convert it to JSON

					const responseJson = querystring.parse(response);

					const returnUri = `${_.get(oauthCredentials, 'authUrl')}?oauth_token=${
						responseJson.oauth_token
					}`;

					// Encrypt the data
					const credentials = new Credentials(
						credential as INodeCredentialsDetails,
						credential.type,
						credential.nodesAccess,
					);

					credentials.setData(decryptedDataOriginal, encryptionKey);
					const newCredentialsData = credentials.getDataToSave() as unknown as ICredentialsDb;

					// Add special database related data
					newCredentialsData.updatedAt = this.getCurrentDate();

					// Update the credentials in DB
					await Db.collections.Credentials!.update(credentialId, newCredentialsData);

					return returnUri;
				},
			),
		);

		// Verify and store app code. Generate access tokens and store for respective credential.
		this.app.get(
			`/${this.restEndpoint}/oauth1-credential/callback`,
			async (req: OAuthRequest.OAuth1CredentialCallback, res: express.Response) => {
				try {
					const { oauth_verifier, oauth_token, cid: credentialId } = req.query;

					if (!oauth_verifier || !oauth_token) {
						const errorResponse = new ResponseHelper.ResponseError(
							`Insufficient parameters for OAuth1 callback. Received following query parameters: ${JSON.stringify(
								req.query,
							)}`,
							undefined,
							503,
						);
						return ResponseHelper.sendErrorResponse(res, errorResponse);
					}

					const credential = await getCredentialForUser(credentialId, req.user);

					if (!credential) {
						const errorResponse = new ResponseHelper.ResponseError(
							'The credential is not known.',
							undefined,
							404,
						);
						return ResponseHelper.sendErrorResponse(res, errorResponse);
					}

					const encryptionKey = await UserSettings.getEncryptionKey();

					if (!encryptionKey) {
						const errorResponse = new ResponseHelper.ResponseError(
							'No encryption key found to decrypt the credentials!',
							undefined,
							503,
						);
						return ResponseHelper.sendErrorResponse(res, errorResponse);
					}

					const mode: WorkflowExecuteMode = 'internal';
					const credentialsHelper = new CredentialsHelper(encryptionKey);
					const decryptedDataOriginal = await credentialsHelper.getDecrypted(
						credential as INodeCredentialsDetails,
						credential.type,
						mode,
						true,
					);
					const oauthCredentials = credentialsHelper.applyDefaultsAndOverwrites(
						decryptedDataOriginal,
						credential.type,
						mode,
					);

					const options: OptionsWithUrl = {
						method: 'POST',
						url: _.get(oauthCredentials, 'accessTokenUrl') as string,
						qs: {
							oauth_token,
							oauth_verifier,
						},
					};

					let oauthToken;

					try {
						oauthToken = await requestPromise(options);
					} catch (error) {
						const errorResponse = new ResponseHelper.ResponseError(
							'Unable to get access tokens!',
							undefined,
							404,
						);
						return ResponseHelper.sendErrorResponse(res, errorResponse);
					}

					// Response comes as x-www-form-urlencoded string so convert it to JSON

					const oauthTokenJson = querystring.parse(oauthToken);

					decryptedDataOriginal.oauthTokenData = oauthTokenJson;

					const credentials = new Credentials(
						credential as INodeCredentialsDetails,
						credential.type,
						credential.nodesAccess,
					);
					credentials.setData(decryptedDataOriginal, encryptionKey);
					const newCredentialsData = credentials.getDataToSave() as unknown as ICredentialsDb;
					// Add special database related data
					newCredentialsData.updatedAt = this.getCurrentDate();
					// Save the credentials in DB
					await Db.collections.Credentials!.update(credentialId, newCredentialsData);

					res.sendFile(pathResolve(__dirname, '../../templates/oauth-callback.html'));
				} catch (error) {
					// Error response
					return ResponseHelper.sendErrorResponse(res, error);
				}
			},
		);

		// ----------------------------------------
		// OAuth2-Credential/Auth
		// ----------------------------------------

		// Authorize OAuth Data
		this.app.get(
			`/${this.restEndpoint}/oauth2-credential/auth`,
			ResponseHelper.send(
				async (req: OAuthRequest.OAuth2CredentialAuth, res: express.Response): Promise<string> => {
					const { id: credentialId } = req.query;

					if (!credentialId) {
						throw new ResponseHelper.ResponseError(
							'Required credential ID is missing',
							undefined,
							400,
						);
					}

					const credential = await getCredentialForUser(credentialId, req.user);

					if (!credential) {
						throw new ResponseHelper.ResponseError('The credential is not known', undefined, 404);
					}

					const encryptionKey = await UserSettings.getEncryptionKey();

					if (!encryptionKey) {
						throw new ResponseHelper.ResponseError(
							'No encryption key found to decrypt the credentials',
							undefined,
							500,
						);
					}

					const mode: WorkflowExecuteMode = 'internal';
					const credentialsHelper = new CredentialsHelper(encryptionKey);
					const decryptedDataOriginal = await credentialsHelper.getDecrypted(
						credential as INodeCredentialsDetails,
						credential.type,
						mode,
						true,
					);
					const oauthCredentials = credentialsHelper.applyDefaultsAndOverwrites(
						decryptedDataOriginal,
						credential.type,
						mode,
					);

					const token = new csrf();
					// Generate a CSRF prevention token and send it as a OAuth2 state stringma/ERR
					const csrfSecret = token.secretSync();
					const state = {
						token: token.create(csrfSecret),
						cid: req.query.id,
					};
					const stateEncodedStr = Buffer.from(JSON.stringify(state)).toString('base64');

					const oAuthOptions: clientOAuth2.Options = {
						clientId: _.get(oauthCredentials, 'clientId') as string,
						clientSecret: _.get(oauthCredentials, 'clientSecret', '') as string,
						accessTokenUri: _.get(oauthCredentials, 'accessTokenUrl', '') as string,
						authorizationUri: _.get(oauthCredentials, 'authUrl', '') as string,
						redirectUri: `${WebhookHelpers.getWebhookBaseUrl()}${
							this.restEndpoint
						}/oauth2-credential/callback`,
						scopes: _.split(_.get(oauthCredentials, 'scope', 'openid,') as string, ','),
						state: stateEncodedStr,
					};

					await this.externalHooks.run('oauth2.authenticate', [oAuthOptions]);

					const oAuthObj = new clientOAuth2(oAuthOptions);

					// Encrypt the data
					const credentials = new Credentials(
						credential as INodeCredentialsDetails,
						credential.type,
						credential.nodesAccess,
					);
					decryptedDataOriginal.csrfSecret = csrfSecret;

					credentials.setData(decryptedDataOriginal, encryptionKey);
					const newCredentialsData = credentials.getDataToSave() as unknown as ICredentialsDb;

					// Add special database related data
					newCredentialsData.updatedAt = this.getCurrentDate();

					// Update the credentials in DB
					await Db.collections.Credentials!.update(req.query.id as string, newCredentialsData);

					const authQueryParameters = _.get(oauthCredentials, 'authQueryParameters', '') as string;
					let returnUri = oAuthObj.code.getUri();

					// if scope uses comma, change it as the library always return then with spaces
					if ((_.get(oauthCredentials, 'scope') as string).includes(',')) {
						const data = querystring.parse(returnUri.split('?')[1]);
						data.scope = _.get(oauthCredentials, 'scope') as string;
						returnUri = `${_.get(oauthCredentials, 'authUrl', '')}?${querystring.stringify(data)}`;
					}

					if (authQueryParameters) {
						returnUri += `&${authQueryParameters}`;
					}

					return returnUri;
				},
			),
		);

		// ----------------------------------------
		// OAuth2-Credential/Callback
		// ----------------------------------------

		// Verify and store app code. Generate access tokens and store for respective credential.
		this.app.get(
			`/${this.restEndpoint}/oauth2-credential/callback`,
			async (req: OAuthRequest.OAuth2CredentialCallback, res: express.Response) => {
				try {
					// realmId it's currently just use for the quickbook OAuth2 flow
					const { code, state: stateEncoded } = req.query;

					if (!code || !stateEncoded) {
						const errorResponse = new ResponseHelper.ResponseError(
							`Insufficient parameters for OAuth2 callback. Received following query parameters: ${JSON.stringify(
								req.query,
							)}`,
							undefined,
							503,
						);
						return ResponseHelper.sendErrorResponse(res, errorResponse);
					}

					let state;
					try {
						state = JSON.parse(Buffer.from(stateEncoded, 'base64').toString());
					} catch (error) {
						const errorResponse = new ResponseHelper.ResponseError(
							'Invalid state format returned',
							undefined,
							503,
						);
						return ResponseHelper.sendErrorResponse(res, errorResponse);
					}

					const credential = await getCredentialForUser(state.cid, req.user);

					if (!credential) {
						const errorResponse = new ResponseHelper.ResponseError(
							'The credential is not known.',
							undefined,
							404,
						);
						return ResponseHelper.sendErrorResponse(res, errorResponse);
					}

					const encryptionKey = await UserSettings.getEncryptionKey();

					if (!encryptionKey) {
						const errorResponse = new ResponseHelper.ResponseError(
							'No encryption key got found to decrypt the credentials!',
							undefined,
							503,
						);
						return ResponseHelper.sendErrorResponse(res, errorResponse);
					}

					const mode: WorkflowExecuteMode = 'internal';
					const credentialsHelper = new CredentialsHelper(encryptionKey);
					const decryptedDataOriginal = await credentialsHelper.getDecrypted(
						credential as INodeCredentialsDetails,
						credential.type,
						mode,
						true,
					);
					const oauthCredentials = credentialsHelper.applyDefaultsAndOverwrites(
						decryptedDataOriginal,
						credential.type,
						mode,
					);

					const token = new csrf();
					if (
						decryptedDataOriginal.csrfSecret === undefined ||
						!token.verify(decryptedDataOriginal.csrfSecret as string, state.token)
					) {
						const errorResponse = new ResponseHelper.ResponseError(
							'The OAuth2 callback state is invalid!',
							undefined,
							404,
						);
						return ResponseHelper.sendErrorResponse(res, errorResponse);
					}

					let options = {};

					const oAuth2Parameters = {
						clientId: _.get(oauthCredentials, 'clientId') as string,
						clientSecret: _.get(oauthCredentials, 'clientSecret', '') as string | undefined,
						accessTokenUri: _.get(oauthCredentials, 'accessTokenUrl', '') as string,
						authorizationUri: _.get(oauthCredentials, 'authUrl', '') as string,
						redirectUri: `${WebhookHelpers.getWebhookBaseUrl()}${
							this.restEndpoint
						}/oauth2-credential/callback`,
						scopes: _.split(_.get(oauthCredentials, 'scope', 'openid,') as string, ','),
					};

					if ((_.get(oauthCredentials, 'authentication', 'header') as string) === 'body') {
						options = {
							body: {
								client_id: _.get(oauthCredentials, 'clientId') as string,
								client_secret: _.get(oauthCredentials, 'clientSecret', '') as string,
							},
						};
						delete oAuth2Parameters.clientSecret;
					}

					await this.externalHooks.run('oauth2.callback', [oAuth2Parameters]);

					const oAuthObj = new clientOAuth2(oAuth2Parameters);

					const queryParameters = req.originalUrl.split('?').splice(1, 1).join('');

					const oauthToken = await oAuthObj.code.getToken(
						`${oAuth2Parameters.redirectUri}?${queryParameters}`,
						options,
					);

					if (Object.keys(req.query).length > 2) {
						_.set(oauthToken.data, 'callbackQueryString', _.omit(req.query, 'state', 'code'));
					}

					if (oauthToken === undefined) {
						const errorResponse = new ResponseHelper.ResponseError(
							'Unable to get access tokens!',
							undefined,
							404,
						);
						return ResponseHelper.sendErrorResponse(res, errorResponse);
					}

					if (decryptedDataOriginal.oauthTokenData) {
						// Only overwrite supplied data as some providers do for example just return the
						// refresh_token on the very first request and not on subsequent ones.
						Object.assign(decryptedDataOriginal.oauthTokenData, oauthToken.data);
					} else {
						// No data exists so simply set
						decryptedDataOriginal.oauthTokenData = oauthToken.data;
					}

					_.unset(decryptedDataOriginal, 'csrfSecret');

					const credentials = new Credentials(
						credential as INodeCredentialsDetails,
						credential.type,
						credential.nodesAccess,
					);
					credentials.setData(decryptedDataOriginal, encryptionKey);
					const newCredentialsData = credentials.getDataToSave() as unknown as ICredentialsDb;
					// Add special database related data
					newCredentialsData.updatedAt = this.getCurrentDate();
					// Save the credentials in DB
					await Db.collections.Credentials!.update(state.cid, newCredentialsData);

					res.sendFile(pathResolve(__dirname, '../../templates/oauth-callback.html'));
				} catch (error) {
					// Error response
					return ResponseHelper.sendErrorResponse(res, error);
				}
			},
		);

		// ----------------------------------------
		// Executions
		// ----------------------------------------

		// Returns all finished executions
		this.app.get(
			`/${this.restEndpoint}/executions`,
			ResponseHelper.send(
				async (req: ExecutionRequest.GetAll): Promise<IExecutionsListResponse> => {
					const filter = req.query.filter ? JSON.parse(req.query.filter) : {};

					const limit = req.query.limit
						? parseInt(req.query.limit, 10)
						: DEFAULT_EXECUTIONS_GET_ALL_LIMIT;

					const executingWorkflowIds: string[] = [];

					if (config.get('executions.mode') === 'queue') {
						const currentJobs = await Queue.getInstance().getJobs(['active', 'waiting']);
						executingWorkflowIds.push(...currentJobs.map(({ data }) => data.executionId));
					}

					// We may have manual executions even with queue so we must account for these.
					executingWorkflowIds.push(
						...this.activeExecutionsInstance.getActiveExecutions().map(({ id }) => id),
					);

					const countFilter = cloneDeep(filter);
					countFilter.waitTill &&= Not(IsNull());
					countFilter.id = Not(In(executingWorkflowIds));

					const sharedWorkflowIds = await getSharedWorkflowIds(req.user);

					const findOptions: FindManyOptions<ExecutionEntity> = {
						select: [
							'id',
							'finished',
							'mode',
							'retryOf',
							'retrySuccessId',
							'waitTill',
							'startedAt',
							'stoppedAt',
							'workflowData',
						],
						where: { workflowId: In(sharedWorkflowIds) },
						order: { id: 'DESC' },
						take: limit,
					};

					Object.entries(filter).forEach(([key, value]) => {
						let filterToAdd = {};

						if (key === 'waitTill') {
							filterToAdd = { waitTill: !IsNull() };
						} else if (key === 'finished' && value === false) {
							filterToAdd = { finished: false, waitTill: IsNull() };
						} else {
							filterToAdd = { [key]: value };
						}

						Object.assign(findOptions.where, filterToAdd);
					});

					if (req.query.lastId) {
						Object.assign(findOptions.where, { id: LessThan(req.query.lastId) });
					}

					if (req.query.firstId) {
						Object.assign(findOptions.where, { id: MoreThan(req.query.firstId) });
					}

					if (executingWorkflowIds.length > 0) {
						Object.assign(findOptions.where, { id: !In(executingWorkflowIds) });
					}

					const executions = await Db.collections.Execution!.find(findOptions);

					const { count, estimated } = await getExecutionsCount(countFilter, req.user);

					const formattedExecutions = executions.map((execution) => {
						return {
							id: execution.id.toString(),
							finished: execution.finished,
							mode: execution.mode,
							retryOf: execution.retryOf?.toString(),
							retrySuccessId: execution?.retrySuccessId?.toString(),
							waitTill: execution.waitTill as Date | undefined,
							startedAt: execution.startedAt,
							stoppedAt: execution.stoppedAt,
							workflowId: execution.workflowData?.id?.toString() ?? '',
							workflowName: execution.workflowData.name,
						};
					});

					return {
						count,
						results: formattedExecutions,
						estimated,
					};
				},
			),
		);

		// Returns a specific execution
		this.app.get(
			`/${this.restEndpoint}/executions/:id`,
			ResponseHelper.send(
				async (
					req: ExecutionRequest.Get,
				): Promise<IExecutionResponse | IExecutionFlattedResponse | undefined> => {
					const { id: executionId } = req.params;

					const sharedWorkflowIds = await getSharedWorkflowIds(req.user);

					if (!sharedWorkflowIds.length) return undefined;

					const execution = await Db.collections.Execution!.findOne({
						where: {
							id: executionId,
							workflowId: In(sharedWorkflowIds),
						},
					});

					if (!execution) return undefined;

					if (req.query.unflattedResponse === 'true') {
						return ResponseHelper.unflattenExecutionData(execution);
					}

					const { id, ...rest } = execution;

					// @ts-ignore
					return {
						id: id.toString(),
						...rest,
					};
				},
			),
		);

		// Retries a failed execution
		this.app.post(
			`/${this.restEndpoint}/executions/:id/retry`,
			ResponseHelper.send(async (req: ExecutionRequest.Retry): Promise<boolean> => {
				const { id: executionId } = req.params;

				const sharedWorkflowIds = await getSharedWorkflowIds(req.user);

				if (!sharedWorkflowIds.length) return false;

				const execution = await Db.collections.Execution!.findOne({
					where: {
						id: executionId,
						workflowId: In(sharedWorkflowIds),
					},
				});

				if (!execution) {
					throw new ResponseHelper.ResponseError(
						`The execution with the ID "${executionId}" does not exist.`,
						404,
						404,
					);
				}

				const fullExecutionData = ResponseHelper.unflattenExecutionData(execution);

				if (fullExecutionData.finished) {
					throw new Error('The execution succeeded, so it cannot be retried.');
				}

				const executionMode = 'retry';

				fullExecutionData.workflowData.active = false;

				// Start the workflow
				const data: IWorkflowExecutionDataProcess = {
					executionMode,
					executionData: fullExecutionData.data,
					retryOf: req.params.id,
					workflowData: fullExecutionData.workflowData,
				};

				const { lastNodeExecuted } = data.executionData!.resultData;

				if (lastNodeExecuted) {
					// Remove the old error and the data of the last run of the node that it can be replaced
					delete data.executionData!.resultData.error;
					const { length } = data.executionData!.resultData.runData[lastNodeExecuted];
					if (
						length > 0 &&
						data.executionData!.resultData.runData[lastNodeExecuted][length - 1].error !== undefined
					) {
						// Remove results only if it is an error.
						// If we are retrying due to a crash, the information is simply success info from last node
						data.executionData!.resultData.runData[lastNodeExecuted].pop();
						// Stack will determine what to run next
					}
				}

				if (req.body.loadWorkflow) {
					// Loads the currently saved workflow to execute instead of the
					// one saved at the time of the execution.
					const workflowId = fullExecutionData.workflowData.id;
					const workflowData = (await Db.collections.Workflow!.findOne(
						workflowId,
					)) as IWorkflowBase;

					if (workflowData === undefined) {
						throw new Error(
							`The workflow with the ID "${workflowId}" could not be found and so the data not be loaded for the retry.`,
						);
					}

					data.workflowData = workflowData;
					const nodeTypes = NodeTypes();
					const workflowInstance = new Workflow({
						id: workflowData.id as string,
						name: workflowData.name,
						nodes: workflowData.nodes,
						connections: workflowData.connections,
						active: false,
						nodeTypes,
						staticData: undefined,
						settings: workflowData.settings,
					});

					// Replace all of the nodes in the execution stack with the ones of the new workflow
					for (const stack of data.executionData!.executionData!.nodeExecutionStack) {
						// Find the data of the last executed node in the new workflow
						const node = workflowInstance.getNode(stack.node.name);
						if (node === null) {
							throw new Error(
								`Could not find the node "${stack.node.name}" in workflow. It probably got deleted or renamed. Without it the workflow can sadly not be retried.`,
							);
						}

						// Replace the node data in the stack that it really uses the current data
						stack.node = node;
					}
				}

				const workflowRunner = new WorkflowRunner();
				const retriedExecutionId = await workflowRunner.run(data);

				const executionData = await this.activeExecutionsInstance.getPostExecutePromise(
					retriedExecutionId,
				);

				if (!executionData) {
					throw new Error('The retry did not start for an unknown reason.');
				}

				return !!executionData.finished;
			}),
		);

		// Delete Executions
		// INFORMATION: We use POST instead of DELETE to not run into any issues
		// with the query data getting to long
		this.app.post(
			`/${this.restEndpoint}/executions/delete`,
			ResponseHelper.send(async (req: ExecutionRequest.Delete): Promise<void> => {
				const { deleteBefore, ids, filters: requestFilters } = req.body;

				if (!deleteBefore && !ids) {
					throw new Error('Either "deleteBefore" or "ids" must be present in the request body');
				}

				const sharedWorkflowIds = await getSharedWorkflowIds(req.user);
				const binaryDataManager = BinaryDataManager.getInstance();

				// delete executions by date, if user may access the underyling worfklows

				if (deleteBefore) {
					const filters: IDataObject = {
						startedAt: LessThanOrEqual(deleteBefore),
					};

					if (filters) {
						Object.assign(filters, requestFilters);
					}

					const executions = await Db.collections.Execution!.find({
						where: {
							workflowId: In(sharedWorkflowIds),
							...filters,
						},
					});

					if (!executions.length) return;

					const idsToDelete = executions.map(({ id }) => id.toString());

					await Promise.all(
						idsToDelete.map(async (id) => binaryDataManager.deleteBinaryDataByExecutionId(id)),
					);

					await Db.collections.Execution!.delete({ id: In(idsToDelete) });

					return;
				}

				// delete executions by IDs, if user may access the underyling worfklows

				if (ids) {
					const executions = await Db.collections.Execution!.find({
						where: {
							id: In(ids),
							workflowId: In(sharedWorkflowIds),
						},
					});

					if (!executions.length) return;

					const idsToDelete = executions.map(({ id }) => id.toString());

					await Promise.all(
						idsToDelete.map(async (id) => binaryDataManager.deleteBinaryDataByExecutionId(id)),
					);

					await Db.collections.Execution!.delete(idsToDelete);
				}
			}),
		);

		// ----------------------------------------
		// Executing Workflows
		// ----------------------------------------

		// Returns all the currently working executions
		this.app.get(
			`/${this.restEndpoint}/executions-current`,
			ResponseHelper.send(
				async (req: ExecutionRequest.GetAllCurrent): Promise<IExecutionsSummary[]> => {
					if (config.get('executions.mode') === 'queue') {
						const currentJobs = await Queue.getInstance().getJobs(['active', 'waiting']);

						const currentlyRunningQueueIds = currentJobs.map((job) => job.data.executionId);

						const currentlyRunningManualExecutions =
							this.activeExecutionsInstance.getActiveExecutions();
						const manualExecutionIds = currentlyRunningManualExecutions.map(
							(execution) => execution.id,
						);

						const currentlyRunningExecutionIds =
							currentlyRunningQueueIds.concat(manualExecutionIds);

						if (!currentlyRunningExecutionIds.length) return [];

						const findOptions: FindManyOptions<ExecutionEntity> = {
							select: ['id', 'workflowId', 'mode', 'retryOf', 'startedAt'],
							order: { id: 'DESC' },
							where: {
								id: In(currentlyRunningExecutionIds),
							},
						};

						const sharedWorkflowIds = await getSharedWorkflowIds(req.user);

						if (!sharedWorkflowIds.length) return [];

						if (req.query.filter) {
							const { workflowId } = JSON.parse(req.query.filter);
							if (workflowId && sharedWorkflowIds.includes(workflowId)) {
								Object.assign(findOptions.where, { workflowId });
							}
						} else {
							Object.assign(findOptions.where, { workflowId: In(sharedWorkflowIds) });
						}

						const executions = await Db.collections.Execution!.find(findOptions);

						if (!executions.length) return [];

						return executions.map((execution) => {
							return {
								id: execution.id,
								workflowId: execution.workflowId,
								mode: execution.mode,
								retryOf: execution.retryOf !== null ? execution.retryOf : undefined,
								startedAt: new Date(execution.startedAt),
							} as IExecutionsSummary;
						});
					}

					const executingWorkflows = this.activeExecutionsInstance.getActiveExecutions();

					const returnData: IExecutionsSummary[] = [];

					const filter = req.query.filter ? JSON.parse(req.query.filter) : {};

					const sharedWorkflowIds = await getSharedWorkflowIds(req.user).then((ids) =>
						ids.map((id) => id.toString()),
					);

					for (const data of executingWorkflows) {
						if (
							(filter.workflowId !== undefined && filter.workflowId !== data.workflowId) ||
							!sharedWorkflowIds.includes(data.workflowId)
						) {
							continue;
						}

						returnData.push({
							id: data.id.toString(),
							workflowId: data.workflowId === undefined ? '' : data.workflowId.toString(),
							mode: data.mode,
							retryOf: data.retryOf,
							startedAt: new Date(data.startedAt),
						});
					}

					returnData.sort((a, b) => parseInt(b.id, 10) - parseInt(a.id, 10));

					return returnData;
				},
			),
		);

		// Forces the execution to stop
		this.app.post(
			`/${this.restEndpoint}/executions-current/:id/stop`,
			ResponseHelper.send(async (req: ExecutionRequest.Stop): Promise<IExecutionsStopData> => {
				const { id: executionId } = req.params;

				const sharedWorkflowIds = await getSharedWorkflowIds(req.user);

				if (!sharedWorkflowIds.length) {
					throw new ResponseHelper.ResponseError('Execution not found', undefined, 404);
				}

				const execution = await Db.collections.Execution!.findOne({
					where: {
						id: executionId,
						workflowId: In(sharedWorkflowIds),
					},
				});

				if (!execution) {
					throw new ResponseHelper.ResponseError('Execution not found', undefined, 404);
				}

				if (config.get('executions.mode') === 'queue') {
					// Manual executions should still be stoppable, so
					// try notifying the `activeExecutions` to stop it.
					const result = await this.activeExecutionsInstance.stopExecution(req.params.id);

					if (result === undefined) {
						// If active execution could not be found check if it is a waiting one
						try {
							return await this.waitTracker.stopExecution(req.params.id);
						} catch (error) {
							// Ignore, if it errors as then it is probably a currently running
							// execution
						}
					} else {
						return {
							mode: result.mode,
							startedAt: new Date(result.startedAt),
							stoppedAt: result.stoppedAt ? new Date(result.stoppedAt) : undefined,
							finished: result.finished,
						} as IExecutionsStopData;
					}

					const currentJobs = await Queue.getInstance().getJobs(['active', 'waiting']);

					const job = currentJobs.find((job) => job.data.executionId.toString() === req.params.id);

					if (!job) {
						throw new Error(`Could not stop "${req.params.id}" as it is no longer in queue.`);
					} else {
						await Queue.getInstance().stopJob(job);
					}

					const executionDb = (await Db.collections.Execution?.findOne(
						req.params.id,
					)) as IExecutionFlattedDb;
					const fullExecutionData = ResponseHelper.unflattenExecutionData(executionDb);

					const returnData: IExecutionsStopData = {
						mode: fullExecutionData.mode,
						startedAt: new Date(fullExecutionData.startedAt),
						stoppedAt: fullExecutionData.stoppedAt
							? new Date(fullExecutionData.stoppedAt)
							: undefined,
						finished: fullExecutionData.finished,
					};

					return returnData;
				}

				// Stop the execution and wait till it is done and we got the data
				const result = await this.activeExecutionsInstance.stopExecution(executionId);

				let returnData: IExecutionsStopData;
				if (result === undefined) {
					// If active execution could not be found check if it is a waiting one
					returnData = await this.waitTracker.stopExecution(executionId);
				} else {
					returnData = {
						mode: result.mode,
						startedAt: new Date(result.startedAt),
						stoppedAt: result.stoppedAt ? new Date(result.stoppedAt) : undefined,
						finished: result.finished,
					};
				}

				return returnData;
			}),
		);

		// Removes a test webhook
		this.app.delete(
			`/${this.restEndpoint}/test-webhook/:id`,
			ResponseHelper.send(async (req: express.Request, res: express.Response): Promise<boolean> => {
				// TODO UM: check if this needs validation with user management.
				const workflowId = req.params.id;
				return this.testWebhooks.cancelTestWebhook(workflowId);
			}),
		);

		// ----------------------------------------
		// Options
		// ----------------------------------------

		// Returns all the available timezones
		this.app.get(
			`/${this.restEndpoint}/options/timezones`,
			ResponseHelper.send(async (req: express.Request, res: express.Response): Promise<object> => {
				return timezones;
			}),
		);

		// ----------------------------------------
		// Binary data
		// ----------------------------------------

		// Returns binary buffer
		this.app.get(
			`/${this.restEndpoint}/data/:path`,
			ResponseHelper.send(async (req: express.Request, res: express.Response): Promise<string> => {
				// TODO UM: check if this needs permission check for UM
				const dataPath = req.params.path;
				return BinaryDataManager.getInstance()
					.retrieveBinaryDataByIdentifier(dataPath)
					.then((buffer: Buffer) => {
						return buffer.toString('base64');
					});
			}),
		);

		// ----------------------------------------
		// Settings
		// ----------------------------------------

		// Returns the settings which are needed in the UI
		this.app.get(
			`/${this.restEndpoint}/settings`,
			ResponseHelper.send(
				async (req: express.Request, res: express.Response): Promise<IN8nUISettings> => {
					return this.frontendSettings;
				},
			),
		);

		// ----------------------------------------
		// User Survey
		// ----------------------------------------

		// Process personalization survey responses
		this.app.post(
			`/${this.restEndpoint}/user-survey`,
			async (req: UserSurveyRequest, res: express.Response) => {
				if (!this.frontendSettings.personalizationSurvey.shouldShow) {
					// TODO UM: check if this needs permission check for UM
					return ResponseHelper.sendErrorResponse(
						res,
						new ResponseHelper.ResponseError('User survey already submitted', undefined, 400),
						false,
					);
				}

				const { body: personalizationAnswers } = req;
				await Db.collections.User!.update(req.user.id, { personalizationAnswers });

				this.frontendSettings.personalizationSurvey.shouldShow = false;
				this.frontendSettings.personalizationSurvey.answers = personalizationAnswers;
				ResponseHelper.sendSuccessResponse(res, undefined, true, 200);
				void InternalHooksManager.getInstance().onPersonalizationSurveySubmitted(
					personalizationAnswers,
				);
			},
		);

		// ----------------------------------------
		// Webhooks
		// ----------------------------------------

		if (config.get('endpoints.disableProductionWebhooksOnMainProcess') !== true) {
			WebhookServer.registerProductionWebhooks.apply(this);
		}

		// HEAD webhook requests (test for UI)
		this.app.head(
			`/${this.endpointWebhookTest}/*`,
			async (req: express.Request, res: express.Response) => {
				// Cut away the "/webhook-test/" to get the registred part of the url
				const requestUrl = (req as ICustomRequest).parsedUrl!.pathname!.slice(
					this.endpointWebhookTest.length + 2,
				);

				let response;
				try {
					response = await this.testWebhooks.callTestWebhook('HEAD', requestUrl, req, res);
				} catch (error) {
					ResponseHelper.sendErrorResponse(res, error);
					return;
				}

				if (response.noWebhookResponse === true) {
					// Nothing else to do as the response got already sent
					return;
				}

				ResponseHelper.sendSuccessResponse(
					res,
					response.data,
					true,
					response.responseCode,
					response.headers,
				);
			},
		);

		// HEAD webhook requests (test for UI)
		this.app.options(
			`/${this.endpointWebhookTest}/*`,
			async (req: express.Request, res: express.Response) => {
				// Cut away the "/webhook-test/" to get the registred part of the url
				const requestUrl = (req as ICustomRequest).parsedUrl!.pathname!.slice(
					this.endpointWebhookTest.length + 2,
				);

				let allowedMethods: string[];
				try {
					allowedMethods = await this.testWebhooks.getWebhookMethods(requestUrl);
					allowedMethods.push('OPTIONS');

					// Add custom "Allow" header to satisfy OPTIONS response.
					res.append('Allow', allowedMethods);
				} catch (error) {
					ResponseHelper.sendErrorResponse(res, error);
					return;
				}

				ResponseHelper.sendSuccessResponse(res, {}, true, 204);
			},
		);

		// GET webhook requests (test for UI)
		this.app.get(
			`/${this.endpointWebhookTest}/*`,
			async (req: express.Request, res: express.Response) => {
				// Cut away the "/webhook-test/" to get the registred part of the url
				const requestUrl = (req as ICustomRequest).parsedUrl!.pathname!.slice(
					this.endpointWebhookTest.length + 2,
				);

				let response;
				try {
					response = await this.testWebhooks.callTestWebhook('GET', requestUrl, req, res);
				} catch (error) {
					ResponseHelper.sendErrorResponse(res, error);
					return;
				}

				if (response.noWebhookResponse === true) {
					// Nothing else to do as the response got already sent
					return;
				}

				ResponseHelper.sendSuccessResponse(
					res,
					response.data,
					true,
					response.responseCode,
					response.headers,
				);
			},
		);

		// POST webhook requests (test for UI)
		this.app.post(
			`/${this.endpointWebhookTest}/*`,
			async (req: express.Request, res: express.Response) => {
				// Cut away the "/webhook-test/" to get the registred part of the url
				const requestUrl = (req as ICustomRequest).parsedUrl!.pathname!.slice(
					this.endpointWebhookTest.length + 2,
				);

				let response;
				try {
					response = await this.testWebhooks.callTestWebhook('POST', requestUrl, req, res);
				} catch (error) {
					ResponseHelper.sendErrorResponse(res, error);
					return;
				}

				if (response.noWebhookResponse === true) {
					// Nothing else to do as the response got already sent
					return;
				}

				ResponseHelper.sendSuccessResponse(
					res,
					response.data,
					true,
					response.responseCode,
					response.headers,
				);
			},
		);

		if (this.endpointPresetCredentials !== '') {
			// POST endpoint to set preset credentials
			this.app.post(
				`/${this.endpointPresetCredentials}`,
				async (req: express.Request, res: express.Response) => {
					if (!this.presetCredentialsLoaded) {
						const body = req.body as ICredentialsOverwrite;

						if (req.headers['content-type'] !== 'application/json') {
							ResponseHelper.sendErrorResponse(
								res,
								new Error(
									'Body must be a valid JSON, make sure the content-type is application/json',
								),
							);
							return;
						}

						const credentialsOverwrites = CredentialsOverwrites();

						await credentialsOverwrites.init(body);

						this.presetCredentialsLoaded = true;

						ResponseHelper.sendSuccessResponse(res, { success: true }, true, 200);
					} else {
						ResponseHelper.sendErrorResponse(res, new Error('Preset credentials can be set once'));
					}
				},
			);
		}

		if (config.get('endpoints.disableUi') !== true) {
			// Read the index file and replace the path placeholder
			const editorUiPath = require.resolve('n8n-editor-ui');
			const filePath = pathJoin(pathDirname(editorUiPath), 'dist', 'index.html');
			const n8nPath = config.get('path');

			let readIndexFile = readFileSync(filePath, 'utf8');
			readIndexFile = readIndexFile.replace(/\/%BASE_PATH%\//g, n8nPath);
			readIndexFile = readIndexFile.replace(/\/favicon.ico/g, `${n8nPath}favicon.ico`);

			// Serve the altered index.html file separately
			this.app.get(`/index.html`, async (req: express.Request, res: express.Response) => {
				res.send(readIndexFile);
			});

			// Serve the website
			this.app.use(
				'/',
				express.static(pathJoin(pathDirname(editorUiPath), 'dist'), {
					index: 'index.html',
					setHeaders: (res, path) => {
						if (res.req && res.req.url === '/index.html') {
							// Set last modified date manually to n8n start time so
							// that it hopefully refreshes the page when a new version
							// got used
							res.setHeader('Last-Modified', startTime);
						}
					},
				}),
			);
		}
		const startTime = new Date().toUTCString();
	}
}

export async function start(): Promise<void> {
	const PORT = config.get('port');
	const ADDRESS = config.get('listen_address');

	const app = new App();

	await app.config();

	let server;

	if (app.protocol === 'https' && app.sslKey && app.sslCert) {
		const https = require('https');
		const privateKey = readFileSync(app.sslKey, 'utf8');
		const cert = readFileSync(app.sslCert, 'utf8');
		const credentials = { key: privateKey, cert };
		server = https.createServer(credentials, app.app);
	} else {
		const http = require('http');
		server = http.createServer(app.app);
	}

	server.listen(PORT, ADDRESS, async () => {
		const versions = await GenericHelpers.getVersions();
		console.log(`n8n ready on ${ADDRESS}, port ${PORT}`);
		console.log(`Version: ${versions.cli}`);

		const defaultLocale = config.get('defaultLocale');

		if (defaultLocale !== 'en') {
			console.log(`Locale: ${defaultLocale}`);
		}

		await app.externalHooks.run('n8n.ready', [app]);
		const cpus = os.cpus();
		const binarDataConfig = config.get('binaryDataManager') as IBinaryDataConfig;
		const diagnosticInfo: IDiagnosticInfo = {
			basicAuthActive: config.get('security.basicAuth.active') as boolean,
			databaseType: (await GenericHelpers.getConfigValue('database.type')) as DatabaseType,
			disableProductionWebhooksOnMainProcess:
				config.get('endpoints.disableProductionWebhooksOnMainProcess') === true,
			notificationsEnabled: config.get('versionNotifications.enabled') === true,
			versionCli: versions.cli,
			systemInfo: {
				os: {
					type: os.type(),
					version: os.version(),
				},
				memory: os.totalmem() / 1024,
				cpus: {
					count: cpus.length,
					model: cpus[0].model,
					speed: cpus[0].speed,
				},
			},
			executionVariables: {
				executions_process: config.get('executions.process'),
				executions_mode: config.get('executions.mode'),
				executions_timeout: config.get('executions.timeout'),
				executions_timeout_max: config.get('executions.maxTimeout'),
				executions_data_save_on_error: config.get('executions.saveDataOnError'),
				executions_data_save_on_success: config.get('executions.saveDataOnSuccess'),
				executions_data_save_on_progress: config.get('executions.saveExecutionProgress'),
				executions_data_save_manual_executions: config.get('executions.saveDataManualExecutions'),
				executions_data_prune: config.get('executions.pruneData'),
				executions_data_max_age: config.get('executions.pruneDataMaxAge'),
				executions_data_prune_timeout: config.get('executions.pruneDataTimeout'),
			},
			deploymentType: config.get('deployment.type'),
			binaryDataMode: binarDataConfig.mode,
		};

		void Db.collections
			.Workflow!.findOne({
				select: ['createdAt'],
				order: { createdAt: 'ASC' },
			})
			.then(async (workflow) =>
				InternalHooksManager.getInstance().onServerStarted(diagnosticInfo, workflow?.createdAt),
			);
	});

	server.on('error', (error: Error & { code: string }) => {
		if (error.code === 'EADDRINUSE') {
			console.log(
				`n8n's port ${PORT} is already in use. Do you have another instance of n8n running already?`,
			);
			process.exit(1);
		}
	});
}

async function getExecutionsCount(
	countFilter: IDataObject,
	user: User,
): Promise<{ count: number; estimated: boolean }> {
	const dbType = (await GenericHelpers.getConfigValue('database.type')) as DatabaseType;
	const filteredFields = Object.keys(countFilter).filter((field) => field !== 'id');

	// For databases other than Postgres, do a regular count
	// when filtering based on `workflowId` or `finished` fields.
	if (
		dbType !== 'postgresdb' ||
		filteredFields.length > 0 ||
		config.get('userManagement.hasOwner') === true
	) {
		const sharedWorkflowIds = await getSharedWorkflowIds(user);

		const count = await Db.collections.Execution!.count({
			where: {
				workflowId: In(sharedWorkflowIds),
				...countFilter,
			},
		});

		return { count, estimated: false };
	}

	try {
		// Get an estimate of rows count.
		const estimateRowsNumberSql =
			"SELECT n_live_tup FROM pg_stat_all_tables WHERE relname = 'execution_entity';";
		const rows: Array<{ n_live_tup: string }> = await Db.collections.Execution!.query(
			estimateRowsNumberSql,
		);

		const estimate = parseInt(rows[0].n_live_tup, 10);
		// If over 100k, return just an estimate.
		if (estimate > 100_000) {
			// if less than 100k, we get the real count as even a full
			// table scan should not take so long.
			return { count: estimate, estimated: true };
		}
	} catch (error) {
		LoggerProxy.warn(`Failed to get executions count from Postgres: ${error}`);
	}

	const sharedWorkflowIds = await getSharedWorkflowIds(user);

	const count = await Db.collections.Execution!.count({
		where: {
			workflowId: In(sharedWorkflowIds),
		},
	});

	return { count, estimated: false };
}<|MERGE_RESOLUTION|>--- conflicted
+++ resolved
@@ -170,14 +170,16 @@
 import { userManagementRouter } from './UserManagement';
 import { User } from './databases/entities/User';
 import { CredentialsEntity } from './databases/entities/CredentialsEntity';
-<<<<<<< HEAD
-import { NodeParameterOptionsRequest, OAuthRequest, UserSurveyRequest } from './requests';
-=======
-import { ExecutionRequest, WorkflowRequest } from './requests';
+import type {
+	ExecutionRequest,
+	WorkflowRequest,
+	NodeParameterOptionsRequest,
+	OAuthRequest,
+	UserSurveyRequest,
+} from './requests';
 import { DEFAULT_EXECUTIONS_GET_ALL_LIMIT } from './GenericHelpers';
 import { ExecutionEntity } from './databases/entities/ExecutionEntity';
 import { SharedWorkflow } from './databases/entities/SharedWorkflow';
->>>>>>> 02ea8215
 
 require('body-parser-xml')(bodyParser);
 
@@ -1001,6 +1003,7 @@
 				}
 
 				await this.externalHooks.run('workflow.afterUpdate', [updatedWorkflow]);
+				// @ts-ignore
 				void InternalHooksManager.getInstance().onWorkflowSaved(updatedWorkflow as IWorkflowBase);
 
 				if (updatedWorkflow.active) {
@@ -1280,14 +1283,8 @@
 					);
 
 					const additionalData = await WorkflowExecuteAdditionalData.getBase(currentNodeParameters);
-<<<<<<< HEAD
 
 					additionalData.userId = req.user.id;
-=======
-					// TODO UM: restrict user access to credentials he cannot use.
-					// @ts-ignore
-					additionalData.userId = (req.user as User).id;
->>>>>>> 02ea8215
 
 					return loadDataInstance.getOptions(methodName, additionalData);
 				},
