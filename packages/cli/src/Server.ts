/* eslint-disable @typescript-eslint/no-unnecessary-type-assertion */
/* eslint-disable @typescript-eslint/no-use-before-define */
/* eslint-disable @typescript-eslint/await-thenable */
/* eslint-disable new-cap */
/* eslint-disable prefer-const */
/* eslint-disable @typescript-eslint/no-invalid-void-type */
/* eslint-disable no-return-assign */
/* eslint-disable no-param-reassign */
/* eslint-disable consistent-return */
/* eslint-disable import/no-cycle */
/* eslint-disable import/no-extraneous-dependencies */
/* eslint-disable @typescript-eslint/restrict-template-expressions */
/* eslint-disable @typescript-eslint/no-non-null-assertion */
/* eslint-disable id-denylist */
/* eslint-disable no-console */
/* eslint-disable global-require */
/* eslint-disable @typescript-eslint/no-var-requires */
/* eslint-disable @typescript-eslint/no-shadow */
/* eslint-disable @typescript-eslint/no-unsafe-call */
/* eslint-disable @typescript-eslint/return-await */
/* eslint-disable @typescript-eslint/no-unsafe-return */
/* eslint-disable @typescript-eslint/no-unused-vars */
/* eslint-disable no-continue */
/* eslint-disable @typescript-eslint/no-unsafe-member-access */
/* eslint-disable @typescript-eslint/no-explicit-any */
/* eslint-disable no-restricted-syntax */
/* eslint-disable @typescript-eslint/no-unsafe-assignment */
/* eslint-disable import/no-dynamic-require */
/* eslint-disable no-await-in-loop */

import * as express from 'express';
import { readFileSync } from 'fs';
import { readFile } from 'fs/promises';
import { cloneDeep } from 'lodash';
import { dirname as pathDirname, join as pathJoin, resolve as pathResolve } from 'path';
import {
	FindConditions,
	FindManyOptions,
	getConnection,
	getConnectionManager,
	In,
	IsNull,
	LessThan,
	LessThanOrEqual,
	MoreThan,
	Not,
	Raw,
} from 'typeorm';
import * as bodyParser from 'body-parser';
import * as cookieParser from 'cookie-parser';
import * as history from 'connect-history-api-fallback';
import * as os from 'os';
// eslint-disable-next-line import/no-extraneous-dependencies
import * as _ from 'lodash';
import * as clientOAuth2 from 'client-oauth2';
import * as clientOAuth1 from 'oauth-1.0a';
import { RequestOptions } from 'oauth-1.0a';
import * as csrf from 'csrf';
import * as requestPromise from 'request-promise-native';
import { createHmac } from 'crypto';
// IMPORTANT! Do not switch to anther bcrypt library unless really necessary and
// tested with all possible systems like Windows, Alpine on ARM, FreeBSD, ...
import { compare } from 'bcryptjs';
import * as promClient from 'prom-client';

import {
	BinaryDataManager,
	Credentials,
	IBinaryDataConfig,
	LoadNodeParameterOptions,
	UserSettings,
} from 'n8n-core';

import {
	ICredentialType,
	IDataObject,
	INodeCredentials,
	INodeCredentialsDetails,
	INodeParameters,
	INodePropertyOptions,
	INodeType,
	INodeTypeDescription,
	INodeTypeNameVersion,
	ITelemetrySettings,
	IWorkflowBase,
	LoggerProxy,
	NodeHelpers,
	WebhookHttpMethod,
	Workflow,
	WorkflowExecuteMode,
} from 'n8n-workflow';

import * as basicAuth from 'basic-auth';
import * as compression from 'compression';
import * as jwt from 'jsonwebtoken';
import * as jwks from 'jwks-rsa';
// @ts-ignore
import * as timezones from 'google-timezones-json';
import * as parseUrl from 'parseurl';
import * as querystring from 'querystring';
import { OptionsWithUrl } from 'request-promise-native';
import { Registry } from 'prom-client';
import * as Queue from './Queue';
import {
	ActiveExecutions,
	ActiveWorkflowRunner,
	CredentialsHelper,
	CredentialsOverwrites,
	CredentialTypes,
	DatabaseType,
	Db,
	ExternalHooks,
	GenericHelpers,
	ICredentialsDb,
	ICredentialsOverwrite,
	ICustomRequest,
	IExecutionFlattedDb,
	IExecutionFlattedResponse,
	IExecutionPushResponse,
	IExecutionResponse,
	IExecutionsListResponse,
	IExecutionsStopData,
	IExecutionsSummary,
	IExternalHooksClass,
	IDiagnosticInfo,
	IN8nUISettings,
	IPackageVersions,
	ITagWithCountDb,
	IWorkflowExecutionDataProcess,
	IWorkflowResponse,
	NodeTypes,
	Push,
	ResponseHelper,
	TestWebhooks,
	WaitTracker,
	WaitTrackerClass,
	WebhookHelpers,
	WebhookServer,
	WorkflowExecuteAdditionalData,
	WorkflowHelpers,
	WorkflowRunner,
	getCredentialForUser,
} from '.';

import * as config from '../config';

import * as TagHelpers from './TagHelpers';

import { InternalHooksManager } from './InternalHooksManager';
import { TagEntity } from './databases/entities/TagEntity';
import { WorkflowEntity } from './databases/entities/WorkflowEntity';
import { getSharedWorkflowIds, whereClause } from './WorkflowHelpers';
import { getCredentialTranslationPath, getNodeTranslationPath } from './TranslationHelpers';
import { WEBHOOK_METHODS } from './WebhookHelpers';

import { userManagementRouter } from './UserManagement';
import { resolveJwt } from './UserManagement/auth/jwt';
import { User } from './databases/entities/User';
import { CredentialsEntity } from './databases/entities/CredentialsEntity';
import type {
	CredentialRequest,
	ExecutionRequest,
	WorkflowRequest,
	NodeParameterOptionsRequest,
	OAuthRequest,
	AuthenticatedRequest,
	TagsRequest,
} from './requests';
import { DEFAULT_EXECUTIONS_GET_ALL_LIMIT, validateEntity } from './GenericHelpers';
import { ExecutionEntity } from './databases/entities/ExecutionEntity';
import { SharedWorkflow } from './databases/entities/SharedWorkflow';
import { AUTH_COOKIE_NAME, RESPONSE_ERROR_MESSAGES } from './constants';
import { credentialsEndpoints } from './api/namespaces/credentials';

require('body-parser-xml')(bodyParser);

class App {
	app: express.Application;

	activeWorkflowRunner: ActiveWorkflowRunner.ActiveWorkflowRunner;

	testWebhooks: TestWebhooks.TestWebhooks;

	endpointWebhook: string;

	endpointWebhookWaiting: string;

	endpointWebhookTest: string;

	endpointPresetCredentials: string;

	externalHooks: IExternalHooksClass;

	waitTracker: WaitTrackerClass;

	defaultWorkflowName: string;

	defaultCredentialsName: string;

	saveDataErrorExecution: string;

	saveDataSuccessExecution: string;

	saveManualExecutions: boolean;

	executionTimeout: number;

	maxExecutionTimeout: number;

	timezone: string;

	activeExecutionsInstance: ActiveExecutions.ActiveExecutions;

	push: Push.Push;

	versions: IPackageVersions | undefined;

	restEndpoint: string;

	frontendSettings: IN8nUISettings;

	protocol: string;

	sslKey: string;

	sslCert: string;

	payloadSizeMax: number;

	presetCredentialsLoaded: boolean;

	isUserManagementEnabled: boolean;

	webhookMethods: WebhookHttpMethod[];

	constructor() {
		this.app = express();

		this.endpointWebhook = config.get('endpoints.webhook') as string;
		this.endpointWebhookWaiting = config.get('endpoints.webhookWaiting') as string;
		this.endpointWebhookTest = config.get('endpoints.webhookTest') as string;

		this.defaultWorkflowName = config.get('workflows.defaultName') as string;
		this.defaultCredentialsName = config.get('credentials.defaultName') as string;

		this.saveDataErrorExecution = config.get('executions.saveDataOnError') as string;
		this.saveDataSuccessExecution = config.get('executions.saveDataOnSuccess') as string;
		this.saveManualExecutions = config.get('executions.saveDataManualExecutions') as boolean;
		this.executionTimeout = config.get('executions.timeout') as number;
		this.maxExecutionTimeout = config.get('executions.maxTimeout') as number;
		this.payloadSizeMax = config.get('endpoints.payloadSizeMax') as number;
		this.timezone = config.get('generic.timezone') as string;
		this.restEndpoint = config.get('endpoints.rest') as string;

		this.activeWorkflowRunner = ActiveWorkflowRunner.getInstance();
		this.testWebhooks = TestWebhooks.getInstance();
		this.push = Push.getInstance();

		this.activeExecutionsInstance = ActiveExecutions.getInstance();
		this.waitTracker = WaitTracker();

		this.protocol = config.get('protocol');
		this.sslKey = config.get('ssl_key');
		this.sslCert = config.get('ssl_cert');

		this.externalHooks = ExternalHooks();

		this.presetCredentialsLoaded = false;
		this.endpointPresetCredentials = config.get('credentials.overwrite.endpoint') as string;

		// TODO UM: remove this flag
		this.isUserManagementEnabled = !config.get('userManagement.disabled');

		const urlBaseWebhook = WebhookHelpers.getWebhookBaseUrl();

		const telemetrySettings: ITelemetrySettings = {
			enabled: config.get('diagnostics.enabled') as boolean,
		};

		if (telemetrySettings.enabled) {
			const conf = config.get('diagnostics.config.frontend') as string;
			const [key, url] = conf.split(';');

			if (!key || !url) {
				LoggerProxy.warn('Diagnostics frontend config is invalid');
				telemetrySettings.enabled = false;
			}

			telemetrySettings.config = { key, url };
		}

		this.frontendSettings = {
			endpointWebhook: this.endpointWebhook,
			endpointWebhookTest: this.endpointWebhookTest,
			saveDataErrorExecution: this.saveDataErrorExecution,
			saveDataSuccessExecution: this.saveDataSuccessExecution,
			saveManualExecutions: this.saveManualExecutions,
			executionTimeout: this.executionTimeout,
			maxExecutionTimeout: this.maxExecutionTimeout,
			timezone: this.timezone,
			urlBaseWebhook,
			versionCli: '',
			oauthCallbackUrls: {
				oauth1: `${urlBaseWebhook}${this.restEndpoint}/oauth1-credential/callback`,
				oauth2: `${urlBaseWebhook}${this.restEndpoint}/oauth2-credential/callback`,
			},
			versionNotifications: {
				enabled: config.get('versionNotifications.enabled'),
				endpoint: config.get('versionNotifications.endpoint'),
				infoUrl: config.get('versionNotifications.infoUrl'),
			},
			instanceId: '',
			telemetry: telemetrySettings,
			personalizationSurveyEnabled:
				config.get('personalization.enabled') && config.get('diagnostics.enabled'),
			defaultLocale: config.get('defaultLocale'),
			userManagement: {
				enabled:
					config.get('userManagement.disabled') === false ||
					config.get('userManagement.hasOwner') === true,
				// showSetupOnFirstLoad: config.get('userManagement.disabled') === false, // && config.get('userManagement.skipOwnerSetup') === true
				smtpSetup: config.get('userManagement.emails.mode') === 'smtp',
			},
			workflowTagsDisabled: config.get('workflowTagsDisabled'),
			logLevel: config.get('logs.level'),
		};
	}

	/**
	 * Returns the current epoch time
	 *
	 * @returns {number}
	 * @memberof App
	 */
	getCurrentDate(): Date {
		return new Date();
	}

	async config(): Promise<void> {
		const enableMetrics = config.get('endpoints.metrics.enable') as boolean;
		let register: Registry;

		if (enableMetrics) {
			const prefix = config.get('endpoints.metrics.prefix') as string;
			register = new promClient.Registry();
			register.setDefaultLabels({ prefix });
			promClient.collectDefaultMetrics({ register });
		}

		this.versions = await GenericHelpers.getVersions();
		this.frontendSettings.versionCli = this.versions.cli;

		this.frontendSettings.instanceId = await UserSettings.getInstanceId();

		await this.externalHooks.run('frontend.settings', [this.frontendSettings]);

		const excludeEndpoints = config.get('security.excludeEndpoints') as string;

		const ignoredEndpoints = [
			'healthz',
			'metrics',
			this.endpointWebhook,
			this.endpointWebhookTest,
			this.endpointPresetCredentials,
		];
		// eslint-disable-next-line prefer-spread
		ignoredEndpoints.push.apply(ignoredEndpoints, excludeEndpoints.split(':'));

		// eslint-disable-next-line no-useless-escape
		const authIgnoreRegex = new RegExp(`^\/(${_(ignoredEndpoints).compact().join('|')})\/?.*$`);

		// Check for basic auth credentials if activated
		const basicAuthActive = config.get('security.basicAuth.active') as boolean;
		if (basicAuthActive) {
			const basicAuthUser = (await GenericHelpers.getConfigValue(
				'security.basicAuth.user',
			)) as string;
			if (basicAuthUser === '') {
				throw new Error('Basic auth is activated but no user got defined. Please set one!');
			}

			const basicAuthPassword = (await GenericHelpers.getConfigValue(
				'security.basicAuth.password',
			)) as string;
			if (basicAuthPassword === '') {
				throw new Error('Basic auth is activated but no password got defined. Please set one!');
			}

			const basicAuthHashEnabled = (await GenericHelpers.getConfigValue(
				'security.basicAuth.hash',
			)) as boolean;

			let validPassword: null | string = null;

			this.app.use(
				async (req: express.Request, res: express.Response, next: express.NextFunction) => {
					if (authIgnoreRegex.exec(req.url)) {
						return next();
					}
					const realm = 'n8n - Editor UI';
					const basicAuthData = basicAuth(req);

					if (basicAuthData === undefined) {
						// Authorization data is missing
						return ResponseHelper.basicAuthAuthorizationError(
							res,
							realm,
							'Authorization is required!',
						);
					}

					if (basicAuthData.name === basicAuthUser) {
						if (basicAuthHashEnabled) {
							if (
								validPassword === null &&
								(await compare(basicAuthData.pass, basicAuthPassword))
							) {
								// Password is valid so save for future requests
								validPassword = basicAuthData.pass;
							}

							if (validPassword === basicAuthData.pass && validPassword !== null) {
								// Provided hash is correct
								return next();
							}
						} else if (basicAuthData.pass === basicAuthPassword) {
							// Provided password is correct
							return next();
						}
					}

					// Provided authentication data is wrong
					return ResponseHelper.basicAuthAuthorizationError(
						res,
						realm,
						'Authorization data is wrong!',
					);
				},
			);
		}

		// Check for and validate JWT if configured
		const jwtAuthActive = config.get('security.jwtAuth.active') as boolean;
		if (jwtAuthActive) {
			const jwtAuthHeader = (await GenericHelpers.getConfigValue(
				'security.jwtAuth.jwtHeader',
			)) as string;
			if (jwtAuthHeader === '') {
				throw new Error('JWT auth is activated but no request header was defined. Please set one!');
			}
			const jwksUri = (await GenericHelpers.getConfigValue('security.jwtAuth.jwksUri')) as string;
			if (jwksUri === '') {
				throw new Error('JWT auth is activated but no JWK Set URI was defined. Please set one!');
			}
			const jwtHeaderValuePrefix = (await GenericHelpers.getConfigValue(
				'security.jwtAuth.jwtHeaderValuePrefix',
			)) as string;
			const jwtIssuer = (await GenericHelpers.getConfigValue(
				'security.jwtAuth.jwtIssuer',
			)) as string;
			const jwtNamespace = (await GenericHelpers.getConfigValue(
				'security.jwtAuth.jwtNamespace',
			)) as string;
			const jwtAllowedTenantKey = (await GenericHelpers.getConfigValue(
				'security.jwtAuth.jwtAllowedTenantKey',
			)) as string;
			const jwtAllowedTenant = (await GenericHelpers.getConfigValue(
				'security.jwtAuth.jwtAllowedTenant',
			)) as string;

			// eslint-disable-next-line no-inner-declarations
			function isTenantAllowed(decodedToken: object): boolean {
				if (jwtNamespace === '' || jwtAllowedTenantKey === '' || jwtAllowedTenant === '')
					return true;

				for (const [k, v] of Object.entries(decodedToken)) {
					if (k === jwtNamespace) {
						for (const [kn, kv] of Object.entries(v)) {
							if (kn === jwtAllowedTenantKey && kv === jwtAllowedTenant) {
								return true;
							}
						}
					}
				}

				return false;
			}

			// eslint-disable-next-line consistent-return
			this.app.use((req: express.Request, res: express.Response, next: express.NextFunction) => {
				if (authIgnoreRegex.exec(req.url)) {
					return next();
				}

				let token = req.header(jwtAuthHeader) as string;
				if (token === undefined || token === '') {
					return ResponseHelper.jwtAuthAuthorizationError(res, 'Missing token');
				}
				if (jwtHeaderValuePrefix !== '' && token.startsWith(jwtHeaderValuePrefix)) {
					token = token.replace(`${jwtHeaderValuePrefix} `, '').trimLeft();
				}

				const jwkClient = jwks({ cache: true, jwksUri });
				// eslint-disable-next-line @typescript-eslint/ban-types
				function getKey(header: any, callback: Function) {
					jwkClient.getSigningKey(header.kid, (err: Error, key: any) => {
						// eslint-disable-next-line @typescript-eslint/no-throw-literal
						if (err) throw ResponseHelper.jwtAuthAuthorizationError(res, err.message);

						const signingKey = key.publicKey || key.rsaPublicKey;
						callback(null, signingKey);
					});
				}

				const jwtVerifyOptions: jwt.VerifyOptions = {
					issuer: jwtIssuer !== '' ? jwtIssuer : undefined,
					ignoreExpiration: false,
				};

				jwt.verify(token, getKey, jwtVerifyOptions, (err: jwt.VerifyErrors, decoded: object) => {
					if (err) {
						ResponseHelper.jwtAuthAuthorizationError(res, 'Invalid token');
					} else if (!isTenantAllowed(decoded)) {
						ResponseHelper.jwtAuthAuthorizationError(res, 'Tenant not allowed');
					} else {
						next();
					}
				});
			});
		}

		// Parse cookies for easier access
		this.app.use(cookieParser());

		// Get push connections
		this.app.use(
			async (req: express.Request, res: express.Response, next: express.NextFunction) => {
				if (req.url.indexOf(`/${this.restEndpoint}/push`) === 0) {
					if (req.query.sessionId === undefined) {
						next(new Error('The query parameter "sessionId" is missing!'));
						return;
					}

					try {
						const authCookie = req.cookies?.[AUTH_COOKIE_NAME] ?? '';
						await resolveJwt(authCookie);
					} catch (error) {
						res.status(401).send('Unauthorized');
						return;
					}

					this.push.add(req.query.sessionId as string, req, res);
					return;
				}
				next();
			},
		);

		// Compress the response data
		this.app.use(compression());

		// Make sure that each request has the "parsedUrl" parameter
		this.app.use((req: express.Request, res: express.Response, next: express.NextFunction) => {
			(req as ICustomRequest).parsedUrl = parseUrl(req);
			// @ts-ignore
			req.rawBody = Buffer.from('', 'base64');
			next();
		});

		// Support application/json type post data
		this.app.use(
			bodyParser.json({
				limit: `${this.payloadSizeMax}mb`,
				verify: (req, res, buf) => {
					// @ts-ignore
					req.rawBody = buf;
				},
			}),
		);

		// Support application/xml type post data
		this.app.use(
			// @ts-ignore
			bodyParser.xml({
				limit: `${this.payloadSizeMax}mb`,
				xmlParseOptions: {
					normalize: true, // Trim whitespace inside text nodes
					normalizeTags: true, // Transform tags to lowercase
					explicitArray: false, // Only put properties in array if length > 1
				},
			}),
		);

		this.app.use(
			bodyParser.text({
				limit: `${this.payloadSizeMax}mb`,
				verify: (req, res, buf) => {
					// @ts-ignore
					req.rawBody = buf;
				},
			}),
		);

		// Make sure that Vue history mode works properly
		this.app.use(
			history({
				rewrites: [
					{
						from: new RegExp(
							// eslint-disable-next-line no-useless-escape
							`^\/(${this.restEndpoint}|healthz|metrics|css|js|${this.endpointWebhook}|${this.endpointWebhookTest})\/?.*$`,
						),
						to: (context) => {
							return context.parsedUrl.pathname!.toString();
						},
					},
				],
			}),
		);

		// support application/x-www-form-urlencoded post data
		this.app.use(
			bodyParser.urlencoded({
				limit: `${this.payloadSizeMax}mb`,
				extended: false,
				verify: (req, res, buf) => {
					// @ts-ignore
					req.rawBody = buf;
				},
			}),
		);

		if (process.env.NODE_ENV !== 'production') {
			this.app.use((req: express.Request, res: express.Response, next: express.NextFunction) => {
				// Allow access also from frontend when developing
				res.header('Access-Control-Allow-Origin', 'http://localhost:8080');
				res.header('Access-Control-Allow-Credentials', 'true');
				res.header('Access-Control-Allow-Methods', 'GET, POST, OPTIONS, PUT, PATCH, DELETE');
				res.header(
					'Access-Control-Allow-Headers',
					'Origin, X-Requested-With, Content-Type, Accept, sessionid',
				);
				next();
			});
		}

		// eslint-disable-next-line consistent-return
		this.app.use((req: express.Request, res: express.Response, next: express.NextFunction) => {
			if (Db.collections.Workflow === null) {
				const error = new ResponseHelper.ResponseError('Database is not ready!', undefined, 503);
				return ResponseHelper.sendErrorResponse(res, error);
			}

			next();
		});

		// ----------------------------------------
		// User Management
		// ----------------------------------------
		await userManagementRouter.addRoutes.apply(this, [ignoredEndpoints, this.restEndpoint]);

		// ----------------------------------------
		// Healthcheck
		// ----------------------------------------

		// Does very basic health check
		this.app.get('/healthz', async (req: express.Request, res: express.Response) => {
			LoggerProxy.debug('Health check started!');

			const connection = getConnectionManager().get();

			try {
				if (!connection.isConnected) {
					// Connection is not active
					throw new Error('No active database connection!');
				}
				// DB ping
				await connection.query('SELECT 1');
			} catch (err) {
				LoggerProxy.error('No Database connection!', err);
				const error = new ResponseHelper.ResponseError('No Database connection!', undefined, 503);
				return ResponseHelper.sendErrorResponse(res, error);
			}

			// Everything fine
			const responseData = {
				status: 'ok',
			};

			LoggerProxy.debug('Health check completed successfully!');

			ResponseHelper.sendSuccessResponse(res, responseData, true, 200);
		});

		// ----------------------------------------
		// Metrics
		// ----------------------------------------
		if (enableMetrics) {
			this.app.get('/metrics', async (req: express.Request, res: express.Response) => {
				const response = await register.metrics();
				res.setHeader('Content-Type', register.contentType);
				ResponseHelper.sendSuccessResponse(res, response, true, 200);
			});
		}

		// ----------------------------------------
		// Workflow
		// ----------------------------------------

		// Creates a new workflow
		this.app.post(
			`/${this.restEndpoint}/workflows`,
			ResponseHelper.send(async (req: WorkflowRequest.Create) => {
				delete req.body.id; // delete if sent

				const newWorkflow = new WorkflowEntity();

				Object.assign(newWorkflow, req.body);

				await validateEntity(newWorkflow);

				await this.externalHooks.run('workflow.create', [newWorkflow]);

				const { tags: tagIds } = req.body;

				if (tagIds?.length && !config.get('workflowTagsDisabled')) {
					newWorkflow.tags = await Db.collections.Tag!.findByIds(tagIds, {
						select: ['id', 'name'],
					});
				}

				await WorkflowHelpers.replaceInvalidCredentials(newWorkflow);

				let savedWorkflow: undefined | WorkflowEntity;

				await getConnection().transaction(async (transactionManager) => {
					savedWorkflow = await transactionManager.save<WorkflowEntity>(newWorkflow);

					const role = await Db.collections.Role!.findOneOrFail({
						name: 'owner',
						scope: 'workflow',
					});

					const newSharedWorkflow = new SharedWorkflow();

					Object.assign(newSharedWorkflow, {
						role,
						user: req.user,
						workflow: savedWorkflow,
					});

					await transactionManager.save<SharedWorkflow>(newSharedWorkflow);
				});

				if (!savedWorkflow) {
					throw new ResponseHelper.ResponseError('Failed to save workflow');
				}

				if (tagIds && !config.get('workflowTagsDisabled')) {
					savedWorkflow.tags = TagHelpers.sortByRequestOrder(savedWorkflow.tags, {
						requestOrder: tagIds,
					});
				}

				await this.externalHooks.run('workflow.afterCreate', [savedWorkflow]);
				void InternalHooksManager.getInstance().onWorkflowCreated(newWorkflow);

				const { id, ...rest } = savedWorkflow;

				return { id: id.toString(), ...rest };
			}),
		);

		// Reads and returns workflow data from an URL
		this.app.get(
			`/${this.restEndpoint}/workflows/from-url`,
			ResponseHelper.send(
				async (req: express.Request, res: express.Response): Promise<IWorkflowResponse> => {
					if (req.query.url === undefined) {
						throw new ResponseHelper.ResponseError(
							`The parameter "url" is missing!`,
							undefined,
							400,
						);
					}
					if (!/^http[s]?:\/\/.*\.json$/i.exec(req.query.url as string)) {
						throw new ResponseHelper.ResponseError(
							`The parameter "url" is not valid! It does not seem to be a URL pointing to a n8n workflow JSON file.`,
							undefined,
							400,
						);
					}
					const data = await requestPromise.get(req.query.url as string);

					let workflowData: IWorkflowResponse | undefined;
					try {
						workflowData = JSON.parse(data);
					} catch (error) {
						throw new ResponseHelper.ResponseError(
							`The URL does not point to valid JSON file!`,
							undefined,
							400,
						);
					}

					// Do a very basic check if it is really a n8n-workflow-json
					if (
						workflowData === undefined ||
						workflowData.nodes === undefined ||
						!Array.isArray(workflowData.nodes) ||
						workflowData.connections === undefined ||
						typeof workflowData.connections !== 'object' ||
						Array.isArray(workflowData.connections)
					) {
						throw new ResponseHelper.ResponseError(
							`The data in the file does not seem to be a n8n workflow JSON file!`,
							undefined,
							400,
						);
					}

					return workflowData;
				},
			),
		);

		// Returns workflows
		this.app.get(
			`/${this.restEndpoint}/workflows`,
			ResponseHelper.send(async (req: WorkflowRequest.GetAll) => {
				let workflows: WorkflowEntity[] = [];

				const filter: Record<string, string> = req.query.filter ? JSON.parse(req.query.filter) : {};

				const query: FindManyOptions<WorkflowEntity> = {
					select: ['id', 'name', 'active', 'createdAt', 'updatedAt'],
					relations: ['tags'],
				};

				if (config.get('workflowTagsDisabled')) {
					delete query.relations;
				}

				if (req.user.globalRole.name === 'owner') {
					workflows = await Db.collections.Workflow!.find(
						Object.assign(query, {
							where: filter,
						}),
					);
				} else {
					const shared = await Db.collections.SharedWorkflow!.find({
						relations: ['workflow'],
						where: whereClause({
							user: req.user,
							entityType: 'workflow',
						}),
					});

					if (!shared.length) return [];

					workflows = await Db.collections.Workflow!.find(
						Object.assign(query, {
							where: {
								id: In(shared.map(({ workflow }) => workflow.id)),
								...filter,
							},
						}),
					);
				}

				return workflows.map((workflow) => {
					const { id, tags, ...rest } = workflow;

					return {
						id: id.toString(),
						...rest,
						tags: tags?.map(({ id, ...rest }) => ({ id: id.toString(), ...rest })) ?? [],
					};
				});
			}),
		);

		this.app.get(
			`/${this.restEndpoint}/workflows/new`,
			ResponseHelper.send(async (req: WorkflowRequest.NewName) => {
				const requestedName =
					req.query.name && req.query.name !== '' ? req.query.name : this.defaultWorkflowName;

				return await GenericHelpers.generateUniqueName(requestedName, 'workflow');
			}),
		);

		// Returns a specific workflow
		this.app.get(
			`/${this.restEndpoint}/workflows/:id`,
			ResponseHelper.send(async (req: WorkflowRequest.Get) => {
				const { id: workflowId } = req.params;

				let relations = ['workflow', 'workflow.tags'];

				if (config.get('workflowTagsDisabled')) {
					relations = relations.filter((relation) => relation !== 'workflow.tags');
				}

				const shared = await Db.collections.SharedWorkflow!.findOne({
					relations,
					where: whereClause({
						user: req.user,
						entityType: 'workflow',
						entityId: workflowId,
					}),
				});

				if (!shared) return {};

				const {
					workflow: { id, tags, ...rest },
				} = shared;

				return {
					id: id.toString(),
					...rest,
					tags: tags?.map(({ id, ...rest }) => ({ id: id.toString(), ...rest })) ?? [],
				};
			}),
		);

		// Updates an existing workflow
		this.app.patch(
			`/${this.restEndpoint}/workflows/:id`,
			ResponseHelper.send(async (req: WorkflowRequest.Update) => {
				const { id: workflowId } = req.params;

				const updateData = new WorkflowEntity();
				const { tags, ...rest } = req.body;
				Object.assign(updateData, rest);

				const shared = await Db.collections.SharedWorkflow!.findOne({
					relations: ['workflow'],
					where: whereClause({
						user: req.user,
						entityType: 'workflow',
						entityId: workflowId,
					}),
				});

				if (!shared) {
					throw new ResponseHelper.ResponseError(
						`Workflow with ID "${workflowId}" could not be found to be updated.`,
						undefined,
						404,
					);
				}

				// check credentials for old format
				await WorkflowHelpers.replaceInvalidCredentials(updateData);

				await this.externalHooks.run('workflow.update', [updateData]);

				if (shared.workflow.active) {
					// When workflow gets saved always remove it as the triggers could have been
					// changed and so the changes would not take effect
					await this.activeWorkflowRunner.remove(workflowId);
				}

				if (updateData.settings) {
					if (updateData.settings.timezone === 'DEFAULT') {
						// Do not save the default timezone
						delete updateData.settings.timezone;
					}
					if (updateData.settings.saveDataErrorExecution === 'DEFAULT') {
						// Do not save when default got set
						delete updateData.settings.saveDataErrorExecution;
					}
					if (updateData.settings.saveDataSuccessExecution === 'DEFAULT') {
						// Do not save when default got set
						delete updateData.settings.saveDataSuccessExecution;
					}
					if (updateData.settings.saveManualExecutions === 'DEFAULT') {
						// Do not save when default got set
						delete updateData.settings.saveManualExecutions;
					}
					if (
						parseInt(updateData.settings.executionTimeout as string, 10) === this.executionTimeout
					) {
						// Do not save when default got set
						delete updateData.settings.executionTimeout;
					}
				}

				if (updateData.name) {
					updateData.updatedAt = this.getCurrentDate(); // required due to atomic update
					await validateEntity(updateData);
				}

				await Db.collections.Workflow!.update(workflowId, updateData);

				if (tags && !config.get('workflowTagsDisabled')) {
					const tablePrefix = config.get('database.tablePrefix');
					await TagHelpers.removeRelations(workflowId, tablePrefix);

					if (tags.length) {
						await TagHelpers.createRelations(workflowId, tags, tablePrefix);
					}
				}

				const options: FindManyOptions<WorkflowEntity> = {
					relations: ['tags'],
				};

				if (config.get('workflowTagsDisabled')) {
					delete options.relations;
				}

				// We sadly get nothing back from "update". Neither if it updated a record
				// nor the new value. So query now the hopefully updated entry.
				const updatedWorkflow = await Db.collections.Workflow!.findOne(workflowId, options);

				if (updatedWorkflow === undefined) {
					throw new ResponseHelper.ResponseError(
						`Workflow with ID "${workflowId}" could not be found to be updated.`,
						undefined,
						400,
					);
				}

				if (req.body.tags?.length) {
					updatedWorkflow.tags = TagHelpers.sortByRequestOrder(updatedWorkflow.tags, {
						requestOrder: req.body.tags,
					});
				}

				await this.externalHooks.run('workflow.afterUpdate', [updatedWorkflow]);
				// @ts-ignore
				void InternalHooksManager.getInstance().onWorkflowSaved(updatedWorkflow as IWorkflowBase);

				if (updatedWorkflow.active) {
					// When the workflow is supposed to be active add it again
					try {
						await this.externalHooks.run('workflow.activate', [updatedWorkflow]);
						await this.activeWorkflowRunner.add(
							workflowId,
							shared.workflow.active ? 'update' : 'activate',
						);
					} catch (error) {
						// If workflow could not be activated set it again to inactive
						updateData.active = false;
						// @ts-ignore
						await Db.collections.Workflow!.update(workflowId, updateData);

						// Also set it in the returned data
						updatedWorkflow.active = false;

						// Now return the original error for UI to display
						throw error;
					}
				}

				const { id, ...remainder } = updatedWorkflow;

				return {
					id: id.toString(),
					...remainder,
				};
			}),
		);

		// Deletes a specific workflow
		this.app.delete(
			`/${this.restEndpoint}/workflows/:id`,
			ResponseHelper.send(async (req: WorkflowRequest.Delete) => {
				const { id: workflowId } = req.params;

				await this.externalHooks.run('workflow.delete', [workflowId]);

				const shared = await Db.collections.SharedWorkflow!.findOne({
					relations: ['workflow'],
					where: whereClause({
						user: req.user,
						entityType: 'workflow',
						entityId: workflowId,
					}),
				});

				if (!shared) {
					throw new ResponseHelper.ResponseError(
						`Workflow with ID "${workflowId}" could not be found to be deleted.`,
						undefined,
						400,
					);
				}

				if (shared.workflow.active) {
					// deactivate before deleting
					await this.activeWorkflowRunner.remove(workflowId);
				}

				await Db.collections.Workflow!.delete(workflowId);

				void InternalHooksManager.getInstance().onWorkflowDeleted(workflowId);
				await this.externalHooks.run('workflow.afterDelete', [workflowId]);

				return true;
			}),
		);

		this.app.post(
			`/${this.restEndpoint}/workflows/run`,
			ResponseHelper.send(
				async (
					req: WorkflowRequest.ManualRun,
					res: express.Response,
				): Promise<IExecutionPushResponse> => {
					const { workflowData } = req.body;
					const { runData } = req.body;
					const { startNodes } = req.body;
					const { destinationNode } = req.body;
					const executionMode = 'manual';
					const activationMode = 'manual';

					const sessionId = GenericHelpers.getSessionId(req);

					// If webhooks nodes exist and are active we have to wait for till we receive a call
					if (
						runData === undefined ||
						startNodes === undefined ||
						startNodes.length === 0 ||
						destinationNode === undefined
					) {
						const additionalData = await WorkflowExecuteAdditionalData.getBase(req.user.id);
						const nodeTypes = NodeTypes();
						const workflowInstance = new Workflow({
							id: workflowData.id?.toString(),
							name: workflowData.name,
							nodes: workflowData.nodes!,
							connections: workflowData.connections!,
							active: false,
							nodeTypes,
							staticData: undefined,
							settings: workflowData.settings,
						});
						const needsWebhook = await this.testWebhooks.needsWebhookData(
							workflowData,
							workflowInstance,
							additionalData,
							executionMode,
							activationMode,
							sessionId,
							destinationNode,
						);
						if (needsWebhook) {
							return {
								waitingForWebhook: true,
							};
						}
					}

					// For manual testing always set to not active
					workflowData.active = false;

					// Start the workflow
					const data: IWorkflowExecutionDataProcess = {
						destinationNode,
						executionMode,
						runData,
						sessionId,
						startNodes,
						workflowData,
						userId: req.user.id,
					};
					const workflowRunner = new WorkflowRunner();
					const executionId = await workflowRunner.run(data);

					return {
						executionId,
					};
				},
			),
		);

		// Retrieves all tags, with or without usage count
		this.app.get(
			`/${this.restEndpoint}/tags`,
			ResponseHelper.send(
				async (
					req: express.Request,
					res: express.Response,
				): Promise<TagEntity[] | ITagWithCountDb[]> => {
					if (config.get('workflowTagsDisabled')) {
						throw new ResponseHelper.ResponseError('Workflow tags are disabled');
					}
					if (req.query.withUsageCount === 'true') {
						const tablePrefix = config.get('database.tablePrefix');
						return TagHelpers.getTagsWithCountDb(tablePrefix);
					}

					const tags = await Db.collections.Tag!.find({ select: ['id', 'name'] });
					// @ts-ignore
					tags.forEach((tag) => (tag.id = tag.id.toString()));
					return tags;
				},
			),
		);

		// Creates a tag
		this.app.post(
			`/${this.restEndpoint}/tags`,
			ResponseHelper.send(
				async (req: express.Request, res: express.Response): Promise<TagEntity | void> => {
					if (config.get('workflowTagsDisabled')) {
						throw new ResponseHelper.ResponseError('Workflow tags are disabled');
					}
					const newTag = new TagEntity();
					newTag.name = req.body.name.trim();

					await this.externalHooks.run('tag.beforeCreate', [newTag]);

					await validateEntity(newTag);
					const tag = await Db.collections.Tag!.save(newTag);

					await this.externalHooks.run('tag.afterCreate', [tag]);

					// @ts-ignore
					tag.id = tag.id.toString();
					return tag;
				},
			),
		);

		// Updates a tag
		this.app.patch(
			`/${this.restEndpoint}/tags/:id`,
			ResponseHelper.send(
				async (req: express.Request, res: express.Response): Promise<TagEntity | void> => {
					if (config.get('workflowTagsDisabled')) {
						throw new ResponseHelper.ResponseError('Workflow tags are disabled');
					}

					const { name } = req.body;
					const { id } = req.params;

					const newTag = new TagEntity();
					newTag.id = Number(id);
					newTag.name = name.trim();

					await this.externalHooks.run('tag.beforeUpdate', [newTag]);

					await validateEntity(newTag);
					const tag = await Db.collections.Tag!.save(newTag);

					await this.externalHooks.run('tag.afterUpdate', [tag]);

					// @ts-ignore
					tag.id = tag.id.toString();
					return tag;
				},
			),
		);

		// Deletes a tag
		this.app.delete(
			`/${this.restEndpoint}/tags/:id`,
			ResponseHelper.send(
				async (req: TagsRequest.Delete, res: express.Response): Promise<boolean> => {
					if (config.get('workflowTagsDisabled')) {
						throw new ResponseHelper.ResponseError('Workflow tags are disabled');
					}
					if (
						config.get('userManagement.hasOwner') === true &&
						req.user.globalRole.name !== 'owner'
					) {
						throw new ResponseHelper.ResponseError(
							'You are not allowed to perform this action',
							undefined,
							403,
							'Only owners can remove tags',
						);
					}
					const id = Number(req.params.id);

					await this.externalHooks.run('tag.beforeDelete', [id]);

					await Db.collections.Tag!.delete({ id });

					await this.externalHooks.run('tag.afterDelete', [id]);

					return true;
				},
			),
		);

		// Returns parameter values which normally get loaded from an external API or
		// get generated dynamically
		this.app.get(
			`/${this.restEndpoint}/node-parameter-options`,
			ResponseHelper.send(
				async (req: NodeParameterOptionsRequest): Promise<INodePropertyOptions[]> => {
					const nodeTypeAndVersion = JSON.parse(
						req.query.nodeTypeAndVersion,
					) as INodeTypeNameVersion;

					const { path, methodName } = req.query;

					const currentNodeParameters = JSON.parse(
						req.query.currentNodeParameters,
					) as INodeParameters;

					let credentials: INodeCredentials | undefined;

					if (req.query.credentials) {
						credentials = JSON.parse(req.query.credentials);
					}

					const loadDataInstance = new LoadNodeParameterOptions(
						nodeTypeAndVersion,
						NodeTypes(),
						path,
						currentNodeParameters,
						credentials,
					);

					const additionalData = await WorkflowExecuteAdditionalData.getBase(
						req.user.id,
						currentNodeParameters,
					);

					if (methodName) {
						return loadDataInstance.getOptionsViaMethodName(methodName, additionalData);
					}
					// @ts-ignore
					if (req.query.loadOptions) {
						return loadDataInstance.getOptionsViaRequestProperty(
							// @ts-ignore
							JSON.parse(req.query.loadOptions as string),
							additionalData,
						);
					}

					return [];
				},
			),
		);

		// Returns all the node-types
		this.app.get(
			`/${this.restEndpoint}/node-types`,
			ResponseHelper.send(
				async (req: express.Request, res: express.Response): Promise<INodeTypeDescription[]> => {
					const returnData: INodeTypeDescription[] = [];
					const onlyLatest = req.query.onlyLatest === 'true';

					const nodeTypes = NodeTypes();
					const allNodes = nodeTypes.getAll();

					const getNodeDescription = (nodeType: INodeType): INodeTypeDescription => {
						const nodeInfo: INodeTypeDescription = { ...nodeType.description };
						if (req.query.includeProperties !== 'true') {
							// @ts-ignore
							delete nodeInfo.properties;
						}
						return nodeInfo;
					};

					if (onlyLatest) {
						allNodes.forEach((nodeData) => {
							const nodeType = NodeHelpers.getVersionedNodeType(nodeData);
							const nodeInfo: INodeTypeDescription = getNodeDescription(nodeType);
							returnData.push(nodeInfo);
						});
					} else {
						allNodes.forEach((nodeData) => {
							const allNodeTypes = NodeHelpers.getVersionedNodeTypeAll(nodeData);
							allNodeTypes.forEach((element) => {
								const nodeInfo: INodeTypeDescription = getNodeDescription(element);
								returnData.push(nodeInfo);
							});
						});
					}

					return returnData;
				},
			),
		);

		this.app.get(
			`/${this.restEndpoint}/credential-translation`,
			ResponseHelper.send(
				async (
					req: express.Request & { query: { credentialType: string } },
					res: express.Response,
				): Promise<object | null> => {
					const translationPath = getCredentialTranslationPath({
						locale: this.frontendSettings.defaultLocale,
						credentialType: req.query.credentialType,
					});

					try {
						return require(translationPath);
					} catch (error) {
						return null;
					}
				},
			),
		);

		// Returns node information based on node names and versions
		this.app.post(
			`/${this.restEndpoint}/node-types`,
			ResponseHelper.send(
				async (req: express.Request, res: express.Response): Promise<INodeTypeDescription[]> => {
					const nodeInfos = _.get(req, 'body.nodeInfos', []) as INodeTypeNameVersion[];

					const { defaultLocale } = this.frontendSettings;

					if (defaultLocale === 'en') {
						return nodeInfos.reduce<INodeTypeDescription[]>((acc, { name, version }) => {
							const { description } = NodeTypes().getByNameAndVersion(name, version);
							acc.push(description);
							return acc;
						}, []);
					}

					async function populateTranslation(
						name: string,
						version: number,
						nodeTypes: INodeTypeDescription[],
					) {
						const { description, sourcePath } = NodeTypes().getWithSourcePath(name, version);
						const translationPath = await getNodeTranslationPath({
							nodeSourcePath: sourcePath,
							longNodeType: description.name,
							locale: defaultLocale,
						});

						try {
							const translation = await readFile(translationPath, 'utf8');
							description.translation = JSON.parse(translation);
						} catch (error) {
							// ignore - no translation exists at path
						}

						nodeTypes.push(description);
					}

					const nodeTypes: INodeTypeDescription[] = [];

					const promises = nodeInfos.map(async ({ name, version }) =>
						populateTranslation(name, version, nodeTypes),
					);

					await Promise.all(promises);

					return nodeTypes;
				},
			),
		);

		// Returns node information based on node names and versions
		this.app.get(
			`/${this.restEndpoint}/node-translation-headers`,
			ResponseHelper.send(
				async (req: express.Request, res: express.Response): Promise<object | void> => {
					const packagesPath = pathJoin(__dirname, '..', '..', '..');
					const headersPath = pathJoin(packagesPath, 'nodes-base', 'dist', 'nodes', 'headers');
					try {
						return require(headersPath);
					} catch (error) {
						res.status(500).send('Failed to find headers file');
					}
				},
			),
		);

		// ----------------------------------------
		// Node-Types
		// ----------------------------------------

		// Returns the node icon
		this.app.get(
			[
				`/${this.restEndpoint}/node-icon/:nodeType`,
				`/${this.restEndpoint}/node-icon/:scope/:nodeType`,
			],
			async (req: express.Request, res: express.Response): Promise<void> => {
				try {
					const nodeTypeName = `${req.params.scope ? `${req.params.scope}/` : ''}${
						req.params.nodeType
					}`;

					const nodeTypes = NodeTypes();
					const nodeType = nodeTypes.getByNameAndVersion(nodeTypeName);

					if (nodeType === undefined) {
						res.status(404).send('The nodeType is not known.');
						return;
					}

					if (nodeType.description.icon === undefined) {
						res.status(404).send('No icon found for node.');
						return;
					}

					if (!nodeType.description.icon.startsWith('file:')) {
						res.status(404).send('Node does not have a file icon.');
						return;
					}

					const filepath = nodeType.description.icon.substr(5);

					const maxAge = 7 * 24 * 60 * 60 * 1000; // 7 days
					res.setHeader('Cache-control', `private max-age=${maxAge}`);

					res.sendFile(filepath);
				} catch (error) {
					// Error response
					return ResponseHelper.sendErrorResponse(res, error);
				}
			},
		);

		// ----------------------------------------
		// Active Workflows
		// ----------------------------------------

		// Returns the active workflow ids
		this.app.get(
			`/${this.restEndpoint}/active`,
			ResponseHelper.send(async (req: WorkflowRequest.GetAllActive) => {
				const activeWorkflows = await this.activeWorkflowRunner.getActiveWorkflows(req.user);

				return activeWorkflows.map(({ id }) => id.toString());
			}),
		);

		// Returns if the workflow with the given id had any activation errors
		this.app.get(
			`/${this.restEndpoint}/active/error/:id`,
			ResponseHelper.send(async (req: WorkflowRequest.GetAllActivationErrors) => {
				const { id: workflowId } = req.params;

				const shared = await Db.collections.SharedWorkflow!.findOne({
					relations: ['workflow'],
					where: whereClause({
						user: req.user,
						entityType: 'workflow',
						entityId: workflowId,
					}),
				});

				if (!shared) {
					throw new ResponseHelper.ResponseError(
						`Workflow with ID "${workflowId}" could not be found.`,
						undefined,
						400,
					);
				}

				return this.activeWorkflowRunner.getActivationError(workflowId);
			}),
		);

		// ----------------------------------------
		// Credentials
		// ----------------------------------------

<<<<<<< HEAD
		this.app.get(
			`/${this.restEndpoint}/credentials/new`,
			ResponseHelper.send(async (req: WorkflowRequest.NewName): Promise<{ name: string }> => {
				const requestedName =
					req.query.name && req.query.name !== '' ? req.query.name : this.defaultCredentialsName;

				return await GenericHelpers.generateUniqueName(requestedName, 'credentials');
			}),
		);

		// Deletes a specific credential
		this.app.delete(
			`/${this.restEndpoint}/credentials/:id`,
			ResponseHelper.send(async (req: CredentialRequest.Delete) => {
				const { id: credentialId } = req.params;

				const shared = await Db.collections.SharedCredentials!.findOne({
					relations: ['credentials'],
					where: whereClause({
						user: req.user,
						entityType: 'credentials',
						entityId: credentialId,
					}),
				});

				if (!shared) {
					throw new ResponseHelper.ResponseError(
						`Credential with ID "${credentialId}" could not be found to be deleted.`,
						undefined,
						404,
					);
				}

				await this.externalHooks.run('credentials.delete', [credentialId]);

				await Db.collections.Credentials!.delete(credentialId);

				return true;
			}),
		);

		// Creates new credentials
		this.app.post(
			`/${this.restEndpoint}/credentials`,
			ResponseHelper.send(async (req: CredentialRequest.Create) => {
				delete req.body.id; // delete if sent

				const newCredential = new CredentialsEntity();

				Object.assign(newCredential, req.body);

				await validateEntity(newCredential);

				// Add the added date for node access permissions
				for (const nodeAccess of newCredential.nodesAccess) {
					nodeAccess.date = this.getCurrentDate();
				}

				const encryptionKey = await UserSettings.getEncryptionKey();

				if (!encryptionKey) {
					throw new Error(RESPONSE_ERROR_MESSAGES.NO_ENCRYPTION_KEY);
				}

				// Encrypt the data
				const coreCredential = new Credentials(
					{ id: null, name: newCredential.name },
					newCredential.type,
					newCredential.nodesAccess,
				);

				// @ts-ignore
				coreCredential.setData(newCredential.data, encryptionKey);

				const encryptedData = coreCredential.getDataToSave() as ICredentialsDb;

				Object.assign(newCredential, encryptedData);

				await this.externalHooks.run('credentials.create', [encryptedData]);

				const role = await Db.collections.Role!.findOneOrFail({
					name: 'owner',
					scope: 'credential',
				});

				const savedCredential = await getConnection().transaction(async (transactionManager) => {
					const savedCredential = await transactionManager.save<CredentialsEntity>(newCredential);

					savedCredential.data = newCredential.data;

					const newSharedCredential = new SharedCredentials();

					Object.assign(newSharedCredential, {
						role,
						user: req.user,
						credentials: savedCredential,
					});

					await transactionManager.save<SharedCredentials>(newSharedCredential);

					return savedCredential;
				});

				const { id, ...rest } = savedCredential;

				return { id: id.toString(), ...rest };
			}),
		);

		// Test credentials
		this.app.post(
			`/${this.restEndpoint}/credentials-test`,
			ResponseHelper.send(
				async (
					req: CredentialRequest.Test,
					res: express.Response,
				): Promise<INodeCredentialTestResult> => {
					const incomingData = req.body as INodeCredentialTestRequest;

					const encryptionKey = await UserSettings.getEncryptionKey();
					if (encryptionKey === undefined) {
						return {
							status: 'Error',
							message: 'No encryption key got found to decrypt the credentials!',
						};
					}

					const credentialsHelper = new CredentialsHelper(encryptionKey);

					const credentialType = incomingData.credentials.type;
					return credentialsHelper.testCredentials(
						req.user,
						credentialType,
						incomingData.credentials,
						incomingData.nodeToTestWith,
					);
				},
			),
		);

		// Updates existing credentials
		this.app.patch(
			`/${this.restEndpoint}/credentials/:id`,
			ResponseHelper.send(async (req: CredentialRequest.Update): Promise<ICredentialsResponse> => {
				const { id: credentialId } = req.params;

				const updateData = new CredentialsEntity();
				Object.assign(updateData, req.body);

				const shared = await Db.collections.SharedCredentials!.findOne({
					relations: ['credentials'],
					where: whereClause({
						user: req.user,
						entityType: 'credentials',
						entityId: credentialId,
					}),
				});

				if (!shared) {
					throw new ResponseHelper.ResponseError(
						`Credential with ID "${credentialId}" could not be found to be updated.`,
						undefined,
						404,
					);
				}

				const { credentials: credential } = shared;

				// Add the date for newly added node access permissions
				for (const nodeAccess of updateData.nodesAccess) {
					if (!nodeAccess.date) {
						nodeAccess.date = this.getCurrentDate();
					}
				}

				const encryptionKey = await UserSettings.getEncryptionKey();

				if (!encryptionKey) {
					throw new Error(RESPONSE_ERROR_MESSAGES.NO_ENCRYPTION_KEY);
				}

				const coreCredential = new Credentials(
					{ id: credential.id.toString(), name: credential.name },
					credential.type,
					credential.nodesAccess,
					credential.data,
				);

				const decryptedData = coreCredential.getData(encryptionKey);

				// Do not overwrite the oauth data else data like the access or refresh token would get lost
				// everytime anybody changes anything on the credentials even if it is just the name.
				if (decryptedData.oauthTokenData) {
					// @ts-ignore
					updateData.data.oauthTokenData = decryptedData.oauthTokenData;
				}

				// Encrypt the data
				const credentials = new Credentials(
					{ id: credentialId, name: updateData.name },
					updateData.type,
					updateData.nodesAccess,
				);

				// @ts-ignore
				credentials.setData(updateData.data, encryptionKey);

				const newCredentialData = credentials.getDataToSave() as ICredentialsDb;

				// Add special database related data
				newCredentialData.updatedAt = this.getCurrentDate();

				await this.externalHooks.run('credentials.update', [newCredentialData]);

				// Update the credentials in DB
				await Db.collections.Credentials!.update(credentialId, newCredentialData);

				// We sadly get nothing back from "update". Neither if it updated a record
				// nor the new value. So query now the hopefully updated entry.
				const responseData = await Db.collections.Credentials!.findOne(credentialId);

				if (responseData === undefined) {
					throw new ResponseHelper.ResponseError(
						`Credential with ID "${credentialId}" could not be found to be updated.`,
						undefined,
						400,
					);
				}

				// Remove the encrypted data as it is not needed in the frontend
				const { id, data, ...rest } = responseData;

				return {
					id: id.toString(),
					...rest,
				};
			}),
		);

		// Returns specific credentials
		this.app.get(
			`/${this.restEndpoint}/credentials/:id`,
			ResponseHelper.send(async (req: CredentialRequest.Get) => {
				const { id: credentialId } = req.params;

				const shared = await Db.collections.SharedCredentials!.findOne({
					relations: ['credentials'],
					where: whereClause({
						user: req.user,
						entityType: 'credentials',
						entityId: credentialId,
					}),
				});

				if (!shared) return {};

				const { credentials: credential } = shared;

				if (req.query.includeData !== 'true') {
					const { data, id, ...rest } = credential;

					return {
						id: id.toString(),
						...rest,
					};
				}

				const { data, id, ...rest } = credential;

				const encryptionKey = await UserSettings.getEncryptionKey();

				if (!encryptionKey) {
					throw new Error(RESPONSE_ERROR_MESSAGES.NO_ENCRYPTION_KEY);
				}

				const coreCredential = new Credentials(
					{ id: credential.id.toString(), name: credential.name },
					credential.type,
					credential.nodesAccess,
					credential.data,
				);

				return {
					id: id.toString(),
					data: coreCredential.getData(encryptionKey),
					...rest,
				};
			}),
		);

		// Returns all the saved credentials
		this.app.get(
			`/${this.restEndpoint}/credentials`,
			ResponseHelper.send(
				async (req: CredentialRequest.GetAll): Promise<ICredentialsResponse[]> => {
					let credentials: ICredentialsDb[] = [];

					const filter: Record<string, string> = req.query.filter
						? JSON.parse(req.query.filter)
						: {};

					if (req.user.globalRole.name === 'owner') {
						credentials = await Db.collections.Credentials!.find({
							select: ['id', 'name', 'type', 'nodesAccess', 'createdAt', 'updatedAt'],
							where: filter,
						});
					} else {
						const shared = await Db.collections.SharedCredentials!.find({
							relations: ['credentials'],
							where: whereClause({
								user: req.user,
								entityType: 'credentials',
							}),
						});

						if (!shared.length) return [];

						credentials = await Db.collections.Credentials!.find({
							select: ['id', 'name', 'type', 'nodesAccess', 'createdAt', 'updatedAt'],
							where: {
								id: In(shared.map(({ credentials }) => credentials.id)),
								...filter,
							},
						});
					}

					let encryptionKey;

					if (req.query.includeData === 'true') {
						encryptionKey = await UserSettings.getEncryptionKey();

						if (!encryptionKey) {
							throw new Error(RESPONSE_ERROR_MESSAGES.NO_ENCRYPTION_KEY);
						}
					}

					return credentials.map(({ id, ...rest }) => ({ id: id.toString(), ...rest }));
				},
			),
		);
=======
		credentialsEndpoints.apply(this);
>>>>>>> 97051652

		// ----------------------------------------
		// Credential-Types
		// ----------------------------------------

		// Returns all the credential types which are defined in the loaded n8n-modules
		this.app.get(
			`/${this.restEndpoint}/credential-types`,
			ResponseHelper.send(
				async (req: express.Request, res: express.Response): Promise<ICredentialType[]> => {
					const returnData: ICredentialType[] = [];

					const credentialTypes = CredentialTypes();

					credentialTypes.getAll().forEach((credentialData) => {
						returnData.push(credentialData);
					});

					return returnData;
				},
			),
		);

		this.app.get(
			`/${this.restEndpoint}/credential-icon/:credentialType`,
			async (req: express.Request, res: express.Response): Promise<void> => {
				try {
					const credentialName = req.params.credentialType;

					const credentialType = CredentialTypes().getByName(credentialName);

					if (credentialType === undefined) {
						res.status(404).send('The credentialType is not known.');
						return;
					}

					if (credentialType.icon === undefined) {
						res.status(404).send('No icon found for credential.');
						return;
					}

					if (!credentialType.icon.startsWith('file:')) {
						res.status(404).send('Credential does not have a file icon.');
						return;
					}

					const filepath = credentialType.icon.substr(5);

					const maxAge = 7 * 24 * 60 * 60 * 1000; // 7 days
					res.setHeader('Cache-control', `private max-age=${maxAge}`);

					res.sendFile(filepath);
				} catch (error) {
					// Error response
					return ResponseHelper.sendErrorResponse(res, error);
				}
			},
		);

		// ----------------------------------------
		// OAuth1-Credential/Auth
		// ----------------------------------------

		// Authorize OAuth Data
		this.app.get(
			`/${this.restEndpoint}/oauth1-credential/auth`,
			ResponseHelper.send(async (req: OAuthRequest.OAuth1Credential.Auth): Promise<string> => {
				const { id: credentialId } = req.query;

				if (!credentialId) {
					throw new ResponseHelper.ResponseError(
						'Required credential ID is missing',
						undefined,
						400,
					);
				}

				const credential = await getCredentialForUser(credentialId, req.user);

				if (!credential) {
					throw new ResponseHelper.ResponseError(
						RESPONSE_ERROR_MESSAGES.NO_CREDENTIAL,
						undefined,
						404,
					);
				}

				const encryptionKey = await UserSettings.getEncryptionKey();
				if (!encryptionKey) {
					throw new ResponseHelper.ResponseError(
						RESPONSE_ERROR_MESSAGES.NO_ENCRYPTION_KEY,
						undefined,
						500,
					);
				}

				const mode: WorkflowExecuteMode = 'internal';
				const credentialsHelper = new CredentialsHelper(encryptionKey);
				const decryptedDataOriginal = await credentialsHelper.getDecrypted(
					credential as INodeCredentialsDetails,
					credential.type,
					mode,
					true,
				);

				const oauthCredentials = credentialsHelper.applyDefaultsAndOverwrites(
					decryptedDataOriginal,
					credential.type,
					mode,
				);

				const signatureMethod = _.get(oauthCredentials, 'signatureMethod') as string;

				const oAuthOptions: clientOAuth1.Options = {
					consumer: {
						key: _.get(oauthCredentials, 'consumerKey') as string,
						secret: _.get(oauthCredentials, 'consumerSecret') as string,
					},
					signature_method: signatureMethod,
					// eslint-disable-next-line @typescript-eslint/naming-convention
					hash_function(base, key) {
						const algorithm = signatureMethod === 'HMAC-SHA1' ? 'sha1' : 'sha256';
						return createHmac(algorithm, key).update(base).digest('base64');
					},
				};

				const oauthRequestData = {
					oauth_callback: `${WebhookHelpers.getWebhookBaseUrl()}${
						this.restEndpoint
					}/oauth1-credential/callback?cid=${credentialId}`,
				};

				await this.externalHooks.run('oauth1.authenticate', [oAuthOptions, oauthRequestData]);

				// eslint-disable-next-line new-cap
				const oauth = new clientOAuth1(oAuthOptions);

				const options: RequestOptions = {
					method: 'POST',
					url: _.get(oauthCredentials, 'requestTokenUrl') as string,
					data: oauthRequestData,
				};

				const data = oauth.toHeader(oauth.authorize(options));

				// @ts-ignore
				options.headers = data;

				const response = await requestPromise(options);

				// Response comes as x-www-form-urlencoded string so convert it to JSON

				const responseJson = querystring.parse(response);

				const returnUri = `${_.get(oauthCredentials, 'authUrl')}?oauth_token=${
					responseJson.oauth_token
				}`;

				// Encrypt the data
				const credentials = new Credentials(
					credential as INodeCredentialsDetails,
					credential.type,
					credential.nodesAccess,
				);

				credentials.setData(decryptedDataOriginal, encryptionKey);
				const newCredentialsData = credentials.getDataToSave() as unknown as ICredentialsDb;

				// Add special database related data
				newCredentialsData.updatedAt = this.getCurrentDate();

				// Update the credentials in DB
				await Db.collections.Credentials!.update(credentialId, newCredentialsData);

				return returnUri;
			}),
		);

		// Verify and store app code. Generate access tokens and store for respective credential.
		this.app.get(
			`/${this.restEndpoint}/oauth1-credential/callback`,
			async (req: OAuthRequest.OAuth1Credential.Callback, res: express.Response) => {
				try {
					const { oauth_verifier, oauth_token, cid: credentialId } = req.query;

					if (!oauth_verifier || !oauth_token) {
						const errorResponse = new ResponseHelper.ResponseError(
							`Insufficient parameters for OAuth1 callback. Received following query parameters: ${JSON.stringify(
								req.query,
							)}`,
							undefined,
							503,
						);
						return ResponseHelper.sendErrorResponse(res, errorResponse);
					}

					const credential = await getCredentialForUser(credentialId, req.user);

					if (!credential) {
						const errorResponse = new ResponseHelper.ResponseError(
							RESPONSE_ERROR_MESSAGES.NO_CREDENTIAL,
							undefined,
							404,
						);
						return ResponseHelper.sendErrorResponse(res, errorResponse);
					}

					const encryptionKey = await UserSettings.getEncryptionKey();

					if (!encryptionKey) {
						const errorResponse = new ResponseHelper.ResponseError(
							RESPONSE_ERROR_MESSAGES.NO_ENCRYPTION_KEY,
							undefined,
							503,
						);
						return ResponseHelper.sendErrorResponse(res, errorResponse);
					}

					const mode: WorkflowExecuteMode = 'internal';
					const credentialsHelper = new CredentialsHelper(encryptionKey);
					const decryptedDataOriginal = await credentialsHelper.getDecrypted(
						credential as INodeCredentialsDetails,
						credential.type,
						mode,
						true,
					);
					const oauthCredentials = credentialsHelper.applyDefaultsAndOverwrites(
						decryptedDataOriginal,
						credential.type,
						mode,
					);

					const options: OptionsWithUrl = {
						method: 'POST',
						url: _.get(oauthCredentials, 'accessTokenUrl') as string,
						qs: {
							oauth_token,
							oauth_verifier,
						},
					};

					let oauthToken;

					try {
						oauthToken = await requestPromise(options);
					} catch (error) {
						const errorResponse = new ResponseHelper.ResponseError(
							'Unable to get access tokens!',
							undefined,
							404,
						);
						return ResponseHelper.sendErrorResponse(res, errorResponse);
					}

					// Response comes as x-www-form-urlencoded string so convert it to JSON

					const oauthTokenJson = querystring.parse(oauthToken);

					decryptedDataOriginal.oauthTokenData = oauthTokenJson;

					const credentials = new Credentials(
						credential as INodeCredentialsDetails,
						credential.type,
						credential.nodesAccess,
					);
					credentials.setData(decryptedDataOriginal, encryptionKey);
					const newCredentialsData = credentials.getDataToSave() as unknown as ICredentialsDb;
					// Add special database related data
					newCredentialsData.updatedAt = this.getCurrentDate();
					// Save the credentials in DB
					await Db.collections.Credentials!.update(credentialId, newCredentialsData);

					res.sendFile(pathResolve(__dirname, '../../templates/oauth-callback.html'));
				} catch (error) {
					// Error response
					return ResponseHelper.sendErrorResponse(res, error);
				}
			},
		);

		// ----------------------------------------
		// OAuth2-Credential/Auth
		// ----------------------------------------

		// Authorize OAuth Data
		this.app.get(
			`/${this.restEndpoint}/oauth2-credential/auth`,
			ResponseHelper.send(async (req: OAuthRequest.OAuth2Credential.Auth): Promise<string> => {
				const { id: credentialId } = req.query;

				if (!credentialId) {
					throw new ResponseHelper.ResponseError(
						'Required credential ID is missing',
						undefined,
						400,
					);
				}

				const credential = await getCredentialForUser(credentialId, req.user);

				if (!credential) {
					throw new ResponseHelper.ResponseError(
						RESPONSE_ERROR_MESSAGES.NO_CREDENTIAL,
						undefined,
						404,
					);
				}

				const encryptionKey = await UserSettings.getEncryptionKey();
				if (!encryptionKey) {
					throw new ResponseHelper.ResponseError(
						RESPONSE_ERROR_MESSAGES.NO_ENCRYPTION_KEY,
						undefined,
						500,
					);
				}

				const mode: WorkflowExecuteMode = 'internal';
				const credentialsHelper = new CredentialsHelper(encryptionKey);
				const decryptedDataOriginal = await credentialsHelper.getDecrypted(
					credential as INodeCredentialsDetails,
					credential.type,
					mode,
					true,
				);

				const oauthCredentials = credentialsHelper.applyDefaultsAndOverwrites(
					decryptedDataOriginal,
					credential.type,
					mode,
				);

				const token = new csrf();
				// Generate a CSRF prevention token and send it as a OAuth2 state stringma/ERR
				const csrfSecret = token.secretSync();
				const state = {
					token: token.create(csrfSecret),
					cid: req.query.id,
				};
				const stateEncodedStr = Buffer.from(JSON.stringify(state)).toString('base64');

				const oAuthOptions: clientOAuth2.Options = {
					clientId: _.get(oauthCredentials, 'clientId') as string,
					clientSecret: _.get(oauthCredentials, 'clientSecret', '') as string,
					accessTokenUri: _.get(oauthCredentials, 'accessTokenUrl', '') as string,
					authorizationUri: _.get(oauthCredentials, 'authUrl', '') as string,
					redirectUri: `${WebhookHelpers.getWebhookBaseUrl()}${
						this.restEndpoint
					}/oauth2-credential/callback`,
					scopes: _.split(_.get(oauthCredentials, 'scope', 'openid,') as string, ','),
					state: stateEncodedStr,
				};

				await this.externalHooks.run('oauth2.authenticate', [oAuthOptions]);

				const oAuthObj = new clientOAuth2(oAuthOptions);

				// Encrypt the data
				const credentials = new Credentials(
					credential as INodeCredentialsDetails,
					credential.type,
					credential.nodesAccess,
				);
				decryptedDataOriginal.csrfSecret = csrfSecret;

				credentials.setData(decryptedDataOriginal, encryptionKey);
				const newCredentialsData = credentials.getDataToSave() as unknown as ICredentialsDb;

				// Add special database related data
				newCredentialsData.updatedAt = this.getCurrentDate();

				// Update the credentials in DB
				await Db.collections.Credentials!.update(req.query.id as string, newCredentialsData);

				const authQueryParameters = _.get(oauthCredentials, 'authQueryParameters', '') as string;
				let returnUri = oAuthObj.code.getUri();

				// if scope uses comma, change it as the library always return then with spaces
				if ((_.get(oauthCredentials, 'scope') as string).includes(',')) {
					const data = querystring.parse(returnUri.split('?')[1]);
					data.scope = _.get(oauthCredentials, 'scope') as string;
					returnUri = `${_.get(oauthCredentials, 'authUrl', '')}?${querystring.stringify(data)}`;
				}

				if (authQueryParameters) {
					returnUri += `&${authQueryParameters}`;
				}

				return returnUri;
			}),
		);

		// ----------------------------------------
		// OAuth2-Credential/Callback
		// ----------------------------------------

		// Verify and store app code. Generate access tokens and store for respective credential.
		this.app.get(
			`/${this.restEndpoint}/oauth2-credential/callback`,
			async (req: OAuthRequest.OAuth2Credential.Callback, res: express.Response) => {
				try {
					// realmId it's currently just use for the quickbook OAuth2 flow
					const { code, state: stateEncoded } = req.query;

					if (!code || !stateEncoded) {
						const errorResponse = new ResponseHelper.ResponseError(
							`Insufficient parameters for OAuth2 callback. Received following query parameters: ${JSON.stringify(
								req.query,
							)}`,
							undefined,
							503,
						);
						return ResponseHelper.sendErrorResponse(res, errorResponse);
					}

					let state;
					try {
						state = JSON.parse(Buffer.from(stateEncoded, 'base64').toString());
					} catch (error) {
						const errorResponse = new ResponseHelper.ResponseError(
							'Invalid state format returned',
							undefined,
							503,
						);
						return ResponseHelper.sendErrorResponse(res, errorResponse);
					}

					const credential = await getCredentialForUser(state.cid, req.user);

					if (!credential) {
						const errorResponse = new ResponseHelper.ResponseError(
							RESPONSE_ERROR_MESSAGES.NO_CREDENTIAL,
							undefined,
							404,
						);
						return ResponseHelper.sendErrorResponse(res, errorResponse);
					}

					const encryptionKey = await UserSettings.getEncryptionKey();

					if (!encryptionKey) {
						const errorResponse = new ResponseHelper.ResponseError(
							RESPONSE_ERROR_MESSAGES.NO_ENCRYPTION_KEY,
							undefined,
							503,
						);
						return ResponseHelper.sendErrorResponse(res, errorResponse);
					}

					const mode: WorkflowExecuteMode = 'internal';
					const credentialsHelper = new CredentialsHelper(encryptionKey);
					const decryptedDataOriginal = await credentialsHelper.getDecrypted(
						credential as INodeCredentialsDetails,
						credential.type,
						mode,
						true,
					);
					const oauthCredentials = credentialsHelper.applyDefaultsAndOverwrites(
						decryptedDataOriginal,
						credential.type,
						mode,
					);

					const token = new csrf();
					if (
						decryptedDataOriginal.csrfSecret === undefined ||
						!token.verify(decryptedDataOriginal.csrfSecret as string, state.token)
					) {
						const errorResponse = new ResponseHelper.ResponseError(
							'The OAuth2 callback state is invalid!',
							undefined,
							404,
						);
						return ResponseHelper.sendErrorResponse(res, errorResponse);
					}

					let options = {};

					const oAuth2Parameters = {
						clientId: _.get(oauthCredentials, 'clientId') as string,
						clientSecret: _.get(oauthCredentials, 'clientSecret', '') as string | undefined,
						accessTokenUri: _.get(oauthCredentials, 'accessTokenUrl', '') as string,
						authorizationUri: _.get(oauthCredentials, 'authUrl', '') as string,
						redirectUri: `${WebhookHelpers.getWebhookBaseUrl()}${
							this.restEndpoint
						}/oauth2-credential/callback`,
						scopes: _.split(_.get(oauthCredentials, 'scope', 'openid,') as string, ','),
					};

					if ((_.get(oauthCredentials, 'authentication', 'header') as string) === 'body') {
						options = {
							body: {
								client_id: _.get(oauthCredentials, 'clientId') as string,
								client_secret: _.get(oauthCredentials, 'clientSecret', '') as string,
							},
						};
						delete oAuth2Parameters.clientSecret;
					}

					await this.externalHooks.run('oauth2.callback', [oAuth2Parameters]);

					const oAuthObj = new clientOAuth2(oAuth2Parameters);

					const queryParameters = req.originalUrl.split('?').splice(1, 1).join('');

					const oauthToken = await oAuthObj.code.getToken(
						`${oAuth2Parameters.redirectUri}?${queryParameters}`,
						options,
					);

					if (Object.keys(req.query).length > 2) {
						_.set(oauthToken.data, 'callbackQueryString', _.omit(req.query, 'state', 'code'));
					}

					if (oauthToken === undefined) {
						const errorResponse = new ResponseHelper.ResponseError(
							'Unable to get access tokens!',
							undefined,
							404,
						);
						return ResponseHelper.sendErrorResponse(res, errorResponse);
					}

					if (decryptedDataOriginal.oauthTokenData) {
						// Only overwrite supplied data as some providers do for example just return the
						// refresh_token on the very first request and not on subsequent ones.
						Object.assign(decryptedDataOriginal.oauthTokenData, oauthToken.data);
					} else {
						// No data exists so simply set
						decryptedDataOriginal.oauthTokenData = oauthToken.data;
					}

					_.unset(decryptedDataOriginal, 'csrfSecret');

					const credentials = new Credentials(
						credential as INodeCredentialsDetails,
						credential.type,
						credential.nodesAccess,
					);
					credentials.setData(decryptedDataOriginal, encryptionKey);
					const newCredentialsData = credentials.getDataToSave() as unknown as ICredentialsDb;
					// Add special database related data
					newCredentialsData.updatedAt = this.getCurrentDate();
					// Save the credentials in DB
					await Db.collections.Credentials!.update(state.cid, newCredentialsData);

					res.sendFile(pathResolve(__dirname, '../../templates/oauth-callback.html'));
				} catch (error) {
					// Error response
					return ResponseHelper.sendErrorResponse(res, error);
				}
			},
		);

		// ----------------------------------------
		// Executions
		// ----------------------------------------

		// Returns all finished executions
		this.app.get(
			`/${this.restEndpoint}/executions`,
			ResponseHelper.send(
				async (req: ExecutionRequest.GetAll): Promise<IExecutionsListResponse> => {
					const filter = req.query.filter ? JSON.parse(req.query.filter) : {};

					const limit = req.query.limit
						? parseInt(req.query.limit, 10)
						: DEFAULT_EXECUTIONS_GET_ALL_LIMIT;

					const executingWorkflowIds: string[] = [];

					if (config.get('executions.mode') === 'queue') {
						const currentJobs = await Queue.getInstance().getJobs(['active', 'waiting']);
						executingWorkflowIds.push(...currentJobs.map(({ data }) => data.executionId));
					}

					// We may have manual executions even with queue so we must account for these.
					executingWorkflowIds.push(
						...this.activeExecutionsInstance.getActiveExecutions().map(({ id }) => id),
					);

					const countFilter = cloneDeep(filter);
					countFilter.waitTill &&= Not(IsNull());
					countFilter.id = Not(In(executingWorkflowIds));

					const sharedWorkflowIds = await getSharedWorkflowIds(req.user);

					const findOptions: FindManyOptions<ExecutionEntity> = {
						select: [
							'id',
							'finished',
							'mode',
							'retryOf',
							'retrySuccessId',
							'waitTill',
							'startedAt',
							'stoppedAt',
							'workflowData',
						],
						where: { workflowId: In(sharedWorkflowIds) },
						order: { id: 'DESC' },
						take: limit,
					};

					Object.entries(filter).forEach(([key, value]) => {
						let filterToAdd = {};

						if (key === 'waitTill') {
							filterToAdd = { waitTill: !IsNull() };
						} else if (key === 'finished' && value === false) {
							filterToAdd = { finished: false, waitTill: IsNull() };
						} else {
							filterToAdd = { [key]: value };
						}

						Object.assign(findOptions.where, filterToAdd);
					});

					const rangeQuery: string[] = [];
					const rangeQueryParams: {
						lastId?: string;
						firstId?: string;
						executingWorkflowIds?: string[];
					} = {};

					if (req.query.lastId) {
						rangeQuery.push('id < :lastId');
						rangeQueryParams.lastId = req.query.lastId;
					}

					if (req.query.firstId) {
						rangeQuery.push('id > :firstId');
						rangeQueryParams.firstId = req.query.firstId;
					}

					if (executingWorkflowIds.length > 0) {
						rangeQuery.push(`id NOT IN (:...executingWorkflowIds)`);
						rangeQueryParams.executingWorkflowIds = executingWorkflowIds;
					}

					if (rangeQuery.length) {
						Object.assign(findOptions.where, {
							id: Raw(() => rangeQuery.join(' and '), rangeQueryParams),
						});
					}

					const executions = await Db.collections.Execution!.find(findOptions);

					const { count, estimated } = await getExecutionsCount(countFilter, req.user);

					const formattedExecutions = executions.map((execution) => {
						return {
							id: execution.id.toString(),
							finished: execution.finished,
							mode: execution.mode,
							retryOf: execution.retryOf?.toString(),
							retrySuccessId: execution?.retrySuccessId?.toString(),
							waitTill: execution.waitTill as Date | undefined,
							startedAt: execution.startedAt,
							stoppedAt: execution.stoppedAt,
							workflowId: execution.workflowData?.id?.toString() ?? '',
							workflowName: execution.workflowData.name,
						};
					});

					return {
						count,
						results: formattedExecutions,
						estimated,
					};
				},
			),
		);

		// Returns a specific execution
		this.app.get(
			`/${this.restEndpoint}/executions/:id`,
			ResponseHelper.send(
				async (
					req: ExecutionRequest.Get,
				): Promise<IExecutionResponse | IExecutionFlattedResponse | undefined> => {
					const { id: executionId } = req.params;

					const sharedWorkflowIds = await getSharedWorkflowIds(req.user);

					if (!sharedWorkflowIds.length) return undefined;

					const execution = await Db.collections.Execution!.findOne({
						where: {
							id: executionId,
							workflowId: In(sharedWorkflowIds),
						},
					});

					if (!execution) return undefined;

					if (req.query.unflattedResponse === 'true') {
						return ResponseHelper.unflattenExecutionData(execution);
					}

					const { id, ...rest } = execution;

					// @ts-ignore
					return {
						id: id.toString(),
						...rest,
					};
				},
			),
		);

		// Retries a failed execution
		this.app.post(
			`/${this.restEndpoint}/executions/:id/retry`,
			ResponseHelper.send(async (req: ExecutionRequest.Retry): Promise<boolean> => {
				const { id: executionId } = req.params;

				const sharedWorkflowIds = await getSharedWorkflowIds(req.user);

				if (!sharedWorkflowIds.length) return false;

				const execution = await Db.collections.Execution!.findOne({
					where: {
						id: executionId,
						workflowId: In(sharedWorkflowIds),
					},
				});

				if (!execution) {
					throw new ResponseHelper.ResponseError(
						`The execution with the ID "${executionId}" does not exist.`,
						404,
						404,
					);
				}

				const fullExecutionData = ResponseHelper.unflattenExecutionData(execution);

				if (fullExecutionData.finished) {
					throw new Error('The execution succeeded, so it cannot be retried.');
				}

				const executionMode = 'retry';

				fullExecutionData.workflowData.active = false;

				// Start the workflow
				const data: IWorkflowExecutionDataProcess = {
					executionMode,
					executionData: fullExecutionData.data,
					retryOf: req.params.id,
					workflowData: fullExecutionData.workflowData,
					userId: req.user.id,
				};

				const { lastNodeExecuted } = data.executionData!.resultData;

				if (lastNodeExecuted) {
					// Remove the old error and the data of the last run of the node that it can be replaced
					delete data.executionData!.resultData.error;
					const { length } = data.executionData!.resultData.runData[lastNodeExecuted];
					if (
						length > 0 &&
						data.executionData!.resultData.runData[lastNodeExecuted][length - 1].error !== undefined
					) {
						// Remove results only if it is an error.
						// If we are retrying due to a crash, the information is simply success info from last node
						data.executionData!.resultData.runData[lastNodeExecuted].pop();
						// Stack will determine what to run next
					}
				}

				if (req.body.loadWorkflow) {
					// Loads the currently saved workflow to execute instead of the
					// one saved at the time of the execution.
					const workflowId = fullExecutionData.workflowData.id;
					const workflowData = (await Db.collections.Workflow!.findOne(
						workflowId,
					)) as IWorkflowBase;

					if (workflowData === undefined) {
						throw new Error(
							`The workflow with the ID "${workflowId}" could not be found and so the data not be loaded for the retry.`,
						);
					}

					data.workflowData = workflowData;
					const nodeTypes = NodeTypes();
					const workflowInstance = new Workflow({
						id: workflowData.id as string,
						name: workflowData.name,
						nodes: workflowData.nodes,
						connections: workflowData.connections,
						active: false,
						nodeTypes,
						staticData: undefined,
						settings: workflowData.settings,
					});

					// Replace all of the nodes in the execution stack with the ones of the new workflow
					for (const stack of data.executionData!.executionData!.nodeExecutionStack) {
						// Find the data of the last executed node in the new workflow
						const node = workflowInstance.getNode(stack.node.name);
						if (node === null) {
							throw new Error(
								`Could not find the node "${stack.node.name}" in workflow. It probably got deleted or renamed. Without it the workflow can sadly not be retried.`,
							);
						}

						// Replace the node data in the stack that it really uses the current data
						stack.node = node;
					}
				}

				const workflowRunner = new WorkflowRunner();
				const retriedExecutionId = await workflowRunner.run(data);

				const executionData = await this.activeExecutionsInstance.getPostExecutePromise(
					retriedExecutionId,
				);

				if (!executionData) {
					throw new Error('The retry did not start for an unknown reason.');
				}

				return !!executionData.finished;
			}),
		);

		// Delete Executions
		// INFORMATION: We use POST instead of DELETE to not run into any issues
		// with the query data getting to long
		this.app.post(
			`/${this.restEndpoint}/executions/delete`,
			ResponseHelper.send(async (req: ExecutionRequest.Delete): Promise<void> => {
				const { deleteBefore, ids, filters: requestFilters } = req.body;

				if (!deleteBefore && !ids) {
					throw new Error('Either "deleteBefore" or "ids" must be present in the request body');
				}

				const sharedWorkflowIds = await getSharedWorkflowIds(req.user);
				const binaryDataManager = BinaryDataManager.getInstance();

				// delete executions by date, if user may access the underyling worfklows

				if (deleteBefore) {
					const filters: IDataObject = {
						startedAt: LessThanOrEqual(deleteBefore),
					};

					if (filters) {
						Object.assign(filters, requestFilters);
					}

					const executions = await Db.collections.Execution!.find({
						where: {
							workflowId: In(sharedWorkflowIds),
							...filters,
						},
					});

					if (!executions.length) return;

					const idsToDelete = executions.map(({ id }) => id.toString());

					await Promise.all(
						idsToDelete.map(async (id) => binaryDataManager.deleteBinaryDataByExecutionId(id)),
					);

					await Db.collections.Execution!.delete({ id: In(idsToDelete) });

					return;
				}

				// delete executions by IDs, if user may access the underyling worfklows

				if (ids) {
					const executions = await Db.collections.Execution!.find({
						where: {
							id: In(ids),
							workflowId: In(sharedWorkflowIds),
						},
					});

					if (!executions.length) return;

					const idsToDelete = executions.map(({ id }) => id.toString());

					await Promise.all(
						idsToDelete.map(async (id) => binaryDataManager.deleteBinaryDataByExecutionId(id)),
					);

					await Db.collections.Execution!.delete(idsToDelete);
				}
			}),
		);

		// ----------------------------------------
		// Executing Workflows
		// ----------------------------------------

		// Returns all the currently working executions
		this.app.get(
			`/${this.restEndpoint}/executions-current`,
			ResponseHelper.send(
				async (req: ExecutionRequest.GetAllCurrent): Promise<IExecutionsSummary[]> => {
					if (config.get('executions.mode') === 'queue') {
						const currentJobs = await Queue.getInstance().getJobs(['active', 'waiting']);

						const currentlyRunningQueueIds = currentJobs.map((job) => job.data.executionId);

						const currentlyRunningManualExecutions =
							this.activeExecutionsInstance.getActiveExecutions();
						const manualExecutionIds = currentlyRunningManualExecutions.map(
							(execution) => execution.id,
						);

						const currentlyRunningExecutionIds =
							currentlyRunningQueueIds.concat(manualExecutionIds);

						if (!currentlyRunningExecutionIds.length) return [];

						const findOptions: FindManyOptions<ExecutionEntity> = {
							select: ['id', 'workflowId', 'mode', 'retryOf', 'startedAt'],
							order: { id: 'DESC' },
							where: {
								id: In(currentlyRunningExecutionIds),
							},
						};

						const sharedWorkflowIds = await getSharedWorkflowIds(req.user);

						if (!sharedWorkflowIds.length) return [];

						if (req.query.filter) {
							const { workflowId } = JSON.parse(req.query.filter);
							if (workflowId && sharedWorkflowIds.includes(workflowId)) {
								Object.assign(findOptions.where, { workflowId });
							}
						} else {
							Object.assign(findOptions.where, { workflowId: In(sharedWorkflowIds) });
						}

						const executions = await Db.collections.Execution!.find(findOptions);

						if (!executions.length) return [];

						return executions.map((execution) => {
							return {
								id: execution.id,
								workflowId: execution.workflowId,
								mode: execution.mode,
								retryOf: execution.retryOf !== null ? execution.retryOf : undefined,
								startedAt: new Date(execution.startedAt),
							} as IExecutionsSummary;
						});
					}

					const executingWorkflows = this.activeExecutionsInstance.getActiveExecutions();

					const returnData: IExecutionsSummary[] = [];

					const filter = req.query.filter ? JSON.parse(req.query.filter) : {};

					const sharedWorkflowIds = await getSharedWorkflowIds(req.user).then((ids) =>
						ids.map((id) => id.toString()),
					);

					for (const data of executingWorkflows) {
						if (
							(filter.workflowId !== undefined && filter.workflowId !== data.workflowId) ||
							!sharedWorkflowIds.includes(data.workflowId)
						) {
							continue;
						}

						returnData.push({
							id: data.id.toString(),
							workflowId: data.workflowId === undefined ? '' : data.workflowId.toString(),
							mode: data.mode,
							retryOf: data.retryOf,
							startedAt: new Date(data.startedAt),
						});
					}

					returnData.sort((a, b) => parseInt(b.id, 10) - parseInt(a.id, 10));

					return returnData;
				},
			),
		);

		// Forces the execution to stop
		this.app.post(
			`/${this.restEndpoint}/executions-current/:id/stop`,
			ResponseHelper.send(async (req: ExecutionRequest.Stop): Promise<IExecutionsStopData> => {
				const { id: executionId } = req.params;

				const sharedWorkflowIds = await getSharedWorkflowIds(req.user);

				if (!sharedWorkflowIds.length) {
					throw new ResponseHelper.ResponseError('Execution not found', undefined, 404);
				}

				const execution = await Db.collections.Execution!.findOne({
					where: {
						id: executionId,
						workflowId: In(sharedWorkflowIds),
					},
				});

				if (!execution) {
					throw new ResponseHelper.ResponseError('Execution not found', undefined, 404);
				}

				if (config.get('executions.mode') === 'queue') {
					// Manual executions should still be stoppable, so
					// try notifying the `activeExecutions` to stop it.
					const result = await this.activeExecutionsInstance.stopExecution(req.params.id);

					if (result === undefined) {
						// If active execution could not be found check if it is a waiting one
						try {
							return await this.waitTracker.stopExecution(req.params.id);
						} catch (error) {
							// Ignore, if it errors as then it is probably a currently running
							// execution
						}
					} else {
						return {
							mode: result.mode,
							startedAt: new Date(result.startedAt),
							stoppedAt: result.stoppedAt ? new Date(result.stoppedAt) : undefined,
							finished: result.finished,
						} as IExecutionsStopData;
					}

					const currentJobs = await Queue.getInstance().getJobs(['active', 'waiting']);

					const job = currentJobs.find((job) => job.data.executionId.toString() === req.params.id);

					if (!job) {
						throw new Error(`Could not stop "${req.params.id}" as it is no longer in queue.`);
					} else {
						await Queue.getInstance().stopJob(job);
					}

					const executionDb = (await Db.collections.Execution?.findOne(
						req.params.id,
					)) as IExecutionFlattedDb;
					const fullExecutionData = ResponseHelper.unflattenExecutionData(executionDb);

					const returnData: IExecutionsStopData = {
						mode: fullExecutionData.mode,
						startedAt: new Date(fullExecutionData.startedAt),
						stoppedAt: fullExecutionData.stoppedAt
							? new Date(fullExecutionData.stoppedAt)
							: undefined,
						finished: fullExecutionData.finished,
					};

					return returnData;
				}

				// Stop the execution and wait till it is done and we got the data
				const result = await this.activeExecutionsInstance.stopExecution(executionId);

				let returnData: IExecutionsStopData;
				if (result === undefined) {
					// If active execution could not be found check if it is a waiting one
					returnData = await this.waitTracker.stopExecution(executionId);
				} else {
					returnData = {
						mode: result.mode,
						startedAt: new Date(result.startedAt),
						stoppedAt: result.stoppedAt ? new Date(result.stoppedAt) : undefined,
						finished: result.finished,
					};
				}

				return returnData;
			}),
		);

		// Removes a test webhook
		this.app.delete(
			`/${this.restEndpoint}/test-webhook/:id`,
			ResponseHelper.send(async (req: express.Request, res: express.Response): Promise<boolean> => {
				// TODO UM: check if this needs validation with user management.
				const workflowId = req.params.id;
				return this.testWebhooks.cancelTestWebhook(workflowId);
			}),
		);

		// ----------------------------------------
		// Options
		// ----------------------------------------

		// Returns all the available timezones
		this.app.get(
			`/${this.restEndpoint}/options/timezones`,
			ResponseHelper.send(async (req: express.Request, res: express.Response): Promise<object> => {
				return timezones;
			}),
		);

		// ----------------------------------------
		// Binary data
		// ----------------------------------------

		// Returns binary buffer
		this.app.get(
			`/${this.restEndpoint}/data/:path`,
			ResponseHelper.send(async (req: express.Request, res: express.Response): Promise<string> => {
				// TODO UM: check if this needs permission check for UM
				const dataPath = req.params.path;
				return BinaryDataManager.getInstance()
					.retrieveBinaryDataByIdentifier(dataPath)
					.then((buffer: Buffer) => {
						return buffer.toString('base64');
					});
			}),
		);

		// ----------------------------------------
		// Settings
		// ----------------------------------------

		// Returns the settings which are needed in the UI
		this.app.get(
			`/${this.restEndpoint}/settings`,
			ResponseHelper.send(
				async (req: express.Request, res: express.Response): Promise<IN8nUISettings> => {
					return this.frontendSettings;
				},
			),
		);

		// ----------------------------------------
		// Webhooks
		// ----------------------------------------

		if (config.get('endpoints.disableProductionWebhooksOnMainProcess') !== true) {
			WebhookServer.registerProductionWebhooks.apply(this);
		}

		// Register all webhook requests (test for UI)
		this.app.all(
			`/${this.endpointWebhookTest}/*`,
			async (req: express.Request, res: express.Response) => {
				// Cut away the "/webhook-test/" to get the registred part of the url
				const requestUrl = (req as ICustomRequest).parsedUrl!.pathname!.slice(
					this.endpointWebhookTest.length + 2,
				);

				const method = req.method.toUpperCase() as WebhookHttpMethod;

				if (method === 'OPTIONS') {
					let allowedMethods: string[];
					try {
						allowedMethods = await this.testWebhooks.getWebhookMethods(requestUrl);
						allowedMethods.push('OPTIONS');

						// Add custom "Allow" header to satisfy OPTIONS response.
						res.append('Allow', allowedMethods);
					} catch (error) {
						ResponseHelper.sendErrorResponse(res, error);
						return;
					}

					ResponseHelper.sendSuccessResponse(res, {}, true, 204);
					return;
				}

				if (!WEBHOOK_METHODS.includes(method)) {
					ResponseHelper.sendErrorResponse(
						res,
						new Error(`The method ${method} is not supported.`),
					);
					return;
				}

				let response;
				try {
					response = await this.testWebhooks.callTestWebhook(method, requestUrl, req, res);
				} catch (error) {
					ResponseHelper.sendErrorResponse(res, error);
					return;
				}

				if (response.noWebhookResponse === true) {
					// Nothing else to do as the response got already sent
					return;
				}

				ResponseHelper.sendSuccessResponse(
					res,
					response.data,
					true,
					response.responseCode,
					response.headers,
				);
			},
		);

		if (this.endpointPresetCredentials !== '') {
			// POST endpoint to set preset credentials
			this.app.post(
				`/${this.endpointPresetCredentials}`,
				async (req: express.Request, res: express.Response) => {
					if (!this.presetCredentialsLoaded) {
						const body = req.body as ICredentialsOverwrite;

						if (req.headers['content-type'] !== 'application/json') {
							ResponseHelper.sendErrorResponse(
								res,
								new Error(
									'Body must be a valid JSON, make sure the content-type is application/json',
								),
							);
							return;
						}

						const credentialsOverwrites = CredentialsOverwrites();

						await credentialsOverwrites.init(body);

						this.presetCredentialsLoaded = true;

						ResponseHelper.sendSuccessResponse(res, { success: true }, true, 200);
					} else {
						ResponseHelper.sendErrorResponse(res, new Error('Preset credentials can be set once'));
					}
				},
			);
		}

		if (config.get('endpoints.disableUi') !== true) {
			// Read the index file and replace the path placeholder
			const editorUiPath = require.resolve('n8n-editor-ui');
			const filePath = pathJoin(pathDirname(editorUiPath), 'dist', 'index.html');
			const n8nPath = config.get('path');

			let readIndexFile = readFileSync(filePath, 'utf8');
			readIndexFile = readIndexFile.replace(/\/%BASE_PATH%\//g, n8nPath);
			readIndexFile = readIndexFile.replace(/\/favicon.ico/g, `${n8nPath}favicon.ico`);

			// Serve the altered index.html file separately
			this.app.get(`/index.html`, async (req: express.Request, res: express.Response) => {
				res.send(readIndexFile);
			});

			// Serve the website
			this.app.use(
				'/',
				express.static(pathJoin(pathDirname(editorUiPath), 'dist'), {
					index: 'index.html',
					setHeaders: (res, path) => {
						if (res.req && res.req.url === '/index.html') {
							// Set last modified date manually to n8n start time so
							// that it hopefully refreshes the page when a new version
							// got used
							res.setHeader('Last-Modified', startTime);
						}
					},
				}),
			);
		}
		const startTime = new Date().toUTCString();
	}
}

export async function start(): Promise<void> {
	const PORT = config.get('port');
	const ADDRESS = config.get('listen_address');

	const app = new App();

	await app.config();

	let server;

	if (app.protocol === 'https' && app.sslKey && app.sslCert) {
		const https = require('https');
		const privateKey = readFileSync(app.sslKey, 'utf8');
		const cert = readFileSync(app.sslCert, 'utf8');
		const credentials = { key: privateKey, cert };
		server = https.createServer(credentials, app.app);
	} else {
		const http = require('http');
		server = http.createServer(app.app);
	}

	server.listen(PORT, ADDRESS, async () => {
		const versions = await GenericHelpers.getVersions();
		console.log(`n8n ready on ${ADDRESS}, port ${PORT}`);
		console.log(`Version: ${versions.cli}`);

		const defaultLocale = config.get('defaultLocale');

		if (defaultLocale !== 'en') {
			console.log(`Locale: ${defaultLocale}`);
		}

		await app.externalHooks.run('n8n.ready', [app]);
		const cpus = os.cpus();
		const binarDataConfig = config.get('binaryDataManager') as IBinaryDataConfig;
		const diagnosticInfo: IDiagnosticInfo = {
			basicAuthActive: config.get('security.basicAuth.active') as boolean,
			databaseType: (await GenericHelpers.getConfigValue('database.type')) as DatabaseType,
			disableProductionWebhooksOnMainProcess:
				config.get('endpoints.disableProductionWebhooksOnMainProcess') === true,
			notificationsEnabled: config.get('versionNotifications.enabled') === true,
			versionCli: versions.cli,
			systemInfo: {
				os: {
					type: os.type(),
					version: os.version(),
				},
				memory: os.totalmem() / 1024,
				cpus: {
					count: cpus.length,
					model: cpus[0].model,
					speed: cpus[0].speed,
				},
			},
			executionVariables: {
				executions_process: config.get('executions.process'),
				executions_mode: config.get('executions.mode'),
				executions_timeout: config.get('executions.timeout'),
				executions_timeout_max: config.get('executions.maxTimeout'),
				executions_data_save_on_error: config.get('executions.saveDataOnError'),
				executions_data_save_on_success: config.get('executions.saveDataOnSuccess'),
				executions_data_save_on_progress: config.get('executions.saveExecutionProgress'),
				executions_data_save_manual_executions: config.get('executions.saveDataManualExecutions'),
				executions_data_prune: config.get('executions.pruneData'),
				executions_data_max_age: config.get('executions.pruneDataMaxAge'),
				executions_data_prune_timeout: config.get('executions.pruneDataTimeout'),
			},
			deploymentType: config.get('deployment.type'),
			binaryDataMode: binarDataConfig.mode,
		};

		void Db.collections
			.Workflow!.findOne({
				select: ['createdAt'],
				order: { createdAt: 'ASC' },
			})
			.then(async (workflow) =>
				InternalHooksManager.getInstance().onServerStarted(diagnosticInfo, workflow?.createdAt),
			);
	});

	server.on('error', (error: Error & { code: string }) => {
		if (error.code === 'EADDRINUSE') {
			console.log(
				`n8n's port ${PORT} is already in use. Do you have another instance of n8n running already?`,
			);
			process.exit(1);
		}
	});
}

async function getExecutionsCount(
	countFilter: IDataObject,
	user: User,
): Promise<{ count: number; estimated: boolean }> {
	const dbType = (await GenericHelpers.getConfigValue('database.type')) as DatabaseType;
	const filteredFields = Object.keys(countFilter).filter((field) => field !== 'id');

	// For databases other than Postgres, do a regular count
	// when filtering based on `workflowId` or `finished` fields.
	if (dbType !== 'postgresdb' || filteredFields.length > 0 || user.globalRole.name !== 'owner') {
		const sharedWorkflowIds = await getSharedWorkflowIds(user);

		const count = await Db.collections.Execution!.count({
			where: {
				workflowId: In(sharedWorkflowIds),
				...countFilter,
			},
		});

		return { count, estimated: false };
	}

	try {
		// Get an estimate of rows count.
		const estimateRowsNumberSql =
			"SELECT n_live_tup FROM pg_stat_all_tables WHERE relname = 'execution_entity';";
		const rows: Array<{ n_live_tup: string }> = await Db.collections.Execution!.query(
			estimateRowsNumberSql,
		);

		const estimate = parseInt(rows[0].n_live_tup, 10);
		// If over 100k, return just an estimate.
		if (estimate > 100_000) {
			// if less than 100k, we get the real count as even a full
			// table scan should not take so long.
			return { count: estimate, estimated: true };
		}
	} catch (error) {
		LoggerProxy.warn(`Failed to get executions count from Postgres: ${error}`);
	}

	const sharedWorkflowIds = await getSharedWorkflowIds(user);

	const count = await Db.collections.Execution!.count({
		where: {
			workflowId: In(sharedWorkflowIds),
		},
	});

	return { count, estimated: false };
}<|MERGE_RESOLUTION|>--- conflicted
+++ resolved
@@ -1563,350 +1563,7 @@
 		// Credentials
 		// ----------------------------------------
 
-<<<<<<< HEAD
-		this.app.get(
-			`/${this.restEndpoint}/credentials/new`,
-			ResponseHelper.send(async (req: WorkflowRequest.NewName): Promise<{ name: string }> => {
-				const requestedName =
-					req.query.name && req.query.name !== '' ? req.query.name : this.defaultCredentialsName;
-
-				return await GenericHelpers.generateUniqueName(requestedName, 'credentials');
-			}),
-		);
-
-		// Deletes a specific credential
-		this.app.delete(
-			`/${this.restEndpoint}/credentials/:id`,
-			ResponseHelper.send(async (req: CredentialRequest.Delete) => {
-				const { id: credentialId } = req.params;
-
-				const shared = await Db.collections.SharedCredentials!.findOne({
-					relations: ['credentials'],
-					where: whereClause({
-						user: req.user,
-						entityType: 'credentials',
-						entityId: credentialId,
-					}),
-				});
-
-				if (!shared) {
-					throw new ResponseHelper.ResponseError(
-						`Credential with ID "${credentialId}" could not be found to be deleted.`,
-						undefined,
-						404,
-					);
-				}
-
-				await this.externalHooks.run('credentials.delete', [credentialId]);
-
-				await Db.collections.Credentials!.delete(credentialId);
-
-				return true;
-			}),
-		);
-
-		// Creates new credentials
-		this.app.post(
-			`/${this.restEndpoint}/credentials`,
-			ResponseHelper.send(async (req: CredentialRequest.Create) => {
-				delete req.body.id; // delete if sent
-
-				const newCredential = new CredentialsEntity();
-
-				Object.assign(newCredential, req.body);
-
-				await validateEntity(newCredential);
-
-				// Add the added date for node access permissions
-				for (const nodeAccess of newCredential.nodesAccess) {
-					nodeAccess.date = this.getCurrentDate();
-				}
-
-				const encryptionKey = await UserSettings.getEncryptionKey();
-
-				if (!encryptionKey) {
-					throw new Error(RESPONSE_ERROR_MESSAGES.NO_ENCRYPTION_KEY);
-				}
-
-				// Encrypt the data
-				const coreCredential = new Credentials(
-					{ id: null, name: newCredential.name },
-					newCredential.type,
-					newCredential.nodesAccess,
-				);
-
-				// @ts-ignore
-				coreCredential.setData(newCredential.data, encryptionKey);
-
-				const encryptedData = coreCredential.getDataToSave() as ICredentialsDb;
-
-				Object.assign(newCredential, encryptedData);
-
-				await this.externalHooks.run('credentials.create', [encryptedData]);
-
-				const role = await Db.collections.Role!.findOneOrFail({
-					name: 'owner',
-					scope: 'credential',
-				});
-
-				const savedCredential = await getConnection().transaction(async (transactionManager) => {
-					const savedCredential = await transactionManager.save<CredentialsEntity>(newCredential);
-
-					savedCredential.data = newCredential.data;
-
-					const newSharedCredential = new SharedCredentials();
-
-					Object.assign(newSharedCredential, {
-						role,
-						user: req.user,
-						credentials: savedCredential,
-					});
-
-					await transactionManager.save<SharedCredentials>(newSharedCredential);
-
-					return savedCredential;
-				});
-
-				const { id, ...rest } = savedCredential;
-
-				return { id: id.toString(), ...rest };
-			}),
-		);
-
-		// Test credentials
-		this.app.post(
-			`/${this.restEndpoint}/credentials-test`,
-			ResponseHelper.send(
-				async (
-					req: CredentialRequest.Test,
-					res: express.Response,
-				): Promise<INodeCredentialTestResult> => {
-					const incomingData = req.body as INodeCredentialTestRequest;
-
-					const encryptionKey = await UserSettings.getEncryptionKey();
-					if (encryptionKey === undefined) {
-						return {
-							status: 'Error',
-							message: 'No encryption key got found to decrypt the credentials!',
-						};
-					}
-
-					const credentialsHelper = new CredentialsHelper(encryptionKey);
-
-					const credentialType = incomingData.credentials.type;
-					return credentialsHelper.testCredentials(
-						req.user,
-						credentialType,
-						incomingData.credentials,
-						incomingData.nodeToTestWith,
-					);
-				},
-			),
-		);
-
-		// Updates existing credentials
-		this.app.patch(
-			`/${this.restEndpoint}/credentials/:id`,
-			ResponseHelper.send(async (req: CredentialRequest.Update): Promise<ICredentialsResponse> => {
-				const { id: credentialId } = req.params;
-
-				const updateData = new CredentialsEntity();
-				Object.assign(updateData, req.body);
-
-				const shared = await Db.collections.SharedCredentials!.findOne({
-					relations: ['credentials'],
-					where: whereClause({
-						user: req.user,
-						entityType: 'credentials',
-						entityId: credentialId,
-					}),
-				});
-
-				if (!shared) {
-					throw new ResponseHelper.ResponseError(
-						`Credential with ID "${credentialId}" could not be found to be updated.`,
-						undefined,
-						404,
-					);
-				}
-
-				const { credentials: credential } = shared;
-
-				// Add the date for newly added node access permissions
-				for (const nodeAccess of updateData.nodesAccess) {
-					if (!nodeAccess.date) {
-						nodeAccess.date = this.getCurrentDate();
-					}
-				}
-
-				const encryptionKey = await UserSettings.getEncryptionKey();
-
-				if (!encryptionKey) {
-					throw new Error(RESPONSE_ERROR_MESSAGES.NO_ENCRYPTION_KEY);
-				}
-
-				const coreCredential = new Credentials(
-					{ id: credential.id.toString(), name: credential.name },
-					credential.type,
-					credential.nodesAccess,
-					credential.data,
-				);
-
-				const decryptedData = coreCredential.getData(encryptionKey);
-
-				// Do not overwrite the oauth data else data like the access or refresh token would get lost
-				// everytime anybody changes anything on the credentials even if it is just the name.
-				if (decryptedData.oauthTokenData) {
-					// @ts-ignore
-					updateData.data.oauthTokenData = decryptedData.oauthTokenData;
-				}
-
-				// Encrypt the data
-				const credentials = new Credentials(
-					{ id: credentialId, name: updateData.name },
-					updateData.type,
-					updateData.nodesAccess,
-				);
-
-				// @ts-ignore
-				credentials.setData(updateData.data, encryptionKey);
-
-				const newCredentialData = credentials.getDataToSave() as ICredentialsDb;
-
-				// Add special database related data
-				newCredentialData.updatedAt = this.getCurrentDate();
-
-				await this.externalHooks.run('credentials.update', [newCredentialData]);
-
-				// Update the credentials in DB
-				await Db.collections.Credentials!.update(credentialId, newCredentialData);
-
-				// We sadly get nothing back from "update". Neither if it updated a record
-				// nor the new value. So query now the hopefully updated entry.
-				const responseData = await Db.collections.Credentials!.findOne(credentialId);
-
-				if (responseData === undefined) {
-					throw new ResponseHelper.ResponseError(
-						`Credential with ID "${credentialId}" could not be found to be updated.`,
-						undefined,
-						400,
-					);
-				}
-
-				// Remove the encrypted data as it is not needed in the frontend
-				const { id, data, ...rest } = responseData;
-
-				return {
-					id: id.toString(),
-					...rest,
-				};
-			}),
-		);
-
-		// Returns specific credentials
-		this.app.get(
-			`/${this.restEndpoint}/credentials/:id`,
-			ResponseHelper.send(async (req: CredentialRequest.Get) => {
-				const { id: credentialId } = req.params;
-
-				const shared = await Db.collections.SharedCredentials!.findOne({
-					relations: ['credentials'],
-					where: whereClause({
-						user: req.user,
-						entityType: 'credentials',
-						entityId: credentialId,
-					}),
-				});
-
-				if (!shared) return {};
-
-				const { credentials: credential } = shared;
-
-				if (req.query.includeData !== 'true') {
-					const { data, id, ...rest } = credential;
-
-					return {
-						id: id.toString(),
-						...rest,
-					};
-				}
-
-				const { data, id, ...rest } = credential;
-
-				const encryptionKey = await UserSettings.getEncryptionKey();
-
-				if (!encryptionKey) {
-					throw new Error(RESPONSE_ERROR_MESSAGES.NO_ENCRYPTION_KEY);
-				}
-
-				const coreCredential = new Credentials(
-					{ id: credential.id.toString(), name: credential.name },
-					credential.type,
-					credential.nodesAccess,
-					credential.data,
-				);
-
-				return {
-					id: id.toString(),
-					data: coreCredential.getData(encryptionKey),
-					...rest,
-				};
-			}),
-		);
-
-		// Returns all the saved credentials
-		this.app.get(
-			`/${this.restEndpoint}/credentials`,
-			ResponseHelper.send(
-				async (req: CredentialRequest.GetAll): Promise<ICredentialsResponse[]> => {
-					let credentials: ICredentialsDb[] = [];
-
-					const filter: Record<string, string> = req.query.filter
-						? JSON.parse(req.query.filter)
-						: {};
-
-					if (req.user.globalRole.name === 'owner') {
-						credentials = await Db.collections.Credentials!.find({
-							select: ['id', 'name', 'type', 'nodesAccess', 'createdAt', 'updatedAt'],
-							where: filter,
-						});
-					} else {
-						const shared = await Db.collections.SharedCredentials!.find({
-							relations: ['credentials'],
-							where: whereClause({
-								user: req.user,
-								entityType: 'credentials',
-							}),
-						});
-
-						if (!shared.length) return [];
-
-						credentials = await Db.collections.Credentials!.find({
-							select: ['id', 'name', 'type', 'nodesAccess', 'createdAt', 'updatedAt'],
-							where: {
-								id: In(shared.map(({ credentials }) => credentials.id)),
-								...filter,
-							},
-						});
-					}
-
-					let encryptionKey;
-
-					if (req.query.includeData === 'true') {
-						encryptionKey = await UserSettings.getEncryptionKey();
-
-						if (!encryptionKey) {
-							throw new Error(RESPONSE_ERROR_MESSAGES.NO_ENCRYPTION_KEY);
-						}
-					}
-
-					return credentials.map(({ id, ...rest }) => ({ id: id.toString(), ...rest }));
-				},
-			),
-		);
-=======
 		credentialsEndpoints.apply(this);
->>>>>>> 97051652
 
 		// ----------------------------------------
 		// Credential-Types
