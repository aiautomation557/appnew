/* eslint-disable @typescript-eslint/no-unsafe-argument */
/* eslint-disable @typescript-eslint/no-unnecessary-boolean-literal-compare */
/* eslint-disable @typescript-eslint/no-unnecessary-type-assertion */
/* eslint-disable @typescript-eslint/no-use-before-define */
/* eslint-disable @typescript-eslint/await-thenable */
/* eslint-disable new-cap */
/* eslint-disable prefer-const */
/* eslint-disable @typescript-eslint/no-invalid-void-type */
/* eslint-disable no-return-assign */
/* eslint-disable no-param-reassign */
/* eslint-disable consistent-return */
/* eslint-disable @typescript-eslint/restrict-template-expressions */
/* eslint-disable @typescript-eslint/no-non-null-assertion */
/* eslint-disable id-denylist */
/* eslint-disable no-console */
/* eslint-disable global-require */
/* eslint-disable @typescript-eslint/no-var-requires */
/* eslint-disable @typescript-eslint/no-shadow */
/* eslint-disable @typescript-eslint/no-unsafe-call */
/* eslint-disable @typescript-eslint/no-unsafe-return */
/* eslint-disable @typescript-eslint/no-unused-vars */
/* eslint-disable no-continue */
/* eslint-disable @typescript-eslint/no-unsafe-member-access */
/* eslint-disable @typescript-eslint/no-explicit-any */
/* eslint-disable no-restricted-syntax */
/* eslint-disable @typescript-eslint/no-unsafe-assignment */
/* eslint-disable import/no-dynamic-require */
/* eslint-disable no-await-in-loop */

import { exec as callbackExec } from 'child_process';
import { access as fsAccess } from 'fs/promises';
import os from 'os';
import { join as pathJoin, resolve as pathResolve } from 'path';
import { createHmac } from 'crypto';
import { promisify } from 'util';
import cookieParser from 'cookie-parser';
import express from 'express';
import type { ServeStaticOptions } from 'serve-static';
import type { FindManyOptions } from 'typeorm';
import { Not, In } from 'typeorm';
import type { AxiosRequestConfig } from 'axios';
import axios from 'axios';
import type { RequestOptions } from 'oauth-1.0a';
import clientOAuth1 from 'oauth-1.0a';

import {
	BinaryDataManager,
	Credentials,
	LoadNodeParameterOptions,
	LoadNodeListSearch,
	UserSettings,
} from 'n8n-core';

import type {
	INodeCredentials,
	INodeCredentialsDetails,
	INodeListSearchResult,
	INodeParameters,
	INodePropertyOptions,
	INodeTypeNameVersion,
	ITelemetrySettings,
	WorkflowExecuteMode,
	INodeTypes,
	ICredentialTypes,
	ExecutionStatus,
	IExecutionsSummary,
} from 'n8n-workflow';
import { LoggerProxy, jsonParse } from 'n8n-workflow';

// @ts-ignore
import timezones from 'google-timezones-json';
import history from 'connect-history-api-fallback';

import config from '@/config';
import * as Queue from '@/Queue';
import { InternalHooksManager } from '@/InternalHooksManager';
import { getCredentialTranslationPath } from '@/TranslationHelpers';
import { getSharedWorkflowIds } from '@/WorkflowHelpers';

import { nodesController } from '@/api/nodes.api';
import { workflowsController } from '@/workflows/workflows.controller';
import {
	AUTH_COOKIE_NAME,
	EDITOR_UI_DIST_DIR,
	GENERATED_STATIC_DIR,
	inDevelopment,
	N8N_VERSION,
	NODES_BASE_DIR,
	RESPONSE_ERROR_MESSAGES,
	TEMPLATES_DIR,
} from '@/constants';
import { credentialsController } from '@/credentials/credentials.controller';
import { oauth2CredentialController } from '@/credentials/oauth2Credential.api';
import type {
	BinaryDataRequest,
	CurlHelper,
	ExecutionRequest,
	NodeListSearchRequest,
	NodeParameterOptionsRequest,
	OAuthRequest,
	WorkflowRequest,
} from '@/requests';
import { registerController } from '@/decorators';
import {
	AuthController,
	MeController,
	OwnerController,
	PasswordResetController,
	UsersController,
} from '@/controllers';
import { resolveJwt } from '@/auth/jwt';

import { executionsController } from '@/executions/executions.controller';
import { nodeTypesController } from '@/api/nodeTypes.api';
import { tagsController } from '@/api/tags.api';
import { workflowStatsController } from '@/api/workflowStats.api';
import { loadPublicApiVersions } from '@/PublicApi';
import {
	getInstanceBaseUrl,
	isEmailSetUp,
	isSharingEnabled,
	isUserManagementEnabled,
	whereClause,
} from '@/UserManagement/UserManagementHelper';
import { getInstance as getMailerInstance } from '@/UserManagement/email';
import * as Db from '@/Db';
import type {
	ICredentialsDb,
	ICredentialsOverwrite,
	IDiagnosticInfo,
	IExecutionFlattedDb,
	IExecutionsStopData,
	IN8nUISettings,
} from '@/Interfaces';
import * as ActiveExecutions from '@/ActiveExecutions';
import {
	CredentialsHelper,
	getCredentialForUser,
	getCredentialWithoutUser,
} from '@/CredentialsHelper';
import { CredentialsOverwrites } from '@/CredentialsOverwrites';
import { CredentialTypes } from '@/CredentialTypes';
<<<<<<< HEAD
=======
import { LoadNodesAndCredentials } from '@/LoadNodesAndCredentials';
import type { LoadNodesAndCredentialsClass } from '@/LoadNodesAndCredentials';
import type { NodeTypesClass } from '@/NodeTypes';
>>>>>>> 649c7ccf
import { NodeTypes } from '@/NodeTypes';
import * as Push from '@/Push';
import * as ResponseHelper from '@/ResponseHelper';
import type { WaitTrackerClass } from '@/WaitTracker';
import { WaitTracker } from '@/WaitTracker';
import * as WebhookHelpers from '@/WebhookHelpers';
import * as WorkflowExecuteAdditionalData from '@/WorkflowExecuteAdditionalData';
import { toHttpNodeParameters } from '@/CurlConverterHelper';
import { eventBusRouter } from '@/eventbus/eventBusRoutes';
import { isLogStreamingEnabled } from '@/eventbus/MessageEventBus/MessageEventBusHelper';
import { getLicense } from '@/License';
import { licenseController } from './license/license.controller';
import { corsMiddleware, setupAuthMiddlewares } from './middlewares';
import { initEvents } from './events';
import { ldapController } from './Ldap/routes/ldap.controller.ee';
import { getLdapLoginLabel, isLdapEnabled, isLdapLoginEnabled } from './Ldap/helpers';
import { AbstractServer } from './AbstractServer';
import { configureMetrics } from './metrics';
<<<<<<< HEAD
import { eventBus } from './eventbus/MessageEventBus/MessageEventBus';
=======
import { setupBasicAuth } from './middlewares/basicAuth';
import { setupExternalJWTAuth } from './middlewares/externalJWTAuth';
>>>>>>> 649c7ccf

const exec = promisify(callbackExec);

class Server extends AbstractServer {
	endpointPresetCredentials: string;

	waitTracker: WaitTrackerClass;

	activeExecutionsInstance: ActiveExecutions.ActiveExecutions;

	frontendSettings: IN8nUISettings;

	presetCredentialsLoaded: boolean;

	loadNodesAndCredentials: LoadNodesAndCredentialsClass;

	nodeTypes: NodeTypesClass;

	credentialTypes: ICredentialTypes;

	push: Push.Push;

	constructor() {
		super();

		this.nodeTypes = NodeTypes();
		this.credentialTypes = CredentialTypes();
		this.loadNodesAndCredentials = LoadNodesAndCredentials();

		this.activeExecutionsInstance = ActiveExecutions.getInstance();
		this.waitTracker = WaitTracker();

		this.presetCredentialsLoaded = false;
		this.endpointPresetCredentials = config.getEnv('credentials.overwrite.endpoint');

		if (process.env.E2E_TESTS === 'true') {
			this.app.use('/e2e', require('./api/e2e.api').e2eController);
		}

		this.push = Push.getInstance();

		const urlBaseWebhook = WebhookHelpers.getWebhookBaseUrl();
		const telemetrySettings: ITelemetrySettings = {
			enabled: config.getEnv('diagnostics.enabled'),
		};

		if (telemetrySettings.enabled) {
			const conf = config.getEnv('diagnostics.config.frontend');
			const [key, url] = conf.split(';');

			if (!key || !url) {
				LoggerProxy.warn('Diagnostics frontend config is invalid');
				telemetrySettings.enabled = false;
			}

			telemetrySettings.config = { key, url };
		}

		// Define it here to avoid calling the function multiple times
		const instanceBaseUrl = getInstanceBaseUrl();

		this.frontendSettings = {
			endpointWebhook: this.endpointWebhook,
			endpointWebhookTest: this.endpointWebhookTest,
			saveDataErrorExecution: config.getEnv('executions.saveDataOnError'),
			saveDataSuccessExecution: config.getEnv('executions.saveDataOnSuccess'),
			saveManualExecutions: config.getEnv('executions.saveDataManualExecutions'),
			executionTimeout: config.getEnv('executions.timeout'),
			maxExecutionTimeout: config.getEnv('executions.maxTimeout'),
			workflowCallerPolicyDefaultOption: config.getEnv('workflows.callerPolicyDefaultOption'),
			timezone: this.timezone,
			urlBaseWebhook,
			urlBaseEditor: instanceBaseUrl,
			versionCli: '',
			oauthCallbackUrls: {
				oauth1: `${instanceBaseUrl}/${this.restEndpoint}/oauth1-credential/callback`,
				oauth2: `${instanceBaseUrl}/${this.restEndpoint}/oauth2-credential/callback`,
			},
			versionNotifications: {
				enabled: config.getEnv('versionNotifications.enabled'),
				endpoint: config.getEnv('versionNotifications.endpoint'),
				infoUrl: config.getEnv('versionNotifications.infoUrl'),
			},
			instanceId: '',
			telemetry: telemetrySettings,
			personalizationSurveyEnabled:
				config.getEnv('personalization.enabled') && config.getEnv('diagnostics.enabled'),
			defaultLocale: config.getEnv('defaultLocale'),
			userManagement: {
				enabled: isUserManagementEnabled(),
				showSetupOnFirstLoad:
					config.getEnv('userManagement.disabled') === false &&
					config.getEnv('userManagement.isInstanceOwnerSetUp') === false &&
					config.getEnv('userManagement.skipInstanceOwnerSetup') === false,
				smtpSetup: isEmailSetUp(),
			},
			ldap: {
				loginEnabled: false,
				loginLabel: '',
			},
			publicApi: {
				enabled: !config.getEnv('publicApi.disabled'),
				latestVersion: 1,
				path: config.getEnv('publicApi.path'),
				swaggerUi: {
					enabled: !config.getEnv('publicApi.swaggerUi.disabled'),
				},
			},
			workflowTagsDisabled: config.getEnv('workflowTagsDisabled'),
			logLevel: config.getEnv('logs.level'),
			hiringBannerEnabled: config.getEnv('hiringBanner.enabled'),
			templates: {
				enabled: config.getEnv('templates.enabled'),
				host: config.getEnv('templates.host'),
			},
			onboardingCallPromptEnabled: config.getEnv('onboardingCallPrompt.enabled'),
			executionMode: config.getEnv('executions.mode'),
			communityNodesEnabled: config.getEnv('nodes.communityPackages.enabled'),
			deployment: {
				type: config.getEnv('deployment.type'),
			},
			isNpmAvailable: false,
			allowedModules: {
				builtIn: process.env.NODE_FUNCTION_ALLOW_BUILTIN,
				external: process.env.NODE_FUNCTION_ALLOW_EXTERNAL,
			},
			enterprise: {
				sharing: false,
				ldap: false,
				logStreaming: config.getEnv('enterprise.features.logStreaming'),
			},
			hideUsagePage: config.getEnv('hideUsagePage'),
			license: {
				environment: config.getEnv('license.tenantId') === 1 ? 'production' : 'staging',
			},
		};
	}

	/**
	 * Returns the current settings for the frontend
	 */
	getSettingsForFrontend(): IN8nUISettings {
		// refresh user management status
		Object.assign(this.frontendSettings.userManagement, {
			enabled: isUserManagementEnabled(),
			showSetupOnFirstLoad:
				config.getEnv('userManagement.disabled') === false &&
				config.getEnv('userManagement.isInstanceOwnerSetUp') === false &&
				config.getEnv('userManagement.skipInstanceOwnerSetup') === false &&
				config.getEnv('deployment.type').startsWith('desktop_') === false,
		});

		// refresh enterprise status
		Object.assign(this.frontendSettings.enterprise, {
			sharing: isSharingEnabled(),
			logStreaming: isLogStreamingEnabled(),
			ldap: isLdapEnabled(),
		});

		if (isLdapEnabled()) {
			Object.assign(this.frontendSettings.ldap, {
				loginLabel: getLdapLoginLabel(),
				loginEnabled: isLdapLoginEnabled(),
			});
		}

		if (config.get('nodes.packagesMissing').length > 0) {
			this.frontendSettings.missingPackages = true;
		}

		return this.frontendSettings;
	}

	async initLicense(): Promise<void> {
		const license = getLicense();
		await license.init(this.frontendSettings.instanceId);

		const activationKey = config.getEnv('license.activationKey');
		if (activationKey) {
			try {
				await license.activate(activationKey);
			} catch (e) {
				LoggerProxy.error('Could not activate license', e);
			}
		}
	}

	private registerControllers(ignoredEndpoints: Readonly<string[]>) {
		const { app, externalHooks, activeWorkflowRunner } = this;
		const repositories = Db.collections;
		setupAuthMiddlewares(app, ignoredEndpoints, this.restEndpoint, repositories.User);

		const logger = LoggerProxy;
		const internalHooks = InternalHooksManager.getInstance();
		const mailer = getMailerInstance();

		const controllers = [
			new AuthController({ config, internalHooks, repositories, logger }),
			new OwnerController({ config, internalHooks, repositories, logger }),
			new MeController({ externalHooks, internalHooks, repositories, logger }),
			new PasswordResetController({ config, externalHooks, internalHooks, repositories, logger }),
			new UsersController({
				config,
				mailer,
				externalHooks,
				internalHooks,
				repositories,
				activeWorkflowRunner,
				logger,
			}),
		];
		controllers.forEach((controller) => registerController(app, config, controller));
	}

	async configure(): Promise<void> {
		configureMetrics(this.app);

		this.frontendSettings.isNpmAvailable = await exec('npm --version')
			.then(() => true)
			.catch(() => false);

		this.frontendSettings.versionCli = N8N_VERSION;

		this.frontendSettings.instanceId = await UserSettings.getInstanceId();

		await this.externalHooks.run('frontend.settings', [this.frontendSettings]);

		await this.initLicense();

		const publicApiEndpoint = config.getEnv('publicApi.path');
		const excludeEndpoints = config.getEnv('security.excludeEndpoints');

		const ignoredEndpoints: Readonly<string[]> = [
			'assets',
			'healthz',
			'metrics',
			'icons',
			'types',
			'e2e',
			this.endpointWebhook,
			this.endpointWebhookTest,
			this.endpointPresetCredentials,
			config.getEnv('publicApi.disabled') ? publicApiEndpoint : '',
			...excludeEndpoints.split(':'),
		].filter((u) => !!u);

		// eslint-disable-next-line no-useless-escape
		const authIgnoreRegex = new RegExp(`^\/(${ignoredEndpoints.join('|')})\/?.*$`);

		// Check for basic auth credentials if activated
		if (config.getEnv('security.basicAuth.active')) {
			await setupBasicAuth(this.app, config, authIgnoreRegex);
		}

		// Check for and validate JWT if configured
		if (config.getEnv('security.jwtAuth.active')) {
			await setupExternalJWTAuth(this.app, config, authIgnoreRegex);
		}

		// ----------------------------------------
		// Public API
		// ----------------------------------------

		if (!config.getEnv('publicApi.disabled')) {
			const { apiRouters, apiLatestVersion } = await loadPublicApiVersions(publicApiEndpoint);
			this.app.use(...apiRouters);
			this.frontendSettings.publicApi.latestVersion = apiLatestVersion;
		}
		// Parse cookies for easier access
		this.app.use(cookieParser());

		// Get push connections
		this.app.use(`/${this.restEndpoint}/push`, corsMiddleware, async (req, res, next) => {
			const { sessionId } = req.query;
			if (sessionId === undefined) {
				next(new Error('The query parameter "sessionId" is missing!'));
				return;
			}

			if (isUserManagementEnabled()) {
				try {
					const authCookie = req.cookies?.[AUTH_COOKIE_NAME] ?? '';
					await resolveJwt(authCookie);
				} catch (error) {
					res.status(401).send('Unauthorized');
					return;
				}
			}

			this.push.add(sessionId as string, req, res);
		});

		// Make sure that Vue history mode works properly
		this.app.use(
			history({
				rewrites: [
					{
						from: new RegExp(`^/(${[this.restEndpoint, ...ignoredEndpoints].join('|')})/?.*$`),
						to: (context) => {
							return context.parsedUrl.pathname!.toString();
						},
					},
				],
			}),
		);

		// ----------------------------------------
		// User Management
		// ----------------------------------------
		this.registerControllers(ignoredEndpoints);

		this.app.use(`/${this.restEndpoint}/credentials`, credentialsController);

		// ----------------------------------------
		// Packages and nodes management
		// ----------------------------------------
		if (config.getEnv('nodes.communityPackages.enabled')) {
			this.app.use(`/${this.restEndpoint}/nodes`, nodesController);
		}

		// ----------------------------------------
		// Workflow
		// ----------------------------------------
		this.app.use(`/${this.restEndpoint}/workflows`, workflowsController);

		// ----------------------------------------
		// License
		// ----------------------------------------
		this.app.use(`/${this.restEndpoint}/license`, licenseController);

		// ----------------------------------------
		// Workflow Statistics
		// ----------------------------------------
		this.app.use(`/${this.restEndpoint}/workflow-stats`, workflowStatsController);

		// ----------------------------------------
		// Tags
		// ----------------------------------------
		this.app.use(`/${this.restEndpoint}/tags`, tagsController);

		// ----------------------------------------
		// LDAP
		// ----------------------------------------
		if (isLdapEnabled()) {
			this.app.use(`/${this.restEndpoint}/ldap`, ldapController);
		}

		// Returns parameter values which normally get loaded from an external API or
		// get generated dynamically
		this.app.get(
			`/${this.restEndpoint}/node-parameter-options`,
			ResponseHelper.send(
				async (req: NodeParameterOptionsRequest): Promise<INodePropertyOptions[]> => {
					const nodeTypeAndVersion = jsonParse(
						req.query.nodeTypeAndVersion,
					) as INodeTypeNameVersion;

					const { path, methodName } = req.query;

					const currentNodeParameters = jsonParse(
						req.query.currentNodeParameters,
					) as INodeParameters;

					let credentials: INodeCredentials | undefined;

					if (req.query.credentials) {
						credentials = jsonParse(req.query.credentials);
					}

					const loadDataInstance = new LoadNodeParameterOptions(
						nodeTypeAndVersion,
						this.nodeTypes,
						path,
						currentNodeParameters,
						credentials,
					);

					const additionalData = await WorkflowExecuteAdditionalData.getBase(
						req.user.id,
						currentNodeParameters,
					);

					if (methodName) {
						return loadDataInstance.getOptionsViaMethodName(methodName, additionalData);
					}
					// @ts-ignore
					if (req.query.loadOptions) {
						return loadDataInstance.getOptionsViaRequestProperty(
							// @ts-ignore
							jsonParse(req.query.loadOptions as string),
							additionalData,
						);
					}

					return [];
				},
			),
		);

		// Returns parameter values which normally get loaded from an external API or
		// get generated dynamically
		this.app.get(
			`/${this.restEndpoint}/nodes-list-search`,
			ResponseHelper.send(
				async (
					req: NodeListSearchRequest,
					res: express.Response,
				): Promise<INodeListSearchResult | undefined> => {
					const nodeTypeAndVersion = jsonParse(
						req.query.nodeTypeAndVersion,
					) as INodeTypeNameVersion;

					const { path, methodName } = req.query;

					if (!req.query.currentNodeParameters) {
						throw new ResponseHelper.BadRequestError(
							'Parameter currentNodeParameters is required.',
						);
					}

					const currentNodeParameters = jsonParse(
						req.query.currentNodeParameters,
					) as INodeParameters;

					let credentials: INodeCredentials | undefined;

					if (req.query.credentials) {
						credentials = jsonParse(req.query.credentials);
					}

					const listSearchInstance = new LoadNodeListSearch(
						nodeTypeAndVersion,
						this.nodeTypes,
						path,
						currentNodeParameters,
						credentials,
					);

					const additionalData = await WorkflowExecuteAdditionalData.getBase(
						req.user.id,
						currentNodeParameters,
					);

					if (methodName) {
						return listSearchInstance.getOptionsViaMethodName(
							methodName,
							additionalData,
							req.query.filter,
							req.query.paginationToken,
						);
					}

					throw new ResponseHelper.BadRequestError('Parameter methodName is required.');
				},
			),
		);

		this.app.get(
			`/${this.restEndpoint}/credential-translation`,
			ResponseHelper.send(
				async (
					req: express.Request & { query: { credentialType: string } },
					res: express.Response,
				): Promise<object | null> => {
					const translationPath = getCredentialTranslationPath({
						locale: this.frontendSettings.defaultLocale,
						credentialType: req.query.credentialType,
					});

					try {
						return require(translationPath);
					} catch (error) {
						return null;
					}
				},
			),
		);

		// Returns node information based on node names and versions
		const headersPath = pathJoin(NODES_BASE_DIR, 'dist', 'nodes', 'headers');
		this.app.get(
			`/${this.restEndpoint}/node-translation-headers`,
			ResponseHelper.send(
				async (req: express.Request, res: express.Response): Promise<object | void> => {
					try {
						await fsAccess(`${headersPath}.js`);
					} catch (_) {
						return; // no headers available
					}

					try {
						return require(headersPath);
					} catch (error) {
						res.status(500).send('Failed to load headers file');
					}
				},
			),
		);

		// ----------------------------------------
		// Node-Types
		// ----------------------------------------

		this.app.use(`/${this.restEndpoint}/node-types`, nodeTypesController);

		// ----------------------------------------
		// Active Workflows
		// ----------------------------------------

		// Returns the active workflow ids
		this.app.get(
			`/${this.restEndpoint}/active`,
			ResponseHelper.send(async (req: WorkflowRequest.GetAllActive) => {
				const activeWorkflows = await this.activeWorkflowRunner.getActiveWorkflows(req.user);
				return activeWorkflows.map(({ id }) => id);
			}),
		);

		// Returns if the workflow with the given id had any activation errors
		this.app.get(
			`/${this.restEndpoint}/active/error/:id`,
			ResponseHelper.send(async (req: WorkflowRequest.GetAllActivationErrors) => {
				const { id: workflowId } = req.params;

				const shared = await Db.collections.SharedWorkflow.findOne({
					relations: ['workflow'],
					where: whereClause({
						user: req.user,
						entityType: 'workflow',
						entityId: workflowId,
					}),
				});

				if (!shared) {
					LoggerProxy.verbose('User attempted to access workflow errors without permissions', {
						workflowId,
						userId: req.user.id,
					});

					throw new ResponseHelper.BadRequestError(
						`Workflow with ID "${workflowId}" could not be found.`,
					);
				}

				return this.activeWorkflowRunner.getActivationError(workflowId);
			}),
		);

		// ----------------------------------------
		// curl-converter
		// ----------------------------------------
		this.app.post(
			`/${this.restEndpoint}/curl-to-json`,
			ResponseHelper.send(
				async (
					req: CurlHelper.ToJson,
					res: express.Response,
				): Promise<{ [key: string]: string }> => {
					const curlCommand = req.body.curlCommand ?? '';

					try {
						const parameters = toHttpNodeParameters(curlCommand);
						return ResponseHelper.flattenObject(parameters, 'parameters');
					} catch (e) {
						throw new ResponseHelper.BadRequestError('Invalid cURL command');
					}
				},
			),
		);

		// ----------------------------------------
		// OAuth1-Credential/Auth
		// ----------------------------------------

		// Authorize OAuth Data
		this.app.get(
			`/${this.restEndpoint}/oauth1-credential/auth`,
			ResponseHelper.send(async (req: OAuthRequest.OAuth1Credential.Auth): Promise<string> => {
				const { id: credentialId } = req.query;

				if (!credentialId) {
					LoggerProxy.error('OAuth1 credential authorization failed due to missing credential ID');
					throw new ResponseHelper.BadRequestError('Required credential ID is missing');
				}

				const credential = await getCredentialForUser(credentialId, req.user);

				if (!credential) {
					LoggerProxy.error(
						'OAuth1 credential authorization failed because the current user does not have the correct permissions',
						{ userId: req.user.id },
					);
					throw new ResponseHelper.NotFoundError(RESPONSE_ERROR_MESSAGES.NO_CREDENTIAL);
				}

				let encryptionKey: string;
				try {
					encryptionKey = await UserSettings.getEncryptionKey();
				} catch (error) {
					throw new ResponseHelper.InternalServerError(error.message);
				}

				const mode: WorkflowExecuteMode = 'internal';
				const timezone = config.getEnv('generic.timezone');
				const credentialsHelper = new CredentialsHelper(encryptionKey);
				const decryptedDataOriginal = await credentialsHelper.getDecrypted(
					credential as INodeCredentialsDetails,
					credential.type,
					mode,
					timezone,
					true,
				);

				const oauthCredentials = credentialsHelper.applyDefaultsAndOverwrites(
					decryptedDataOriginal,
					credential.type,
					mode,
					timezone,
				);

				const signatureMethod = oauthCredentials.signatureMethod as string;

				const oAuthOptions: clientOAuth1.Options = {
					consumer: {
						key: oauthCredentials.consumerKey as string,
						secret: oauthCredentials.consumerSecret as string,
					},
					signature_method: signatureMethod,
					// eslint-disable-next-line @typescript-eslint/naming-convention
					hash_function(base, key) {
						const algorithm = signatureMethod === 'HMAC-SHA1' ? 'sha1' : 'sha256';
						return createHmac(algorithm, key).update(base).digest('base64');
					},
				};

				const oauthRequestData = {
					oauth_callback: `${WebhookHelpers.getWebhookBaseUrl()}${
						this.restEndpoint
					}/oauth1-credential/callback?cid=${credentialId}`,
				};

				await this.externalHooks.run('oauth1.authenticate', [oAuthOptions, oauthRequestData]);

				// eslint-disable-next-line new-cap
				const oauth = new clientOAuth1(oAuthOptions);

				const options: RequestOptions = {
					method: 'POST',
					url: oauthCredentials.requestTokenUrl as string,
					data: oauthRequestData,
				};

				const data = oauth.toHeader(oauth.authorize(options));

				// @ts-ignore
				options.headers = data;

				const { data: response } = await axios.request(options as Partial<AxiosRequestConfig>);

				// Response comes as x-www-form-urlencoded string so convert it to JSON

				const paramsParser = new URLSearchParams(response);

				const responseJson = Object.fromEntries(paramsParser.entries());

				const returnUri = `${oauthCredentials.authUrl}?oauth_token=${responseJson.oauth_token}`;

				// Encrypt the data
				const credentials = new Credentials(
					credential as INodeCredentialsDetails,
					credential.type,
					credential.nodesAccess,
				);

				credentials.setData(decryptedDataOriginal, encryptionKey);
				const newCredentialsData = credentials.getDataToSave() as unknown as ICredentialsDb;

				// Add special database related data
				newCredentialsData.updatedAt = new Date();

				// Update the credentials in DB
				await Db.collections.Credentials.update(credentialId, newCredentialsData);

				LoggerProxy.verbose('OAuth1 authorization successful for new credential', {
					userId: req.user.id,
					credentialId,
				});

				return returnUri;
			}),
		);

		// Verify and store app code. Generate access tokens and store for respective credential.
		this.app.get(
			`/${this.restEndpoint}/oauth1-credential/callback`,
			async (req: OAuthRequest.OAuth1Credential.Callback, res: express.Response) => {
				try {
					const { oauth_verifier, oauth_token, cid: credentialId } = req.query;

					if (!oauth_verifier || !oauth_token) {
						const errorResponse = new ResponseHelper.ServiceUnavailableError(
							`Insufficient parameters for OAuth1 callback. Received following query parameters: ${JSON.stringify(
								req.query,
							)}`,
						);
						LoggerProxy.error(
							'OAuth1 callback failed because of insufficient parameters received',
							{
								userId: req.user?.id,
								credentialId,
							},
						);
						return ResponseHelper.sendErrorResponse(res, errorResponse);
					}

					const credential = await getCredentialWithoutUser(credentialId);

					if (!credential) {
						LoggerProxy.error('OAuth1 callback failed because of insufficient user permissions', {
							userId: req.user?.id,
							credentialId,
						});
						const errorResponse = new ResponseHelper.NotFoundError(
							RESPONSE_ERROR_MESSAGES.NO_CREDENTIAL,
						);
						return ResponseHelper.sendErrorResponse(res, errorResponse);
					}

					let encryptionKey: string;
					try {
						encryptionKey = await UserSettings.getEncryptionKey();
					} catch (error) {
						throw new ResponseHelper.InternalServerError(error.message);
					}

					const mode: WorkflowExecuteMode = 'internal';
					const timezone = config.getEnv('generic.timezone');
					const credentialsHelper = new CredentialsHelper(encryptionKey);
					const decryptedDataOriginal = await credentialsHelper.getDecrypted(
						credential as INodeCredentialsDetails,
						credential.type,
						mode,
						timezone,
						true,
					);
					const oauthCredentials = credentialsHelper.applyDefaultsAndOverwrites(
						decryptedDataOriginal,
						credential.type,
						mode,
						timezone,
					);

					const options: AxiosRequestConfig = {
						method: 'POST',
						url: oauthCredentials.accessTokenUrl as string,
						params: {
							oauth_token,
							oauth_verifier,
						},
					};

					let oauthToken;

					try {
						oauthToken = await axios.request(options);
					} catch (error) {
						LoggerProxy.error('Unable to fetch tokens for OAuth1 callback', {
							userId: req.user?.id,
							credentialId,
						});
						const errorResponse = new ResponseHelper.NotFoundError('Unable to get access tokens!');
						return ResponseHelper.sendErrorResponse(res, errorResponse);
					}

					// Response comes as x-www-form-urlencoded string so convert it to JSON

					const paramParser = new URLSearchParams(oauthToken.data);

					const oauthTokenJson = Object.fromEntries(paramParser.entries());

					decryptedDataOriginal.oauthTokenData = oauthTokenJson;

					const credentials = new Credentials(
						credential as INodeCredentialsDetails,
						credential.type,
						credential.nodesAccess,
					);
					credentials.setData(decryptedDataOriginal, encryptionKey);
					const newCredentialsData = credentials.getDataToSave() as unknown as ICredentialsDb;
					// Add special database related data
					newCredentialsData.updatedAt = new Date();
					// Save the credentials in DB
					await Db.collections.Credentials.update(credentialId, newCredentialsData);

					LoggerProxy.verbose('OAuth1 callback successful for new credential', {
						userId: req.user?.id,
						credentialId,
					});
					res.sendFile(pathResolve(TEMPLATES_DIR, 'oauth-callback.html'));
				} catch (error) {
					LoggerProxy.error('OAuth1 callback failed because of insufficient user permissions', {
						userId: req.user?.id,
						credentialId: req.query.cid,
					});
					// Error response
					return ResponseHelper.sendErrorResponse(res, error);
				}
			},
		);

		// ----------------------------------------
		// OAuth2-Credential
		// ----------------------------------------

		this.app.use(`/${this.restEndpoint}/oauth2-credential`, oauth2CredentialController);

		// ----------------------------------------
		// Executions
		// ----------------------------------------

		this.app.use(`/${this.restEndpoint}/executions`, executionsController);

		// ----------------------------------------
		// Executing Workflows
		// ----------------------------------------

		// Returns all the currently working executions
		this.app.get(
			`/${this.restEndpoint}/executions-current`,
			ResponseHelper.send(
				async (req: ExecutionRequest.GetAllCurrent): Promise<IExecutionsSummary[]> => {
					if (config.getEnv('executions.mode') === 'queue') {
						const queue = await Queue.getInstance();
						const currentJobs = await queue.getJobs(['active', 'waiting']);

						const currentlyRunningQueueIds = currentJobs.map((job) => job.data.executionId);

						const currentlyRunningManualExecutions =
							this.activeExecutionsInstance.getActiveExecutions();
						const manualExecutionIds = currentlyRunningManualExecutions.map(
							(execution) => execution.id,
						);

						const currentlyRunningExecutionIds =
							currentlyRunningQueueIds.concat(manualExecutionIds);

						if (!currentlyRunningExecutionIds.length) return [];

						const findOptions: FindManyOptions<IExecutionFlattedDb> = {
							select: ['id', 'workflowId', 'mode', 'retryOf', 'startedAt', 'stoppedAt', 'status'],
							order: { id: 'DESC' },
							where: {
								id: In(currentlyRunningExecutionIds),
								status: Not(In(['finished', 'stopped', 'failed', 'crashed'] as ExecutionStatus[])),
							},
						};

						const sharedWorkflowIds = await getSharedWorkflowIds(req.user);

						if (!sharedWorkflowIds.length) return [];

						if (req.query.filter) {
							const { workflowId, status, finished } = jsonParse<any>(req.query.filter);
							if (workflowId && sharedWorkflowIds.includes(workflowId)) {
								Object.assign(findOptions.where!, { workflowId });
							}
							if (status) {
								Object.assign(findOptions.where!, { status: In(status) });
							}
							if (finished) {
								Object.assign(findOptions.where!, { finished });
							}
						} else {
							Object.assign(findOptions.where!, { workflowId: In(sharedWorkflowIds) });
						}

						const executions = await Db.collections.Execution.find(findOptions);

						if (!executions.length) return [];

						return executions.map((execution) => {
							return {
								id: execution.id,
								workflowId: execution.workflowId,
								mode: execution.mode,
								retryOf: execution.retryOf !== null ? execution.retryOf : undefined,
								startedAt: new Date(execution.startedAt),
								status: execution.status ?? null,
								stoppedAt: execution.stoppedAt ?? null,
							} as IExecutionsSummary;
						});
					}

					const executingWorkflows = this.activeExecutionsInstance.getActiveExecutions();

					const returnData: IExecutionsSummary[] = [];

					const filter = req.query.filter ? jsonParse<any>(req.query.filter) : {};

					const sharedWorkflowIds = await getSharedWorkflowIds(req.user);

					for (const data of executingWorkflows) {
						if (
							(filter.workflowId !== undefined && filter.workflowId !== data.workflowId) ||
							(data.workflowId !== undefined && !sharedWorkflowIds.includes(data.workflowId))
						) {
							continue;
						}

						returnData.push({
							id: data.id,
							workflowId: data.workflowId === undefined ? '' : data.workflowId,
							mode: data.mode,
							retryOf: data.retryOf,
							startedAt: new Date(data.startedAt),
						});
					}

					returnData.sort((a, b) => Number(b.id) - Number(a.id));

					return returnData;
				},
			),
		);

		// Forces the execution to stop
		this.app.post(
			`/${this.restEndpoint}/executions-current/:id/stop`,
			ResponseHelper.send(async (req: ExecutionRequest.Stop): Promise<IExecutionsStopData> => {
				const { id: executionId } = req.params;

				const sharedWorkflowIds = await getSharedWorkflowIds(req.user);

				if (!sharedWorkflowIds.length) {
					throw new ResponseHelper.NotFoundError('Execution not found');
				}

				const execution = await Db.collections.Execution.findOne({
					where: {
						id: executionId,
						workflowId: In(sharedWorkflowIds),
					},
				});

				if (!execution) {
					throw new ResponseHelper.NotFoundError('Execution not found');
				}

				if (config.getEnv('executions.mode') === 'queue') {
					// Manual executions should still be stoppable, so
					// try notifying the `activeExecutions` to stop it.
					const result = await this.activeExecutionsInstance.stopExecution(req.params.id);

					if (result === undefined) {
						// If active execution could not be found check if it is a waiting one
						try {
							return await this.waitTracker.stopExecution(req.params.id);
						} catch (error) {
							// Ignore, if it errors as then it is probably a currently running
							// execution
						}
					} else {
						return {
							mode: result.mode,
							startedAt: new Date(result.startedAt),
							stoppedAt: result.stoppedAt ? new Date(result.stoppedAt) : undefined,
							finished: result.finished,
						} as IExecutionsStopData;
					}

					const queue = await Queue.getInstance();
					const currentJobs = await queue.getJobs(['active', 'waiting']);

					const job = currentJobs.find((job) => job.data.executionId === req.params.id);

					if (!job) {
						throw new Error(`Could not stop "${req.params.id}" as it is no longer in queue.`);
					} else {
						await queue.stopJob(job);
					}

					const executionDb = (await Db.collections.Execution.findOneBy({
						id: req.params.id,
					})) as IExecutionFlattedDb;
					const fullExecutionData = ResponseHelper.unflattenExecutionData(executionDb);

					const returnData: IExecutionsStopData = {
						mode: fullExecutionData.mode,
						startedAt: new Date(fullExecutionData.startedAt),
						stoppedAt: fullExecutionData.stoppedAt
							? new Date(fullExecutionData.stoppedAt)
							: undefined,
						finished: fullExecutionData.finished,
					};

					return returnData;
				}

				// Stop the execution and wait till it is done and we got the data
				const result = await this.activeExecutionsInstance.stopExecution(executionId);

				let returnData: IExecutionsStopData;
				if (result === undefined) {
					// If active execution could not be found check if it is a waiting one
					returnData = await this.waitTracker.stopExecution(executionId);
				} else {
					returnData = {
						mode: result.mode,
						startedAt: new Date(result.startedAt),
						stoppedAt: result.stoppedAt ? new Date(result.stoppedAt) : undefined,
						finished: result.finished,
					};
				}

				return returnData;
			}),
		);

		// ----------------------------------------
		// Options
		// ----------------------------------------

		// Returns all the available timezones
		this.app.get(
			`/${this.restEndpoint}/options/timezones`,
			ResponseHelper.send(async (req: express.Request, res: express.Response): Promise<object> => {
				return timezones;
			}),
		);

		// ----------------------------------------
		// Binary data
		// ----------------------------------------

		// Download binary
		this.app.get(
			`/${this.restEndpoint}/data/:path`,
			async (req: BinaryDataRequest, res: express.Response): Promise<void> => {
				// TODO UM: check if this needs permission check for UM
				const identifier = req.params.path;
				const binaryDataManager = BinaryDataManager.getInstance();
				const binaryPath = binaryDataManager.getBinaryPath(identifier);
				let { mode, fileName, mimeType } = req.query;
				if (!fileName || !mimeType) {
					try {
						const metadata = await binaryDataManager.getBinaryMetadata(identifier);
						fileName = metadata.fileName;
						mimeType = metadata.mimeType;
						res.setHeader('Content-Length', metadata.fileSize);
					} catch {}
				}
				if (mimeType) res.setHeader('Content-Type', mimeType);
				if (mode === 'download') {
					res.setHeader('Content-Disposition', `attachment; filename="${fileName}"`);
				}
				res.sendFile(binaryPath);
			},
		);

		// ----------------------------------------
		// Settings
		// ----------------------------------------

		// Returns the current settings for the UI
		this.app.get(
			`/${this.restEndpoint}/settings`,
			ResponseHelper.send(
				async (req: express.Request, res: express.Response): Promise<IN8nUISettings> => {
					void InternalHooksManager.getInstance().onFrontendSettingsAPI(
						req.headers.sessionid as string,
					);

					return this.getSettingsForFrontend();
				},
			),
		);

		// ----------------------------------------
		// EventBus Setup
		// ----------------------------------------

		if (!eventBus.isInitialized) {
			await eventBus.initialize();
		}
		// add Event Bus REST endpoints
		this.app.use(`/${this.restEndpoint}/eventbus`, eventBusRouter);

		// ----------------------------------------
		// Webhooks
		// ----------------------------------------

		if (!config.getEnv('endpoints.disableProductionWebhooksOnMainProcess')) {
			this.setupWebhookEndpoint();
			this.setupWaitingWebhookEndpoint();
		}

		this.setupTestWebhookEndpoint();

		if (this.endpointPresetCredentials !== '') {
			// POST endpoint to set preset credentials
			this.app.post(
				`/${this.endpointPresetCredentials}`,
				async (req: express.Request, res: express.Response) => {
					if (!this.presetCredentialsLoaded) {
						const body = req.body as ICredentialsOverwrite;

						if (req.headers['content-type'] !== 'application/json') {
							ResponseHelper.sendErrorResponse(
								res,
								new Error(
									'Body must be a valid JSON, make sure the content-type is application/json',
								),
							);
							return;
						}

						CredentialsOverwrites().setData(body);

						await this.loadNodesAndCredentials.generateTypesForFrontend();

						this.presetCredentialsLoaded = true;

						ResponseHelper.sendSuccessResponse(res, { success: true }, true, 200);
					} else {
						ResponseHelper.sendErrorResponse(res, new Error('Preset credentials can be set once'));
					}
				},
			);
		}

		if (!config.getEnv('endpoints.disableUi')) {
			const staticOptions: ServeStaticOptions = {
				cacheControl: false,
				setHeaders: (res: express.Response, path: string) => {
					const isIndex = path === pathJoin(GENERATED_STATIC_DIR, 'index.html');
					const cacheControl = isIndex
						? 'no-cache, no-store, must-revalidate'
						: 'max-age=86400, immutable';
					res.header('Cache-Control', cacheControl);
				},
			};

			for (const [dir, loader] of Object.entries(this.loadNodesAndCredentials.loaders)) {
				const pathPrefix = `/icons/${loader.packageName}`;
				this.app.use(`${pathPrefix}/*/*.(svg|png)`, async (req, res) => {
					const filePath = pathResolve(dir, req.originalUrl.substring(pathPrefix.length + 1));
					try {
						await fsAccess(filePath);
						res.sendFile(filePath);
					} catch {
						res.sendStatus(404);
					}
				});
			}

			this.app.use(
				'/',
				express.static(GENERATED_STATIC_DIR),
				express.static(EDITOR_UI_DIST_DIR, staticOptions),
			);

			const startTime = new Date().toUTCString();
			this.app.use('/index.html', (req, res, next) => {
				res.setHeader('Last-Modified', startTime);
				next();
			});
		} else {
			this.app.use('/', express.static(GENERATED_STATIC_DIR));
		}
	}
}

export async function start(): Promise<void> {
	const app = new Server();
	await app.start();

	const cpus = os.cpus();
	const binaryDataConfig = config.getEnv('binaryDataManager');
	const diagnosticInfo: IDiagnosticInfo = {
		basicAuthActive: config.getEnv('security.basicAuth.active'),
		databaseType: config.getEnv('database.type'),
		disableProductionWebhooksOnMainProcess: config.getEnv(
			'endpoints.disableProductionWebhooksOnMainProcess',
		),
		notificationsEnabled: config.getEnv('versionNotifications.enabled'),
		versionCli: N8N_VERSION,
		systemInfo: {
			os: {
				type: os.type(),
				version: os.version(),
			},
			memory: os.totalmem() / 1024,
			cpus: {
				count: cpus.length,
				model: cpus[0].model,
				speed: cpus[0].speed,
			},
		},
		executionVariables: {
			executions_process: config.getEnv('executions.process'),
			executions_mode: config.getEnv('executions.mode'),
			executions_timeout: config.getEnv('executions.timeout'),
			executions_timeout_max: config.getEnv('executions.maxTimeout'),
			executions_data_save_on_error: config.getEnv('executions.saveDataOnError'),
			executions_data_save_on_success: config.getEnv('executions.saveDataOnSuccess'),
			executions_data_save_on_progress: config.getEnv('executions.saveExecutionProgress'),
			executions_data_save_manual_executions: config.getEnv('executions.saveDataManualExecutions'),
			executions_data_prune: config.getEnv('executions.pruneData'),
			executions_data_max_age: config.getEnv('executions.pruneDataMaxAge'),
			executions_data_prune_timeout: config.getEnv('executions.pruneDataTimeout'),
		},
		deploymentType: config.getEnv('deployment.type'),
		binaryDataMode: binaryDataConfig.mode,
		n8n_multi_user_allowed: isUserManagementEnabled(),
		smtp_set_up: config.getEnv('userManagement.emails.mode') === 'smtp',
		ldap_allowed: isLdapEnabled(),
	};

	// Set up event handling
	initEvents();

	if (inDevelopment && process.env.N8N_DEV_RELOAD === 'true') {
		const { reloadNodesAndCredentials } = await import('@/ReloadNodesAndCredentials');
		await reloadNodesAndCredentials(app.loadNodesAndCredentials, app.nodeTypes, app.push);
	}

	void Db.collections.Workflow.findOne({
		select: ['createdAt'],
		order: { createdAt: 'ASC' },
		where: {},
<<<<<<< HEAD
	});

	await InternalHooksManager.getInstance().onServerStarted(diagnosticInfo, workflow?.createdAt);
=======
	}).then(async (workflow) =>
		InternalHooksManager.getInstance().onServerStarted(diagnosticInfo, workflow?.createdAt),
	);
>>>>>>> 649c7ccf
}<|MERGE_RESOLUTION|>--- conflicted
+++ resolved
@@ -140,12 +140,9 @@
 } from '@/CredentialsHelper';
 import { CredentialsOverwrites } from '@/CredentialsOverwrites';
 import { CredentialTypes } from '@/CredentialTypes';
-<<<<<<< HEAD
-=======
 import { LoadNodesAndCredentials } from '@/LoadNodesAndCredentials';
 import type { LoadNodesAndCredentialsClass } from '@/LoadNodesAndCredentials';
 import type { NodeTypesClass } from '@/NodeTypes';
->>>>>>> 649c7ccf
 import { NodeTypes } from '@/NodeTypes';
 import * as Push from '@/Push';
 import * as ResponseHelper from '@/ResponseHelper';
@@ -164,12 +161,8 @@
 import { getLdapLoginLabel, isLdapEnabled, isLdapLoginEnabled } from './Ldap/helpers';
 import { AbstractServer } from './AbstractServer';
 import { configureMetrics } from './metrics';
-<<<<<<< HEAD
-import { eventBus } from './eventbus/MessageEventBus/MessageEventBus';
-=======
 import { setupBasicAuth } from './middlewares/basicAuth';
 import { setupExternalJWTAuth } from './middlewares/externalJWTAuth';
->>>>>>> 649c7ccf
 
 const exec = promisify(callbackExec);
 
@@ -1400,13 +1393,7 @@
 		select: ['createdAt'],
 		order: { createdAt: 'ASC' },
 		where: {},
-<<<<<<< HEAD
-	});
-
-	await InternalHooksManager.getInstance().onServerStarted(diagnosticInfo, workflow?.createdAt);
-=======
 	}).then(async (workflow) =>
 		InternalHooksManager.getInstance().onServerStarted(diagnosticInfo, workflow?.createdAt),
 	);
->>>>>>> 649c7ccf
 }