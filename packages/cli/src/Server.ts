/* eslint-disable @typescript-eslint/no-unsafe-argument */
/* eslint-disable @typescript-eslint/no-unnecessary-boolean-literal-compare */
/* eslint-disable @typescript-eslint/no-unnecessary-type-assertion */
/* eslint-disable @typescript-eslint/no-use-before-define */
/* eslint-disable @typescript-eslint/await-thenable */
/* eslint-disable new-cap */
/* eslint-disable prefer-const */
/* eslint-disable @typescript-eslint/no-invalid-void-type */
/* eslint-disable no-return-assign */
/* eslint-disable no-param-reassign */
/* eslint-disable consistent-return */
/* eslint-disable import/no-extraneous-dependencies */
/* eslint-disable @typescript-eslint/restrict-template-expressions */
/* eslint-disable @typescript-eslint/no-non-null-assertion */
/* eslint-disable id-denylist */
/* eslint-disable no-console */
/* eslint-disable global-require */
/* eslint-disable @typescript-eslint/no-var-requires */
/* eslint-disable @typescript-eslint/no-shadow */
/* eslint-disable @typescript-eslint/no-unsafe-call */
/* eslint-disable @typescript-eslint/no-unsafe-return */
/* eslint-disable @typescript-eslint/no-unused-vars */
/* eslint-disable no-continue */
/* eslint-disable @typescript-eslint/no-unsafe-member-access */
/* eslint-disable @typescript-eslint/no-explicit-any */
/* eslint-disable no-restricted-syntax */
/* eslint-disable @typescript-eslint/no-unsafe-assignment */
/* eslint-disable import/no-dynamic-require */
/* eslint-disable no-await-in-loop */

import { exec as callbackExec } from 'child_process';
import { existsSync, readFileSync } from 'fs';
import { access as fsAccess, readFile, writeFile, mkdir } from 'fs/promises';
import os from 'os';
import { dirname as pathDirname, join as pathJoin, resolve as pathResolve } from 'path';
import { createHmac } from 'crypto';
import { promisify } from 'util';
import cookieParser from 'cookie-parser';
import express from 'express';
import { FindManyOptions, getConnectionManager, In } from 'typeorm';
// eslint-disable-next-line import/no-extraneous-dependencies
import axios, { AxiosRequestConfig } from 'axios';
import clientOAuth1, { RequestOptions } from 'oauth-1.0a';
// IMPORTANT! Do not switch to anther bcrypt library unless really necessary and
// tested with all possible systems like Windows, Alpine on ARM, FreeBSD, ...
import { compare } from 'bcryptjs';

import {
	BinaryDataManager,
	Credentials,
	LoadNodeParameterOptions,
	LoadNodeListSearch,
	UserSettings,
} from 'n8n-core';

import {
	ICredentialType,
	INodeCredentials,
	INodeCredentialsDetails,
	INodeListSearchResult,
	INodeParameters,
	INodePropertyOptions,
	INodeType,
	INodeTypeDescription,
	INodeTypeNameVersion,
	ITelemetrySettings,
	LoggerProxy,
	NodeHelpers,
	jsonParse,
	WebhookHttpMethod,
	WorkflowExecuteMode,
	ErrorReporterProxy as ErrorReporter,
} from 'n8n-workflow';

import basicAuth from 'basic-auth';
import compression from 'compression';
import jwt from 'jsonwebtoken';
import jwks from 'jwks-rsa';
// @ts-ignore
import timezones from 'google-timezones-json';
import parseUrl from 'parseurl';
import promClient, { Registry } from 'prom-client';
import history from 'connect-history-api-fallback';
import bodyParser from 'body-parser';
import glob from 'fast-glob';

import config from '@/config';
import * as Queue from '@/Queue';
import { InternalHooksManager } from '@/InternalHooksManager';
import { getCredentialTranslationPath } from '@/TranslationHelpers';
import { WEBHOOK_METHODS } from '@/WebhookHelpers';
import { getSharedWorkflowIds, whereClause } from '@/WorkflowHelpers';

import { nodesController } from '@/api/nodes.api';
import { workflowsController } from '@/workflows/workflows.controller';
import {
	AUTH_COOKIE_NAME,
	NODES_BASE_DIR,
	RESPONSE_ERROR_MESSAGES,
	TEMPLATES_DIR,
} from '@/constants';
import { credentialsController } from '@/credentials/credentials.controller';
import { oauth2CredentialController } from '@/credentials/oauth2Credential.api';
import type {
	CurlHelper,
	ExecutionRequest,
	NodeListSearchRequest,
	NodeParameterOptionsRequest,
	OAuthRequest,
	WorkflowRequest,
} from '@/requests';
import { userManagementRouter } from '@/UserManagement';
import { resolveJwt } from '@/UserManagement/auth/jwt';

import { executionsController } from '@/api/executions.api';
import { nodeTypesController } from '@/api/nodeTypes.api';
import { tagsController } from '@/api/tags.api';
import { loadPublicApiVersions } from '@/PublicApi';
import * as telemetryScripts from '@/telemetry/scripts';
import {
	getInstanceBaseUrl,
	isEmailSetUp,
	isSharingEnabled,
	isUserManagementEnabled,
} from '@/UserManagement/UserManagementHelper';
import * as Db from '@/Db';
import {
	DatabaseType,
	ICredentialsDb,
	ICredentialsOverwrite,
	ICustomRequest,
	IDiagnosticInfo,
	IExecutionFlattedDb,
	IExecutionsStopData,
	IExecutionsSummary,
	IExternalHooksClass,
	IN8nUISettings,
	IPackageVersions,
<<<<<<< HEAD
} from '@/Interfaces';
import * as ActiveExecutions from '@/ActiveExecutions';
import * as ActiveWorkflowRunner from '@/ActiveWorkflowRunner';
import {
	CredentialsHelper,
	getCredentialForUser,
	getCredentialWithoutUser,
} from '@/CredentialsHelper';
import { CredentialsOverwrites } from '@/CredentialsOverwrites';
import { CredentialTypes } from '@/CredentialTypes';
import { ExternalHooks } from '@/ExternalHooks';
import * as GenericHelpers from '@/GenericHelpers';
import { NodeTypes } from '@/NodeTypes';
import * as Push from '@/Push';
import * as ResponseHelper from '@/ResponseHelper';
import * as TestWebhooks from '@/TestWebhooks';
import { WaitTracker, WaitTrackerClass } from '@/WaitTracker';
import * as WebhookHelpers from '@/WebhookHelpers';
import * as WebhookServer from '@/WebhookServer';
import * as WorkflowExecuteAdditionalData from '@/WorkflowExecuteAdditionalData';
import { ResponseError } from '@/ResponseHelper';

import { toHttpNodeParameters } from '@/CurlConverterHelper';
import { initErrorHandling } from '@/ErrorReporting';
=======
	NodeTypes,
	Push,
	ResponseHelper,
	TestWebhooks,
	WaitTracker,
	WaitTrackerClass,
	WebhookHelpers,
	WebhookServer,
	WorkflowExecuteAdditionalData,
} from '.';
import glob from 'fast-glob';
import { ResponseError } from './ResponseHelper';

import { toHttpNodeParameters } from './CurlConverterHelper';
import { setupErrorMiddleware } from './ErrorReporting';
>>>>>>> f9d9f88f

require('body-parser-xml')(bodyParser);

const exec = promisify(callbackExec);

export const externalHooks: IExternalHooksClass = ExternalHooks();

class App {
	app: express.Application;

	activeWorkflowRunner: ActiveWorkflowRunner.ActiveWorkflowRunner;

	testWebhooks: TestWebhooks.TestWebhooks;

	endpointWebhook: string;

	endpointWebhookWaiting: string;

	endpointWebhookTest: string;

	endpointPresetCredentials: string;

	externalHooks: IExternalHooksClass;

	waitTracker: WaitTrackerClass;

	defaultWorkflowName: string;

	defaultCredentialsName: string;

	saveDataErrorExecution: 'all' | 'none';

	saveDataSuccessExecution: 'all' | 'none';

	saveManualExecutions: boolean;

	executionTimeout: number;

	maxExecutionTimeout: number;

	timezone: string;

	activeExecutionsInstance: ActiveExecutions.ActiveExecutions;

	push: Push.Push;

	versions: IPackageVersions | undefined;

	restEndpoint: string;

	publicApiEndpoint: string;

	frontendSettings: IN8nUISettings;

	protocol: string;

	sslKey: string;

	sslCert: string;

	payloadSizeMax: number;

	presetCredentialsLoaded: boolean;

	webhookMethods: WebhookHttpMethod[];

	constructor() {
		this.app = express();
		this.app.disable('x-powered-by');

		this.endpointWebhook = config.getEnv('endpoints.webhook');
		this.endpointWebhookWaiting = config.getEnv('endpoints.webhookWaiting');
		this.endpointWebhookTest = config.getEnv('endpoints.webhookTest');

		this.defaultWorkflowName = config.getEnv('workflows.defaultName');
		this.defaultCredentialsName = config.getEnv('credentials.defaultName');

		this.saveDataErrorExecution = config.get('executions.saveDataOnError');
		this.saveDataSuccessExecution = config.get('executions.saveDataOnSuccess');
		this.saveManualExecutions = config.get('executions.saveDataManualExecutions');
		this.executionTimeout = config.get('executions.timeout');
		this.maxExecutionTimeout = config.get('executions.maxTimeout');
		this.payloadSizeMax = config.get('endpoints.payloadSizeMax');
		this.timezone = config.get('generic.timezone');
		this.restEndpoint = config.get('endpoints.rest');
		this.publicApiEndpoint = config.get('publicApi.path');

		this.activeWorkflowRunner = ActiveWorkflowRunner.getInstance();
		this.testWebhooks = TestWebhooks.getInstance();
		this.push = Push.getInstance();

		this.activeExecutionsInstance = ActiveExecutions.getInstance();
		this.waitTracker = WaitTracker();

		this.protocol = config.getEnv('protocol');
		this.sslKey = config.getEnv('ssl_key');
		this.sslCert = config.getEnv('ssl_cert');

		this.externalHooks = externalHooks;

		this.presetCredentialsLoaded = false;
		this.endpointPresetCredentials = config.getEnv('credentials.overwrite.endpoint');

		setupErrorMiddleware(this.app);

		const urlBaseWebhook = WebhookHelpers.getWebhookBaseUrl();
		const telemetrySettings: ITelemetrySettings = {
			enabled: config.getEnv('diagnostics.enabled'),
		};

		if (telemetrySettings.enabled) {
			const conf = config.getEnv('diagnostics.config.frontend');
			const [key, url] = conf.split(';');

			if (!key || !url) {
				LoggerProxy.warn('Diagnostics frontend config is invalid');
				telemetrySettings.enabled = false;
			}

			telemetrySettings.config = { key, url };
		}

		// Define it here to avoid calling the function multiple times
		const instanceBaseUrl = getInstanceBaseUrl();

		this.frontendSettings = {
			endpointWebhook: this.endpointWebhook,
			endpointWebhookTest: this.endpointWebhookTest,
			saveDataErrorExecution: this.saveDataErrorExecution,
			saveDataSuccessExecution: this.saveDataSuccessExecution,
			saveManualExecutions: this.saveManualExecutions,
			executionTimeout: this.executionTimeout,
			maxExecutionTimeout: this.maxExecutionTimeout,
			workflowCallerPolicyDefaultOption: config.getEnv('workflows.callerPolicyDefaultOption'),
			timezone: this.timezone,
			urlBaseWebhook,
			urlBaseEditor: instanceBaseUrl,
			versionCli: '',
			oauthCallbackUrls: {
				oauth1: `${instanceBaseUrl}/${this.restEndpoint}/oauth1-credential/callback`,
				oauth2: `${instanceBaseUrl}/${this.restEndpoint}/oauth2-credential/callback`,
			},
			versionNotifications: {
				enabled: config.getEnv('versionNotifications.enabled'),
				endpoint: config.getEnv('versionNotifications.endpoint'),
				infoUrl: config.getEnv('versionNotifications.infoUrl'),
			},
			instanceId: '',
			telemetry: telemetrySettings,
			personalizationSurveyEnabled:
				config.getEnv('personalization.enabled') && config.getEnv('diagnostics.enabled'),
			defaultLocale: config.getEnv('defaultLocale'),
			userManagement: {
				enabled: isUserManagementEnabled(),
				showSetupOnFirstLoad:
					config.getEnv('userManagement.disabled') === false &&
					config.getEnv('userManagement.isInstanceOwnerSetUp') === false &&
					config.getEnv('userManagement.skipInstanceOwnerSetup') === false,
				smtpSetup: isEmailSetUp(),
			},
			publicApi: {
				enabled: config.getEnv('publicApi.disabled') === false,
				latestVersion: 1,
				path: config.getEnv('publicApi.path'),
			},
			workflowTagsDisabled: config.getEnv('workflowTagsDisabled'),
			logLevel: config.getEnv('logs.level'),
			hiringBannerEnabled: config.getEnv('hiringBanner.enabled'),
			templates: {
				enabled: config.getEnv('templates.enabled'),
				host: config.getEnv('templates.host'),
			},
			onboardingCallPromptEnabled: config.getEnv('onboardingCallPrompt.enabled'),
			executionMode: config.getEnv('executions.mode'),
			communityNodesEnabled: config.getEnv('nodes.communityPackages.enabled'),
			deployment: {
				type: config.getEnv('deployment.type'),
			},
			isNpmAvailable: false,
			allowedModules: {
				builtIn: process.env.NODE_FUNCTION_ALLOW_BUILTIN,
				external: process.env.NODE_FUNCTION_ALLOW_EXTERNAL,
			},
			enterprise: {
				sharing: false,
				workflowSharing: false,
			},
		};
	}

	/**
	 * Returns the current epoch time
	 *
	 */
	getCurrentDate(): Date {
		return new Date();
	}

	/**
	 * Returns the current settings for the frontend
	 */
	getSettingsForFrontend(): IN8nUISettings {
		// refresh user management status
		Object.assign(this.frontendSettings.userManagement, {
			enabled: isUserManagementEnabled(),
			showSetupOnFirstLoad:
				config.getEnv('userManagement.disabled') === false &&
				config.getEnv('userManagement.isInstanceOwnerSetUp') === false &&
				config.getEnv('userManagement.skipInstanceOwnerSetup') === false,
		});

		// refresh enterprise status
		Object.assign(this.frontendSettings.enterprise, {
			sharing: isSharingEnabled(),
			workflowSharing: config.getEnv('enterprise.workflowSharingEnabled'),
		});

		if (config.get('nodes.packagesMissing').length > 0) {
			this.frontendSettings.missingPackages = true;
		}

		return this.frontendSettings;
	}

	async config(): Promise<void> {
		const enableMetrics = config.getEnv('endpoints.metrics.enable');
		let register: Registry;

		if (enableMetrics) {
			const prefix = config.getEnv('endpoints.metrics.prefix');
			register = new promClient.Registry();
			register.setDefaultLabels({ prefix });
			promClient.collectDefaultMetrics({ register });
		}

		this.frontendSettings.isNpmAvailable = await exec('npm --version')
			.then(() => true)
			.catch(() => false);

		this.versions = await GenericHelpers.getVersions();
		this.frontendSettings.versionCli = this.versions.cli;

		this.frontendSettings.instanceId = await UserSettings.getInstanceId();

		await this.externalHooks.run('frontend.settings', [this.frontendSettings]);

		const excludeEndpoints = config.getEnv('security.excludeEndpoints');

		const ignoredEndpoints = [
			'assets',
			'healthz',
			'metrics',
			this.endpointWebhook,
			this.endpointWebhookTest,
			this.endpointPresetCredentials,
			config.getEnv('publicApi.disabled') ? this.publicApiEndpoint : '',
			...excludeEndpoints.split(':'),
		].filter((u) => !!u);

		// eslint-disable-next-line no-useless-escape
		const authIgnoreRegex = new RegExp(`^\/(${ignoredEndpoints.join('|')})\/?.*$`);

		// Check for basic auth credentials if activated
		const basicAuthActive = config.getEnv('security.basicAuth.active');
		if (basicAuthActive) {
			const basicAuthUser = (await GenericHelpers.getConfigValue(
				'security.basicAuth.user',
			)) as string;
			if (basicAuthUser === '') {
				throw new Error('Basic auth is activated but no user got defined. Please set one!');
			}

			const basicAuthPassword = (await GenericHelpers.getConfigValue(
				'security.basicAuth.password',
			)) as string;
			if (basicAuthPassword === '') {
				throw new Error('Basic auth is activated but no password got defined. Please set one!');
			}

			const basicAuthHashEnabled = (await GenericHelpers.getConfigValue(
				'security.basicAuth.hash',
			)) as boolean;

			let validPassword: null | string = null;

			this.app.use(
				async (req: express.Request, res: express.Response, next: express.NextFunction) => {
					// Skip basic auth for a few listed endpoints or when instance owner has been setup
					if (
						authIgnoreRegex.exec(req.url) ||
						config.getEnv('userManagement.isInstanceOwnerSetUp')
					) {
						return next();
					}
					const realm = 'n8n - Editor UI';
					const basicAuthData = basicAuth(req);

					if (basicAuthData === undefined) {
						// Authorization data is missing
						return ResponseHelper.basicAuthAuthorizationError(
							res,
							realm,
							'Authorization is required!',
						);
					}

					if (basicAuthData.name === basicAuthUser) {
						if (basicAuthHashEnabled) {
							if (
								validPassword === null &&
								(await compare(basicAuthData.pass, basicAuthPassword))
							) {
								// Password is valid so save for future requests
								validPassword = basicAuthData.pass;
							}

							if (validPassword === basicAuthData.pass && validPassword !== null) {
								// Provided hash is correct
								return next();
							}
						} else if (basicAuthData.pass === basicAuthPassword) {
							// Provided password is correct
							return next();
						}
					}

					// Provided authentication data is wrong
					return ResponseHelper.basicAuthAuthorizationError(
						res,
						realm,
						'Authorization data is wrong!',
					);
				},
			);
		}

		// Check for and validate JWT if configured
		const jwtAuthActive = config.getEnv('security.jwtAuth.active');
		if (jwtAuthActive) {
			const jwtAuthHeader = (await GenericHelpers.getConfigValue(
				'security.jwtAuth.jwtHeader',
			)) as string;
			if (jwtAuthHeader === '') {
				throw new Error('JWT auth is activated but no request header was defined. Please set one!');
			}
			const jwksUri = (await GenericHelpers.getConfigValue('security.jwtAuth.jwksUri')) as string;
			if (jwksUri === '') {
				throw new Error('JWT auth is activated but no JWK Set URI was defined. Please set one!');
			}
			const jwtHeaderValuePrefix = (await GenericHelpers.getConfigValue(
				'security.jwtAuth.jwtHeaderValuePrefix',
			)) as string;
			const jwtIssuer = (await GenericHelpers.getConfigValue(
				'security.jwtAuth.jwtIssuer',
			)) as string;
			const jwtNamespace = (await GenericHelpers.getConfigValue(
				'security.jwtAuth.jwtNamespace',
			)) as string;
			const jwtAllowedTenantKey = (await GenericHelpers.getConfigValue(
				'security.jwtAuth.jwtAllowedTenantKey',
			)) as string;
			const jwtAllowedTenant = (await GenericHelpers.getConfigValue(
				'security.jwtAuth.jwtAllowedTenant',
			)) as string;

			// eslint-disable-next-line no-inner-declarations
			function isTenantAllowed(decodedToken: object): boolean {
				if (jwtNamespace === '' || jwtAllowedTenantKey === '' || jwtAllowedTenant === '') {
					return true;
				}

				for (const [k, v] of Object.entries(decodedToken)) {
					if (k === jwtNamespace) {
						for (const [kn, kv] of Object.entries(v)) {
							if (kn === jwtAllowedTenantKey && kv === jwtAllowedTenant) {
								return true;
							}
						}
					}
				}

				return false;
			}

			// eslint-disable-next-line consistent-return
			this.app.use((req: express.Request, res: express.Response, next: express.NextFunction) => {
				if (authIgnoreRegex.exec(req.url)) {
					return next();
				}

				let token = req.header(jwtAuthHeader) as string;
				if (token === undefined || token === '') {
					return ResponseHelper.jwtAuthAuthorizationError(res, 'Missing token');
				}
				if (jwtHeaderValuePrefix !== '' && token.startsWith(jwtHeaderValuePrefix)) {
					token = token.replace(`${jwtHeaderValuePrefix} `, '').trimLeft();
				}

				const jwkClient = jwks({ cache: true, jwksUri });
				// eslint-disable-next-line @typescript-eslint/ban-types
				function getKey(header: any, callback: Function) {
					jwkClient.getSigningKey(header.kid, (err: Error, key: any) => {
						// eslint-disable-next-line @typescript-eslint/no-throw-literal
						if (err) throw ResponseHelper.jwtAuthAuthorizationError(res, err.message);

						const signingKey = key.publicKey || key.rsaPublicKey;
						callback(null, signingKey);
					});
				}

				const jwtVerifyOptions: jwt.VerifyOptions = {
					issuer: jwtIssuer !== '' ? jwtIssuer : undefined,
					ignoreExpiration: false,
				};

				jwt.verify(token, getKey, jwtVerifyOptions, (err: jwt.VerifyErrors, decoded: object) => {
					if (err) {
						ResponseHelper.jwtAuthAuthorizationError(res, 'Invalid token');
					} else if (!isTenantAllowed(decoded)) {
						ResponseHelper.jwtAuthAuthorizationError(res, 'Tenant not allowed');
					} else {
						next();
					}
				});
			});
		}

		// ----------------------------------------
		// Public API
		// ----------------------------------------

		if (!config.getEnv('publicApi.disabled')) {
			const { apiRouters, apiLatestVersion } = await loadPublicApiVersions(this.publicApiEndpoint);
			this.app.use(...apiRouters);
			this.frontendSettings.publicApi.latestVersion = apiLatestVersion;
		}
		// Parse cookies for easier access
		this.app.use(cookieParser());

		// Get push connections
		this.app.use(
			async (req: express.Request, res: express.Response, next: express.NextFunction) => {
				if (req.url.indexOf(`/${this.restEndpoint}/push`) === 0) {
					if (req.query.sessionId === undefined) {
						next(new Error('The query parameter "sessionId" is missing!'));
						return;
					}

					if (isUserManagementEnabled()) {
						try {
							const authCookie = req.cookies?.[AUTH_COOKIE_NAME] ?? '';
							await resolveJwt(authCookie);
						} catch (error) {
							res.status(401).send('Unauthorized');
							return;
						}
					}

					this.push.add(req.query.sessionId as string, req, res);
					return;
				}
				next();
			},
		);

		// Compress the response data
		this.app.use(compression());

		// Make sure that each request has the "parsedUrl" parameter
		this.app.use((req: express.Request, res: express.Response, next: express.NextFunction) => {
			(req as ICustomRequest).parsedUrl = parseUrl(req);
			req.rawBody = Buffer.from('', 'base64');
			next();
		});

		// Support application/json type post data
		this.app.use(
			bodyParser.json({
				limit: `${this.payloadSizeMax}mb`,
				verify: (req, res, buf) => {
					req.rawBody = buf;
				},
			}),
		);

		// Support application/xml type post data
		this.app.use(
			// @ts-ignore
			bodyParser.xml({
				limit: `${this.payloadSizeMax}mb`,
				xmlParseOptions: {
					normalize: true, // Trim whitespace inside text nodes
					normalizeTags: true, // Transform tags to lowercase
					explicitArray: false, // Only put properties in array if length > 1
				},
				verify: (req: express.Request, res: any, buf: any) => {
					req.rawBody = buf;
				},
			}),
		);

		this.app.use(
			bodyParser.text({
				limit: `${this.payloadSizeMax}mb`,
				verify: (req, res, buf) => {
					req.rawBody = buf;
				},
			}),
		);

		// Make sure that Vue history mode works properly
		this.app.use(
			history({
				rewrites: [
					{
						from: new RegExp(`^/(${[this.restEndpoint, ...ignoredEndpoints].join('|')})/?.*$`),
						to: (context) => {
							return context.parsedUrl.pathname!.toString();
						},
					},
				],
			}),
		);

		// support application/x-www-form-urlencoded post data
		this.app.use(
			bodyParser.urlencoded({
				limit: `${this.payloadSizeMax}mb`,
				extended: false,
				verify: (req, res, buf) => {
					req.rawBody = buf;
				},
			}),
		);

		if (process.env.NODE_ENV !== 'production') {
			this.app.use((req: express.Request, res: express.Response, next: express.NextFunction) => {
				// Allow access also from frontend when developing
				res.header('Access-Control-Allow-Origin', 'http://localhost:8080');
				res.header('Access-Control-Allow-Credentials', 'true');
				res.header('Access-Control-Allow-Methods', 'GET, POST, OPTIONS, PUT, PATCH, DELETE');
				res.header(
					'Access-Control-Allow-Headers',
					'Origin, X-Requested-With, Content-Type, Accept, sessionid',
				);
				next();
			});
		}

		// eslint-disable-next-line consistent-return
		this.app.use((req: express.Request, res: express.Response, next: express.NextFunction) => {
			if (!Db.isInitialized) {
				const error = new ResponseHelper.ResponseError('Database is not ready!', undefined, 503);
				return ResponseHelper.sendErrorResponse(res, error);
			}

			next();
		});

		// ----------------------------------------
		// User Management
		// ----------------------------------------
		await userManagementRouter.addRoutes.apply(this, [ignoredEndpoints, this.restEndpoint]);

		this.app.use(`/${this.restEndpoint}/credentials`, credentialsController);

		// ----------------------------------------
		// Packages and nodes management
		// ----------------------------------------
		if (config.getEnv('nodes.communityPackages.enabled')) {
			this.app.use(`/${this.restEndpoint}/nodes`, nodesController);
		}

		// ----------------------------------------
		// Healthcheck
		// ----------------------------------------

		// Does very basic health check
		this.app.get('/healthz', async (req: express.Request, res: express.Response) => {
			LoggerProxy.debug('Health check started!');

			const connection = getConnectionManager().get();

			try {
				if (!connection.isConnected) {
					// Connection is not active
					throw new Error('No active database connection!');
				}
				// DB ping
				await connection.query('SELECT 1');
			} catch (err) {
				ErrorReporter.error(err);
				LoggerProxy.error('No Database connection!', err);
				const error = new ResponseHelper.ResponseError('No Database connection!', undefined, 503);
				return ResponseHelper.sendErrorResponse(res, error);
			}

			// Everything fine
			const responseData = {
				status: 'ok',
			};

			LoggerProxy.debug('Health check completed successfully!');

			ResponseHelper.sendSuccessResponse(res, responseData, true, 200);
		});

		// ----------------------------------------
		// Metrics
		// ----------------------------------------
		if (enableMetrics) {
			this.app.get('/metrics', async (req: express.Request, res: express.Response) => {
				const response = await register.metrics();
				res.setHeader('Content-Type', register.contentType);
				ResponseHelper.sendSuccessResponse(res, response, true, 200);
			});
		}

		// ----------------------------------------
		// Workflow
		// ----------------------------------------
		this.app.use(`/${this.restEndpoint}/workflows`, workflowsController);

		// ----------------------------------------
		// Tags
		// ----------------------------------------
		this.app.use(`/${this.restEndpoint}/tags`, tagsController);

		// Returns parameter values which normally get loaded from an external API or
		// get generated dynamically
		this.app.get(
			`/${this.restEndpoint}/node-parameter-options`,
			ResponseHelper.send(
				async (req: NodeParameterOptionsRequest): Promise<INodePropertyOptions[]> => {
					const nodeTypeAndVersion = jsonParse(
						req.query.nodeTypeAndVersion,
					) as INodeTypeNameVersion;

					const { path, methodName } = req.query;

					const currentNodeParameters = jsonParse(
						req.query.currentNodeParameters,
					) as INodeParameters;

					let credentials: INodeCredentials | undefined;

					if (req.query.credentials) {
						credentials = jsonParse(req.query.credentials);
					}

					const loadDataInstance = new LoadNodeParameterOptions(
						nodeTypeAndVersion,
						NodeTypes(),
						path,
						currentNodeParameters,
						credentials,
					);

					const additionalData = await WorkflowExecuteAdditionalData.getBase(
						req.user.id,
						currentNodeParameters,
					);

					if (methodName) {
						return loadDataInstance.getOptionsViaMethodName(methodName, additionalData);
					}
					// @ts-ignore
					if (req.query.loadOptions) {
						return loadDataInstance.getOptionsViaRequestProperty(
							// @ts-ignore
							jsonParse(req.query.loadOptions as string),
							additionalData,
						);
					}

					return [];
				},
			),
		);

		// Returns parameter values which normally get loaded from an external API or
		// get generated dynamically
		this.app.get(
			`/${this.restEndpoint}/nodes-list-search`,
			ResponseHelper.send(
				async (
					req: NodeListSearchRequest,
					res: express.Response,
				): Promise<INodeListSearchResult | undefined> => {
					const nodeTypeAndVersion = jsonParse(
						req.query.nodeTypeAndVersion,
					) as INodeTypeNameVersion;

					const { path, methodName } = req.query;

					if (!req.query.currentNodeParameters) {
						throw new ResponseError('Parameter currentNodeParameters is required.', undefined, 400);
					}

					const currentNodeParameters = jsonParse(
						req.query.currentNodeParameters,
					) as INodeParameters;

					let credentials: INodeCredentials | undefined;

					if (req.query.credentials) {
						credentials = jsonParse(req.query.credentials);
					}

					const listSearchInstance = new LoadNodeListSearch(
						nodeTypeAndVersion,
						NodeTypes(),
						path,
						currentNodeParameters,
						credentials,
					);

					const additionalData = await WorkflowExecuteAdditionalData.getBase(
						req.user.id,
						currentNodeParameters,
					);

					if (methodName) {
						return listSearchInstance.getOptionsViaMethodName(
							methodName,
							additionalData,
							req.query.filter,
							req.query.paginationToken,
						);
					}

					throw new ResponseError('Parameter methodName is required.', undefined, 400);
				},
			),
		);

		// Returns all the node-types
		this.app.get(
			`/${this.restEndpoint}/node-types`,
			ResponseHelper.send(
				async (req: express.Request, res: express.Response): Promise<INodeTypeDescription[]> => {
					const returnData: INodeTypeDescription[] = [];
					const onlyLatest = req.query.onlyLatest === 'true';

					const nodeTypes = NodeTypes();
					const allNodes = nodeTypes.getAll();

					const getNodeDescription = (nodeType: INodeType): INodeTypeDescription => {
						const nodeInfo: INodeTypeDescription = { ...nodeType.description };
						if (req.query.includeProperties !== 'true') {
							// @ts-ignore
							delete nodeInfo.properties;
						}
						return nodeInfo;
					};

					if (onlyLatest) {
						allNodes.forEach((nodeData) => {
							const nodeType = NodeHelpers.getVersionedNodeType(nodeData);
							const nodeInfo: INodeTypeDescription = getNodeDescription(nodeType);
							returnData.push(nodeInfo);
						});
					} else {
						allNodes.forEach((nodeData) => {
							const allNodeTypes = NodeHelpers.getVersionedNodeTypeAll(nodeData);
							allNodeTypes.forEach((element) => {
								const nodeInfo: INodeTypeDescription = getNodeDescription(element);
								returnData.push(nodeInfo);
							});
						});
					}

					return returnData;
				},
			),
		);

		this.app.get(
			`/${this.restEndpoint}/credential-translation`,
			ResponseHelper.send(
				async (
					req: express.Request & { query: { credentialType: string } },
					res: express.Response,
				): Promise<object | null> => {
					const translationPath = getCredentialTranslationPath({
						locale: this.frontendSettings.defaultLocale,
						credentialType: req.query.credentialType,
					});

					try {
						return require(translationPath);
					} catch (error) {
						return null;
					}
				},
			),
		);

		// Returns node information based on node names and versions
		const headersPath = pathJoin(NODES_BASE_DIR, 'dist', 'nodes', 'headers');
		this.app.get(
			`/${this.restEndpoint}/node-translation-headers`,
			ResponseHelper.send(
				async (req: express.Request, res: express.Response): Promise<object | void> => {
					try {
						await fsAccess(`${headersPath}.js`);
					} catch (_) {
						return; // no headers available
					}

					try {
						return require(headersPath);
					} catch (error) {
						res.status(500).send('Failed to load headers file');
					}
				},
			),
		);

		// ----------------------------------------
		// Node-Types
		// ----------------------------------------

		this.app.use(`/${this.restEndpoint}/node-types`, nodeTypesController);

		// Returns the node icon
		this.app.get(
			[
				`/${this.restEndpoint}/node-icon/:nodeType`,
				`/${this.restEndpoint}/node-icon/:scope/:nodeType`,
			],
			async (req: express.Request, res: express.Response): Promise<void> => {
				try {
					const nodeTypeName = `${req.params.scope ? `${req.params.scope}/` : ''}${
						req.params.nodeType
					}`;

					const nodeTypes = NodeTypes();
					const nodeType = nodeTypes.getByNameAndVersion(nodeTypeName);

					if (nodeType === undefined) {
						res.status(404).send('The nodeType is not known.');
						return;
					}

					if (nodeType.description.icon === undefined) {
						res.status(404).send('No icon found for node.');
						return;
					}

					if (!nodeType.description.icon.startsWith('file:')) {
						res.status(404).send('Node does not have a file icon.');
						return;
					}

					const filepath = nodeType.description.icon.substr(5);

					const maxAge = 7 * 24 * 60 * 60 * 1000; // 7 days
					res.setHeader('Cache-control', `private max-age=${maxAge}`);

					res.sendFile(filepath);
				} catch (error) {
					// Error response
					return ResponseHelper.sendErrorResponse(res, error);
				}
			},
		);

		// ----------------------------------------
		// Active Workflows
		// ----------------------------------------

		// Returns the active workflow ids
		this.app.get(
			`/${this.restEndpoint}/active`,
			ResponseHelper.send(async (req: WorkflowRequest.GetAllActive) => {
				const activeWorkflows = await this.activeWorkflowRunner.getActiveWorkflows(req.user);

				return activeWorkflows.map(({ id }) => id.toString());
			}),
		);

		// Returns if the workflow with the given id had any activation errors
		this.app.get(
			`/${this.restEndpoint}/active/error/:id`,
			ResponseHelper.send(async (req: WorkflowRequest.GetAllActivationErrors) => {
				const { id: workflowId } = req.params;

				const shared = await Db.collections.SharedWorkflow.findOne({
					relations: ['workflow'],
					where: whereClause({
						user: req.user,
						entityType: 'workflow',
						entityId: workflowId,
					}),
				});

				if (!shared) {
					LoggerProxy.info('User attempted to access workflow errors without permissions', {
						workflowId,
						userId: req.user.id,
					});

					throw new ResponseHelper.ResponseError(
						`Workflow with ID "${workflowId}" could not be found.`,
						undefined,
						400,
					);
				}

				return this.activeWorkflowRunner.getActivationError(workflowId);
			}),
		);

		// ----------------------------------------
		// curl-converter
		// ----------------------------------------
		this.app.post(
			`/${this.restEndpoint}/curl-to-json`,
			ResponseHelper.send(
				async (
					req: CurlHelper.ToJson,
					res: express.Response,
				): Promise<{ [key: string]: string }> => {
					const curlCommand = req.body.curlCommand ?? '';

					try {
						const parameters = toHttpNodeParameters(curlCommand);
						return ResponseHelper.flattenObject(parameters, 'parameters');
					} catch (e) {
						throw new ResponseHelper.ResponseError(`Invalid cURL command`, undefined, 400);
					}
				},
			),
		);
		// ----------------------------------------
		// Credential-Types
		// ----------------------------------------

		// Returns all the credential types which are defined in the loaded n8n-modules
		this.app.get(
			`/${this.restEndpoint}/credential-types`,
			ResponseHelper.send(
				async (req: express.Request, res: express.Response): Promise<ICredentialType[]> => {
					const returnData: ICredentialType[] = [];

					const credentialTypes = CredentialTypes();

					credentialTypes.getAll().forEach((credentialData) => {
						returnData.push(credentialData);
					});

					return returnData;
				},
			),
		);

		this.app.get(
			`/${this.restEndpoint}/credential-icon/:credentialType`,
			async (req: express.Request, res: express.Response): Promise<void> => {
				try {
					const credentialName = req.params.credentialType;

					const credentialType = CredentialTypes().getByName(credentialName);

					if (credentialType === undefined) {
						res.status(404).send('The credentialType is not known.');
						return;
					}

					if (credentialType.icon === undefined) {
						res.status(404).send('No icon found for credential.');
						return;
					}

					if (!credentialType.icon.startsWith('file:')) {
						res.status(404).send('Credential does not have a file icon.');
						return;
					}

					const filepath = credentialType.icon.substr(5);

					const maxAge = 7 * 24 * 60 * 60 * 1000; // 7 days
					res.setHeader('Cache-control', `private max-age=${maxAge}`);

					res.sendFile(filepath);
				} catch (error) {
					// Error response
					return ResponseHelper.sendErrorResponse(res, error);
				}
			},
		);

		// ----------------------------------------
		// OAuth1-Credential/Auth
		// ----------------------------------------

		// Authorize OAuth Data
		this.app.get(
			`/${this.restEndpoint}/oauth1-credential/auth`,
			ResponseHelper.send(async (req: OAuthRequest.OAuth1Credential.Auth): Promise<string> => {
				const { id: credentialId } = req.query;

				if (!credentialId) {
					LoggerProxy.error('OAuth1 credential authorization failed due to missing credential ID');
					throw new ResponseHelper.ResponseError(
						'Required credential ID is missing',
						undefined,
						400,
					);
				}

				const credential = await getCredentialForUser(credentialId, req.user);

				if (!credential) {
					LoggerProxy.error(
						'OAuth1 credential authorization failed because the current user does not have the correct permissions',
						{ userId: req.user.id },
					);
					throw new ResponseHelper.ResponseError(
						RESPONSE_ERROR_MESSAGES.NO_CREDENTIAL,
						undefined,
						404,
					);
				}

				let encryptionKey: string;
				try {
					encryptionKey = await UserSettings.getEncryptionKey();
				} catch (error) {
					throw new ResponseHelper.ResponseError(error.message, undefined, 500);
				}

				const mode: WorkflowExecuteMode = 'internal';
				const timezone = config.getEnv('generic.timezone');
				const credentialsHelper = new CredentialsHelper(encryptionKey);
				const decryptedDataOriginal = await credentialsHelper.getDecrypted(
					credential as INodeCredentialsDetails,
					credential.type,
					mode,
					timezone,
					true,
				);

				const oauthCredentials = credentialsHelper.applyDefaultsAndOverwrites(
					decryptedDataOriginal,
					credential.type,
					mode,
					timezone,
				);

				const signatureMethod = oauthCredentials.signatureMethod as string;

				const oAuthOptions: clientOAuth1.Options = {
					consumer: {
						key: oauthCredentials.consumerKey as string,
						secret: oauthCredentials.consumerSecret as string,
					},
					signature_method: signatureMethod,
					// eslint-disable-next-line @typescript-eslint/naming-convention
					hash_function(base, key) {
						const algorithm = signatureMethod === 'HMAC-SHA1' ? 'sha1' : 'sha256';
						return createHmac(algorithm, key).update(base).digest('base64');
					},
				};

				const oauthRequestData = {
					oauth_callback: `${WebhookHelpers.getWebhookBaseUrl()}${
						this.restEndpoint
					}/oauth1-credential/callback?cid=${credentialId}`,
				};

				await this.externalHooks.run('oauth1.authenticate', [oAuthOptions, oauthRequestData]);

				// eslint-disable-next-line new-cap
				const oauth = new clientOAuth1(oAuthOptions);

				const options: RequestOptions = {
					method: 'POST',
					url: oauthCredentials.requestTokenUrl as string,
					data: oauthRequestData,
				};

				const data = oauth.toHeader(oauth.authorize(options));

				// @ts-ignore
				options.headers = data;

				const { data: response } = await axios.request(options as Partial<AxiosRequestConfig>);

				// Response comes as x-www-form-urlencoded string so convert it to JSON

				const paramsParser = new URLSearchParams(response);

				const responseJson = Object.fromEntries(paramsParser.entries());

				const returnUri = `${oauthCredentials.authUrl}?oauth_token=${responseJson.oauth_token}`;

				// Encrypt the data
				const credentials = new Credentials(
					credential as INodeCredentialsDetails,
					credential.type,
					credential.nodesAccess,
				);

				credentials.setData(decryptedDataOriginal, encryptionKey);
				const newCredentialsData = credentials.getDataToSave() as unknown as ICredentialsDb;

				// Add special database related data
				newCredentialsData.updatedAt = this.getCurrentDate();

				// Update the credentials in DB
				await Db.collections.Credentials.update(credentialId, newCredentialsData);

				LoggerProxy.verbose('OAuth1 authorization successful for new credential', {
					userId: req.user.id,
					credentialId,
				});

				return returnUri;
			}),
		);

		// Verify and store app code. Generate access tokens and store for respective credential.
		this.app.get(
			`/${this.restEndpoint}/oauth1-credential/callback`,
			async (req: OAuthRequest.OAuth1Credential.Callback, res: express.Response) => {
				try {
					const { oauth_verifier, oauth_token, cid: credentialId } = req.query;

					if (!oauth_verifier || !oauth_token) {
						const errorResponse = new ResponseHelper.ResponseError(
							`Insufficient parameters for OAuth1 callback. Received following query parameters: ${JSON.stringify(
								req.query,
							)}`,
							undefined,
							503,
						);
						LoggerProxy.error(
							'OAuth1 callback failed because of insufficient parameters received',
							{
								userId: req.user?.id,
								credentialId,
							},
						);
						return ResponseHelper.sendErrorResponse(res, errorResponse);
					}

					const credential = await getCredentialWithoutUser(credentialId);

					if (!credential) {
						LoggerProxy.error('OAuth1 callback failed because of insufficient user permissions', {
							userId: req.user?.id,
							credentialId,
						});
						const errorResponse = new ResponseHelper.ResponseError(
							RESPONSE_ERROR_MESSAGES.NO_CREDENTIAL,
							undefined,
							404,
						);
						return ResponseHelper.sendErrorResponse(res, errorResponse);
					}

					let encryptionKey: string;
					try {
						encryptionKey = await UserSettings.getEncryptionKey();
					} catch (error) {
						throw new ResponseHelper.ResponseError(error.message, undefined, 500);
					}

					const mode: WorkflowExecuteMode = 'internal';
					const timezone = config.getEnv('generic.timezone');
					const credentialsHelper = new CredentialsHelper(encryptionKey);
					const decryptedDataOriginal = await credentialsHelper.getDecrypted(
						credential as INodeCredentialsDetails,
						credential.type,
						mode,
						timezone,
						true,
					);
					const oauthCredentials = credentialsHelper.applyDefaultsAndOverwrites(
						decryptedDataOriginal,
						credential.type,
						mode,
						timezone,
					);

					const options: AxiosRequestConfig = {
						method: 'POST',
						url: oauthCredentials.accessTokenUrl as string,
						params: {
							oauth_token,
							oauth_verifier,
						},
					};

					let oauthToken;

					try {
						oauthToken = await axios.request(options);
					} catch (error) {
						LoggerProxy.error('Unable to fetch tokens for OAuth1 callback', {
							userId: req.user?.id,
							credentialId,
						});
						const errorResponse = new ResponseHelper.ResponseError(
							'Unable to get access tokens!',
							undefined,
							404,
						);
						return ResponseHelper.sendErrorResponse(res, errorResponse);
					}

					// Response comes as x-www-form-urlencoded string so convert it to JSON

					const paramParser = new URLSearchParams(oauthToken.data);

					const oauthTokenJson = Object.fromEntries(paramParser.entries());

					decryptedDataOriginal.oauthTokenData = oauthTokenJson;

					const credentials = new Credentials(
						credential as INodeCredentialsDetails,
						credential.type,
						credential.nodesAccess,
					);
					credentials.setData(decryptedDataOriginal, encryptionKey);
					const newCredentialsData = credentials.getDataToSave() as unknown as ICredentialsDb;
					// Add special database related data
					newCredentialsData.updatedAt = this.getCurrentDate();
					// Save the credentials in DB
					await Db.collections.Credentials.update(credentialId, newCredentialsData);

					LoggerProxy.verbose('OAuth1 callback successful for new credential', {
						userId: req.user?.id,
						credentialId,
					});
					res.sendFile(pathResolve(TEMPLATES_DIR, 'oauth-callback.html'));
				} catch (error) {
					LoggerProxy.error('OAuth1 callback failed because of insufficient user permissions', {
						userId: req.user?.id,
						credentialId: req.query.cid,
					});
					// Error response
					return ResponseHelper.sendErrorResponse(res, error);
				}
			},
		);

		// ----------------------------------------
		// OAuth2-Credential
		// ----------------------------------------

		this.app.use(`/${this.restEndpoint}/oauth2-credential`, oauth2CredentialController);

		// ----------------------------------------
		// Executions
		// ----------------------------------------

		this.app.use(`/${this.restEndpoint}/executions`, executionsController);

		// ----------------------------------------
		// Executing Workflows
		// ----------------------------------------

		// Returns all the currently working executions
		this.app.get(
			`/${this.restEndpoint}/executions-current`,
			ResponseHelper.send(
				async (req: ExecutionRequest.GetAllCurrent): Promise<IExecutionsSummary[]> => {
					if (config.getEnv('executions.mode') === 'queue') {
						const currentJobs = await Queue.getInstance().getJobs(['active', 'waiting']);

						const currentlyRunningQueueIds = currentJobs.map((job) => job.data.executionId);

						const currentlyRunningManualExecutions =
							this.activeExecutionsInstance.getActiveExecutions();
						const manualExecutionIds = currentlyRunningManualExecutions.map(
							(execution) => execution.id,
						);

						const currentlyRunningExecutionIds =
							currentlyRunningQueueIds.concat(manualExecutionIds);

						if (!currentlyRunningExecutionIds.length) return [];

						const findOptions: FindManyOptions<IExecutionFlattedDb> = {
							select: ['id', 'workflowId', 'mode', 'retryOf', 'startedAt'],
							order: { id: 'DESC' },
							where: {
								id: In(currentlyRunningExecutionIds),
							},
						};

						const sharedWorkflowIds = await getSharedWorkflowIds(req.user);

						if (!sharedWorkflowIds.length) return [];

						if (req.query.filter) {
							const { workflowId } = jsonParse<any>(req.query.filter);
							if (workflowId && sharedWorkflowIds.includes(workflowId)) {
								Object.assign(findOptions.where!, { workflowId });
							}
						} else {
							Object.assign(findOptions.where!, { workflowId: In(sharedWorkflowIds) });
						}

						const executions = await Db.collections.Execution.find(findOptions);

						if (!executions.length) return [];

						return executions.map((execution) => {
							return {
								id: execution.id,
								workflowId: execution.workflowId,
								mode: execution.mode,
								retryOf: execution.retryOf !== null ? execution.retryOf : undefined,
								startedAt: new Date(execution.startedAt),
							} as IExecutionsSummary;
						});
					}

					const executingWorkflows = this.activeExecutionsInstance.getActiveExecutions();

					const returnData: IExecutionsSummary[] = [];

					const filter = req.query.filter ? jsonParse<any>(req.query.filter) : {};

					const sharedWorkflowIds = await getSharedWorkflowIds(req.user).then((ids) =>
						ids.map((id) => id.toString()),
					);

					for (const data of executingWorkflows) {
						if (
							(filter.workflowId !== undefined && filter.workflowId !== data.workflowId) ||
							(data.workflowId !== undefined &&
								!sharedWorkflowIds.includes(data.workflowId.toString()))
						) {
							continue;
						}

						returnData.push({
							id: data.id.toString(),
							workflowId: data.workflowId === undefined ? '' : data.workflowId.toString(),
							mode: data.mode,
							retryOf: data.retryOf,
							startedAt: new Date(data.startedAt),
						});
					}

					returnData.sort((a, b) => parseInt(b.id, 10) - parseInt(a.id, 10));

					return returnData;
				},
			),
		);

		// Forces the execution to stop
		this.app.post(
			`/${this.restEndpoint}/executions-current/:id/stop`,
			ResponseHelper.send(async (req: ExecutionRequest.Stop): Promise<IExecutionsStopData> => {
				const { id: executionId } = req.params;

				const sharedWorkflowIds = await getSharedWorkflowIds(req.user);

				if (!sharedWorkflowIds.length) {
					throw new ResponseHelper.ResponseError('Execution not found', undefined, 404);
				}

				const execution = await Db.collections.Execution.findOne({
					where: {
						id: executionId,
						workflowId: In(sharedWorkflowIds),
					},
				});

				if (!execution) {
					throw new ResponseHelper.ResponseError('Execution not found', undefined, 404);
				}

				if (config.getEnv('executions.mode') === 'queue') {
					// Manual executions should still be stoppable, so
					// try notifying the `activeExecutions` to stop it.
					const result = await this.activeExecutionsInstance.stopExecution(req.params.id);

					if (result === undefined) {
						// If active execution could not be found check if it is a waiting one
						try {
							return await this.waitTracker.stopExecution(req.params.id);
						} catch (error) {
							// Ignore, if it errors as then it is probably a currently running
							// execution
						}
					} else {
						return {
							mode: result.mode,
							startedAt: new Date(result.startedAt),
							stoppedAt: result.stoppedAt ? new Date(result.stoppedAt) : undefined,
							finished: result.finished,
						} as IExecutionsStopData;
					}

					const currentJobs = await Queue.getInstance().getJobs(['active', 'waiting']);

					const job = currentJobs.find((job) => job.data.executionId.toString() === req.params.id);

					if (!job) {
						throw new Error(`Could not stop "${req.params.id}" as it is no longer in queue.`);
					} else {
						await Queue.getInstance().stopJob(job);
					}

					const executionDb = (await Db.collections.Execution.findOne(
						req.params.id,
					)) as IExecutionFlattedDb;
					const fullExecutionData = ResponseHelper.unflattenExecutionData(executionDb);

					const returnData: IExecutionsStopData = {
						mode: fullExecutionData.mode,
						startedAt: new Date(fullExecutionData.startedAt),
						stoppedAt: fullExecutionData.stoppedAt
							? new Date(fullExecutionData.stoppedAt)
							: undefined,
						finished: fullExecutionData.finished,
					};

					return returnData;
				}

				// Stop the execution and wait till it is done and we got the data
				const result = await this.activeExecutionsInstance.stopExecution(executionId);

				let returnData: IExecutionsStopData;
				if (result === undefined) {
					// If active execution could not be found check if it is a waiting one
					returnData = await this.waitTracker.stopExecution(executionId);
				} else {
					returnData = {
						mode: result.mode,
						startedAt: new Date(result.startedAt),
						stoppedAt: result.stoppedAt ? new Date(result.stoppedAt) : undefined,
						finished: result.finished,
					};
				}

				return returnData;
			}),
		);

		// Removes a test webhook
		this.app.delete(
			`/${this.restEndpoint}/test-webhook/:id`,
			ResponseHelper.send(async (req: express.Request, res: express.Response): Promise<boolean> => {
				// TODO UM: check if this needs validation with user management.
				const workflowId = req.params.id;
				return this.testWebhooks.cancelTestWebhook(workflowId);
			}),
		);

		// ----------------------------------------
		// Options
		// ----------------------------------------

		// Returns all the available timezones
		this.app.get(
			`/${this.restEndpoint}/options/timezones`,
			ResponseHelper.send(async (req: express.Request, res: express.Response): Promise<object> => {
				return timezones;
			}),
		);

		// ----------------------------------------
		// Binary data
		// ----------------------------------------

		// Returns binary buffer
		this.app.get(
			`/${this.restEndpoint}/data/:path`,
			ResponseHelper.send(async (req: express.Request, res: express.Response): Promise<string> => {
				// TODO UM: check if this needs permission check for UM
				const dataPath = req.params.path;
				return BinaryDataManager.getInstance()
					.retrieveBinaryDataByIdentifier(dataPath)
					.then((buffer: Buffer) => {
						return buffer.toString('base64');
					});
			}),
		);

		// ----------------------------------------
		// Settings
		// ----------------------------------------

		// Returns the current settings for the UI
		this.app.get(
			`/${this.restEndpoint}/settings`,
			ResponseHelper.send(
				async (req: express.Request, res: express.Response): Promise<IN8nUISettings> => {
					void InternalHooksManager.getInstance().onFrontendSettingsAPI(
						req.headers.sessionid as string,
					);

					return this.getSettingsForFrontend();
				},
			),
		);

		// ----------------------------------------
		// Webhooks
		// ----------------------------------------

		if (!config.getEnv('endpoints.disableProductionWebhooksOnMainProcess')) {
			WebhookServer.registerProductionWebhooks.apply(this);
		}

		// Register all webhook requests (test for UI)
		this.app.all(
			`/${this.endpointWebhookTest}/*`,
			async (req: express.Request, res: express.Response) => {
				// Cut away the "/webhook-test/" to get the registered part of the url
				const requestUrl = (req as ICustomRequest).parsedUrl!.pathname!.slice(
					this.endpointWebhookTest.length + 2,
				);

				const method = req.method.toUpperCase() as WebhookHttpMethod;

				if (method === 'OPTIONS') {
					let allowedMethods: string[];
					try {
						allowedMethods = await this.testWebhooks.getWebhookMethods(requestUrl);
						allowedMethods.push('OPTIONS');

						// Add custom "Allow" header to satisfy OPTIONS response.
						res.append('Allow', allowedMethods);
					} catch (error) {
						ResponseHelper.sendErrorResponse(res, error);
						return;
					}

					res.header('Access-Control-Allow-Origin', '*');

					ResponseHelper.sendSuccessResponse(res, {}, true, 204);
					return;
				}

				if (!WEBHOOK_METHODS.includes(method)) {
					ResponseHelper.sendErrorResponse(
						res,
						new Error(`The method ${method} is not supported.`),
					);
					return;
				}

				let response;
				try {
					response = await this.testWebhooks.callTestWebhook(method, requestUrl, req, res);
				} catch (error) {
					ResponseHelper.sendErrorResponse(res, error);
					return;
				}

				if (response.noWebhookResponse === true) {
					// Nothing else to do as the response got already sent
					return;
				}

				ResponseHelper.sendSuccessResponse(
					res,
					response.data,
					true,
					response.responseCode,
					response.headers,
				);
			},
		);

		if (this.endpointPresetCredentials !== '') {
			// POST endpoint to set preset credentials
			this.app.post(
				`/${this.endpointPresetCredentials}`,
				async (req: express.Request, res: express.Response) => {
					if (!this.presetCredentialsLoaded) {
						const body = req.body as ICredentialsOverwrite;

						if (req.headers['content-type'] !== 'application/json') {
							ResponseHelper.sendErrorResponse(
								res,
								new Error(
									'Body must be a valid JSON, make sure the content-type is application/json',
								),
							);
							return;
						}

						const credentialsOverwrites = CredentialsOverwrites();

						await credentialsOverwrites.init(body);

						this.presetCredentialsLoaded = true;

						ResponseHelper.sendSuccessResponse(res, { success: true }, true, 200);
					} else {
						ResponseHelper.sendErrorResponse(res, new Error('Preset credentials can be set once'));
					}
				},
			);
		}

		if (!config.getEnv('endpoints.disableUi')) {
			// Read the index file and replace the path placeholder
			const n8nPath = config.getEnv('path');
			const basePathRegEx = /\/{{BASE_PATH}}\//g;
			const hooksUrls = config.getEnv('externalFrontendHooksUrls');

			let scriptsString = '';
			if (hooksUrls) {
				scriptsString = hooksUrls.split(';').reduce((acc, curr) => {
					return `${acc}<script src="${curr}"></script>`;
				}, '');
			}

			if (this.frontendSettings.telemetry.enabled) {
				const phLoadingScript = telemetryScripts.createPostHogLoadingScript({
					apiKey: config.getEnv('diagnostics.config.posthog.apiKey'),
					apiHost: config.getEnv('diagnostics.config.posthog.apiHost'),
					autocapture: false,
					disableSessionRecording: config.getEnv(
						'diagnostics.config.posthog.disableSessionRecording',
					),
					debug: config.getEnv('logs.level') === 'debug',
				});

				scriptsString += phLoadingScript;
			}

			const editorUiDistDir = pathJoin(pathDirname(require.resolve('n8n-editor-ui')), 'dist');
			const generatedStaticDir = pathJoin(UserSettings.getUserHome(), '.cache/n8n/public');

			const closingTitleTag = '</title>';
			const compileFile = async (fileName: string) => {
				const filePath = pathJoin(editorUiDistDir, fileName);
				if (/(index\.html)|.*\.(js|css)/.test(filePath) && existsSync(filePath)) {
					const srcFile = await readFile(filePath, 'utf8');
					let payload = srcFile
						.replace(basePathRegEx, n8nPath)
						.replace(/\/static\//g, n8nPath + 'static/');
					if (filePath.endsWith('index.html')) {
						payload = payload.replace(closingTitleTag, closingTitleTag + scriptsString);
					}
					const destFile = pathJoin(generatedStaticDir, fileName);
					await mkdir(pathDirname(destFile), { recursive: true });
					await writeFile(destFile, payload, 'utf-8');
				}
			};

			await compileFile('index.html');
			const files = await glob('**/*.{css,js}', { cwd: editorUiDistDir });
			await Promise.all(files.map(compileFile));

			this.app.use('/', express.static(generatedStaticDir), express.static(editorUiDistDir));

			const startTime = new Date().toUTCString();
			this.app.use('/index.html', (req, res, next) => {
				res.setHeader('Last-Modified', startTime);
				next();
			});
		}
	}
}

export async function start(): Promise<void> {
	const PORT = config.getEnv('port');
	const ADDRESS = config.getEnv('listen_address');

	const app = new App();

	await app.config();

	let server;

	if (app.protocol === 'https' && app.sslKey && app.sslCert) {
		const https = require('https');
		const privateKey = readFileSync(app.sslKey, 'utf8');
		const cert = readFileSync(app.sslCert, 'utf8');
		const credentials = { key: privateKey, cert };
		server = https.createServer(credentials, app.app);
	} else {
		const http = require('http');
		server = http.createServer(app.app);
	}

	server.listen(PORT, ADDRESS, async () => {
		const versions = await GenericHelpers.getVersions();
		console.log(`n8n ready on ${ADDRESS}, port ${PORT}`);
		console.log(`Version: ${versions.cli}`);

		const defaultLocale = config.getEnv('defaultLocale');

		if (defaultLocale !== 'en') {
			console.log(`Locale: ${defaultLocale}`);
		}

		await app.externalHooks.run('n8n.ready', [app, config]);
		const cpus = os.cpus();
		const binaryDataConfig = config.getEnv('binaryDataManager');
		const diagnosticInfo: IDiagnosticInfo = {
			basicAuthActive: config.getEnv('security.basicAuth.active'),
			databaseType: (await GenericHelpers.getConfigValue('database.type')) as DatabaseType,
			disableProductionWebhooksOnMainProcess: config.getEnv(
				'endpoints.disableProductionWebhooksOnMainProcess',
			),
			notificationsEnabled: config.getEnv('versionNotifications.enabled'),
			versionCli: versions.cli,
			systemInfo: {
				os: {
					type: os.type(),
					version: os.version(),
				},
				memory: os.totalmem() / 1024,
				cpus: {
					count: cpus.length,
					model: cpus[0].model,
					speed: cpus[0].speed,
				},
			},
			executionVariables: {
				executions_process: config.getEnv('executions.process'),
				executions_mode: config.getEnv('executions.mode'),
				executions_timeout: config.getEnv('executions.timeout'),
				executions_timeout_max: config.getEnv('executions.maxTimeout'),
				executions_data_save_on_error: config.getEnv('executions.saveDataOnError'),
				executions_data_save_on_success: config.getEnv('executions.saveDataOnSuccess'),
				executions_data_save_on_progress: config.getEnv('executions.saveExecutionProgress'),
				executions_data_save_manual_executions: config.getEnv(
					'executions.saveDataManualExecutions',
				),
				executions_data_prune: config.getEnv('executions.pruneData'),
				executions_data_max_age: config.getEnv('executions.pruneDataMaxAge'),
				executions_data_prune_timeout: config.getEnv('executions.pruneDataTimeout'),
			},
			deploymentType: config.getEnv('deployment.type'),
			binaryDataMode: binaryDataConfig.mode,
			n8n_multi_user_allowed: isUserManagementEnabled(),
			smtp_set_up: config.getEnv('userManagement.emails.mode') === 'smtp',
		};

		void Db.collections
			.Workflow!.findOne({
				select: ['createdAt'],
				order: { createdAt: 'ASC' },
			})
			.then(async (workflow) =>
				InternalHooksManager.getInstance().onServerStarted(diagnosticInfo, workflow?.createdAt),
			);
	});

	server.on('error', (error: Error & { code: string }) => {
		if (error.code === 'EADDRINUSE') {
			console.log(
				`n8n's port ${PORT} is already in use. Do you have another instance of n8n running already?`,
			);
			process.exit(1);
		}
	});
}<|MERGE_RESOLUTION|>--- conflicted
+++ resolved
@@ -136,7 +136,6 @@
 	IExternalHooksClass,
 	IN8nUISettings,
 	IPackageVersions,
-<<<<<<< HEAD
 } from '@/Interfaces';
 import * as ActiveExecutions from '@/ActiveExecutions';
 import * as ActiveWorkflowRunner from '@/ActiveWorkflowRunner';
@@ -158,26 +157,8 @@
 import * as WebhookServer from '@/WebhookServer';
 import * as WorkflowExecuteAdditionalData from '@/WorkflowExecuteAdditionalData';
 import { ResponseError } from '@/ResponseHelper';
-
 import { toHttpNodeParameters } from '@/CurlConverterHelper';
-import { initErrorHandling } from '@/ErrorReporting';
-=======
-	NodeTypes,
-	Push,
-	ResponseHelper,
-	TestWebhooks,
-	WaitTracker,
-	WaitTrackerClass,
-	WebhookHelpers,
-	WebhookServer,
-	WorkflowExecuteAdditionalData,
-} from '.';
-import glob from 'fast-glob';
-import { ResponseError } from './ResponseHelper';
-
-import { toHttpNodeParameters } from './CurlConverterHelper';
-import { setupErrorMiddleware } from './ErrorReporting';
->>>>>>> f9d9f88f
+import { setupErrorMiddleware } from '@/ErrorReporting';
 
 require('body-parser-xml')(bodyParser);
 
