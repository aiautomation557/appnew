--- conflicted
+++ resolved
@@ -35,18 +35,12 @@
 import { promisify } from 'util';
 import cookieParser from 'cookie-parser';
 import express from 'express';
-<<<<<<< HEAD
-import { FindManyOptions, In, Not } from 'typeorm';
-import axios, { AxiosRequestConfig } from 'axios';
-import clientOAuth1, { RequestOptions } from 'oauth-1.0a';
-=======
 import type { FindManyOptions } from 'typeorm';
 import { In } from 'typeorm';
 import type { AxiosRequestConfig } from 'axios';
 import axios from 'axios';
 import type { RequestOptions } from 'oauth-1.0a';
 import clientOAuth1 from 'oauth-1.0a';
->>>>>>> c93664a5
 // IMPORTANT! Do not switch to anther bcrypt library unless really necessary and
 // tested with all possible systems like Windows, Alpine on ARM, FreeBSD, ...
 import { compare } from 'bcryptjs';
@@ -70,11 +64,8 @@
 	WorkflowExecuteMode,
 	INodeTypes,
 	ICredentialTypes,
-<<<<<<< HEAD
 	ExecutionStatus,
 	IExecutionsSummary,
-=======
->>>>>>> c93664a5
 } from 'n8n-workflow';
 import { LoggerProxy, jsonParse } from 'n8n-workflow';
 
