--- conflicted
+++ resolved
@@ -1,14 +1,15 @@
 /* eslint-disable @typescript-eslint/no-unused-vars */
 /* eslint-disable @typescript-eslint/no-non-null-assertion */
 /* eslint-disable import/no-cycle */
-<<<<<<< HEAD
 import { Workflow } from 'n8n-workflow';
 import { In, IsNull, Not } from 'typeorm';
+import express = require('express');
 import { PublicUser } from './Interfaces';
 import { Db, GenericHelpers, ResponseHelper } from '..';
 import config = require('../../config');
 import { MAX_PASSWORD_LENGTH, MIN_PASSWORD_LENGTH, User } from '../databases/entities/User';
 import { Role } from '../databases/entities/Role';
+import { AuthenticatedRequest } from '../requests';
 
 export async function getWorkflowOwner(workflowId: string | number): Promise<User> {
 	const sharedWorkflow = await Db.collections.SharedWorkflow!.findOneOrFail({
@@ -40,15 +41,6 @@
 	});
 	return owner;
 }
-=======
-import express = require('express');
-import { IsNull, Not } from 'typeorm';
-import { Db, GenericHelpers, ResponseHelper } from '..';
-import config = require('../../config');
-import { MAX_PASSWORD_LENGTH, MIN_PASSWORD_LENGTH, User } from '../databases/entities/User';
-import { AuthenticatedRequest } from '../requests';
-import { PublicUser } from './Interfaces';
->>>>>>> 97051652
 
 export const isEmailSetUp = Boolean(config.get('userManagement.emails.mode'));
 
@@ -97,7 +89,6 @@
 	return sanitizedUser;
 }
 
-<<<<<<< HEAD
 export async function getUserById(userId: string): Promise<User> {
 	const user = await Db.collections.User!.findOneOrFail(userId, {
 		relations: ['globalRole'],
@@ -159,7 +150,8 @@
 		throw new Error('One or more of the required credentials was not found in the database.');
 	}
 	return true;
-=======
+}
+
 /**
  * Check if the endpoint is `POST /users/:id`.
  */
@@ -173,5 +165,4 @@
 
 export function isAuthenticatedRequest(request: express.Request): request is AuthenticatedRequest {
 	return request.user !== undefined;
->>>>>>> 97051652
 }