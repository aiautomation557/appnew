--- conflicted
+++ resolved
@@ -13,11 +13,8 @@
 import { AuthenticatedRequest } from '@/requests';
 import config from '@/config';
 import { getWebhookBaseUrl } from '../WebhookHelpers';
-<<<<<<< HEAD
 import { getLicense } from '@/License';
-=======
 import { WhereClause } from '@/Interfaces';
->>>>>>> 60746dc9
 
 export async function getWorkflowOwner(workflowId: string | number): Promise<User> {
 	const sharedWorkflow = await Db.collections.SharedWorkflow.findOneOrFail({
