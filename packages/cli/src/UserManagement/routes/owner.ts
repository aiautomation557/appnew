/* eslint-disable import/no-cycle */
<<<<<<< HEAD
import { hashSync, genSaltSync } from 'bcryptjs';
import * as express from 'express';
=======
/* eslint-disable @typescript-eslint/no-non-null-assertion */
import express from 'express';
>>>>>>> 94a52b93
import validator from 'validator';
import { LoggerProxy as Logger } from 'n8n-workflow';

import { Db, InternalHooksManager, ResponseHelper } from '../..';
import * as config from '../../../config';
import { validateEntity } from '../../GenericHelpers';
import { AuthenticatedRequest, OwnerRequest } from '../../requests';
import { issueCookie } from '../auth/jwt';
import { N8nApp } from '../Interfaces';
import { hashPassword, sanitizeUser, validatePassword } from '../UserManagementHelper';

export function ownerNamespace(this: N8nApp): void {
	/**
	 * Promote a shell into the owner of the n8n instance,
	 * and enable `isInstanceOwnerSetUp` setting.
	 */
	this.app.post(
		`/${this.restEndpoint}/owner`,
		ResponseHelper.send(async (req: OwnerRequest.Post, res: express.Response) => {
			const { email, firstName, lastName, password } = req.body;
			const { id: userId } = req.user;

			if (config.getEnv('userManagement.isInstanceOwnerSetUp')) {
				Logger.debug(
					'Request to claim instance ownership failed because instance owner already exists',
					{
						userId,
					},
				);
				throw new ResponseHelper.ResponseError('Invalid request', undefined, 400);
			}

			if (!email || !validator.isEmail(email)) {
				Logger.debug('Request to claim instance ownership failed because of invalid email', {
					userId,
					invalidEmail: email,
				});
				throw new ResponseHelper.ResponseError('Invalid email address', undefined, 400);
			}

			const validPassword = validatePassword(password);

			if (!firstName || !lastName) {
				Logger.debug(
					'Request to claim instance ownership failed because of missing first name or last name in payload',
					{ userId, payload: req.body },
				);
				throw new ResponseHelper.ResponseError(
					'First and last names are mandatory',
					undefined,
					400,
				);
			}

			let owner = await Db.collections.User.findOne(userId, {
				relations: ['globalRole'],
			});

			if (!owner || (owner.globalRole.scope === 'global' && owner.globalRole.name !== 'owner')) {
				Logger.debug(
					'Request to claim instance ownership failed because user shell does not exist or has wrong role!',
					{
						userId,
					},
				);
				throw new ResponseHelper.ResponseError('Invalid request', undefined, 400);
			}

			owner = Object.assign(owner, {
				email,
				firstName,
				lastName,
				password: await hashPassword(validPassword),
			});

			await validateEntity(owner);

			owner = await Db.collections.User.save(owner);

			Logger.info('Owner was set up successfully', { userId: req.user.id });

			await Db.collections.Settings.update(
				{ key: 'userManagement.isInstanceOwnerSetUp' },
				{ value: JSON.stringify(true) },
			);

			config.set('userManagement.isInstanceOwnerSetUp', true);

			Logger.debug('Setting isInstanceOwnerSetUp updated successfully', { userId: req.user.id });

			await issueCookie(res, owner);

			void InternalHooksManager.getInstance().onInstanceOwnerSetup({
				user_id: userId,
			});

			return sanitizeUser(owner);
		}),
	);

	/**
	 * Persist that the instance owner setup has been skipped
	 */
	this.app.post(
		`/${this.restEndpoint}/owner/skip-setup`,
		// eslint-disable-next-line @typescript-eslint/naming-convention
		ResponseHelper.send(async (_req: AuthenticatedRequest, _res: express.Response) => {
			await Db.collections.Settings.update(
				{ key: 'userManagement.skipInstanceOwnerSetup' },
				{ value: JSON.stringify(true) },
			);

			config.set('userManagement.skipInstanceOwnerSetup', true);

			return { success: true };
		}),
	);
}<|MERGE_RESOLUTION|>--- conflicted
+++ resolved
@@ -1,11 +1,6 @@
 /* eslint-disable import/no-cycle */
-<<<<<<< HEAD
-import { hashSync, genSaltSync } from 'bcryptjs';
-import * as express from 'express';
-=======
 /* eslint-disable @typescript-eslint/no-non-null-assertion */
 import express from 'express';
->>>>>>> 94a52b93
 import validator from 'validator';
 import { LoggerProxy as Logger } from 'n8n-workflow';
 
