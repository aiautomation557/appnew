--- conflicted
+++ resolved
@@ -158,13 +158,8 @@
 	this.app.post(
 		`/${this.restEndpoint}/me/api-key`,
 		ResponseHelper.send(async (req: AuthenticatedRequest) => {
-<<<<<<< HEAD
 			const apiKey = `n8n_api_${randomBytes(40).toString('hex')}`;
 
-=======
-			const ramdonToken = randomBytes(40).toString('hex');
-			const apiKey = `n8n_api_${ramdonToken}`;
->>>>>>> 38d293d6
 			await Db.collections.User.update(req.user.id, {
 				apiKey,
 			});
