--- conflicted
+++ resolved
@@ -14,7 +14,7 @@
 import * as UserManagementMailer from '../email/UserManagementMailer';
 import { N8nApp, PublicUser } from '../Interfaces';
 import {
-	addInviteLinktoUser,
+	addInviteLinkToUser,
 	generateUserInviteUrl,
 	getInstanceBaseUrl,
 	hashPassword,
@@ -363,17 +363,12 @@
 
 	this.app.get(
 		`/${this.restEndpoint}/users`,
-<<<<<<< HEAD
-		ResponseHelper.send(async () => {
+		ResponseHelper.send(async (req: UserRequest.List) => {
 			const users = await Db.collections.User.find({ relations: ['globalRole', 'authIdentities'] });
-=======
-		ResponseHelper.send(async (req: UserRequest.List) => {
-			const users = await Db.collections.User.find({ relations: ['globalRole'] });
->>>>>>> d77523bd
 
 			return users.map(
 				(user): PublicUser =>
-					addInviteLinktoUser(sanitizeUser(user, ['personalizationAnswers']), req.user.id),
+					addInviteLinkToUser(sanitizeUser(user, ['personalizationAnswers']), req.user.id),
 			);
 		}),
 	);
