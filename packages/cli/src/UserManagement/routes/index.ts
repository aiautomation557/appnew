/* eslint-disable @typescript-eslint/no-non-null-assertion */
/* eslint-disable @typescript-eslint/no-unsafe-call */
/* eslint-disable @typescript-eslint/no-unsafe-return */
/* eslint-disable import/no-cycle */
import cookieParser = require('cookie-parser');
import * as passport from 'passport';
import { Strategy } from 'passport-jwt';
import { NextFunction, Request, Response } from 'express';
import * as jwt from 'jsonwebtoken';
import { LoggerProxy as Logger } from 'n8n-workflow';

import { JwtPayload, N8nApp } from '../Interfaces';
import { authenticationMethods } from './auth';
import config = require('../../../config');
import { AUTH_COOKIE_NAME } from '../../constants';
import { issueCookie, resolveJwtContent } from '../auth/jwt';
import { meNamespace } from './me';
import { usersNamespace } from './users';
import { passwordResetNamespace } from './passwordReset';
import { AuthenticatedRequest } from '../../requests';
import { ownerNamespace } from './owner';
<<<<<<< HEAD
import { isAuthExcluded, isAuthenticatedRequest } from '../UserManagementHelper';
=======
import { isAuthenticatedRequest, isPostUsersId } from '../UserManagementHelper';
>>>>>>> 97051652

export function addRoutes(this: N8nApp, ignoredEndpoints: string[], restEndpoint: string): void {
	// needed for testing; not adding overhead since it directly returns if req.cookies exists
	this.app.use(cookieParser());

	const options = {
		jwtFromRequest: (req: Request) => {
			// eslint-disable-next-line @typescript-eslint/no-unsafe-member-access
			return (req.cookies?.[AUTH_COOKIE_NAME] as string | undefined) ?? null;
		},
		secretOrKey: config.get('userManagement.jwtSecret') as string,
	};

	passport.use(
		new Strategy(options, async function validateCookieContents(jwtPayload: JwtPayload, done) {
			try {
				const user = await resolveJwtContent(jwtPayload);
				return done(null, user);
			} catch (error) {
				Logger.debug('Failed to extract user from JWT payload', { jwtPayload });
				return done(null, false, { message: 'User not found' });
			}
		}),
	);

	this.app.use(passport.initialize());

	this.app.use((req: Request, res: Response, next: NextFunction) => {
		if (
			// TODO: refactor me!!!
			// skip authentication for preflight requests
			req.method === 'OPTIONS' ||
			req.url === '/index.html' ||
			req.url === '/favicon.ico' ||
			req.url.startsWith('/css/') ||
			req.url.startsWith('/js/') ||
			req.url.startsWith('/fonts/') ||
			req.url.includes('.svg') ||
			req.url.startsWith(`/${restEndpoint}/settings`) ||
			req.url.includes('login') ||
			req.url.includes('logout') ||
			req.url.startsWith(`/${restEndpoint}/resolve-signup-token`) ||
			isPostUsersId(req, restEndpoint) ||
			req.url.startsWith(`/${restEndpoint}/forgot-password`) ||
			req.url.startsWith(`/${restEndpoint}/resolve-password-token`) ||
			req.url.startsWith(`/${restEndpoint}/change-password`) ||
			isAuthExcluded(req.url, ignoredEndpoints)
		) {
			return next();
		}

		return passport.authenticate('jwt', { session: false })(req, res, next);
	});

	this.app.use((req: Request | AuthenticatedRequest, res: Response, next: NextFunction) => {
		// req.user is empty for public routes, so just proceed
		// owner can do anything, so proceed as well
		if (!req.user || (isAuthenticatedRequest(req) && req.user.globalRole.name === 'owner')) {
			next();
			return;
		}

		// Not owner and user exists. We now protect restricted urls.
		const postRestrictedUrls = [`/${this.restEndpoint}/users`];
		const getRestrictedUrls = [`/${this.restEndpoint}/users`];
		const trimmedUrl = req.url.endsWith('/') ? req.url.slice(0, -1) : req.url;
		if (
			(req.method === 'POST' && postRestrictedUrls.includes(trimmedUrl)) ||
			(req.method === 'GET' && getRestrictedUrls.includes(trimmedUrl)) ||
			(req.method === 'DELETE' &&
				new RegExp(`/${restEndpoint}/users/[^/]+`, 'gm').test(trimmedUrl)) ||
			(req.method === 'POST' &&
				new RegExp(`/${restEndpoint}/users/[^/]+/reinvite`, 'gm').test(trimmedUrl))
		) {
			Logger.verbose('User attempted to access endpoint without authorization', {
				endpoint: `${req.method} ${trimmedUrl}`,
				userId: isAuthenticatedRequest(req) ? req.user.id : 'unknown',
			});
			res.status(403).json({ status: 'error', message: 'Unauthorized' });
			return;
		}

		next();
	});

	// middleware to refresh cookie before it expires
	this.app.use(async (req: AuthenticatedRequest, res: Response, next: NextFunction) => {
		const cookieAuth = options.jwtFromRequest(req);
		if (cookieAuth && req.user) {
			const cookieContents = jwt.decode(cookieAuth) as JwtPayload & { exp: number };
			if (cookieContents.exp * 1000 - Date.now() < 259200000) {
				// if cookie expires in < 3 days, renew it.
				await issueCookie(res, req.user);
			}
		}
		next();
	});

	authenticationMethods.apply(this);
	ownerNamespace.apply(this);
	meNamespace.apply(this);
	passwordResetNamespace.apply(this);
	usersNamespace.apply(this);
}<|MERGE_RESOLUTION|>--- conflicted
+++ resolved
@@ -19,11 +19,7 @@
 import { passwordResetNamespace } from './passwordReset';
 import { AuthenticatedRequest } from '../../requests';
 import { ownerNamespace } from './owner';
-<<<<<<< HEAD
-import { isAuthExcluded, isAuthenticatedRequest } from '../UserManagementHelper';
-=======
-import { isAuthenticatedRequest, isPostUsersId } from '../UserManagementHelper';
->>>>>>> 97051652
+import { isAuthExcluded, isPostUsersId, isAuthenticatedRequest } from '../UserManagementHelper';
 
 export function addRoutes(this: N8nApp, ignoredEndpoints: string[], restEndpoint: string): void {
 	// needed for testing; not adding overhead since it directly returns if req.cookies exists
