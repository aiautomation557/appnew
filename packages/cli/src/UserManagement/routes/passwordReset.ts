--- conflicted
+++ resolved
@@ -204,13 +204,8 @@
 				throw new ResponseHelper.ResponseError('', undefined, 404);
 			}
 
-<<<<<<< HEAD
-			await Db.collections.User.update(userId, {
-				password: hashSync(validPassword, genSaltSync(10)),
-=======
 			await Db.collections.User!.update(userId, {
 				password: await hashPassword(validPassword),
->>>>>>> 94a52b93
 				resetPasswordToken: null,
 				resetPasswordTokenExpiration: null,
 			});
