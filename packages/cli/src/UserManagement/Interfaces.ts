--- conflicted
+++ resolved
@@ -15,17 +15,13 @@
 	jwtFromRequest: JwtFromRequestFunction;
 }
 
-<<<<<<< HEAD
 export interface JwtPayload {
 	id: string;
 	email: string | null;
 	password: string | null;
 }
 
-export interface PublicUserData {
-=======
 export interface PublicUser {
->>>>>>> 031c9f7a
 	id: string;
 	email?: string;
 	firstName?: string;
