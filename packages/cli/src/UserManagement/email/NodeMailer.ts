--- conflicted
+++ resolved
@@ -8,13 +8,8 @@
 export class NodeMailer {
 	private transport?: Transporter;
 
-<<<<<<< HEAD
 	constructor() {
 		const transportConfig: any = {
-=======
-	async init(): Promise<void> {
-		this.transport = createTransport({
->>>>>>> a82107fb
 			host: config.getEnv('userManagement.emails.smtp.host'),
 			port: config.getEnv('userManagement.emails.smtp.port'),
 			secure: config.getEnv('userManagement.emails.smtp.secure'),
