/* eslint-disable @typescript-eslint/no-non-null-assertion */
/* eslint-disable no-restricted-syntax */
/* eslint-disable @typescript-eslint/no-unsafe-member-access */
/* eslint-disable @typescript-eslint/no-unsafe-assignment */
/* eslint-disable @typescript-eslint/no-unsafe-return */
/* eslint-disable @typescript-eslint/no-unsafe-call */

import { Credentials, NodeExecuteFunctions } from 'n8n-core';
// eslint-disable-next-line import/no-extraneous-dependencies
import { get } from 'lodash';
import { NodeVersionedType } from 'n8n-nodes-base';

import {
	ICredentialDataDecryptedObject,
	ICredentialsDecrypted,
	ICredentialsExpressionResolveValues,
	ICredentialsHelper,
	ICredentialTestFunction,
	ICredentialTestRequestData,
	IHttpRequestOptions,
	INode,
	INodeCredentialsDetails,
	INodeCredentialTestResult,
	INodeExecutionData,
	INodeParameters,
	INodeProperties,
	INodeType,
	INodeTypeData,
	INodeTypes,
	INodeVersionedType,
	IRequestOptionsSimplified,
	IRunExecutionData,
	IWorkflowDataProxyAdditionalKeys,
	NodeHelpers,
	RoutingNode,
	Workflow,
	WorkflowExecuteMode,
	ITaskDataConnections,
	LoggerProxy as Logger,
} from 'n8n-workflow';

// eslint-disable-next-line import/no-cycle
import {
	CredentialsOverwrites,
	CredentialTypes,
	Db,
	ICredentialsDb,
	NodeTypes,
	WhereClause,
	WorkflowExecuteAdditionalData,
} from '.';
// eslint-disable-next-line import/no-cycle
import { User } from './databases/entities/User';

const mockNodeTypes: INodeTypes = {
	nodeTypes: {} as INodeTypeData,
	// eslint-disable-next-line @typescript-eslint/no-unused-vars
	init: async (nodeTypes?: INodeTypeData): Promise<void> => {},
	getAll(): Array<INodeType | INodeVersionedType> {
		// @ts-ignore
		return Object.values(this.nodeTypes).map((data) => data.type);
	},
	getByNameAndVersion(nodeType: string, version?: number): INodeType | undefined {
		if (this.nodeTypes[nodeType] === undefined) {
			return undefined;
		}
		return NodeHelpers.getVersionedNodeType(this.nodeTypes[nodeType].type, version);
	},
};

export class CredentialsHelper extends ICredentialsHelper {
	private credentialTypes = CredentialTypes();

	/**
	 * Add the required authentication information to the request
	 */
	async authenticate(
		credentials: ICredentialDataDecryptedObject,
		typeName: string,
		incomingRequestOptions: IHttpRequestOptions | IRequestOptionsSimplified,
		workflow: Workflow,
		node: INode,
		defaultTimezone: string,
	): Promise<IHttpRequestOptions> {
		const requestOptions = incomingRequestOptions;
		const credentialType = this.credentialTypes.getByName(typeName);

		if (credentialType.authenticate) {
			if (typeof credentialType.authenticate === 'function') {
				// Special authentication function is defined
				// eslint-disable-next-line @typescript-eslint/no-unsafe-call
				return credentialType.authenticate(credentials, requestOptions as IHttpRequestOptions);
			}

			if (typeof credentialType.authenticate === 'object') {
				// Predefined authentication method

				const { authenticate } = credentialType;
				if (requestOptions.headers === undefined) {
					requestOptions.headers = {};
				}

				// eslint-disable-next-line @typescript-eslint/no-unsafe-member-access
				if (authenticate.type === 'bearer') {
					const tokenPropertyName: string =
						// eslint-disable-next-line @typescript-eslint/no-unsafe-member-access
						authenticate.properties.tokenPropertyName ?? 'accessToken';
					requestOptions.headers.Authorization = `Bearer ${
						credentials[tokenPropertyName] as string
					}`;
					// eslint-disable-next-line @typescript-eslint/no-unsafe-member-access
				} else if (authenticate.type === 'basicAuth') {
					const userPropertyName: string =
						// eslint-disable-next-line @typescript-eslint/no-unsafe-member-access
						authenticate.properties.userPropertyName ?? 'user';
					const passwordPropertyName: string =
						// eslint-disable-next-line @typescript-eslint/no-unsafe-member-access
						authenticate.properties.passwordPropertyName ?? 'password';

					requestOptions.auth = {
						username: credentials[userPropertyName] as string,
						password: credentials[passwordPropertyName] as string,
					};
				} else if (authenticate.type === 'headerAuth') {
					const key = this.resolveValue(
						// eslint-disable-next-line @typescript-eslint/no-unsafe-member-access
						authenticate.properties.name,
						{ $credentials: credentials },
						workflow,
						node,
						defaultTimezone,
					);

					const value = this.resolveValue(
						// eslint-disable-next-line @typescript-eslint/no-unsafe-member-access
						authenticate.properties.value,
						{ $credentials: credentials },
						workflow,
						node,
						defaultTimezone,
					);
					requestOptions.headers[key] = value;
				} else if (authenticate.type === 'queryAuth') {
					const key = this.resolveValue(
						// eslint-disable-next-line @typescript-eslint/no-unsafe-member-access
						authenticate.properties.key,
						{ $credentials: credentials },
						workflow,
						node,
						defaultTimezone,
					);

					const value = this.resolveValue(
						// eslint-disable-next-line @typescript-eslint/no-unsafe-member-access
						authenticate.properties.value,
						{ $credentials: credentials },
						workflow,
						node,
						defaultTimezone,
					);
					if (!requestOptions.qs) {
						requestOptions.qs = {};
					}
					requestOptions.qs[key] = value;
				}
			}
		}

		return requestOptions as IHttpRequestOptions;
	}

	/**
	 * Resolves the given value in case it is an expression
	 */
	resolveValue(
		parameterValue: string,
		additionalKeys: IWorkflowDataProxyAdditionalKeys,
		workflow: Workflow,
		node: INode,
		defaultTimezone: string,
	): string {
		if (parameterValue.charAt(0) !== '=') {
			return parameterValue;
		}

		const returnValue = workflow.expression.getSimpleParameterValue(
			node,
			parameterValue,
			'internal',
			defaultTimezone,
			additionalKeys,
			'',
		);

		if (!returnValue) {
			return '';
		}

		return returnValue.toString();
	}

	/**
	 * Returns all parent types of the given credential type
	 */
	getParentTypes(typeName: string): string[] {
		const credentialType = this.credentialTypes.getByName(typeName);

		if (credentialType === undefined || credentialType.extends === undefined) {
			return [];
		}

		let types: string[] = [];
		credentialType.extends.forEach((type: string) => {
			types = [...types, type, ...this.getParentTypes(type)];
		});

		return types;
	}

	/**
	 * Returns the credentials instance
	 *
	 * @param {INodeCredentialsDetails} nodeCredential id and name to return instance of
	 * @param {string} type Type of the credential to return instance of
	 * @returns {Credentials}
	 * @memberof CredentialsHelper
	 */
	async getCredentials(
		nodeCredential: INodeCredentialsDetails,
		type: string,
		userId?: string,
	): Promise<Credentials> {
		if (!nodeCredential.id) {
			throw new Error(`Credential "${nodeCredential.name}" of type "${type}" has no ID.`);
		}

		const credential = userId
			? await Db.collections.SharedCredentials.findOneOrFail({
					relations: ['credentials'],
					where: { credentials: { id: nodeCredential.id, type }, user: { id: userId } },
			  }).then((shared) => shared.credentials)
			: await Db.collections.Credentials.findOneOrFail({ id: nodeCredential.id, type });

		if (!credential) {
			throw new Error(
				`Credential with ID "${nodeCredential.id}" does not exist for type "${type}".`,
			);
		}

		return new Credentials(
			{ id: credential.id.toString(), name: credential.name },
			credential.type,
			credential.nodesAccess,
			credential.data,
		);
	}

	/**
	 * Returns all the properties of the credentials with the given name
	 *
	 * @param {string} type The name of the type to return credentials off
	 * @returns {INodeProperties[]}
	 * @memberof CredentialsHelper
	 */
	getCredentialsProperties(type: string): INodeProperties[] {
		const credentialTypeData = this.credentialTypes.getByName(type);

		if (credentialTypeData === undefined) {
			throw new Error(`The credentials of type "${type}" are not known.`);
		}

		if (credentialTypeData.extends === undefined) {
			return credentialTypeData.properties;
		}

		const combineProperties = [] as INodeProperties[];
		for (const credentialsTypeName of credentialTypeData.extends) {
			const mergeCredentialProperties = this.getCredentialsProperties(credentialsTypeName);
			NodeHelpers.mergeNodeProperties(combineProperties, mergeCredentialProperties);
		}

		// The properties defined on the parent credentials take presidence
		NodeHelpers.mergeNodeProperties(combineProperties, credentialTypeData.properties);

		return combineProperties;
	}

	/**
	 * Returns the decrypted credential data with applied overwrites
	 *
	 * @param {INodeCredentialsDetails} nodeCredentials id and name to return instance of
	 * @param {string} type Type of the credentials to return data of
	 * @param {boolean} [raw] Return the data as supplied without defaults or overwrites
	 * @returns {ICredentialDataDecryptedObject}
	 * @memberof CredentialsHelper
	 */
	async getDecrypted(
		nodeCredentials: INodeCredentialsDetails,
		type: string,
		mode: WorkflowExecuteMode,
		defaultTimezone: string,
		raw?: boolean,
		expressionResolveValues?: ICredentialsExpressionResolveValues,
	): Promise<ICredentialDataDecryptedObject> {
		const credentials = await this.getCredentials(nodeCredentials, type);
		const decryptedDataOriginal = credentials.getData(this.encryptionKey);

		if (raw === true) {
			return decryptedDataOriginal;
		}

		return this.applyDefaultsAndOverwrites(
			decryptedDataOriginal,
			type,
			mode,
			defaultTimezone,
			expressionResolveValues,
		);
	}

	/**
	 * Applies credential default data and overwrites
	 *
	 * @param {ICredentialDataDecryptedObject} decryptedDataOriginal The credential data to overwrite data on
	 * @param {string} type  Type of the credentials to overwrite data of
	 * @returns {ICredentialDataDecryptedObject}
	 * @memberof CredentialsHelper
	 */
	applyDefaultsAndOverwrites(
		decryptedDataOriginal: ICredentialDataDecryptedObject,
		type: string,
		mode: WorkflowExecuteMode,
		defaultTimezone: string,
		expressionResolveValues?: ICredentialsExpressionResolveValues,
	): ICredentialDataDecryptedObject {
		const credentialsProperties = this.getCredentialsProperties(type);

		// Add the default credential values
		let decryptedData = NodeHelpers.getNodeParameters(
			credentialsProperties,
			decryptedDataOriginal as INodeParameters,
			true,
			false,
			null,
		) as ICredentialDataDecryptedObject;

		if (decryptedDataOriginal.oauthTokenData !== undefined) {
			// The OAuth data gets removed as it is not defined specifically as a parameter
			// on the credentials so add it back in case it was set
			decryptedData.oauthTokenData = decryptedDataOriginal.oauthTokenData;
		}

		if (expressionResolveValues) {
			const timezone =
				(expressionResolveValues.workflow.settings.timezone as string) || defaultTimezone;

			try {
				decryptedData = expressionResolveValues.workflow.expression.getParameterValue(
					decryptedData as INodeParameters,
					expressionResolveValues.runExecutionData,
					expressionResolveValues.runIndex,
					expressionResolveValues.itemIndex,
					expressionResolveValues.node.name,
					expressionResolveValues.connectionInputData,
					mode,
					timezone,
					{},
					false,
					decryptedData,
				) as ICredentialDataDecryptedObject;
			} catch (e) {
				// eslint-disable-next-line @typescript-eslint/no-unsafe-member-access
				e.message += ' [Error resolving credentials]';
				throw e;
			}
		} else {
			const node = {
				name: '',
				typeVersion: 1,
				type: 'mock',
				position: [0, 0],
				parameters: {} as INodeParameters,
			} as INode;

			const workflow = new Workflow({
				nodes: [node],
				connections: {},
				active: false,
				nodeTypes: mockNodeTypes,
			});

			// Resolve expressions if any are set
			decryptedData = workflow.expression.getComplexParameterValue(
				node,
				decryptedData as INodeParameters,
				mode,
				defaultTimezone,
				{},
				undefined,
				decryptedData,
			) as ICredentialDataDecryptedObject;
		}

		// Load and apply the credentials overwrites if any exist
		const credentialsOverwrites = CredentialsOverwrites();
		// eslint-disable-next-line @typescript-eslint/no-unsafe-return
		return credentialsOverwrites.applyOverwrite(type, decryptedData);
	}

	/**
	 * Updates credentials in the database
	 *
	 * @param {string} name Name of the credentials to set data of
	 * @param {string} type Type of the credentials to set data of
	 * @param {ICredentialDataDecryptedObject} data The data to set
	 * @returns {Promise<void>}
	 * @memberof CredentialsHelper
	 */
	async updateCredentials(
		nodeCredentials: INodeCredentialsDetails,
		type: string,
		data: ICredentialDataDecryptedObject,
	): Promise<void> {
		// eslint-disable-next-line @typescript-eslint/await-thenable
		const credentials = await this.getCredentials(nodeCredentials, type);

		if (!Db.isInitialized) {
			// The first time executeWorkflow gets called the Database has
			// to get initialized first
			await Db.init();
		}

		credentials.setData(data, this.encryptionKey);
		const newCredentialsData = credentials.getDataToSave() as ICredentialsDb;

		// Add special database related data
		newCredentialsData.updatedAt = new Date();

		// Save the credentials in DB
		const findQuery = {
			id: credentials.id,
			type,
		};

		await Db.collections.Credentials.update(findQuery, newCredentialsData);
	}

	getCredentialTestFunction(
		credentialType: string,
		nodeToTestWith?: string,
	): ICredentialTestFunction | ICredentialTestRequestData | undefined {
		const nodeTypes = NodeTypes();
		const allNodes = nodeTypes.getAll();

		// Check all the nodes one by one if they have a test function defined
		for (let i = 0; i < allNodes.length; i++) {
			const node = allNodes[i];

			if (nodeToTestWith && node.description.name !== nodeToTestWith) {
				// eslint-disable-next-line no-continue
				continue;
			}

			// Always set to an array even if node is not versioned to not having
			// to duplicate the logic
			const allNodeTypes: INodeType[] = [];
			if (node instanceof NodeVersionedType) {
				// Node is versioned
				allNodeTypes.push(...Object.values((node as INodeVersionedType).nodeVersions));
			} else {
				// Node is not versioned
				allNodeTypes.push(node as INodeType);
			}

			// Check each of the node versions for credential tests
			for (const nodeType of allNodeTypes) {
				// Check each of teh credentials
				for (const credential of nodeType.description.credentials ?? []) {
					if (credential.name === credentialType && !!credential.testedBy) {
						if (typeof credential.testedBy === 'string') {
							if (Object.prototype.hasOwnProperty.call(node, 'nodeVersions')) {
								// The node is versioned. So check all versions for test function
								// starting with the latest
								const versions = Object.keys((node as INodeVersionedType).nodeVersions)
									.sort()
									.reverse();
								for (const version of versions) {
									const versionedNode = (node as INodeVersionedType).nodeVersions[
										parseInt(version, 10)
									];
									if (
										versionedNode.methods?.credentialTest &&
										versionedNode.methods?.credentialTest[credential.testedBy]
									) {
										return versionedNode.methods?.credentialTest[credential.testedBy];
									}
								}
							}
							// Test is defined as string which links to a functoin
							return (node as unknown as INodeType).methods?.credentialTest![credential.testedBy];
						}

						// Test is defined as JSON with a defintion for the request to make
						return {
							nodeType,
							testRequest: credential.testedBy,
						};
					}
				}
			}
		}

		// Check if test is defined on credentials
		const type = this.credentialTypes.getByName(credentialType);
		if (type.test) {
			return {
				testRequest: type.test,
			};
		}

		return undefined;
	}

	async testCredentials(
		user: User,
		credentialType: string,
		credentialsDecrypted: ICredentialsDecrypted,
		nodeToTestWith?: string,
	): Promise<INodeCredentialTestResult> {
		const credentialTestFunction = this.getCredentialTestFunction(credentialType, nodeToTestWith);
		if (credentialTestFunction === undefined) {
			return Promise.resolve({
				status: 'Error',
				message: 'No testing function found for this credential.',
			});
		}

		if (typeof credentialTestFunction === 'function') {
			// The credentials get tested via a function that is defined on the node
			const credentialTestFunctions = NodeExecuteFunctions.getCredentialTestFunctions();
			// eslint-disable-next-line @typescript-eslint/no-unsafe-return, @typescript-eslint/no-unsafe-member-access, @typescript-eslint/no-unsafe-call
			return credentialTestFunction.call(credentialTestFunctions, credentialsDecrypted);
		}

		// Credentials get tested via request instructions

		// TODO: Temp worfklows get created at multiple locations (for example also LoadNodeParameterOptions),
		//       check if some of them are identical enough that it can be combined

		let nodeType: INodeType;
		if (credentialTestFunction.nodeType) {
			nodeType = credentialTestFunction.nodeType;
		} else {
			const nodeTypes = NodeTypes();
			nodeType = nodeTypes.getByNameAndVersion('n8n-nodes-base.noOp');
		}

		const node: INode = {
			parameters: {},
			name: 'Temp-Node',
			type: nodeType.description.name,
			typeVersion: Array.isArray(nodeType.description.version)
				? nodeType.description.version.slice(-1)[0]
				: nodeType.description.version,
			position: [0, 0],
			credentials: {
				[credentialType]: {
					id: credentialsDecrypted.id.toString(),
					name: credentialsDecrypted.name,
				},
			},
		};

		const workflowData = {
			nodes: [node],
			connections: {},
		};

		const nodeTypeCopy: INodeType = {
			description: {
				...nodeType.description,
				credentials: [
					{
						name: credentialType,
						required: true,
					},
				],
				properties: [
					{
						displayName: 'Temp',
						name: 'temp',
						type: 'string',
						routing: {
							request: credentialTestFunction.testRequest.request,
						},
						default: '',
					},
				],
			},
		};

		const nodeTypes: INodeTypes = {
			...mockNodeTypes,
			nodeTypes: {
				[nodeTypeCopy.description.name]: {
					sourcePath: '',
					type: nodeTypeCopy,
				},
			},
		};

		const workflow = new Workflow({
			nodes: workflowData.nodes,
			connections: workflowData.connections,
			active: false,
			nodeTypes,
		});

		const mode = 'internal';
		const runIndex = 0;
		const inputData: ITaskDataConnections = {
			main: [[{ json: {} }]],
		};
		const connectionInputData: INodeExecutionData[] = [];
		const runExecutionData: IRunExecutionData = {
			resultData: {
				runData: {},
			},
		};

		const additionalData = await WorkflowExecuteAdditionalData.getBase(user.id, node.parameters);

		const routingNode = new RoutingNode(
			workflow,
			node,
			connectionInputData,
			runExecutionData ?? null,
			additionalData,
			mode,
		);
<<<<<<< HEAD
=======

		let response: INodeExecutionData[][] | null | undefined;

>>>>>>> e5d9a7b2
		try {
			response = await routingNode.runNode(
				inputData,
				runIndex,
				nodeTypeCopy,
				NodeExecuteFunctions,
				credentialsDecrypted,
			);
		} catch (error) {
			// Do not fail any requests to allow custom error messages and
			// make logic easier
			if (error.cause.response) {
				const errorResponseData = {
					statusCode: error.cause.response.status,
					statusMessage: error.cause.response.statusText,
				};
				if (credentialTestFunction.testRequest.rules) {
					// Special testing rules are defined so check all in order
					for (const rule of credentialTestFunction.testRequest.rules) {
						if (rule.type === 'responseCode') {
							if (errorResponseData.statusCode === rule.properties.value) {
								return {
									status: 'Error',
									message: rule.properties.message,
								};
							}
						}
					}
				}

				if (errorResponseData.statusCode < 199 || errorResponseData.statusCode > 299) {
					// All requests with response codes that are not 2xx are treated by default as failed
					return {
						status: 'Error',
						message:
							// eslint-disable-next-line @typescript-eslint/restrict-template-expressions
							errorResponseData.statusMessage ||
							// eslint-disable-next-line @typescript-eslint/restrict-template-expressions
							`Received HTTP status code: ${errorResponseData.statusCode}`,
					};
				}
			} else if (error.cause.code) {
				return {
					status: 'Error',
					message: error.cause.code,
				};
			}
			Logger.debug('Credential test failed', error);
			return {
				status: 'Error',
				message: error.message.toString(),
			};
		}

		if (
			credentialTestFunction.testRequest.rules &&
			Array.isArray(credentialTestFunction.testRequest.rules)
		) {
			// Special testing rules are defined so check all in order
			for (const rule of credentialTestFunction.testRequest.rules) {
				if (rule.type === 'responseSuccessBody') {
					const responseData = response![0][0].json;
					if (get(responseData, rule.properties.key) === rule.properties.value) {
						return {
							status: 'Error',
							message: rule.properties.message,
						};
					}
				}
			}
		}

		return {
			status: 'OK',
			message: 'Connection successful!',
		};
	}
}

/**
 * Build a `where` clause for a `find()` or `findOne()` operation
 * in the `shared_workflow` or `shared_credentials` tables.
 */
export function whereClause({
	user,
	entityType,
	entityId = '',
}: {
	user: User;
	entityType: 'workflow' | 'credentials';
	entityId?: string;
}): WhereClause {
	const where: WhereClause = entityId ? { [entityType]: { id: entityId } } : {};

	if (user.globalRole.name !== 'owner') {
		where.user = { id: user.id };
	}

	return where;
}

/**
 * Get a credential if it has been shared with a user.
 */
export async function getCredentialForUser(
	credentialId: string,
	user: User,
): Promise<ICredentialsDb | null> {
	const sharedCredential = await Db.collections.SharedCredentials.findOne({
		relations: ['credentials'],
		where: whereClause({
			user,
			entityType: 'credentials',
			entityId: credentialId,
		}),
	});

	if (!sharedCredential) return null;

	return sharedCredential.credentials as ICredentialsDb;
}

/**
 * Get a credential without user check
 */
export async function getCredentialWithoutUser(
	credentialId: string,
): Promise<ICredentialsDb | undefined> {
	const credential = await Db.collections.Credentials.findOne(credentialId);
	return credential;
}<|MERGE_RESOLUTION|>--- conflicted
+++ resolved
@@ -638,12 +638,9 @@
 			additionalData,
 			mode,
 		);
-<<<<<<< HEAD
-=======
 
 		let response: INodeExecutionData[][] | null | undefined;
 
->>>>>>> e5d9a7b2
 		try {
 			response = await routingNode.runNode(
 				inputData,
