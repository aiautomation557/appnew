/* eslint-disable @typescript-eslint/no-non-null-assertion */
/* eslint-disable no-restricted-syntax */
/* eslint-disable @typescript-eslint/no-unsafe-member-access */
/* eslint-disable @typescript-eslint/no-unsafe-assignment */
/* eslint-disable @typescript-eslint/no-unsafe-return */
/* eslint-disable @typescript-eslint/no-unsafe-call */

import { Credentials, NodeExecuteFunctions } from 'n8n-core';

import { NodeVersionedType } from 'n8n-nodes-base';

import {
	ICredentialDataDecryptedObject,
	ICredentialsDecrypted,
	ICredentialsExpressionResolveValues,
	ICredentialsHelper,
	ICredentialTestFunction,
	ICredentialTestRequestData,
	IHttpRequestOptions,
	INode,
	INodeCredentialsDetails,
	INodeCredentialTestResult,
	INodeExecutionData,
	INodeParameters,
	INodeProperties,
	INodeType,
	INodeTypeData,
	INodeTypes,
	INodeVersionedType,
	IRequestOptionsSimplified,
	IRunExecutionData,
	IWorkflowDataProxyAdditionalKeys,
	NodeHelpers,
	RoutingNode,
	Workflow,
	WorkflowExecuteMode,
	ITaskDataConnections,
} from 'n8n-workflow';

// eslint-disable-next-line import/no-cycle
import {
	CredentialsOverwrites,
	CredentialTypes,
	Db,
	ICredentialsDb,
	NodeTypes,
	WhereClause,
	WorkflowExecuteAdditionalData,
} from '.';
// eslint-disable-next-line import/no-cycle
import { User } from './databases/entities/User';

const mockNodeTypes: INodeTypes = {
	nodeTypes: {} as INodeTypeData,
	// eslint-disable-next-line @typescript-eslint/no-unused-vars
	init: async (nodeTypes?: INodeTypeData): Promise<void> => {},
	getAll(): Array<INodeType | INodeVersionedType> {
		// @ts-ignore
		return Object.values(this.nodeTypes).map((data) => data.type);
	},
	// eslint-disable-next-line @typescript-eslint/no-unused-vars
	getByName(nodeType: string): INodeType | INodeVersionedType | undefined {
		if (this.nodeTypes[nodeType] === undefined) {
			return undefined;
		}
		return this.nodeTypes[nodeType].type;
	},
	getByNameAndVersion(nodeType: string, version?: number): INodeType | undefined {
		if (this.nodeTypes[nodeType] === undefined) {
			return undefined;
		}
		return NodeHelpers.getVersionedNodeType(this.nodeTypes[nodeType].type, version);
	},
};

export class CredentialsHelper extends ICredentialsHelper {
	private credentialTypes = CredentialTypes();

	/**
	 * Add the required authentication information to the request
	 */
	async authenticate(
		credentials: ICredentialDataDecryptedObject,
		typeName: string,
		incomingRequestOptions: IHttpRequestOptions | IRequestOptionsSimplified,
		workflow: Workflow,
		node: INode,
	): Promise<IHttpRequestOptions> {
		const requestOptions = incomingRequestOptions;
		const credentialType = this.credentialTypes.getByName(typeName);

		if (credentialType.authenticate) {
			if (typeof credentialType.authenticate === 'function') {
				// Special authentication function is defined

				// eslint-disable-next-line @typescript-eslint/no-unsafe-call
				return credentialType.authenticate(credentials, requestOptions as IHttpRequestOptions);
			}

			if (typeof credentialType.authenticate === 'object') {
				// Predefined authentication method

				const { authenticate } = credentialType;
				if (requestOptions.headers === undefined) {
					requestOptions.headers = {};
				}

				// eslint-disable-next-line @typescript-eslint/no-unsafe-member-access
				if (authenticate.type === 'bearer') {
					const tokenPropertyName: string =
						// eslint-disable-next-line @typescript-eslint/no-unsafe-member-access
						authenticate.properties.tokenPropertyName ?? 'accessToken';
					requestOptions.headers.Authorization = `Bearer ${
						credentials[tokenPropertyName] as string
					}`;
					// eslint-disable-next-line @typescript-eslint/no-unsafe-member-access
				} else if (authenticate.type === 'basicAuth') {
					const userPropertyName: string =
						// eslint-disable-next-line @typescript-eslint/no-unsafe-member-access
						authenticate.properties.userPropertyName ?? 'user';
					const passwordPropertyName: string =
						// eslint-disable-next-line @typescript-eslint/no-unsafe-member-access
						authenticate.properties.passwordPropertyName ?? 'password';

					requestOptions.auth = {
						username: credentials[userPropertyName] as string,
						password: credentials[passwordPropertyName] as string,
					};
				} else if (authenticate.type === 'headerAuth') {
					const key = this.resolveValue(
						// eslint-disable-next-line @typescript-eslint/no-unsafe-member-access
						authenticate.properties.name,
						{ $credentials: credentials },
						workflow,
						node,
					);

					const value = this.resolveValue(
						// eslint-disable-next-line @typescript-eslint/no-unsafe-member-access
						authenticate.properties.value,
						{ $credentials: credentials },
						workflow,
						node,
					);
					requestOptions.headers[key] = value;
				} else if (authenticate.type === 'queryAuth') {
					const key = this.resolveValue(
						// eslint-disable-next-line @typescript-eslint/no-unsafe-member-access
						authenticate.properties.key,
						{ $credentials: credentials },
						workflow,
						node,
					);

					const value = this.resolveValue(
						// eslint-disable-next-line @typescript-eslint/no-unsafe-member-access
						authenticate.properties.value,
						{ $credentials: credentials },
						workflow,
						node,
					);
					if (!requestOptions.qs) {
						requestOptions.qs = {};
					}
					requestOptions.qs[key] = value;
				}
			}
		}

		return requestOptions as IHttpRequestOptions;
	}

	/**
	 * Resolves the given value in case it is an expression
	 */
	resolveValue(
		parameterValue: string,
		additionalKeys: IWorkflowDataProxyAdditionalKeys,
		workflow: Workflow,
		node: INode,
	): string {
		if (parameterValue.charAt(0) !== '=') {
			return parameterValue;
		}

		const returnValue = workflow.expression.getSimpleParameterValue(
			node,
			parameterValue,
			'internal',
			additionalKeys,
			'',
		);

		if (!returnValue) {
			return '';
		}

		return returnValue.toString();
	}

	/**
	 * Returns all parent types of the given credential type
	 */
	getParentTypes(typeName: string): string[] {
		const credentialType = this.credentialTypes.getByName(typeName);

		if (credentialType === undefined || credentialType.extends === undefined) {
			return [];
		}

		let types: string[] = [];
		credentialType.extends.forEach((type: string) => {
			types = [...types, type, ...this.getParentTypes(type)];
		});

		return types;
	}

	/**
	 * Returns the credentials instance
	 *
	 * @param {INodeCredentialsDetails} nodeCredential id and name to return instance of
	 * @param {string} type Type of the credential to return instance of
	 * @returns {Credentials}
	 * @memberof CredentialsHelper
	 */
	async getCredentials(
		nodeCredential: INodeCredentialsDetails,
		type: string,
	): Promise<Credentials> {
		if (!nodeCredential.id) {
			throw new Error(`Credential "${nodeCredential.name}" of type "${type}" has no ID.`);
		}

<<<<<<< HEAD
		const credential = userId
			? await Db.collections
					.SharedCredentials!.findOneOrFail({
						relations: ['credentials'],
						where: { credentials: { id: nodeCredential.id, type }, user: { id: userId } },
					})
					.then((shared) => shared.credentials)
			: await Db.collections.Credentials!.findOneOrFail({ id: nodeCredential.id, type });
=======
		const credentials = await Db.collections.Credentials!.findOne(nodeCredentials.id);
>>>>>>> 0a1d0301

		if (!credential) {
			throw new Error(
				`Credential with ID "${nodeCredential.id}" does not exist for type "${type}".`,
			);
		}

		return new Credentials(
			{ id: credential.id.toString(), name: credential.name },
			credential.type,
			credential.nodesAccess,
			credential.data,
		);
	}

	/**
	 * Returns all the properties of the credentials with the given name
	 *
	 * @param {string} type The name of the type to return credentials off
	 * @returns {INodeProperties[]}
	 * @memberof CredentialsHelper
	 */
	getCredentialsProperties(type: string): INodeProperties[] {
		const credentialTypeData = this.credentialTypes.getByName(type);

		if (credentialTypeData === undefined) {
			throw new Error(`The credentials of type "${type}" are not known.`);
		}

		if (credentialTypeData.extends === undefined) {
			return credentialTypeData.properties;
		}

		const combineProperties = [] as INodeProperties[];
		for (const credentialsTypeName of credentialTypeData.extends) {
			const mergeCredentialProperties = this.getCredentialsProperties(credentialsTypeName);
			NodeHelpers.mergeNodeProperties(combineProperties, mergeCredentialProperties);
		}

		// The properties defined on the parent credentials take presidence
		NodeHelpers.mergeNodeProperties(combineProperties, credentialTypeData.properties);

		return combineProperties;
	}

	/**
	 * Returns the decrypted credential data with applied overwrites
	 *
	 * @param {INodeCredentialsDetails} nodeCredentials id and name to return instance of
	 * @param {string} type Type of the credentials to return data of
	 * @param {boolean} [raw] Return the data as supplied without defaults or overwrites
	 * @returns {ICredentialDataDecryptedObject}
	 * @memberof CredentialsHelper
	 */
	async getDecrypted(
		nodeCredentials: INodeCredentialsDetails,
		type: string,
		mode: WorkflowExecuteMode,
		raw?: boolean,
		expressionResolveValues?: ICredentialsExpressionResolveValues,
	): Promise<ICredentialDataDecryptedObject> {
		const credentials = await this.getCredentials(nodeCredentials, type);
		const decryptedDataOriginal = credentials.getData(this.encryptionKey);

		if (raw === true) {
			return decryptedDataOriginal;
		}

		return this.applyDefaultsAndOverwrites(
			decryptedDataOriginal,
			type,
			mode,
			expressionResolveValues,
		);
	}

	/**
	 * Applies credential default data and overwrites
	 *
	 * @param {ICredentialDataDecryptedObject} decryptedDataOriginal The credential data to overwrite data on
	 * @param {string} type  Type of the credentials to overwrite data of
	 * @returns {ICredentialDataDecryptedObject}
	 * @memberof CredentialsHelper
	 */
	applyDefaultsAndOverwrites(
		decryptedDataOriginal: ICredentialDataDecryptedObject,
		type: string,
		mode: WorkflowExecuteMode,
		expressionResolveValues?: ICredentialsExpressionResolveValues,
	): ICredentialDataDecryptedObject {
		const credentialsProperties = this.getCredentialsProperties(type);

		// Add the default credential values
		let decryptedData = NodeHelpers.getNodeParameters(
			credentialsProperties,
			decryptedDataOriginal as INodeParameters,
			true,
			false,
		) as ICredentialDataDecryptedObject;

		if (decryptedDataOriginal.oauthTokenData !== undefined) {
			// The OAuth data gets removed as it is not defined specifically as a parameter
			// on the credentials so add it back in case it was set
			decryptedData.oauthTokenData = decryptedDataOriginal.oauthTokenData;
		}

		if (expressionResolveValues) {
			try {
				const workflow = new Workflow({
					nodes: Object.values(expressionResolveValues.workflow.nodes),
					connections: expressionResolveValues.workflow.connectionsBySourceNode,
					active: false,
					nodeTypes: expressionResolveValues.workflow.nodeTypes,
				});
				decryptedData = workflow.expression.getParameterValue(
					decryptedData as INodeParameters,
					expressionResolveValues.runExecutionData,
					expressionResolveValues.runIndex,
					expressionResolveValues.itemIndex,
					expressionResolveValues.node.name,
					expressionResolveValues.connectionInputData,
					mode,
					{},
					false,
					decryptedData,
				) as ICredentialDataDecryptedObject;
			} catch (e) {
				// eslint-disable-next-line @typescript-eslint/no-unsafe-member-access
				e.message += ' [Error resolving credentials]';
				throw e;
			}
		} else {
			const node = {
				name: '',
				typeVersion: 1,
				type: 'mock',
				position: [0, 0],
				parameters: {} as INodeParameters,
			} as INode;

			const workflow = new Workflow({
				nodes: [node],
				connections: {},
				active: false,
				nodeTypes: mockNodeTypes,
			});

			// Resolve expressions if any are set
			decryptedData = workflow.expression.getComplexParameterValue(
				node,
				decryptedData as INodeParameters,
				mode,
				{},
				undefined,
				decryptedData,
			) as ICredentialDataDecryptedObject;
		}

		// Load and apply the credentials overwrites if any exist
		const credentialsOverwrites = CredentialsOverwrites();
		// eslint-disable-next-line @typescript-eslint/no-unsafe-return
		return credentialsOverwrites.applyOverwrite(type, decryptedData);
	}

	/**
	 * Updates credentials in the database
	 *
	 * @param {string} name Name of the credentials to set data of
	 * @param {string} type Type of the credentials to set data of
	 * @param {ICredentialDataDecryptedObject} data The data to set
	 * @returns {Promise<void>}
	 * @memberof CredentialsHelper
	 */
	async updateCredentials(
		nodeCredentials: INodeCredentialsDetails,
		type: string,
		data: ICredentialDataDecryptedObject,
	): Promise<void> {
		// eslint-disable-next-line @typescript-eslint/await-thenable
		const credentials = await this.getCredentials(nodeCredentials, type);

		if (Db.collections.Credentials === null) {
			// The first time executeWorkflow gets called the Database has
			// to get initialized first
			await Db.init();
		}

		credentials.setData(data, this.encryptionKey);
		const newCredentialsData = credentials.getDataToSave() as ICredentialsDb;

		// Add special database related data
		newCredentialsData.updatedAt = new Date();

		// TODO: also add user automatically depending on who is logged in, if anybody is logged in

		// Save the credentials in DB
		const findQuery = {
			id: credentials.id,
			type,
		};

		// eslint-disable-next-line @typescript-eslint/no-non-null-assertion
		await Db.collections.Credentials!.update(findQuery, newCredentialsData);
	}

	getCredentialTestFunction(
		credentialType: string,
		nodeToTestWith?: string,
	): ICredentialTestFunction | ICredentialTestRequestData | undefined {
		const nodeTypes = NodeTypes();
		const allNodes = nodeTypes.getAll();

		// Check all the nodes one by one if they have a test function defined
		for (let i = 0; i < allNodes.length; i++) {
			const node = allNodes[i];

			if (nodeToTestWith && node.description.name !== nodeToTestWith) {
				// eslint-disable-next-line no-continue
				continue;
			}

			// Always set to an array even if node is not versioned to not having
			// to duplicate the logic
			const allNodeTypes: INodeType[] = [];
			if (node instanceof NodeVersionedType) {
				// Node is versioned
				allNodeTypes.push(...Object.values((node as INodeVersionedType).nodeVersions));
			} else {
				// Node is not versioned
				allNodeTypes.push(node as INodeType);
			}

			// Check each of the node versions for credential tests
			for (const nodeType of allNodeTypes) {
				// Check each of teh credentials
				for (const credential of nodeType.description.credentials ?? []) {
					if (credential.name === credentialType && !!credential.testedBy) {
						if (typeof credential.testedBy === 'string') {
							// Test is defined as string which links to a functoin
							// eslint-disable-next-line @typescript-eslint/no-non-null-assertion
							return (node as unknown as INodeType).methods?.credentialTest![credential.testedBy];
						}

						// Test is defined as JSON with a defintion for the request to make
						return {
							nodeType,
							testRequest: credential.testedBy,
						};
					}
				}
			}
		}

		// Check if test is defined on credentials
		const type = this.credentialTypes.getByName(credentialType);
		if (type.test) {
			return {
				testRequest: type.test,
			};
		}

		return undefined;
	}

	async testCredentials(
		user: User,
		credentialType: string,
		credentialsDecrypted: ICredentialsDecrypted,
		nodeToTestWith?: string,
	): Promise<INodeCredentialTestResult> {
		const credentialTestFunction = this.getCredentialTestFunction(credentialType, nodeToTestWith);

		if (credentialTestFunction === undefined) {
			return Promise.resolve({
				status: 'Error',
				message: 'No testing function found for this credential.',
			});
		}

		if (typeof credentialTestFunction === 'function') {
			// The credentials get tested via a function that is defined on the node
			const credentialTestFunctions = NodeExecuteFunctions.getCredentialTestFunctions();
			// eslint-disable-next-line @typescript-eslint/no-unsafe-return, @typescript-eslint/no-unsafe-member-access, @typescript-eslint/no-unsafe-call
			return credentialTestFunction.call(credentialTestFunctions, credentialsDecrypted);
		}

		// Credentials get tested via request instructions

		// TODO: Temp worfklows get created at multiple locations (for example also LoadNodeParameterOptions),
		//       check if some of them are identical enough that it can be combined

		let nodeType: INodeType;
		if (credentialTestFunction.nodeType) {
			nodeType = credentialTestFunction.nodeType;
		} else {
			const nodeTypes = NodeTypes();
			nodeType = nodeTypes.getByName('n8n-nodes-base.noOp') as INodeType;
		}

		const node: INode = {
			parameters: {},
			name: 'Temp-Node',
			type: nodeType.description.name,
			typeVersion: nodeType.description.version,
			position: [0, 0],
		};

		const workflowData = {
			nodes: [node],
			connections: {},
		};

		const nodeTypeCopy: INodeType = {
			description: {
				...nodeType.description,
				credentials: [
					{
						name: credentialType,
						required: true,
					},
				],
				properties: [
					{
						displayName: 'Temp',
						name: 'temp',
						type: 'string',
						routing: {
							request: credentialTestFunction.testRequest.request,
						},
						default: '',
					},
				],
			},
		};

		const nodeTypes: INodeTypes = {
			...mockNodeTypes,
			nodeTypes: {
				[nodeTypeCopy.description.name]: {
					sourcePath: '',
					type: nodeTypeCopy,
				},
			},
		};

		const workflow = new Workflow({
			nodes: workflowData.nodes,
			connections: workflowData.connections,
			active: false,
			nodeTypes,
		});

		const mode = 'internal';
		const runIndex = 0;
		const inputData: ITaskDataConnections = {
			main: [[{ json: {} }]],
		};
		const connectionInputData: INodeExecutionData[] = [];
		const runExecutionData: IRunExecutionData = {
			resultData: {
				runData: {},
			},
		};

		const additionalData = await WorkflowExecuteAdditionalData.getBase(user.id, node.parameters);

		const routingNode = new RoutingNode(
			workflow,
			node,
			connectionInputData,
			runExecutionData ?? null,
			additionalData,
			mode,
		);

		try {
			await routingNode.runNode(
				inputData,
				runIndex,
				nodeTypeCopy,
				NodeExecuteFunctions,
				credentialsDecrypted,
			);
		} catch (error) {
			// Do not fail any requests to allow custom error messages and
			// make logic easier
			if (error.cause.response) {
				const errorResponseData = {
					statusCode: error.cause.response.status,
					statusMessage: error.cause.response.statusText,
				};

				if (credentialTestFunction.testRequest.rules) {
					// Special testing rules are defined so check all in order
					for (const rule of credentialTestFunction.testRequest.rules) {
						if (rule.type === 'responseCode') {
							if (errorResponseData.statusCode === rule.properties.value) {
								return {
									status: 'Error',
									message: rule.properties.message,
								};
							}
						}
					}
				}

				if (errorResponseData.statusCode < 199 || errorResponseData.statusCode > 299) {
					// All requests with response codes that are not 2xx are treated by default as failed
					return {
						status: 'Error',
						message:
							// eslint-disable-next-line @typescript-eslint/restrict-template-expressions
							errorResponseData.statusMessage ||
							// eslint-disable-next-line @typescript-eslint/restrict-template-expressions
							`Received HTTP status code: ${errorResponseData.statusCode}`,
					};
				}
			}

			return {
				status: 'Error',
				message: error.message.toString(),
			};
		}

		return {
			status: 'OK',
			message: 'Connection successful!',
		};
	}
}

/**
 * Build a `where` clause for a `find()` or `findOne()` operation
 * in the `shared_workflow` or `shared_credentials` tables.
 */
export function whereClause({
	user,
	entityType,
	entityId = '',
}: {
	user: User;
	entityType: 'workflow' | 'credentials';
	entityId?: string;
}): WhereClause {
	const where: WhereClause = entityId ? { [entityType]: { id: entityId } } : {};

	if (user.globalRole.name !== 'owner') {
		where.user = { id: user.id };
	}

	return where;
}

/**
 * Get a credential if it has been shared with a user.
 */
export async function getCredentialForUser(
	credentialId: string,
	user: User,
): Promise<ICredentialsDb | null> {
	// eslint-disable-next-line @typescript-eslint/no-non-null-assertion
	const sharedCredential = await Db.collections.SharedCredentials!.findOne({
		relations: ['credentials'],
		where: whereClause({
			user,
			entityType: 'credentials',
			entityId: credentialId,
		}),
	});

	if (!sharedCredential) return null;

	return sharedCredential.credentials as ICredentialsDb;
}<|MERGE_RESOLUTION|>--- conflicted
+++ resolved
@@ -227,12 +227,12 @@
 	async getCredentials(
 		nodeCredential: INodeCredentialsDetails,
 		type: string,
+		userId?: string,
 	): Promise<Credentials> {
 		if (!nodeCredential.id) {
 			throw new Error(`Credential "${nodeCredential.name}" of type "${type}" has no ID.`);
 		}
 
-<<<<<<< HEAD
 		const credential = userId
 			? await Db.collections
 					.SharedCredentials!.findOneOrFail({
@@ -241,9 +241,6 @@
 					})
 					.then((shared) => shared.credentials)
 			: await Db.collections.Credentials!.findOneOrFail({ id: nodeCredential.id, type });
-=======
-		const credentials = await Db.collections.Credentials!.findOne(nodeCredentials.id);
->>>>>>> 0a1d0301
 
 		if (!credential) {
 			throw new Error(
