--- conflicted
+++ resolved
@@ -55,19 +55,8 @@
 		if (credential === undefined) {
 			throw new Error(`No credentials with name "${name}" exist for type "${type}".`);
 		}
-<<<<<<< HEAD
-		const credentialData = this.workflowCredentials[type][name];
-
-		return new Credentials(
-			credentialData.name,
-			credentialData.type,
-			credentialData.nodesAccess,
-			credentialData.data,
-		);
-=======
-		
+
 		return new Credentials(credential.name, credential.type, credential.nodesAccess, credential.data);
->>>>>>> fc95c00c
 	}
 
 	/**
@@ -111,19 +100,8 @@
 	 * @returns {ICredentialDataDecryptedObject}
 	 * @memberof CredentialsHelper
 	 */
-<<<<<<< HEAD
-	getDecrypted(
-		name: string,
-		type: string,
-		mode: WorkflowExecuteMode,
-		raw?: boolean,
-		expressionResolveValues?: ICredentialsExpressionResolveValues,
-	): ICredentialDataDecryptedObject {
-		const credentials = this.getCredentials(name, type);
-=======
 	async getDecrypted(name: string, type: string, mode: WorkflowExecuteMode, raw?: boolean, expressionResolveValues?: ICredentialsExpressionResolveValues): Promise<ICredentialDataDecryptedObject> {
 		const credentials = await this.getCredentials(name, type);
->>>>>>> fc95c00c
 
 		const decryptedDataOriginal = credentials.getData(this.encryptionKey);
 
@@ -171,28 +149,8 @@
 
 		if (expressionResolveValues) {
 			try {
-<<<<<<< HEAD
-				const workflow = new Workflow({
-					nodes: Object.values(expressionResolveValues.workflow.nodes),
-					connections: expressionResolveValues.workflow.connectionsBySourceNode,
-					active: false,
-					nodeTypes: expressionResolveValues.workflow.nodeTypes,
-				});
-				decryptedData = workflow.expression.getParameterValue(
-					decryptedData as INodeParameters,
-					expressionResolveValues.runExecutionData,
-					expressionResolveValues.runIndex,
-					expressionResolveValues.itemIndex,
-					expressionResolveValues.node.name,
-					expressionResolveValues.connectionInputData,
-					mode,
-					false,
-					decryptedData,
-				) as ICredentialDataDecryptedObject;
-=======
 				const workflow = new Workflow({ nodes: Object.values(expressionResolveValues.workflow.nodes), connections: expressionResolveValues.workflow.connectionsBySourceNode, active: false, nodeTypes: expressionResolveValues.workflow.nodeTypes });
 				decryptedData = workflow.expression.getParameterValue(decryptedData as INodeParameters, expressionResolveValues.runExecutionData, expressionResolveValues.runIndex, expressionResolveValues.itemIndex, expressionResolveValues.node.name, expressionResolveValues.connectionInputData, mode, {}, false, decryptedData) as ICredentialDataDecryptedObject;
->>>>>>> fc95c00c
 			} catch (e) {
 				// eslint-disable-next-line @typescript-eslint/no-unsafe-member-access
 				e.message += ' [Error resolving credentials]';
@@ -215,17 +173,7 @@
 			});
 
 			// Resolve expressions if any are set
-<<<<<<< HEAD
-			decryptedData = workflow.expression.getComplexParameterValue(
-				node,
-				decryptedData as INodeParameters,
-				mode,
-				undefined,
-				decryptedData,
-			) as ICredentialDataDecryptedObject;
-=======
 			decryptedData = workflow.expression.getComplexParameterValue(node!, decryptedData as INodeParameters, mode, {}, undefined, decryptedData) as ICredentialDataDecryptedObject;
->>>>>>> fc95c00c
 		}
 
 		// Load and apply the credentials overwrites if any exist
