/* eslint-disable @typescript-eslint/no-non-null-assertion */
/* eslint-disable no-restricted-syntax */
/* eslint-disable @typescript-eslint/no-unsafe-member-access */
/* eslint-disable @typescript-eslint/no-unsafe-assignment */
/* eslint-disable @typescript-eslint/no-unsafe-return */
/* eslint-disable @typescript-eslint/no-unsafe-call */

import { Credentials, NodeExecuteFunctions } from 'n8n-core';
// eslint-disable-next-line import/no-extraneous-dependencies
import { get } from 'lodash';

import {
	ICredentialDataDecryptedObject,
	ICredentialsDecrypted,
	ICredentialsExpressionResolveValues,
	ICredentialsHelper,
	ICredentialTestFunction,
	ICredentialTestRequestData,
	IHttpRequestOptions,
	INode,
	INodeCredentialsDetails,
	INodeCredentialTestResult,
	INodeExecutionData,
	INodeParameters,
	INodeProperties,
	INodeType,
	INodeTypeData,
	INodeTypes,
	INodeVersionedType,
	IRequestOptionsSimplified,
	IRunExecutionData,
	IWorkflowDataProxyAdditionalKeys,
	NodeHelpers,
	RoutingNode,
	Workflow,
	WorkflowExecuteMode,
	ITaskDataConnections,
	LoggerProxy as Logger,
<<<<<<< HEAD
	NodeVersionedType,
=======
	IHttpRequestHelper,
>>>>>>> 994c89a6
} from 'n8n-workflow';

// eslint-disable-next-line import/no-cycle
import {
	CredentialsOverwrites,
	CredentialTypes,
	Db,
	ICredentialsDb,
	NodeTypes,
	WhereClause,
	WorkflowExecuteAdditionalData,
} from '.';
// eslint-disable-next-line import/no-cycle
import { User } from './databases/entities/User';
// eslint-disable-next-line import/no-cycle
import { CredentialsEntity } from './databases/entities/CredentialsEntity';

const mockNodeTypes: INodeTypes = {
	nodeTypes: {} as INodeTypeData,
	// eslint-disable-next-line @typescript-eslint/no-unused-vars
	init: async (nodeTypes?: INodeTypeData): Promise<void> => {},
	getAll(): Array<INodeType | INodeVersionedType> {
		// @ts-ignore
		return Object.values(this.nodeTypes).map((data) => data.type);
	},
	getByNameAndVersion(nodeType: string, version?: number): INodeType | undefined {
		if (this.nodeTypes[nodeType] === undefined) {
			return undefined;
		}
		return NodeHelpers.getVersionedNodeType(this.nodeTypes[nodeType].type, version);
	},
};

export class CredentialsHelper extends ICredentialsHelper {
	private credentialTypes = CredentialTypes();

	/**
	 * Add the required authentication information to the request
	 */
	async authenticate(
		credentials: ICredentialDataDecryptedObject,
		typeName: string,
		incomingRequestOptions: IHttpRequestOptions | IRequestOptionsSimplified,
		workflow: Workflow,
		node: INode,
		defaultTimezone: string,
	): Promise<IHttpRequestOptions> {
		const requestOptions = incomingRequestOptions;
		const credentialType = this.credentialTypes.getByName(typeName);

		if (credentialType.authenticate) {
			if (typeof credentialType.authenticate === 'function') {
				// Special authentication function is defined

				// eslint-disable-next-line @typescript-eslint/no-unsafe-call
				return credentialType.authenticate(credentials, requestOptions as IHttpRequestOptions);
			}

			if (typeof credentialType.authenticate === 'object') {
				// Predefined authentication method

				let keyResolved: string;
				let valueResolved: string;
				const { authenticate } = credentialType;
				if (requestOptions.headers === undefined) {
					requestOptions.headers = {};
				}

				if (authenticate.type === 'generic') {
					Object.entries(authenticate.properties).forEach(([outerKey, outerValue]) => {
						Object.entries(outerValue).forEach(([key, value]) => {
							keyResolved = this.resolveValue(
								key,
								{ $credentials: credentials },
								workflow,
								node,
								defaultTimezone,
							);

							valueResolved = this.resolveValue(
								value as string,
								{ $credentials: credentials },
								workflow,
								node,
								defaultTimezone,
							);

							// @ts-ignore
							if (!requestOptions[outerKey]) {
								// @ts-ignore
								requestOptions[outerKey] = {};
							}
							// @ts-ignore
							requestOptions[outerKey][keyResolved] = valueResolved;
						});
					});
				}
			}
		}

		return requestOptions as IHttpRequestOptions;
	}

	async preAuthentication(
		helpers: IHttpRequestHelper,
		credentials: ICredentialDataDecryptedObject,
		typeName: string,
		node: INode,
		credentialsExpired: boolean,
	): Promise<ICredentialDataDecryptedObject | undefined> {
		const credentialType = this.credentialTypes.getByName(typeName);

		const expirableProperty = credentialType.properties.find(
			(property) => property.type === 'hidden' && property?.typeOptions?.expirable === true,
		);

		if (expirableProperty === undefined || expirableProperty.name === undefined) {
			return undefined;
		}

		// check if the node is the mockup node used for testing
		// if so, it means this is a credential test and not normal node execution
		const isTestingCredentials =
			node?.parameters?.temp === '' && node?.type === 'n8n-nodes-base.noOp';

		if (credentialType.preAuthentication) {
			if (typeof credentialType.preAuthentication === 'function') {
				// if the expirable property is empty in the credentials
				// or are expired, call pre authentication method
				// or the credentials are being tested
				if (
					credentials[expirableProperty?.name] === '' ||
					credentialsExpired ||
					isTestingCredentials
				) {
					const output = await credentialType.preAuthentication.call(helpers, credentials);

					// if there is data in the output, make sure the returned
					// property is the expirable property
					// else the database will not get updated
					if (output[expirableProperty.name] === undefined) {
						return undefined;
					}

					if (node.credentials) {
						await this.updateCredentials(
							node.credentials[credentialType.name],
							credentialType.name,
							Object.assign(credentials, output),
						);
						return Object.assign(credentials, output);
					}
				}
			}
		}
		return undefined;
	}

	/**
	 * Resolves the given value in case it is an expression
	 */
	resolveValue(
		parameterValue: string,
		additionalKeys: IWorkflowDataProxyAdditionalKeys,
		workflow: Workflow,
		node: INode,
		defaultTimezone: string,
	): string {
		if (parameterValue.charAt(0) !== '=') {
			return parameterValue;
		}

		const returnValue = workflow.expression.getSimpleParameterValue(
			node,
			parameterValue,
			'internal',
			defaultTimezone,
			additionalKeys,
			undefined,
			'',
		);

		if (!returnValue) {
			return '';
		}

		return returnValue.toString();
	}

	/**
	 * Returns all parent types of the given credential type
	 */
	getParentTypes(typeName: string): string[] {
		const credentialType = this.credentialTypes.getByName(typeName);

		if (credentialType === undefined || credentialType.extends === undefined) {
			return [];
		}

		let types: string[] = [];
		credentialType.extends.forEach((type: string) => {
			types = [...types, type, ...this.getParentTypes(type)];
		});

		return types;
	}

	/**
	 * Returns the credentials instance
	 *
	 * @param {INodeCredentialsDetails} nodeCredential id and name to return instance of
	 * @param {string} type Type of the credential to return instance of
	 * @returns {Credentials}
	 * @memberof CredentialsHelper
	 */
	async getCredentials(
		nodeCredential: INodeCredentialsDetails,
		type: string,
		userId?: string,
	): Promise<Credentials> {
		if (!nodeCredential.id) {
			throw new Error(`Credential "${nodeCredential.name}" of type "${type}" has no ID.`);
		}

		const credential = userId
			? await Db.collections.SharedCredentials.findOneOrFail({
					relations: ['credentials'],
					where: { credentials: { id: nodeCredential.id, type }, user: { id: userId } },
			  }).then((shared) => shared.credentials)
			: await Db.collections.Credentials.findOneOrFail({ id: nodeCredential.id, type });

		if (!credential) {
			throw new Error(
				`Credential with ID "${nodeCredential.id}" does not exist for type "${type}".`,
			);
		}

		return new Credentials(
			{ id: credential.id.toString(), name: credential.name },
			credential.type,
			credential.nodesAccess,
			credential.data,
		);
	}

	/**
	 * Returns all the properties of the credentials with the given name
	 *
	 * @param {string} type The name of the type to return credentials off
	 * @returns {INodeProperties[]}
	 * @memberof CredentialsHelper
	 */
	getCredentialsProperties(type: string): INodeProperties[] {
		const credentialTypeData = this.credentialTypes.getByName(type);

		if (credentialTypeData === undefined) {
			throw new Error(`The credentials of type "${type}" are not known.`);
		}

		if (credentialTypeData.extends === undefined) {
			return credentialTypeData.properties;
		}

		const combineProperties = [] as INodeProperties[];
		for (const credentialsTypeName of credentialTypeData.extends) {
			const mergeCredentialProperties = this.getCredentialsProperties(credentialsTypeName);
			NodeHelpers.mergeNodeProperties(combineProperties, mergeCredentialProperties);
		}

		// The properties defined on the parent credentials take presidence
		NodeHelpers.mergeNodeProperties(combineProperties, credentialTypeData.properties);

		return combineProperties;
	}

	/**
	 * Returns the decrypted credential data with applied overwrites
	 *
	 * @param {INodeCredentialsDetails} nodeCredentials id and name to return instance of
	 * @param {string} type Type of the credentials to return data of
	 * @param {boolean} [raw] Return the data as supplied without defaults or overwrites
	 * @returns {ICredentialDataDecryptedObject}
	 * @memberof CredentialsHelper
	 */
	async getDecrypted(
		nodeCredentials: INodeCredentialsDetails,
		type: string,
		mode: WorkflowExecuteMode,
		defaultTimezone: string,
		raw?: boolean,
		expressionResolveValues?: ICredentialsExpressionResolveValues,
	): Promise<ICredentialDataDecryptedObject> {
		const credentials = await this.getCredentials(nodeCredentials, type);
		const decryptedDataOriginal = credentials.getData(this.encryptionKey);

		if (raw === true) {
			return decryptedDataOriginal;
		}

		return this.applyDefaultsAndOverwrites(
			decryptedDataOriginal,
			type,
			mode,
			defaultTimezone,
			expressionResolveValues,
		);
	}

	/**
	 * Applies credential default data and overwrites
	 *
	 * @param {ICredentialDataDecryptedObject} decryptedDataOriginal The credential data to overwrite data on
	 * @param {string} type  Type of the credentials to overwrite data of
	 * @returns {ICredentialDataDecryptedObject}
	 * @memberof CredentialsHelper
	 */
	applyDefaultsAndOverwrites(
		decryptedDataOriginal: ICredentialDataDecryptedObject,
		type: string,
		mode: WorkflowExecuteMode,
		defaultTimezone: string,
		expressionResolveValues?: ICredentialsExpressionResolveValues,
	): ICredentialDataDecryptedObject {
		const credentialsProperties = this.getCredentialsProperties(type);

		// Add the default credential values
		let decryptedData = NodeHelpers.getNodeParameters(
			credentialsProperties,
			decryptedDataOriginal as INodeParameters,
			true,
			false,
			null,
		) as ICredentialDataDecryptedObject;

		if (decryptedDataOriginal.oauthTokenData !== undefined) {
			// The OAuth data gets removed as it is not defined specifically as a parameter
			// on the credentials so add it back in case it was set
			decryptedData.oauthTokenData = decryptedDataOriginal.oauthTokenData;
		}

		if (expressionResolveValues) {
			const timezone =
				(expressionResolveValues.workflow.settings.timezone as string) || defaultTimezone;

			try {
				decryptedData = expressionResolveValues.workflow.expression.getParameterValue(
					decryptedData as INodeParameters,
					expressionResolveValues.runExecutionData,
					expressionResolveValues.runIndex,
					expressionResolveValues.itemIndex,
					expressionResolveValues.node.name,
					expressionResolveValues.connectionInputData,
					mode,
					timezone,
					{},
					undefined,
					false,
					decryptedData,
				) as ICredentialDataDecryptedObject;
			} catch (e) {
				// eslint-disable-next-line @typescript-eslint/no-unsafe-member-access
				e.message += ' [Error resolving credentials]';
				throw e;
			}
		} else {
			const node = {
				name: '',
				typeVersion: 1,
				type: 'mock',
				position: [0, 0],
				parameters: {} as INodeParameters,
			} as INode;

			const workflow = new Workflow({
				nodes: [node],
				connections: {},
				active: false,
				nodeTypes: mockNodeTypes,
			});

			// Resolve expressions if any are set
			decryptedData = workflow.expression.getComplexParameterValue(
				node,
				decryptedData as INodeParameters,
				mode,
				defaultTimezone,
				{},
				undefined,
				undefined,
				decryptedData,
			) as ICredentialDataDecryptedObject;
		}

		// Load and apply the credentials overwrites if any exist
		const credentialsOverwrites = CredentialsOverwrites();
		// eslint-disable-next-line @typescript-eslint/no-unsafe-return
		return credentialsOverwrites.applyOverwrite(type, decryptedData);
	}

	/**
	 * Updates credentials in the database
	 *
	 * @param {string} name Name of the credentials to set data of
	 * @param {string} type Type of the credentials to set data of
	 * @param {ICredentialDataDecryptedObject} data The data to set
	 * @returns {Promise<void>}
	 * @memberof CredentialsHelper
	 */
	async updateCredentials(
		nodeCredentials: INodeCredentialsDetails,
		type: string,
		data: ICredentialDataDecryptedObject,
	): Promise<void> {
		// eslint-disable-next-line @typescript-eslint/await-thenable
		const credentials = await this.getCredentials(nodeCredentials, type);

		if (!Db.isInitialized) {
			// The first time executeWorkflow gets called the Database has
			// to get initialized first
			await Db.init();
		}

		credentials.setData(data, this.encryptionKey);
		const newCredentialsData = credentials.getDataToSave() as ICredentialsDb;

		// Add special database related data
		newCredentialsData.updatedAt = new Date();

		// Save the credentials in DB
		const findQuery = {
			id: credentials.id,
			type,
		};

		await Db.collections.Credentials.update(findQuery, newCredentialsData);
	}

	getCredentialTestFunction(
		credentialType: string,
		nodeToTestWith?: string,
	): ICredentialTestFunction | ICredentialTestRequestData | undefined {
		const nodeTypes = NodeTypes();
		const allNodes = nodeTypes.getAll();

		// Check all the nodes one by one if they have a test function defined
		for (let i = 0; i < allNodes.length; i++) {
			const node = allNodes[i];

			if (nodeToTestWith && node.description.name !== nodeToTestWith) {
				// eslint-disable-next-line no-continue
				continue;
			}

			// Always set to an array even if node is not versioned to not having
			// to duplicate the logic
			const allNodeTypes: INodeType[] = [];
			if (node instanceof NodeVersionedType) {
				// Node is versioned
				allNodeTypes.push(...Object.values((node as INodeVersionedType).nodeVersions));
			} else {
				// Node is not versioned
				allNodeTypes.push(node as INodeType);
			}

			// Check each of the node versions for credential tests
			for (const nodeType of allNodeTypes) {
				// Check each of teh credentials
				for (const credential of nodeType.description.credentials ?? []) {
					if (credential.name === credentialType && !!credential.testedBy) {
						if (typeof credential.testedBy === 'string') {
							if (Object.prototype.hasOwnProperty.call(node, 'nodeVersions')) {
								// The node is versioned. So check all versions for test function
								// starting with the latest
								const versions = Object.keys((node as INodeVersionedType).nodeVersions)
									.sort()
									.reverse();
								for (const version of versions) {
									const versionedNode = (node as INodeVersionedType).nodeVersions[
										parseInt(version, 10)
									];
									if (
										versionedNode.methods?.credentialTest &&
										versionedNode.methods?.credentialTest[credential.testedBy]
									) {
										return versionedNode.methods?.credentialTest[credential.testedBy];
									}
								}
							}
							// Test is defined as string which links to a functoin
							return (node as unknown as INodeType).methods?.credentialTest![credential.testedBy];
						}

						// Test is defined as JSON with a defintion for the request to make
						return {
							nodeType,
							testRequest: credential.testedBy,
						};
					}
				}
			}
		}

		// Check if test is defined on credentials
		const type = this.credentialTypes.getByName(credentialType);
		if (type.test) {
			return {
				testRequest: type.test,
			};
		}

		return undefined;
	}

	async testCredentials(
		user: User,
		credentialType: string,
		credentialsDecrypted: ICredentialsDecrypted,
		nodeToTestWith?: string,
	): Promise<INodeCredentialTestResult> {
		const credentialTestFunction = this.getCredentialTestFunction(credentialType, nodeToTestWith);

		if (credentialTestFunction === undefined) {
			return Promise.resolve({
				status: 'Error',
				message: 'No testing function found for this credential.',
			});
		}

		if (typeof credentialTestFunction === 'function') {
			// The credentials get tested via a function that is defined on the node
			const credentialTestFunctions = NodeExecuteFunctions.getCredentialTestFunctions();
			// eslint-disable-next-line @typescript-eslint/no-unsafe-return, @typescript-eslint/no-unsafe-member-access, @typescript-eslint/no-unsafe-call
			return credentialTestFunction.call(credentialTestFunctions, credentialsDecrypted);
		}

		// Credentials get tested via request instructions

		// TODO: Temp worfklows get created at multiple locations (for example also LoadNodeParameterOptions),
		//       check if some of them are identical enough that it can be combined

		let nodeType: INodeType;
		if (credentialTestFunction.nodeType) {
			nodeType = credentialTestFunction.nodeType;
		} else {
			const nodeTypes = NodeTypes();
			nodeType = nodeTypes.getByNameAndVersion('n8n-nodes-base.noOp');
		}

		const node: INode = {
			parameters: {},
			name: 'Temp-Node',
			type: nodeType.description.name,
			typeVersion: Array.isArray(nodeType.description.version)
				? nodeType.description.version.slice(-1)[0]
				: nodeType.description.version,
			position: [0, 0],
			credentials: {
				[credentialType]: {
					id: credentialsDecrypted.id.toString(),
					name: credentialsDecrypted.name,
				},
			},
		};

		const workflowData = {
			nodes: [node],
			connections: {},
		};

		const nodeTypeCopy: INodeType = {
			description: {
				...nodeType.description,
				credentials: [
					{
						name: credentialType,
						required: true,
					},
				],
				properties: [
					{
						displayName: 'Temp',
						name: 'temp',
						type: 'string',
						routing: {
							request: credentialTestFunction.testRequest.request,
						},
						default: '',
					},
				],
			},
		};

		const nodeTypes: INodeTypes = {
			...mockNodeTypes,
			nodeTypes: {
				[nodeTypeCopy.description.name]: {
					sourcePath: '',
					type: nodeTypeCopy,
				},
			},
		};

		const workflow = new Workflow({
			nodes: workflowData.nodes,
			connections: workflowData.connections,
			active: false,
			nodeTypes,
		});

		const mode = 'internal';
		const runIndex = 0;
		const inputData: ITaskDataConnections = {
			main: [[{ json: {} }]],
		};
		const connectionInputData: INodeExecutionData[] = [];
		const runExecutionData: IRunExecutionData = {
			resultData: {
				runData: {},
			},
		};

		const additionalData = await WorkflowExecuteAdditionalData.getBase(user.id, node.parameters);

		const routingNode = new RoutingNode(
			workflow,
			node,
			connectionInputData,
			runExecutionData ?? null,
			additionalData,
			mode,
		);

		let response: INodeExecutionData[][] | null | undefined;

		try {
			response = await routingNode.runNode(
				inputData,
				runIndex,
				nodeTypeCopy,
				{ node, data: {}, source: null },
				NodeExecuteFunctions,
				credentialsDecrypted,
			);
		} catch (error) {
			// Do not fail any requests to allow custom error messages and
			// make logic easier
			if (error.cause?.response) {
				const errorResponseData = {
					statusCode: error.cause.response.status,
					statusMessage: error.cause.response.statusText,
				};

				if (credentialTestFunction.testRequest.rules) {
					// Special testing rules are defined so check all in order
					for (const rule of credentialTestFunction.testRequest.rules) {
						if (rule.type === 'responseCode') {
							if (errorResponseData.statusCode === rule.properties.value) {
								return {
									status: 'Error',
									message: rule.properties.message,
								};
							}
						}
					}
				}

				if (errorResponseData.statusCode < 199 || errorResponseData.statusCode > 299) {
					// All requests with response codes that are not 2xx are treated by default as failed
					return {
						status: 'Error',
						message:
							// eslint-disable-next-line @typescript-eslint/restrict-template-expressions
							errorResponseData.statusMessage ||
							// eslint-disable-next-line @typescript-eslint/restrict-template-expressions
							`Received HTTP status code: ${errorResponseData.statusCode}`,
					};
				}
			}
			Logger.debug('Credential test failed', error);
			return {
				status: 'Error',
				message: error.message.toString(),
			};
		}

		if (
			credentialTestFunction.testRequest.rules &&
			Array.isArray(credentialTestFunction.testRequest.rules)
		) {
			// Special testing rules are defined so check all in order
			for (const rule of credentialTestFunction.testRequest.rules) {
				if (rule.type === 'responseSuccessBody') {
					const responseData = response![0][0].json;
					if (get(responseData, rule.properties.key) === rule.properties.value) {
						return {
							status: 'Error',
							message: rule.properties.message,
						};
					}
				}
			}
		}

		return {
			status: 'OK',
			message: 'Connection successful!',
		};
	}
}

/**
 * Build a `where` clause for a `find()` or `findOne()` operation
 * in the `shared_workflow` or `shared_credentials` tables.
 */
export function whereClause({
	user,
	entityType,
	entityId = '',
}: {
	user: User;
	entityType: 'workflow' | 'credentials';
	entityId?: string;
}): WhereClause {
	const where: WhereClause = entityId ? { [entityType]: { id: entityId } } : {};

	if (user.globalRole.name !== 'owner') {
		where.user = { id: user.id };
	}

	return where;
}

/**
 * Get a credential if it has been shared with a user.
 */
export async function getCredentialForUser(
	credentialId: string,
	user: User,
): Promise<ICredentialsDb | null> {
	const sharedCredential = await Db.collections.SharedCredentials.findOne({
		relations: ['credentials'],
		where: whereClause({
			user,
			entityType: 'credentials',
			entityId: credentialId,
		}),
	});

	if (!sharedCredential) return null;

	return sharedCredential.credentials as ICredentialsDb;
}

/**
 * Get a credential without user check
 */
export async function getCredentialWithoutUser(
	credentialId: string,
): Promise<ICredentialsDb | undefined> {
	const credential = await Db.collections.Credentials.findOne(credentialId);
	return credential;
}

export function createCredentiasFromCredentialsEntity(
	credential: CredentialsEntity,
	encrypt = false,
): Credentials {
	const { id, name, type, nodesAccess, data } = credential;
	if (encrypt) {
		return new Credentials({ id: null, name }, type, nodesAccess);
	}
	return new Credentials({ id: id.toString(), name }, type, nodesAccess, data);
}<|MERGE_RESOLUTION|>--- conflicted
+++ resolved
@@ -36,11 +36,8 @@
 	WorkflowExecuteMode,
 	ITaskDataConnections,
 	LoggerProxy as Logger,
-<<<<<<< HEAD
 	NodeVersionedType,
-=======
 	IHttpRequestHelper,
->>>>>>> 994c89a6
 } from 'n8n-workflow';
 
 // eslint-disable-next-line import/no-cycle
