/* eslint-disable @typescript-eslint/no-unsafe-call */
/* eslint-disable @typescript-eslint/no-non-null-assertion */
/* eslint-disable @typescript-eslint/no-unsafe-assignment */
import { IRun } from 'n8n-workflow';

import { createDeferredPromise } from 'n8n-core';

import { ChildProcess } from 'child_process';
// eslint-disable-next-line import/no-extraneous-dependencies
import * as PCancelable from 'p-cancelable';
// eslint-disable-next-line import/no-cycle
import {
	Db,
	IExecutingWorkflowData,
	IExecutionDb,
	IExecutionFlattedDb,
	IExecutionsCurrentSummary,
	IWorkflowExecutionDataProcess,
	ResponseHelper,
	WorkflowHelpers,
} from '.';

export class ActiveExecutions {
	private activeExecutions: {
		[index: string]: IExecutingWorkflowData;
	} = {};

	/**
	 * Add a new active execution
	 *
	 * @param {ChildProcess} process
	 * @param {IWorkflowExecutionDataProcess} executionData
	 * @returns {string}
	 * @memberof ActiveExecutions
	 */
<<<<<<< HEAD
	async add(executionData: IWorkflowExecutionDataProcess, process?: ChildProcess): Promise<string> {
		const fullExecutionData: IExecutionDb = {
			data: executionData.executionData!,
			mode: executionData.executionMode,
			finished: false,
			startedAt: new Date(),
			workflowData: executionData.workflowData,
		};
=======
	async add(executionData: IWorkflowExecutionDataProcess, process?: ChildProcess, executionId?: string): Promise<string> {

		if (executionId === undefined) {
			// Is a new execution so save in DB
>>>>>>> fc95c00c

			const fullExecutionData: IExecutionDb = {
				data: executionData.executionData!,
				mode: executionData.executionMode,
				finished: false,
				startedAt: new Date(),
				workflowData: executionData.workflowData,
			};

<<<<<<< HEAD
		if (
			executionData.workflowData.id !== undefined &&
			WorkflowHelpers.isWorkflowIdValid(executionData.workflowData.id.toString())
		) {
			fullExecutionData.workflowId = executionData.workflowData.id.toString();
		}
=======
			if (executionData.retryOf !== undefined) {
				fullExecutionData.retryOf = executionData.retryOf.toString();
			}
>>>>>>> fc95c00c

			if (executionData.workflowData.id !== undefined && WorkflowHelpers.isWorkflowIdValid(executionData.workflowData.id.toString()) === true) {
				fullExecutionData.workflowId = executionData.workflowData.id.toString();
			}

			const execution = ResponseHelper.flattenExecutionData(fullExecutionData);

<<<<<<< HEAD
		// Save the Execution in DB
		// eslint-disable-next-line @typescript-eslint/no-non-null-assertion
		const executionResult = await Db.collections.Execution!.save(execution as IExecutionFlattedDb);

		const executionId =
			typeof executionResult.id === 'object'
				? // @ts-ignore
				  executionResult.id.toString()
				: `${executionResult.id}`;
=======
			const executionResult = await Db.collections.Execution!.save(execution as IExecutionFlattedDb);
			executionId = typeof executionResult.id === "object" ? executionResult.id!.toString() : executionResult.id + "";
		} else {
			// Is an existing execution we want to finish so update in DB

			const execution = {
				id: executionId,
				waitTill: null,
			};

			// @ts-ignore
			await Db.collections.Execution!.update(executionId, execution);
		}
>>>>>>> fc95c00c

		// eslint-disable-next-line @typescript-eslint/no-unsafe-member-access
		this.activeExecutions[executionId] = {
			executionData,
			process,
			startedAt: new Date(),
			postExecutePromises: [],
		};

		// eslint-disable-next-line @typescript-eslint/no-unsafe-return
		return executionId;
	}

	/**
	 * Attaches an execution
	 *
	 * @param {string} executionId
	 * @param {PCancelable<IRun>} workflowExecution
	 * @memberof ActiveExecutions
	 */
	// eslint-disable-next-line @typescript-eslint/explicit-module-boundary-types
	attachWorkflowExecution(executionId: string, workflowExecution: PCancelable<IRun>) {
		if (this.activeExecutions[executionId] === undefined) {
			throw new Error(
				`No active execution with id "${executionId}" got found to attach to workflowExecution to!`,
			);
		}

		this.activeExecutions[executionId].workflowExecution = workflowExecution;
	}

	/**
	 * Remove an active execution
	 *
	 * @param {string} executionId
	 * @param {IRun} fullRunData
	 * @returns {void}
	 * @memberof ActiveExecutions
	 */
	remove(executionId: string, fullRunData?: IRun): void {
		if (this.activeExecutions[executionId] === undefined) {
			return;
		}

		// Resolve all the waiting promises
		// eslint-disable-next-line no-restricted-syntax
		for (const promise of this.activeExecutions[executionId].postExecutePromises) {
			promise.resolve(fullRunData);
		}

		// Remove from the list of active executions
		delete this.activeExecutions[executionId];
	}

	/**
	 * Forces an execution to stop
	 *
	 * @param {string} executionId The id of the execution to stop
	 * @param {string} timeout String 'timeout' given if stop due to timeout
	 * @returns {(Promise<IRun | undefined>)}
	 * @memberof ActiveExecutions
	 */
	async stopExecution(executionId: string, timeout?: string): Promise<IRun | undefined> {
		if (this.activeExecutions[executionId] === undefined) {
			// There is no execution running with that id
			return;
		}

		// In case something goes wrong make sure that promise gets first
		// returned that it gets then also resolved correctly.
		if (this.activeExecutions[executionId].process !== undefined) {
			// Workflow is running in subprocess
			if (this.activeExecutions[executionId].process!.connected) {
				setTimeout(() => {
					// execute on next event loop tick;
					this.activeExecutions[executionId].process!.send({
						// eslint-disable-next-line @typescript-eslint/prefer-nullish-coalescing
						type: timeout || 'stopExecution',
					});
				}, 1);
			}
		} else {
			// Workflow is running in current process
			this.activeExecutions[executionId].workflowExecution!.cancel();
		}

		// eslint-disable-next-line consistent-return
		return this.getPostExecutePromise(executionId);
	}

	/**
	 * Returns a promise which will resolve with the data of the execution
	 * with the given id
	 *
	 * @param {string} executionId The id of the execution to wait for
	 * @returns {Promise<IRun>}
	 * @memberof ActiveExecutions
	 */
	async getPostExecutePromise(executionId: string): Promise<IRun | undefined> {
		// Create the promise which will be resolved when the execution finished
		const waitPromise = await createDeferredPromise<IRun | undefined>();

		if (this.activeExecutions[executionId] === undefined) {
			throw new Error(`There is no active execution with id "${executionId}".`);
		}

		this.activeExecutions[executionId].postExecutePromises.push(waitPromise);

		return waitPromise.promise();
	}

	/**
	 * Returns all the currently active executions
	 *
	 * @returns {IExecutionsCurrentSummary[]}
	 * @memberof ActiveExecutions
	 */
	getActiveExecutions(): IExecutionsCurrentSummary[] {
		const returnData: IExecutionsCurrentSummary[] = [];

		let data;
		// eslint-disable-next-line no-restricted-syntax
		for (const id of Object.keys(this.activeExecutions)) {
			data = this.activeExecutions[id];
			returnData.push({
				id,
				retryOf: data.executionData.retryOf as string | undefined,
				startedAt: data.startedAt,
				mode: data.executionData.executionMode,
				workflowId: data.executionData.workflowData.id! as string,
			});
		}

		return returnData;
	}
}

let activeExecutionsInstance: ActiveExecutions | undefined;

export function getInstance(): ActiveExecutions {
	if (activeExecutionsInstance === undefined) {
		activeExecutionsInstance = new ActiveExecutions();
	}

	return activeExecutionsInstance;
}<|MERGE_RESOLUTION|>--- conflicted
+++ resolved
@@ -33,21 +33,10 @@
 	 * @returns {string}
 	 * @memberof ActiveExecutions
 	 */
-<<<<<<< HEAD
-	async add(executionData: IWorkflowExecutionDataProcess, process?: ChildProcess): Promise<string> {
-		const fullExecutionData: IExecutionDb = {
-			data: executionData.executionData!,
-			mode: executionData.executionMode,
-			finished: false,
-			startedAt: new Date(),
-			workflowData: executionData.workflowData,
-		};
-=======
 	async add(executionData: IWorkflowExecutionDataProcess, process?: ChildProcess, executionId?: string): Promise<string> {
 
 		if (executionId === undefined) {
 			// Is a new execution so save in DB
->>>>>>> fc95c00c
 
 			const fullExecutionData: IExecutionDb = {
 				data: executionData.executionData!,
@@ -57,18 +46,9 @@
 				workflowData: executionData.workflowData,
 			};
 
-<<<<<<< HEAD
-		if (
-			executionData.workflowData.id !== undefined &&
-			WorkflowHelpers.isWorkflowIdValid(executionData.workflowData.id.toString())
-		) {
-			fullExecutionData.workflowId = executionData.workflowData.id.toString();
-		}
-=======
 			if (executionData.retryOf !== undefined) {
 				fullExecutionData.retryOf = executionData.retryOf.toString();
 			}
->>>>>>> fc95c00c
 
 			if (executionData.workflowData.id !== undefined && WorkflowHelpers.isWorkflowIdValid(executionData.workflowData.id.toString()) === true) {
 				fullExecutionData.workflowId = executionData.workflowData.id.toString();
@@ -76,17 +56,6 @@
 
 			const execution = ResponseHelper.flattenExecutionData(fullExecutionData);
 
-<<<<<<< HEAD
-		// Save the Execution in DB
-		// eslint-disable-next-line @typescript-eslint/no-non-null-assertion
-		const executionResult = await Db.collections.Execution!.save(execution as IExecutionFlattedDb);
-
-		const executionId =
-			typeof executionResult.id === 'object'
-				? // @ts-ignore
-				  executionResult.id.toString()
-				: `${executionResult.id}`;
-=======
 			const executionResult = await Db.collections.Execution!.save(execution as IExecutionFlattedDb);
 			executionId = typeof executionResult.id === "object" ? executionResult.id!.toString() : executionResult.id + "";
 		} else {
@@ -100,7 +69,6 @@
 			// @ts-ignore
 			await Db.collections.Execution!.update(executionId, execution);
 		}
->>>>>>> fc95c00c
 
 		// eslint-disable-next-line @typescript-eslint/no-unsafe-member-access
 		this.activeExecutions[executionId] = {
