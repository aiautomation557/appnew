/* eslint-disable @typescript-eslint/no-unsafe-call */
/* eslint-disable @typescript-eslint/no-non-null-assertion */
/* eslint-disable @typescript-eslint/no-unsafe-assignment */
import { IRun } from 'n8n-workflow';

import { createDeferredPromise } from 'n8n-core';

import { ChildProcess } from 'child_process';
// eslint-disable-next-line import/no-extraneous-dependencies
import * as PCancelable from 'p-cancelable';
// eslint-disable-next-line import/no-cycle
import {
	Db,
	IExecutingWorkflowData,
	IExecutionDb,
	IExecutionFlattedDb,
	IExecutionsCurrentSummary,
	IWorkflowExecutionDataProcess,
	ResponseHelper,
	WorkflowHelpers,
} from '.';

export class ActiveExecutions {
	private activeExecutions: {
		[index: string]: IExecutingWorkflowData;
	} = {};

	/**
	 * Add a new active execution
	 *
	 * @param {ChildProcess} process
	 * @param {IWorkflowExecutionDataProcess} executionData
	 * @returns {string}
	 * @memberof ActiveExecutions
	 */
	async add(
		executionData: IWorkflowExecutionDataProcess,
		process?: ChildProcess,
		executionId?: string,
	): Promise<string> {
		if (executionId === undefined) {
			// Is a new execution so save in DB

			const fullExecutionData: IExecutionDb = {
				data: executionData.executionData!,
				mode: executionData.executionMode,
				finished: false,
				startedAt: new Date(),
				workflowData: executionData.workflowData,
			};

			if (executionData.retryOf !== undefined) {
				fullExecutionData.retryOf = executionData.retryOf.toString();
			}

			if (
				executionData.workflowData.id !== undefined &&
				WorkflowHelpers.isWorkflowIdValid(executionData.workflowData.id.toString())
			) {
				fullExecutionData.workflowId = executionData.workflowData.id.toString();
			}

			const execution = ResponseHelper.flattenExecutionData(fullExecutionData);

<<<<<<< HEAD
			const executionResult = await Db.collections.Execution!.save(
				execution as IExecutionFlattedDb,
			);
			// eslint-disable-next-line no-param-reassign
			executionId =
				typeof executionResult.id === 'object'
					? // @ts-ignore
					  executionResult.id.toString()
					: `${executionResult.id}`;
=======
			const executionResult = await Db.collections.Execution!.save(execution as IExecutionFlattedDb);
			// @ts-ignore
			executionId = typeof executionResult.id === "object" ? executionResult.id!.toString() : executionResult.id + "";
>>>>>>> 26145e37
		} else {
			// Is an existing execution we want to finish so update in DB

			const execution = {
				id: executionId,
				waitTill: null,
			};

			// @ts-ignore
			await Db.collections.Execution!.update(executionId, execution);
		}

		// @ts-ignore
		this.activeExecutions[executionId] = {
			executionData,
			process,
			startedAt: new Date(),
			postExecutePromises: [],
		};

		// @ts-ignore
		return executionId;
	}

	/**
	 * Attaches an execution
	 *
	 * @param {string} executionId
	 * @param {PCancelable<IRun>} workflowExecution
	 * @memberof ActiveExecutions
	 */
	// eslint-disable-next-line @typescript-eslint/explicit-module-boundary-types
	attachWorkflowExecution(executionId: string, workflowExecution: PCancelable<IRun>) {
		if (this.activeExecutions[executionId] === undefined) {
			throw new Error(
				`No active execution with id "${executionId}" got found to attach to workflowExecution to!`,
			);
		}

		this.activeExecutions[executionId].workflowExecution = workflowExecution;
	}

	/**
	 * Remove an active execution
	 *
	 * @param {string} executionId
	 * @param {IRun} fullRunData
	 * @returns {void}
	 * @memberof ActiveExecutions
	 */
	remove(executionId: string, fullRunData?: IRun): void {
		if (this.activeExecutions[executionId] === undefined) {
			return;
		}

		// Resolve all the waiting promises
		// eslint-disable-next-line no-restricted-syntax
		for (const promise of this.activeExecutions[executionId].postExecutePromises) {
			promise.resolve(fullRunData);
		}

		// Remove from the list of active executions
		delete this.activeExecutions[executionId];
	}

	/**
	 * Forces an execution to stop
	 *
	 * @param {string} executionId The id of the execution to stop
	 * @param {string} timeout String 'timeout' given if stop due to timeout
	 * @returns {(Promise<IRun | undefined>)}
	 * @memberof ActiveExecutions
	 */
	async stopExecution(executionId: string, timeout?: string): Promise<IRun | undefined> {
		if (this.activeExecutions[executionId] === undefined) {
			// There is no execution running with that id
			return;
		}

		// In case something goes wrong make sure that promise gets first
		// returned that it gets then also resolved correctly.
		if (this.activeExecutions[executionId].process !== undefined) {
			// Workflow is running in subprocess
			if (this.activeExecutions[executionId].process!.connected) {
				setTimeout(() => {
					// execute on next event loop tick;
					this.activeExecutions[executionId].process!.send({
						// eslint-disable-next-line @typescript-eslint/prefer-nullish-coalescing
						type: timeout || 'stopExecution',
					});
				}, 1);
			}
		} else {
			// Workflow is running in current process
			this.activeExecutions[executionId].workflowExecution!.cancel();
		}

		// eslint-disable-next-line consistent-return
		return this.getPostExecutePromise(executionId);
	}

	/**
	 * Returns a promise which will resolve with the data of the execution
	 * with the given id
	 *
	 * @param {string} executionId The id of the execution to wait for
	 * @returns {Promise<IRun>}
	 * @memberof ActiveExecutions
	 */
	async getPostExecutePromise(executionId: string): Promise<IRun | undefined> {
		// Create the promise which will be resolved when the execution finished
		const waitPromise = await createDeferredPromise<IRun | undefined>();

		if (this.activeExecutions[executionId] === undefined) {
			throw new Error(`There is no active execution with id "${executionId}".`);
		}

		this.activeExecutions[executionId].postExecutePromises.push(waitPromise);

		return waitPromise.promise();
	}

	/**
	 * Returns all the currently active executions
	 *
	 * @returns {IExecutionsCurrentSummary[]}
	 * @memberof ActiveExecutions
	 */
	getActiveExecutions(): IExecutionsCurrentSummary[] {
		const returnData: IExecutionsCurrentSummary[] = [];

		let data;
		// eslint-disable-next-line no-restricted-syntax
		for (const id of Object.keys(this.activeExecutions)) {
			data = this.activeExecutions[id];
			returnData.push({
				id,
				retryOf: data.executionData.retryOf as string | undefined,
				startedAt: data.startedAt,
				mode: data.executionData.executionMode,
				workflowId: data.executionData.workflowData.id! as string,
			});
		}

		return returnData;
	}
}

let activeExecutionsInstance: ActiveExecutions | undefined;

export function getInstance(): ActiveExecutions {
	if (activeExecutionsInstance === undefined) {
		activeExecutionsInstance = new ActiveExecutions();
	}

	return activeExecutionsInstance;
}<|MERGE_RESOLUTION|>--- conflicted
+++ resolved
@@ -62,21 +62,9 @@
 
 			const execution = ResponseHelper.flattenExecutionData(fullExecutionData);
 
-<<<<<<< HEAD
-			const executionResult = await Db.collections.Execution!.save(
-				execution as IExecutionFlattedDb,
-			);
-			// eslint-disable-next-line no-param-reassign
-			executionId =
-				typeof executionResult.id === 'object'
-					? // @ts-ignore
-					  executionResult.id.toString()
-					: `${executionResult.id}`;
-=======
 			const executionResult = await Db.collections.Execution!.save(execution as IExecutionFlattedDb);
 			// @ts-ignore
 			executionId = typeof executionResult.id === "object" ? executionResult.id!.toString() : executionResult.id + "";
->>>>>>> 26145e37
 		} else {
 			// Is an existing execution we want to finish so update in DB
 
