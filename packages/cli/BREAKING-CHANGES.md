# n8n Breaking Changes

This list shows all the versions which include breaking changes and how to upgrade.

## 0.130.0

### What changed?

<<<<<<< HEAD
For the Pipedrive regular node, the `deal:create` operation now requires an organization ID or person ID, in line with upcoming changes to the Pipedrive API.

### When is action necessary?

If you are using the `deal:create` operation in the Pipedrive regular node, set an organization ID or a person ID.
=======
For the Taiga regular and trigger nodes, the server and cloud credentials types are now unified into a single credentials type and the `version` param has been removed. Also, the `issue:create` operation now automatically loads the tags as `multiOptions`.

### When is action necessary?

If you are using the Taiga nodes, reconnect the credentials. If you are using tags in the `issue:create` operation, reselect them.
>>>>>>> a8098283

## 0.127.0

### What changed?

For the Zoho node, the `lead:create` operation now requires a "Company" parameter, the parameter "Address" is now inside "Additional Options", and the parameters "Title" and "Is Duplicate Record" were removed. Also, the `lead:delete` operation now returns only the `id` of the deleted lead.

### When is action necessary?

If you are using `lead:create` with "Company" or "Address", reset the parameters; for the other two parameters, no action needed. If you are using the response from `lead:delete`, reselect the `id` key.

## 0.118.0

### What changed?
The minimum Node.js version required for n8n is now v14.

### When is action necessary?
If you're using n8n via npm or PM2 or if you're contributing to n8n.

### How to upgrade:
Update the Node.js version to v14 or above.

----------------------------

### What changed?
In the Postgres, CrateDB, QuestDB and TimescaleDB nodes the `Execute Query` operation returns the result from all queries executed instead of just one of the results.

### When is action necessary?

If you use any of the above mentioned nodes with the `Execute Query` operation and the result is relevant to you, you are encouraged to revisit your logic. The node output may now contain more information than before. This change was made so that the behavior is more consistent across n8n where input with multiple rows should yield results acccording all input data instead of only one. Please note: n8n was already running multiple queries based on input. Only the output was changed.

## 0.117.0

### What changed?
Removed the "Activation Trigger" node. This node was replaced by two other nodes.

The "Activation Trigger" node was added on version 0.113.0 but was not fully compliant to UX, so we decided to refactor and change it ASAP so it affects the least possible users.

The new nodes are "n8n Trigger" and "Workflow Trigger". Behavior-wise, the nodes do the same, we just split the functionality to make it more intuitive to users.

### When is action necessary?

If you use the "Activation Trigger" in any of your workflows, please replace it by the new nodes.

### How to upgrade:

Remove the previous node and add the new ones according to your workflows.

----------------------------

Changed the behavior for nodes that use Postgres Wire Protocol: Postgres, QuestDB, CrateDB and TimescaleDB.

All nodes have been standardized and now follow the same patterns. Behavior will be the same for most cases, but new added functionality can now be explored.

You can now also inform how you would like n8n to execute queries. Default mode is `Multiple queries` which translates to previous behavior, but you can now run them `Independently` or `Transaction`. Also, `Continue on Fail` now plays a major role for the new modes.

The node output for `insert` operations now rely on the new parameter `Return fields`, just like `update` operations did previously.

### When is action necessary?

If you rely on the output returned by `insert` operations for any of the mentioned nodes, we recommend you review your workflows.

By default, all `insert` operations will have `Return fields: *` as the default, setting, returning all information inserted.

Previously, the node would return all information it received, without taking into account what actually happened in the database.


## 0.113.0

### What changed?
In the Dropbox node, both credential types (Access Token & OAuth2) have a new parameter called "APP Access Type".

### When is action necessary?

If you are using a Dropbox APP with permission type, "App Folder".

### How to upgrade:

Open your Dropbox node's credentials and set the "APP Access Type" parameter to "App Folder".

## 0.111.0

### What changed?
In the Dropbox node, now all operations are performed relative to the user's root directory.

### When is action necessary?

If you are using any resource/operation with OAuth2 authentication.

If you are using the `folder:list` operation with the parameter `Folder Path` empty (root path) and have a Team Space in your Dropbox account.

### How to upgrade:

Open the Dropbox node, go to the OAuth2 credential you are using and reconnect it again.

Also, if you are using the `folder:list` operation, make sure your logic is taking into account the team folders in the response.

## 0.105.0

### What changed?
In the Hubspot Trigger, now multiple events can be provided and the field `App ID` was so moved to the credentials.

### When is action necessary?
If you are using the Hubspot Trigger node.

### How to upgrade:
Open the Hubspot Trigger and set the events again. Also open the credentials `Hubspot Developer API` and set your APP ID.


## 0.104.0

### What changed?
Support for MongoDB as a database for n8n has been dropped as MongoDB had problems saving large amounts of data in a document, among other issues.

### When is action necessary?
If you have been using MongoDB as a database for n8n. Please note that this is not related to the MongoDB node.

### How to upgrade:
Before upgrading, you can [export](https://docs.n8n.io/reference/start-workflows-via-cli.html#export-workflows-and-credentials) all your credentials and workflows using the CLI.

```
n8n export:workflow --backup --output=backups/latest/
n8n export:credentials --backup --output=backups/latest/
```

You can then change the database to one of the supported databases mentioned [here](https://docs.n8n.io/reference/data/database.html). Finally, you can upgrade n8n and [import](https://docs.n8n.io/reference/start-workflows-via-cli.html#import-workflows-and-credentials) all your credentials and workflows back into n8n.

```
n8n import:workflow --separate --input=backups/latest/
n8n import:credentials --separate --input=backups/latest/
```

## 0.102.0

### What changed?
- The `As User` property  and the `User Name` field got combined and renamed to `Send as User`. It also got moved under “Add Options”.
- The `Ephemeral` property got removed. To send an ephemeral message, you have to select the "Post (Ephemeral)" operation.

### When is action necessary?
If you are using the following fields or properties in the Slack node:
- As User
- Ephemeral
- User Name

### How to upgrade:
Open the Slack node and set them again to the appropriate values.

----------------------------

### What changed?
If you have a question in Typeform that uses a previously answered question as part of its text, the question text would look like this in the Typeform Trigger node:

`You have chosen {{field:23234242}} as your answer. Is this correct?`

Those curly braces broke the expression editor. The change makes it now display like this:

`You have chosen [field:23234242] as your answer. Is this correct?`

### When is action necessary?
If you are using the Typeform Trigger node with questions using the [Recall information](https://help.typeform.com/hc/en-us/articles/360050447072-What-is-Recall-information-) feature.

### How to upgrade:
In workflows using the Typeform Trigger node, nodes that reference such key names (questions that use a previously answered question as part of its text) will need to be updated.

## 0.95.0

### What changed?

In the Harvest Node, we moved the account field from the credentials to the node parameters. This will allow you to work witn multiples accounts without having to create multiples credentials.

### When is action necessary?

If you are using the Harvest Node.

### How to upgrade:

Open the node set the parameter `Account ID`.

## 0.94.0

### What changed?

In the Segment Node, we have changed how the properties 'traits' and 'properties' are defined. Now, key/value pairs can be provided, allowing you to send customs traits/properties.

### When is action necessary?

When the properties 'traits' or 'properties' are set, and one of the following resources/operations is used:

| Resource | Operation |
|--|--|
| Identify | Create |
| Track | Event |
| Track | Page |
| Group | Add |

### How to upgrade:

Open the affected resource/operation and set the parameters 'traits' or 'properties' again.

## 0.93.0

### What changed?

Change in naming of the Authentication field for the Pipedrive Trigger node.

### When is action necessary?

If you had set "Basic Auth" for the "Authentication" field in the node.

### How to upgrade:

The "Authentication" field has been renamed to "Incoming Authentication". Please set the parameter “Incoming Authentication” to “Basic Auth” to activate it again.


## 0.90.0

### What changed?

Node.js version 12.9 or newer is required to run n8n.

### When is action necessary?

If you are running Node.js version older than 12.9.

### How to upgrade:

You can find download and install the latest version of Node.js from [here](https://nodejs.org/en/download/).


## 0.87.0

### What changed?

The link.fish node got removed because the service is shutting down.

### When is action necessary?

If you are are actively using the link.fish node.

### How to upgrade:

Unfortunately, that's not possible. We'd recommend you to look for an alternative service.


## 0.83.0

### What changed?

In the Active Campaign Node, we have changed how the `getAll` operation works with various resources for the sake of consistency. To achieve this, a new parameter called 'Simple' has been added.

### When is action necessary?

When one of the following resources/operations is used:

| Resource | Operation |
|--|--|
| Deal | Get All |
| Connector | Get All |
|  E-commerce Order | Get All |
|  E-commerce Customer | Get All |
|  E-commerce Order Products | Get All |

### How to upgrade:

Open the affected resource/operation and set the parameter `Simple` to false.

## 0.79.0

### What changed?

We have renamed the operations in the Todoist Node for consistency with the codebase. We also deleted the `close_match` and `delete_match` operations as these can be accomplished using the following operations: `getAll`, `close`, and `delete`.

### When is action necessary?

When one of the following operations is used:

- close_by
- close_match
- delete_id
- delete_match

### How to upgrade:

After upgrading, open all workflows which contain the Todoist Node. Set the corresponding operation, and then save the workflow.

If the operations `close_match` or `delete_match` are used, recreate them using the operations: `getAll`, `delete`, and `close`.

## 0.69.0

### What changed?

We have simplified how attachments are handled by the Twitter node. Rather than clicking on `Add Attachments` and having to specify the `Catergory`, you can now add attachments by just clicking on `Add Field` and selecting `Attachments`. There's no longer an option to specify the type of attachment you are adding.

### When is action necessary?

If you have used the Attachments option in your Twitter nodes.

### How to upgrade:

You'll need to re-create the attachments for the Twitter node.


## 0.68.0

### What changed?

To make it easier to use the data which the Slack-Node outputs we no longer return the whole
object the Slack-API returns if the only other property is `"ok": true`. In this case it returns
now directly the data under "channel".

### When is action necessary?

When you currently use the Slack-Node with Operations Channel -> Create and you use
any of the data the node outputs.

### How to upgrade:

All values that get referenced which were before under the property "channel" are now on the main level.
This means that these expressions have to get adjusted.

Meaning if the expression used before was:
```
{{ $node["Slack"].data["channel"]["id"] }}
```
it has to get changed to:
```
{{ $node["Slack"].data["id"] }}
```


## 0.67.0

### What changed?

The names of the following nodes were not set correctly and got fixed:
  - AMQP Sender
  - Bitbucket-Trigger
  - Coda
  - Eventbrite-Trigger
  - Flow
  - Flow-Trigger
  - Gumroad-Trigger
  - Jira
  - Mailchimp-Trigger
  - PayPal Trigger
  - Read PDF
  - Rocketchat
  - Shopify
  - Shopify-Trigger
  - Stripe-Trigger
  - Toggl-Trigger

### When is action necessary?

If any of the nodes mentioned above, are used in any of your workflows.

### How to upgrade:

For the nodes mentioned above, you'll need to give them access to the credentials again by opening the credentials and moving them from "No Access" to "Access". After you've done that, there are two ways to upgrade the workflows and to make them work in the new version:

**Simple**

  - Note down the settings of the nodes before upgrading
  - After upgrading, delete the nodes mentioned above from your workflow, and recreate them

**Advanced**

After upgrading, select the whole workflow in the editor, copy it, and paste it into a text editor. In the JSON, change the node types manually by replacing the values for "type" as follows:
  - "n8n-nodes-base.amqpSender" -> "n8n-nodes-base.amqp"
  - "n8n-nodes-base.bitbucket" -> "n8n-nodes-base.bitbucketTrigger"
  - "n8n-nodes-base.Coda" -> "n8n-nodes-base.coda"
  - "n8n-nodes-base.eventbrite" -> "n8n-nodes-base.eventbriteTrigger"
  - "n8n-nodes-base.Flow" -> "n8n-nodes-base.flow"
  - "n8n-nodes-base.flow" -> "n8n-nodes-base.flowTrigger"
  - "n8n-nodes-base.gumroad" -> "n8n-nodes-base.gumroadTrigger"
  - "n8n-nodes-base.Jira Software Cloud" -> "n8n-nodes-base.jira"
  - "n8n-nodes-base.Mailchimp" -> "n8n-nodes-base.mailchimpTrigger"
  - "n8n-nodes-base.PayPal" -> "n8n-nodes-base.payPalTrigger"
  - "n8n-nodes-base.Read PDF" -> "n8n-nodes-base.readPDF"
  - "n8n-nodes-base.Rocketchat" -> "n8n-nodes-base.rocketchat"
  - "n8n-nodes-base.shopify" -> "n8n-nodes-base.shopifyTrigger"
  - "n8n-nodes-base.shopifyNode" -> "n8n-nodes-base.shopify"
  - "n8n-nodes-base.stripe" -> "n8n-nodes-base.stripeTrigger"
  - "n8n-nodes-base.toggl" -> "n8n-nodes-base.togglTrigger"

Then delete all existing nodes, and then paste the changed JSON directly into n8n. It should then recreate all the nodes and connections again, this time with working nodes.


## 0.62.0

### What changed?

The function "evaluateExpression(...)" got renamed to "$evaluateExpression()"
in Function and FunctionItem Nodes to simplify code and to normalize function
names.

### When is action necessary?

If "evaluateExpression(...)" gets used in any Function or FunctionItem Node.

### How to upgrade:

Simply replace the "evaluateExpression(...)" with "$evaluateExpression(...)".


## 0.52.0

### What changed?

To make sure that all nodes work similarly, to allow to easily use the value
from other parts of the workflow and to be able to construct the source-date
manually in an expression, the node had to be changed. Instead of getting the
source-date directly from the flow the value has now to be manually set via
an expression.

### When is action necessary?

If you currently use "Date & Time"-Nodes.

### How to upgrade:

Open the "Date & Time"-Nodes and reference the date that should be converted
via an expression. Also, set the "Property Name" to the name of the property the
converted date should be set on.


## 0.37.0

### What changed?

To make it possible to support also Rocketchat on-premise the credentials had to be changed.
The `subdomain` parameter had to get renamed to `domain`.

### When is action necessary?

When you currently use the Rocketchat-Node.

### How to upgrade:

Open the Rocketchat credentials and fill the parameter `domain`. If you had previously the
subdomain "example" set you have to set now "https://example.rocket.chat".


## 0.19.0

### What changed?

The node "Read File From Url" got removed as its functionality got added to
"HTTP Request" node where it belongs.

### When is action necessary?

If the "Read File From Url" node gets used in any workflow.

### How to upgrade:

After upgrading open all workflows which contain a "Read File From Url" node.
They will have a "?" as icon as they are not known anymore. Create a new
"HTTP Request" node to replace the old one and add the same URL as the previous
node had (in case you do not know it anymore you can select the old node, copy
it and paste it in a text-editor, it will display all the data the node
contained). Then set the "Response Format" to "File". Everything will then
function again like before.


----------------------------


### What changed?

When "HTTP Request" property "Response Format" was set to "String" it did save
the data by default in the property "response". In the new version that can now
be configured. The default value got also changed from "response" to "data" to
match other nodes with similar functionality.

### When is action necessary?

When "HTTP Request" nodes get used which have "Response Format" set to "String".

### How to upgrade:

After upgrading open all workflows which contain the concerning Nodes and set
"Binary Property" to "response".


## 0.18.0

### What changed?

Because of a typo very often `reponse` instead of `response` got used in code. So also on the Webhook-Node. Its parameter `reponseMode` had to be renamed to correct spelling `responseMode`.

### When is action necessary?

When Webhook-Nodes get used which have "Response Mode" set to "Last Node".

### How to upgrade:

After upgrading open all workflows which contain the concerning Webhook-Nodes and set "Response Mode" again manually to "Last Node".


----------------------------

### What changed?

Because the CLI library n8n used was not maintained anymore and included
packages with security vulnerabilities we had to switch to a different one.

### When is action necessary?

When you currently start n8n in your setup directly via its JavaScript file.
For example like this:
```
/usr/local/bin/node ./dist/index.js start
```

### How to upgrade:

Change the path to its new location:
```
/usr/local/bin/node bin/n8n start
```<|MERGE_RESOLUTION|>--- conflicted
+++ resolved
@@ -2,23 +2,25 @@
 
 This list shows all the versions which include breaking changes and how to upgrade.
 
+## 0.131.0
+
+### What changed?
+
+For the Pipedrive regular node, the `deal:create` operation now requires an organization ID or person ID, in line with upcoming changes to the Pipedrive API.
+
+### When is action necessary?
+
+If you are using the `deal:create` operation in the Pipedrive regular node, set an organization ID or a person ID.
+
 ## 0.130.0
 
 ### What changed?
 
-<<<<<<< HEAD
-For the Pipedrive regular node, the `deal:create` operation now requires an organization ID or person ID, in line with upcoming changes to the Pipedrive API.
-
-### When is action necessary?
-
-If you are using the `deal:create` operation in the Pipedrive regular node, set an organization ID or a person ID.
-=======
 For the Taiga regular and trigger nodes, the server and cloud credentials types are now unified into a single credentials type and the `version` param has been removed. Also, the `issue:create` operation now automatically loads the tags as `multiOptions`.
 
 ### When is action necessary?
 
 If you are using the Taiga nodes, reconnect the credentials. If you are using tags in the `issue:create` operation, reselect them.
->>>>>>> a8098283
 
 ## 0.127.0
 
