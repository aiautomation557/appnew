--- conflicted
+++ resolved
@@ -2,26 +2,12 @@
 
 This list shows all the versions which include breaking changes and how to upgrade.
 
-<<<<<<< HEAD
-## 0.231.0
-
-### What changed?
-
-The `LoneScale List` node has been renamed to `LoneScale`.
-
-### When is action necessary?
-
-If you have used the `LoneScale List` node in any of your workflows.
-
-### How to upgrade:
-
-Update any workflows using `LoneScale List` to use the updated node.
-=======
 ## 0.232.0
 
 ### What changed?
 
 Due to Node.js/OpenSSL upgrade, the following crypto algorithms are not supported anymore.
+
 - RSA-MD4
 - RSA-MDC2
 - md4
@@ -32,7 +18,18 @@
 ### When is action necessary?
 
 If you're using any of the above mentioned crypto algorithms in Crypto node in any of your workflows, then please update the algorithm property in the node to one of the supported values.
->>>>>>> 62fc7736
+
+### What changed?
+
+The `LoneScale List` node has been renamed to `LoneScale`.
+
+### When is action necessary?
+
+If you have used the `LoneScale List` node in any of your workflows.
+
+### How to upgrade:
+
+Update any workflows using `LoneScale List` to use the updated node.
 
 ## 0.226.0
 
