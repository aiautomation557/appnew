--- conflicted
+++ resolved
@@ -15,11 +15,7 @@
 
 export type WildcardScope = `${Resource}:*` | '*';
 
-<<<<<<< HEAD
-export type WorkflowScope = ResourceScope<'workflow'>;
-=======
 export type WorkflowScope = ResourceScope<'workflow', DefaultOperations | 'share'>;
->>>>>>> d39bb254
 export type TagScope = ResourceScope<'tag'>;
 export type UserScope = ResourceScope<'user'>;
 export type CredentialScope = ResourceScope<'credential'>;
