--- conflicted
+++ resolved
@@ -1,10 +1,5 @@
 <script lang="ts" setup>
-<<<<<<< HEAD
-import type { PropType } from 'vue';
 import { computed, onMounted, ref } from 'vue';
-=======
-import { computed } from 'vue';
->>>>>>> 11fe48b3
 import { Message } from './index';
 import type { ChatMessage } from '@n8n/chat/types';
 
