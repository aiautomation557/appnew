<script lang="ts" setup>
<<<<<<< HEAD
import { ref, watch, type PropType, computed } from 'vue';
=======
>>>>>>> 11fe48b3
import Message from '@n8n/chat/components/Message.vue';
import type { ChatMessage } from '@n8n/chat/types';
import MessageTyping from '@n8n/chat/components/MessageTyping.vue';
import { useChat, useOptions } from '@n8n/chat/composables';

<<<<<<< HEAD
const props = defineProps({
	messages: {
		type: Array as PropType<ChatMessage[]>,
		required: true,
	},
});
=======
defineProps<{
	messages: ChatMessage[];
}>();
>>>>>>> 11fe48b3

defineSlots<{
	beforeMessage(props: { message: ChatMessage }): ChatMessage;
}>();

const chatStore = useChat();
const { options } = useOptions();
const messageComponents = ref<Array<InstanceType<typeof Message>>>([]);
const { initialMessages, waitingForResponse } = chatStore;
const messageActions = computed(() => options.messageActions ?? []);
watch(
	() => messageComponents.value.length,
	() => {
		const lastMessageComponent = messageComponents.value[messageComponents.value.length - 1];
		if (lastMessageComponent) {
			// lastMessageComponent.messageContainer;
			// console.log(
			// 	'🚀 ~ watch ~ lastMessageComponent.messageContainer:',
			// 	);
			lastMessageComponent.scrollToView()
		}
		// if (messageComponent.value) {
		// 	// messageComponent.value.scrollToBottom();
		// }
	},
);
</script>
<template>
	<div class="chat-messages-list">
		<Message
			v-for="initialMessage in initialMessages"
			:key="initialMessage.id"
			:message="initialMessage"
		/>

		<template v-for="message in messages" :key="message.id">
			<Message ref="messageComponents" :message="message" />
		</template>
		<MessageTyping v-if="waitingForResponse" />
	</div>
</template>

<style lang="scss">
.chat-messages-list {
	margin-top: auto;
	display: block;
	padding: var(--chat--messages-list--padding, var(--chat--spacing));
}
</style><|MERGE_RESOLUTION|>--- conflicted
+++ resolved
@@ -1,25 +1,13 @@
 <script lang="ts" setup>
-<<<<<<< HEAD
-import { ref, watch, type PropType, computed } from 'vue';
-=======
->>>>>>> 11fe48b3
+import { ref, watch, computed } from 'vue';
 import Message from '@n8n/chat/components/Message.vue';
 import type { ChatMessage } from '@n8n/chat/types';
 import MessageTyping from '@n8n/chat/components/MessageTyping.vue';
 import { useChat, useOptions } from '@n8n/chat/composables';
 
-<<<<<<< HEAD
-const props = defineProps({
-	messages: {
-		type: Array as PropType<ChatMessage[]>,
-		required: true,
-	},
-});
-=======
 defineProps<{
 	messages: ChatMessage[];
 }>();
->>>>>>> 11fe48b3
 
 defineSlots<{
 	beforeMessage(props: { message: ChatMessage }): ChatMessage;
