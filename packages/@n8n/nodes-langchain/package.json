--- conflicted
+++ resolved
@@ -136,21 +136,13 @@
     "@langchain/cohere": "^0.0.5",
     "@langchain/community": "^0.0.34",
     "@langchain/core": "0.1.41",
-<<<<<<< HEAD
-    "@langchain/mistralai": "0.0.7",
-=======
     "@langchain/mistralai": "0.0.13",
->>>>>>> d7d2ba4b
     "@langchain/openai": "^0.0.16",
     "@langchain/pinecone": "^0.0.3",
     "@langchain/redis": "^0.0.2",
     "@n8n/typeorm": "0.3.20-3",
     "@n8n/vm2": "3.9.20",
-<<<<<<< HEAD
-    "@pinecone-database/pinecone": "2.0.1",
-=======
     "@pinecone-database/pinecone": "2.1.0",
->>>>>>> d7d2ba4b
     "@qdrant/js-client-rest": "1.7.0",
     "@supabase/supabase-js": "2.38.5",
     "@xata.io/client": "0.28.0",
