--- conflicted
+++ resolved
@@ -168,22 +168,10 @@
 		};
 
 		const tokensUsageParser = (llmOutput: LLMResult['llmOutput']) => {
-<<<<<<< HEAD
-			if (!llmOutput) {
-				return {
-					completionTokens: 0,
-					promptTokens: 0,
-					totalTokens: 0,
-				};
-			}
-
-			const usage = llmOutput?.usage as { input_tokens: number; output_tokens: number };
-=======
 			const usage = (llmOutput?.usage as { input_tokens: number; output_tokens: number }) ?? {
 				input_tokens: 0,
 				output_tokens: 0,
 			};
->>>>>>> 28fea6ca
 			return {
 				completionTokens: usage.output_tokens,
 				promptTokens: usage.input_tokens,
