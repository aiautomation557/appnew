import { NodeConnectionType, NodeOperationError } from 'n8n-workflow';
import type { IExecuteFunctions, INodeExecutionData } from 'n8n-workflow';

import type { AgentAction, AgentFinish, AgentStep } from 'langchain/agents';
import { AgentExecutor, createToolCallingAgent } from 'langchain/agents';
import type { BaseChatMemory } from '@langchain/community/memory/chat_memory';
import { ChatPromptTemplate } from '@langchain/core/prompts';
import { omit } from 'lodash';
import type { Tool } from '@langchain/core/tools';
import { DynamicStructuredTool } from '@langchain/core/tools';
import { RunnableSequence } from '@langchain/core/runnables';
import type { ZodObject } from 'zod';
import { z } from 'zod';
import type { BaseOutputParser, StructuredOutputParser } from '@langchain/core/output_parsers';
import { OutputFixingParser } from 'langchain/output_parsers';
import {
	isChatInstance,
	getPromptInputByType,
	getOptionalOutputParsers,
	getConnectedTools,
} from '../../../../../utils/helpers';
import { SYSTEM_MESSAGE } from './prompt';

function getOutputParserSchema(outputParser: BaseOutputParser): ZodObject<any, any, any, any> {
	const parserType = outputParser.lc_namespace[outputParser.lc_namespace.length - 1];
	let schema: ZodObject<any, any, any, any>;

	if (parserType === 'structured') {
		// If the output parser is a structured output parser, we will use the schema from the parser
		schema = (outputParser as StructuredOutputParser<ZodObject<any, any, any, any>>).schema;
	} else if (parserType === 'fix' && outputParser instanceof OutputFixingParser) {
		// If the output parser is a fixing parser, we will use the schema from the connected structured output parser
		schema = (outputParser.parser as StructuredOutputParser<ZodObject<any, any, any, any>>).schema;
	} else {
		// If the output parser is not a structured output parser, we will use a fallback schema
		schema = z.object({ text: z.string() });
	}

	return schema;
}

export async function toolsAgentExecute(this: IExecuteFunctions): Promise<INodeExecutionData[][]> {
	this.logger.verbose('Executing Tools Agent');
	const model = await this.getInputConnectionData(NodeConnectionType.AiLanguageModel, 0);

	if (!isChatInstance(model) || !model.bindTools) {
		throw new NodeOperationError(
			this.getNode(),
			'Tools Agent requires Chat Model which supports Tools calling',
		);
	}

	const memory = (await this.getInputConnectionData(NodeConnectionType.AiMemory, 0)) as
		| BaseChatMemory
		| undefined;

	const tools = (await getConnectedTools(this, true)) as Array<DynamicStructuredTool | Tool>;
	const outputParser = (await getOptionalOutputParsers(this))?.[0];
	let structuredOutputParserTool: DynamicStructuredTool | undefined;

	async function agentStepsParser(
		steps: AgentFinish | AgentAction[],
	): Promise<AgentFinish | AgentAction[]> {
		if (Array.isArray(steps)) {
			const responseParserTool = steps.find((step) => step.tool === 'format_final_response');
			if (responseParserTool) {
				const toolInput = responseParserTool?.toolInput;
				const returnValues = (await outputParser.parse(toolInput as unknown as string)) as Record<
					string,
					unknown
				>;

				return {
					returnValues,
					log: 'Final response formatted',
				};
			}
		}

		// If the steps are an AgentFinish and the outputParser is defined it must mean that the LLM didn't use `format_final_response` tool so we will parse the output manually
		if (outputParser && typeof steps === 'object' && (steps as AgentFinish).returnValues) {
			const finalResponse = (steps as AgentFinish).returnValues;
			const returnValues = (await outputParser.parse(finalResponse as unknown as string)) as Record<
				string,
				unknown
			>;

			return {
				returnValues,
				log: 'Final response formatted',
			};
		}
		return steps;
	}

	if (outputParser) {
		const schema = getOutputParserSchema(outputParser);
		structuredOutputParserTool = new DynamicStructuredTool({
			schema,
			name: 'format_final_response',
			description:
				'Always use this tool for the final output to the user. It validates the output so only use it when you are sure the output is final.',
			// We will not use the function here as we will use the parser to intercept & parse the output in the agentStepsParser
			func: async () => '',
		});

		tools.push(structuredOutputParserTool);
	}

	const options = this.getNodeParameter('options', 0, {}) as {
		systemMessage?: string;
		maxIterations?: number;
		returnIntermediateSteps?: boolean;
	};

	const prompt = ChatPromptTemplate.fromMessages([
		['system', `{system_message}${outputParser ? '\n\n{formatting_instructions}' : ''}`],
		['placeholder', '{chat_history}'],
		['human', '{input}'],
		['placeholder', '{agent_scratchpad}'],
	]);

	const agent = createToolCallingAgent({
		llm: model,
		tools,
		prompt,
		streamRunnable: false,
	});
	agent.streamRunnable = false;

	const runnableAgent = RunnableSequence.from<{
		steps: AgentStep[];
	}>([agent, agentStepsParser]);

	const executor = AgentExecutor.fromAgentAndTools({
		agent: runnableAgent,
		memory,
		tools,
		returnIntermediateSteps: options.returnIntermediateSteps === true,
		maxIterations: options.maxIterations ?? 10,
	});
	const returnData: INodeExecutionData[] = [];

	const items = this.getInputData();
	for (let itemIndex = 0; itemIndex < items.length; itemIndex++) {
		try {
			const input = getPromptInputByType({
				ctx: this,
				i: itemIndex,
				inputKey: 'text',
				promptTypeKey: 'promptType',
			});

			if (input === undefined) {
				throw new NodeOperationError(this.getNode(), 'The ‘text parameter is empty.');
			}

			// OpenAI doesn't allow empty tools array so we will provide a more user-friendly error message
			if (model.lc_namespace.includes('openai') && tools.length === 0) {
				throw new NodeOperationError(
					this.getNode(),
					"Please connect at least one tool. If you don't need any, try the conversational agent instead",
				);
			}

			const response = await executor.invoke({
				input,
				system_message: options.systemMessage ?? SYSTEM_MESSAGE,
				formatting_instructions:
					'IMPORTANT: Always call `format_final_response` to format your final response!',
			});

			returnData.push({
				json: omit(
					response,
					'system_message',
					'formatting_instructions',
					'input',
					'chat_history',
					'agent_scratchpad',
				),
			});
		} catch (error) {
<<<<<<< HEAD
			if (this.continueOnFail(error)) {
				returnData.push({ json: { error: error.message }, pairedItem: { item: itemIndex } });
=======
			if (this.continueOnFail()) {
				returnData.push({
					json: { error: error?.message },
					pairedItem: { item: itemIndex },
				});
>>>>>>> 58cfd2fd
				continue;
			}

			throw error;
		}
	}

	return [returnData];
}<|MERGE_RESOLUTION|>--- conflicted
+++ resolved
@@ -181,16 +181,8 @@
 				),
 			});
 		} catch (error) {
-<<<<<<< HEAD
 			if (this.continueOnFail(error)) {
 				returnData.push({ json: { error: error.message }, pairedItem: { item: itemIndex } });
-=======
-			if (this.continueOnFail()) {
-				returnData.push({
-					json: { error: error?.message },
-					pairedItem: { item: itemIndex },
-				});
->>>>>>> 58cfd2fd
 				continue;
 			}
 
