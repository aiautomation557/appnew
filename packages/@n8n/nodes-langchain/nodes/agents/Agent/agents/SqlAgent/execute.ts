import {
	type IExecuteFunctions,
	type INodeExecutionData,
	NodeConnectionType,
	NodeOperationError,
	type IDataObject,
} from 'n8n-workflow';

import { SqlDatabase } from 'langchain/sql_db';
import type { SqlCreatePromptArgs } from 'langchain/agents/toolkits/sql';
import { SqlToolkit, createSqlAgent } from 'langchain/agents/toolkits/sql';
import type { BaseLanguageModel } from '@langchain/core/language_models/base';
import type { BaseChatMemory } from '@langchain/community/memory/chat_memory';
import type { DataSource } from '@n8n/typeorm';

import { getPromptInputByType, serializeChatHistory } from '../../../../../utils/helpers';
import { getTracingConfig } from '../../../../../utils/tracing';
import { getSqliteDataSource } from './other/handlers/sqlite';
import { getPostgresDataSource } from './other/handlers/postgres';
import { SQL_PREFIX, SQL_SUFFIX } from './other/prompts';
import { getMysqlDataSource } from './other/handlers/mysql';

const parseTablesString = (tablesString: string) =>
	tablesString
		.split(',')
		.map((table) => table.trim())
		.filter((table) => table.length > 0);

export async function sqlAgentAgentExecute(
	this: IExecuteFunctions,
	nodeVersion: number,
): Promise<INodeExecutionData[][]> {
	this.logger.verbose('Executing SQL Agent');

	const model = (await this.getInputConnectionData(
		NodeConnectionType.AiLanguageModel,
		0,
	)) as BaseLanguageModel;
	const items = this.getInputData();

	const returnData: INodeExecutionData[] = [];

	for (let i = 0; i < items.length; i++) {
		try {
			const item = items[i];
			let input;
			if (this.getNode().typeVersion <= 1.2) {
				input = this.getNodeParameter('input', i) as string;
			} else {
				input = getPromptInputByType({
					ctx: this,
					i,
					inputKey: 'text',
					promptTypeKey: 'promptType',
				});
			}

			if (input === undefined) {
				throw new NodeOperationError(this.getNode(), 'The ‘prompt’ parameter is empty.');
			}

			const options = this.getNodeParameter('options', i, {});
			const selectedDataSource = this.getNodeParameter('dataSource', i, 'sqlite') as
				| 'mysql'
				| 'postgres'
				| 'sqlite';

			const includedSampleRows = options.includedSampleRows as number;
			const includedTablesArray = parseTablesString((options.includedTables as string) ?? '');
			const ignoredTablesArray = parseTablesString((options.ignoredTables as string) ?? '');

			let dataSource: DataSource | null = null;
			if (selectedDataSource === 'sqlite') {
				if (!item.binary) {
					throw new NodeOperationError(
						this.getNode(),
						'No binary data found, please connect a binary to the input if you want to use SQLite as data source',
					);
				}

				const binaryPropertyName = this.getNodeParameter('binaryPropertyName', i, 'data');
				dataSource = await getSqliteDataSource.call(this, item.binary, binaryPropertyName);
			}

			if (selectedDataSource === 'postgres') {
				dataSource = await getPostgresDataSource.call(this);
			}

			if (selectedDataSource === 'mysql') {
				dataSource = await getMysqlDataSource.call(this);
			}

			if (!dataSource) {
				throw new NodeOperationError(
					this.getNode(),
					'No data source found, please configure data source',
				);
			}

			const agentOptions: SqlCreatePromptArgs = {
				topK: (options.topK as number) ?? 10,
				prefix: (options.prefixPrompt as string) ?? SQL_PREFIX,
				suffix: (options.suffixPrompt as string) ?? SQL_SUFFIX,
				inputVariables: ['chatHistory', 'input', 'agent_scratchpad'],
			};

			const dbInstance = await SqlDatabase.fromDataSourceParams({
				appDataSource: dataSource,
				includesTables: includedTablesArray.length > 0 ? includedTablesArray : undefined,
				ignoreTables: ignoredTablesArray.length > 0 ? ignoredTablesArray : undefined,
				sampleRowsInTableInfo: includedSampleRows ?? 3,
			});

			const toolkit = new SqlToolkit(dbInstance, model);
			const agentExecutor = createSqlAgent(model, toolkit, agentOptions);

			const memory = (await this.getInputConnectionData(NodeConnectionType.AiMemory, 0)) as
				| BaseChatMemory
				| undefined;

			agentExecutor.memory = memory;

			let chatHistory = '';
			if (memory) {
				const messages = await memory.chatHistory.getMessages();
				chatHistory = serializeChatHistory(messages);
			}

<<<<<<< HEAD
			let response: IDataObject;
			try {
				response = await agentExecutor.call({
					input,
					signal: this.getExecutionCancelSignal(),
					chatHistory,
				});
			} catch (error) {
				if ((error.message as IDataObject)?.output) {
					response = error.message as IDataObject;
				} else {
					throw new NodeOperationError(this.getNode(), error.message as string, { itemIndex: i });
				}
			}

			returnData.push({ json: response });
=======
		let response: IDataObject;
		try {
			response = await agentExecutor.withConfig(getTracingConfig(this)).invoke({
				input,
				signal: this.getExecutionCancelSignal(),
				chatHistory,
			});
>>>>>>> 5793e564
		} catch (error) {
			if (this.continueOnFail()) {
				returnData.push({ json: { error: error.message }, pairedItem: { item: i } });
				continue;
			}

			throw error;
		}
	}

	return await this.prepareOutputData(returnData);
}<|MERGE_RESOLUTION|>--- conflicted
+++ resolved
@@ -126,10 +126,9 @@
 				chatHistory = serializeChatHistory(messages);
 			}
 
-<<<<<<< HEAD
 			let response: IDataObject;
 			try {
-				response = await agentExecutor.call({
+				response = await agentExecutor.withConfig(getTracingConfig(this)).invoke({
 					input,
 					signal: this.getExecutionCancelSignal(),
 					chatHistory,
@@ -143,15 +142,6 @@
 			}
 
 			returnData.push({ json: response });
-=======
-		let response: IDataObject;
-		try {
-			response = await agentExecutor.withConfig(getTracingConfig(this)).invoke({
-				input,
-				signal: this.getExecutionCancelSignal(),
-				chatHistory,
-			});
->>>>>>> 5793e564
 		} catch (error) {
 			if (this.continueOnFail()) {
 				returnData.push({ json: { error: error.message }, pairedItem: { item: i } });
