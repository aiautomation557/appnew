--- conflicted
+++ resolved
@@ -1,10 +1,5 @@
-<<<<<<< HEAD
-import type { IExecuteFunctions, INodeExecutionData, IBinaryData } from 'n8n-workflow';
-import { NodeOperationError } from 'n8n-workflow';
-=======
 import type { IExecuteFunctions, INodeExecutionData } from 'n8n-workflow';
-import { NodeOperationError, NodeConnectionType, BINARY_ENCODING } from 'n8n-workflow';
->>>>>>> b024cc52
+import { NodeOperationError, BINARY_ENCODING } from 'n8n-workflow';
 
 import type { TextSplitter } from 'langchain/text_splitter';
 import type { Document } from 'langchain/document';
