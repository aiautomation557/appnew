<template>
	<span :class="['n8n-badge', $style[theme]]">
		<N8nText :size="size" :bold="bold" :compact="true">
			<slot></slot>
		</N8nText>
	</span>
</template>

<script lang="ts" setup>
import type { TextSize } from '@/types/text';
import N8nText from '../N8nText';

const THEME = [
	'default',
	'success',
	'warning',
	'danger',
	'primary',
	'secondary',
	'tertiary',
] as const;

interface BadgeProps {
	theme?: (typeof THEME)[number];
	size?: TextSize;
<<<<<<< HEAD
	bold: boolean;
=======
	bold?: boolean;
>>>>>>> 0e4216d7
}

defineOptions({ name: 'N8nBadge' });
withDefaults(defineProps<BadgeProps>(), {
	theme: 'default',
	size: 'small',
	bold: false,
});
</script>

<style lang="scss" module>
.badge {
	display: inline-flex;
	align-items: center;
	padding: var(--spacing-5xs) var(--spacing-4xs);
	border: var(--border-base);
	white-space: nowrap;
}

.default {
	composes: badge;
	border-radius: var(--border-radius-base);
	color: var(--color-text-light);
	border-color: var(--color-text-light);
}

.success {
	composes: badge;
	border-radius: var(--border-radius-base);
	color: var(--color-success);
	border-color: var(--color-success);
}

.warning {
	composes: badge;
	border-radius: var(--border-radius-base);
	color: var(--color-warning);
	border-color: var(--color-warning);
}

.danger {
	composes: badge;
	border-radius: var(--border-radius-base);
	color: var(--color-danger);
	border-color: var(--color-danger);
}

.primary {
	composes: badge;
	padding: var(--spacing-5xs) var(--spacing-3xs);
	border-radius: var(--border-radius-xlarge);
	color: var(--color-foreground-xlight);
	background-color: var(--color-primary);
	border-color: var(--color-primary);
}

.secondary {
	composes: badge;
	border-radius: var(--border-radius-xlarge);
	color: var(--color-secondary);
	background-color: var(--color-secondary-tint-1);
}

.tertiary {
	composes: badge;
	border-radius: var(--border-radius-base);
	color: var(--color-text-light);
	border-color: var(--color-text-light);
	padding: 1px var(--spacing-5xs);
}
</style><|MERGE_RESOLUTION|>--- conflicted
+++ resolved
@@ -23,11 +23,7 @@
 interface BadgeProps {
 	theme?: (typeof THEME)[number];
 	size?: TextSize;
-<<<<<<< HEAD
-	bold: boolean;
-=======
 	bold?: boolean;
->>>>>>> 0e4216d7
 }
 
 defineOptions({ name: 'N8nBadge' });
