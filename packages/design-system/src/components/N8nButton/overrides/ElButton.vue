<template>
	<n8n-button ref="button" v-bind="attrs" v-on="$listeners">
		<slot />
	</n8n-button>
</template>

<script lang="ts">
import Vue from 'vue';
import N8nButton from '../Button.vue';

const classToTypeMap = {
	'btn--cancel': 'secondary',
	'el-picker-panel__link-btn': 'secondary',
};

export default Vue.extend({
	components: {
		N8nButton,
	},
	computed: {
		attrs() {
			let type = this.$attrs.type || 'primary';

			/* Element UI Button can have 'text' or 'info' type which is not supported by n8n-button
			 so render it as 'secondary' or 'tertiary' */
			if (type === 'text') {
				type = 'secondary';
			}

			if (type === 'info') {
				type = 'tertiary';
			}

			Object.entries(classToTypeMap).forEach(([className, mappedType]) => {
				if (this.$refs.button && (this.$refs.button as Vue).$el.classList.contains(className)) {
					type = mappedType;
				}
			});

			delete this.$attrs.type;

			return {
				...this.$attrs,
<<<<<<< HEAD
				...(type ? { type } : {}),
=======
				type,
>>>>>>> 2eba0504
			};
		},
	},
});
</script><|MERGE_RESOLUTION|>--- conflicted
+++ resolved
@@ -41,11 +41,7 @@
 
 			return {
 				...this.$attrs,
-<<<<<<< HEAD
-				...(type ? { type } : {}),
-=======
 				type,
->>>>>>> 2eba0504
 			};
 		},
 	},
