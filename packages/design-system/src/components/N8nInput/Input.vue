--- conflicted
+++ resolved
@@ -1,17 +1,10 @@
 <template>
 	<el-input
 		v-bind="$props"
-<<<<<<< HEAD
-		:size="getSize"
-		:class="$style[getClass]"
-		:ref="ref"
-		:autoComplete="autocomplete"
-=======
 		:size="computedSize"
 		:class="['n8n-input', ...classes]"
 		:autoComplete="autocomplete"
 		ref="innerInput"
->>>>>>> bcd0f91d
 		v-on="$listeners"
 	>
 		<template #prepend>
@@ -33,11 +26,6 @@
 import ElInput from 'element-ui/lib/input';
 import Vue from 'vue';
 
-<<<<<<< HEAD
-=======
-import Vue from 'vue';
-
->>>>>>> bcd0f91d
 export default Vue.extend({
 	name: 'n8n-input',
 	components: {
@@ -80,33 +68,17 @@
 			default: 'off',
 		},
 	},
-<<<<<<< HEAD
-	data() {
-		return {
-			ref: null,
-		};
-	},
-	computed: {
-		getSize(): string | undefined {
-=======
 	computed: {
 		computedSize(): string | undefined {
->>>>>>> bcd0f91d
 			if (this.size === 'xlarge') {
 				return undefined;
 			}
 
 			return this.size;
 		},
-<<<<<<< HEAD
-		getClass(): string {
-			if (this.size === 'xlarge') {
-				return 'xlarge';
-=======
 		classes(): string[] {
 			if (this.size === 'xlarge') {
 				return ['xlarge'];
->>>>>>> bcd0f91d
 			}
 
 			return [];
