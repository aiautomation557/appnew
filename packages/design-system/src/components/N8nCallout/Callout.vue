<template>
<<<<<<< HEAD
	<div :class="['n8n-callout', ...classes]" role="alert">
		<div :class="$style.icon">
			<n8n-icon v-bind="$attrs" :icon="getIcon" size="large"/>
		</div>
		<div :class="$style.message" >
			<n8n-text size="small" v-bind="$attrs"><span v-html="message"></span></n8n-text>
=======
	<div :class="classes" role="alert">

		<div :class="$style['message-section']">
			<div :class="$style.icon">
				<n8n-icon
					:icon="getIcon"
					:size="theme === 'secondary' ? 'medium' : 'large'"
				/>
			</div>
			<slot />&nbsp;
			<slot name="actions" />
>>>>>>> 38e65ccb
		</div>

		<slot name="trailingContent" />
	</div>
</template>

<script lang="ts">
import Vue from 'vue';
import N8nIcon from '../N8nIcon';
import N8nText from '../N8nText';

const CALLOUT_DEFAULT_ICONS = {
	info: 'info-circle',
	success: 'check-circle',
	warning: 'exclamation-triangle',
	danger: 'times-circle',
};

export default Vue.extend({
	name: 'n8n-callout',
	components: {
		N8nIcon,
		N8nText,
	},
	props: {
		theme: {
			type: String,
			required: true,
			validator: (value: string): boolean =>
				['info', 'success', 'secondary', 'warning', 'danger', 'custom'].includes(value),
		},
		icon: {
			type: String,
			default: 'info-circle'
		},
	},
	computed: {
		classes(): string[] {
			return [
				this.$style['callout'],
				this.$style[this.theme],
			];
		},
		getIcon(): string {
			if (Object.keys(CALLOUT_DEFAULT_ICONS).includes(this.theme)) {
				return CALLOUT_DEFAULT_ICONS[this.theme];
			}

			return this.icon;
		},
	}
});
</script>

<style lang="scss" module>
.callout {
	display: flex;
	justify-content: space-between;
	font-size: var(--font-size-2xs);
	padding: var(--spacing-xs);
	border: var(--border-width-base) var(--border-style-base);
	border-radius: var(--border-radius-base);
	align-items: center;
	line-height: var(--font-line-height-loose);
}

.message-section {
	display: flex;
}

.info, .custom {
	border-color: var(--color-foreground-base);
	background-color: var(--color-background-light);
	color: var(--color-info);
}

.warning {
	border-color: var(--color-warning-tint-1);
	background-color: var(--color-warning-tint-2);
	color: var(--color-warning);
}

.success {
	border-color: var(--color-success-tint-1);
	background-color: var(--color-success-tint-2);
	color: var(--color-success);
}

.danger {
	border-color: var(--color-danger-tint-1);
	background-color: var(--color-danger-tint-2);
	color: var(--color-danger);
}

.icon {
	margin-right: var(--spacing-xs);
}

.secondary {
	font-size: var(--font-size-2xs);
	font-weight: var(--font-weight-bold);
	color: var(--color-secondary);
	background-color: var(--color-secondary-tint-2);
	border-color: var(--color-secondary-tint-1);
}
</style><|MERGE_RESOLUTION|>--- conflicted
+++ resolved
@@ -1,12 +1,4 @@
 <template>
-<<<<<<< HEAD
-	<div :class="['n8n-callout', ...classes]" role="alert">
-		<div :class="$style.icon">
-			<n8n-icon v-bind="$attrs" :icon="getIcon" size="large"/>
-		</div>
-		<div :class="$style.message" >
-			<n8n-text size="small" v-bind="$attrs"><span v-html="message"></span></n8n-text>
-=======
 	<div :class="classes" role="alert">
 
 		<div :class="$style['message-section']">
@@ -18,7 +10,6 @@
 			</div>
 			<slot />&nbsp;
 			<slot name="actions" />
->>>>>>> 38e65ccb
 		</div>
 
 		<slot name="trailingContent" />
@@ -58,6 +49,7 @@
 	computed: {
 		classes(): string[] {
 			return [
+				'n8n-callout',
 				this.$style['callout'],
 				this.$style[this.theme],
 			];
