<template>
	<div :class="['action-dropdown-container', $style.actionDropdownContainer]">
		<ElDropdown
			ref="elementDropdown"
			:placement="placement"
			:trigger="trigger"
			:popper-class="popperClass"
			@command="onSelect"
			@visible-change="onVisibleChange"
		>
			<slot v-if="$slots.activator" name="activator" />
			<n8n-icon-button
				v-else
				type="tertiary"
				text
				:class="$style.activator"
				:size="activatorSize"
				:icon="activatorIcon"
				@blur="onButtonBlur"
			/>

			<template #dropdown>
				<ElDropdownMenu :class="$style.userActionsMenu">
					<ElDropdownItem
						v-for="item in items"
						:key="item.id"
						:command="item.id"
						:disabled="item.disabled"
						:divided="item.divided"
						:class="$style.elementItem"
					>
						<div :class="getItemClasses(item)" :data-test-id="`${testIdPrefix}-item-${item.id}`">
							<span v-if="item.icon" :class="$style.icon">
								<N8nIcon :icon="item.icon" :size="iconSize" />
							</span>
							<span :class="$style.label">
								{{ item.label }}
							</span>
							<N8nKeyboardShortcut
								v-if="item.shortcut"
								v-bind="item.shortcut"
								:class="$style.shortcut"
							>
							</N8nKeyboardShortcut>
						</div>
					</ElDropdownItem>
				</ElDropdownMenu>
			</template>
		</ElDropdown>
	</div>
</template>

<script lang="ts" setup>
// This component is visually similar to the ActionToggle component
// but it offers more options when it comes to dropdown items styling
// (supports icons, separators, custom styling and all options provided
// by Element UI dropdown component).
// It can be used in different parts of editor UI while ActionToggle
// is designed to be used in card components.
<<<<<<< HEAD
import { ref, useCssModule, useAttrs } from 'vue';
=======
import { ref, useCssModule, useAttrs, computed } from 'vue';
>>>>>>> 0e4216d7
import { ElDropdown, ElDropdownMenu, ElDropdownItem, type Placement } from 'element-plus';
import N8nIcon from '../N8nIcon';
import { N8nKeyboardShortcut } from '../N8nKeyboardShortcut';
import type { KeyboardShortcut } from '../../types';
import type { IconSize } from '@/types/icon';

interface IActionDropdownItem {
	id: string;
	label: string;
	icon?: string;
	divided?: boolean;
	disabled?: boolean;
	shortcut?: KeyboardShortcut;
	customClass?: string;
}

const TRIGGER = ['click', 'hover'] as const;

interface ActionDropdownProps {
	items: IActionDropdownItem[];
	placement?: Placement;
	activatorIcon?: string;
	activatorSize?: IconSize;
	iconSize?: IconSize;
	trigger?: (typeof TRIGGER)[number];
	hideArrow?: boolean;
}

<<<<<<< HEAD
withDefaults(defineProps<ActionDropdownProps>(), {
=======
const props = withDefaults(defineProps<ActionDropdownProps>(), {
>>>>>>> 0e4216d7
	placement: 'bottom',
	activatorIcon: 'ellipsis-h',
	activatorSize: 'medium',
	iconSize: 'medium',
	trigger: 'click',
	hideArrow: false,
});

const $attrs = useAttrs();
const testIdPrefix = $attrs['data-test-id'];

const $style = useCssModule();
const getItemClasses = (item: IActionDropdownItem): Record<string, boolean> => {
	return {
		[$style.itemContainer]: true,
		[$style.disabled]: !!item.disabled,
		[$style.hasCustomStyling]: item.customClass !== undefined,
		...(item.customClass !== undefined ? { [item.customClass]: true } : {}),
	};
};

const $emit = defineEmits(['select', 'visibleChange']);
const elementDropdown = ref<InstanceType<typeof ElDropdown>>();

<<<<<<< HEAD
=======
const popperClass = computed(
	() => `${$style.shadow}${props.hideArrow ? ` ${$style.hideArrow}` : ''}`,
);

>>>>>>> 0e4216d7
const onSelect = (action: string) => $emit('select', action);
const onVisibleChange = (open: boolean) => $emit('visibleChange', open);

const onButtonBlur = (event: FocusEvent) => {
	// Hide dropdown when clicking outside of current document
	if (elementDropdown.value?.handleClose && event.relatedTarget === null) {
		elementDropdown.value.handleClose();
	}
};

const open = () => elementDropdown.value?.handleOpen();
const close = () => elementDropdown.value?.handleClose();
defineExpose({ open, close });
</script>

<style lang="scss" module>
:global(.el-dropdown__list) {
	.userActionsMenu {
		min-width: 160px;
		padding: var(--spacing-4xs) 0;
	}

	.elementItem {
		padding: 0;
	}
}

:global(.el-popper).hideArrow {
	:global(.el-popper__arrow) {
		display: none;
	}
}

.shadow {
	box-shadow: var(--box-shadow-light);
}

.activator {
	&:hover {
		background-color: var(--color-background-base);
	}
}

.itemContainer {
	display: flex;
	align-items: center;
	gap: var(--spacing-s);
	justify-content: space-between;
	font-size: var(--font-size-2xs);
	line-height: 18px;
	padding: var(--spacing-3xs) var(--spacing-2xs);

	&.disabled {
		.shortcut {
			opacity: 0.3;
		}
	}
}

.icon {
	text-align: center;
	margin-right: var(--spacing-2xs);

	svg {
		width: 1.2em !important;
	}
}

.shortcut {
	display: flex;
}

:global(li.is-disabled) {
	.hasCustomStyling {
		color: inherit !important;
	}
}
</style><|MERGE_RESOLUTION|>--- conflicted
+++ resolved
@@ -57,11 +57,7 @@
 // by Element UI dropdown component).
 // It can be used in different parts of editor UI while ActionToggle
 // is designed to be used in card components.
-<<<<<<< HEAD
-import { ref, useCssModule, useAttrs } from 'vue';
-=======
 import { ref, useCssModule, useAttrs, computed } from 'vue';
->>>>>>> 0e4216d7
 import { ElDropdown, ElDropdownMenu, ElDropdownItem, type Placement } from 'element-plus';
 import N8nIcon from '../N8nIcon';
 import { N8nKeyboardShortcut } from '../N8nKeyboardShortcut';
@@ -90,11 +86,7 @@
 	hideArrow?: boolean;
 }
 
-<<<<<<< HEAD
-withDefaults(defineProps<ActionDropdownProps>(), {
-=======
 const props = withDefaults(defineProps<ActionDropdownProps>(), {
->>>>>>> 0e4216d7
 	placement: 'bottom',
 	activatorIcon: 'ellipsis-h',
 	activatorSize: 'medium',
@@ -119,13 +111,10 @@
 const $emit = defineEmits(['select', 'visibleChange']);
 const elementDropdown = ref<InstanceType<typeof ElDropdown>>();
 
-<<<<<<< HEAD
-=======
 const popperClass = computed(
 	() => `${$style.shadow}${props.hideArrow ? ` ${$style.hideArrow}` : ''}`,
 );
 
->>>>>>> 0e4216d7
 const onSelect = (action: string) => $emit('select', action);
 const onVisibleChange = (open: boolean) => $emit('visibleChange', open);
 
