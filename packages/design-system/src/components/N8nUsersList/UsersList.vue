--- conflicted
+++ resolved
@@ -11,11 +11,7 @@
 				<n8n-badge v-if="user.isOwner" theme="tertiary" bold>
 					{{ t('nds.auth.roles.owner') }}
 				</n8n-badge>
-				<slot
-					v-if="!user.isOwner && !readonly"
-					name="actions"
-					:user="user"
-				/>
+				<slot v-if="!user.isOwner && !readonly" name="actions" :user="user" />
 				<n8n-action-toggle
 					v-if="!user.isOwner && !readonly && getActions(user).length > 0 && actions.length > 0"
 					placement="bottom"
@@ -36,7 +32,7 @@
 import Locale from '../../mixins/locale';
 import mixins from 'vue-typed-mixins';
 import { t } from '../../locale';
-import {PropType} from "vue";
+import { PropType } from 'vue';
 
 export interface IUserListAction {
 	label: string;
@@ -134,12 +130,6 @@
 				return [];
 			}
 
-<<<<<<< HEAD
-			if (user.firstName) {
-				return [DELETE];
-			} else {
-				return [REINVITE, DELETE];
-=======
 			if (!user.firstName) {
 				if (this.actions.includes('reinvite')) {
 					actions.push(REINVITE);
@@ -148,7 +138,6 @@
 
 			if (this.actions.includes('delete')) {
 				actions.push(DELETE);
->>>>>>> d96d6f11
 			}
 
 			return actions;
