<template>
<<<<<<< HEAD
	<div :class="{[$style[theme]]: true, [$style[type]]: true, [$style.bold]: bold}">
		<n8n-tooltip
			v-if="type === 'tooltip'"
			:placement="tooltipPlacement"
			:popper-class="$style.tooltipPopper"
		>
=======
	<div :class="{'n8n-info-tip': true, [$style[theme]]: true, [$style[type]]: true, [$style.bold]: bold}">
		<n8n-tooltip :placement="tooltipPlacement" :popper-class="$style.tooltipPopper" :disabled="type !== 'tooltip'">
>>>>>>> bcd0f91d
			<span :class="$style.iconText">
				<n8n-icon :icon="theme.startsWith('info') ? 'info-circle': 'exclamation-triangle'" />
			</span>
			<span slot="content">
				<slot />
			</span>
		</n8n-tooltip>
		<span :class="$style.iconText" v-else>
			<n8n-icon :icon="theme.startsWith('info') ? 'info-circle': 'exclamation-triangle'" />
			<span>
				<slot />
			</span>
		</span>
	</div>
</template>

<script lang="ts">
import N8nIcon from '../N8nIcon';
import N8nTooltip from '../N8nTooltip';

import Vue from 'vue';

export default Vue.extend({
	name: 'n8n-info-tip',
	components: {
		N8nIcon,
		N8nTooltip,
	},
	props: {
		theme: {
			type: String,
			default: 'info',
			validator: (value: string): boolean =>
				['info', 'info-light', 'warning', 'danger'].includes(value),
		},
		type: {
			type: String,
			default: 'note',
			validator: (value: string): boolean =>
				['note', 'tooltip'].includes(value),
		},
		bold: {
			type: Boolean,
			default: true,
		},
		tooltipPlacement: {
			type: String,
			default: 'top',
		},
	},
});
</script>

<style lang="scss" module>
.base {
	font-size: var(--font-size-2xs);
	line-height: var(--font-size-s);
	word-break: normal;
	display: flex;
	align-items: center;

	svg {
		font-size: var(--font-size-s);
	}
}

.bold {
	font-weight: var(--font-weight-bold);
}

.note {
	composes: base;

	svg {
		margin-right: var(--spacing-4xs);
	}
}

.tooltip {
	composes: base;
	display: inline-flex;
}

.iconText {
	display: inline-flex;
  	align-items: center;
}

.info-light {
	color: var(--color-foreground-dark);
}

.info {
	color: var(--color-text-light);
}

.warning {
	color: var(--color-warning);
}

.danger {
	color: var(--color-danger);
}
</style><|MERGE_RESOLUTION|>--- conflicted
+++ resolved
@@ -1,15 +1,11 @@
 <template>
-<<<<<<< HEAD
-	<div :class="{[$style[theme]]: true, [$style[type]]: true, [$style.bold]: bold}">
+	<div :class="{'n8n-info-tip': true, [$style[theme]]: true, [$style[type]]: true, [$style.bold]: bold}">
 		<n8n-tooltip
-			v-if="type === 'tooltip'"
-			:placement="tooltipPlacement"
-			:popper-class="$style.tooltipPopper"
+				v-if="type === 'tooltip'"
+				:placement="tooltipPlacement"
+				:popper-class="$style.tooltipPopper"
+				:disabled="type !== 'tooltip'"
 		>
-=======
-	<div :class="{'n8n-info-tip': true, [$style[theme]]: true, [$style[type]]: true, [$style.bold]: bold}">
-		<n8n-tooltip :placement="tooltipPlacement" :popper-class="$style.tooltipPopper" :disabled="type !== 'tooltip'">
->>>>>>> bcd0f91d
 			<span :class="$style.iconText">
 				<n8n-icon :icon="theme.startsWith('info') ? 'info-circle': 'exclamation-triangle'" />
 			</span>
