--- conflicted
+++ resolved
@@ -8,7 +8,7 @@
 			size="small"
 			@click.stop.prevent="showAll = true"
 		>
-			+{{hiddenTagsLength}} more
+			+{{ hiddenTagsLength }} more
 		</n8n-link>
 	</div>
 </template>
@@ -18,7 +18,10 @@
 import N8nLink from '../N8nLink';
 import Vue, {PropType} from 'vue';
 
-interface ITag { id: string; name: string; }
+interface ITag {
+	id: string;
+	name: string;
+}
 
 export default Vue.extend({
 	name: 'n8n-tags',
@@ -64,21 +67,18 @@
 .tags {
 	display: inline-flex;
 	flex-wrap: wrap;
-<<<<<<< HEAD
-  	align-items: center;
-=======
-  overflow-x: scroll;
+	align-items: center;
+	overflow-x: scroll;
 
-  /* Hide scrollbar for Chrome, Safari and Opera */
-  &::-webkit-scrollbar {
-	display: none;
-  }
+	/* Hide scrollbar for Chrome, Safari and Opera */
+	&::-webkit-scrollbar {
+		display: none;
+	}
 
-  /* Hide scrollbar for IE, Edge and Firefox */
-  -ms-overflow-style: none;  /* IE and Edge */
-  scrollbar-width: none;  /* Firefox */
+	/* Hide scrollbar for IE, Edge and Firefox */
+	-ms-overflow-style: none; /* IE and Edge */
+	scrollbar-width: none; /* Firefox */
 
->>>>>>> 0c78df61
 
 	* {
 		margin: var(--spacing-4xs) var(--spacing-4xs) 0 0;
