export type Rule = { name: string; config?: any };

export type RuleGroup = {
	rules: Array<Rule | RuleGroup>;
	defaultError?: { messageKey: string; options?: any };
};

export type Validatable = string | number | boolean | null | undefined;

export type IValidator = {
	validate: (
		value: Validatable,
		config: any,
	) => false | { messageKey: string; options?: any } | null;
};

export type IFormInput = {
	name: string;
	initialValue?: string | number | boolean | null;
	properties: {
		label?: string;
<<<<<<< HEAD
		type?: 'text' | 'email' | 'password' | 'select' | 'multi-select' | 'info'| 'checkbox' | 'toggle';
=======
		type?: 'text' | 'email' | 'password' | 'select' | 'multi-select' | 'info' | 'checkbox';
>>>>>>> 1f77b4ed
		maxlength?: number;
		required?: boolean;
		showRequiredAsterisk?: boolean;
		validators?: {
			[name: string]: IValidator;
		};
		validationRules?: Array<Rule | RuleGroup>;
		validateOnBlur?: boolean;
		infoText?: string;
		placeholder?: string;
		options?: Array<{ label: string; value: string }>;
		autocomplete?:
			| 'off'
			| 'new-password'
			| 'current-password'
			| 'given-name'
			| 'family-name'
			| 'email'; // https://developer.mozilla.org/en-US/docs/Web/HTML/Attributes/autocomplete
		capitalize?: boolean;
		focusInitially?: boolean;
		disabled?: boolean;
		labelSize?: 'small' | 'medium' | 'large',
		labelAlignment?: 'left' | 'right' | 'center';
	};
	shouldDisplay?: (values: { [key: string]: unknown }) => boolean;
};

export type IFormInputs = IFormInput[];

export type IFormBoxConfig = {
	title: string;
	buttonText?: string;
	secondaryButtonText?: string;
	inputs: IFormInputs;
	redirectLink?: string;
	redirectText?: string;
};<|MERGE_RESOLUTION|>--- conflicted
+++ resolved
@@ -19,11 +19,15 @@
 	initialValue?: string | number | boolean | null;
 	properties: {
 		label?: string;
-<<<<<<< HEAD
-		type?: 'text' | 'email' | 'password' | 'select' | 'multi-select' | 'info'| 'checkbox' | 'toggle';
-=======
-		type?: 'text' | 'email' | 'password' | 'select' | 'multi-select' | 'info' | 'checkbox';
->>>>>>> 1f77b4ed
+		type?:
+			| 'text'
+			| 'email'
+			| 'password'
+			| 'select'
+			| 'multi-select'
+			| 'info'
+			| 'checkbox'
+			| 'toggle';
 		maxlength?: number;
 		required?: boolean;
 		showRequiredAsterisk?: boolean;
