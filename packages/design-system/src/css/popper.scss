--- conflicted
+++ resolved
@@ -51,13 +51,6 @@
 		border-width: var.$popover-arrow-size;
 	}
 
-<<<<<<< HEAD
-	&[data-popper-placement^='top'] {
-		//margin-bottom: #{var.$popover-arrow-size + 6};
-	}
-
-=======
->>>>>>> adcf5a96
 	&[data-popper-placement^='top'] .el-popper__arrow {
 		bottom: -(var.$popover-arrow-size);
 		left: 50%;
@@ -73,13 +66,6 @@
 		}
 	}
 
-<<<<<<< HEAD
-	&[data-popper-placement^='bottom'] {
-		//margin-top: #{var.$popover-arrow-size + 6};
-	}
-
-=======
->>>>>>> adcf5a96
 	&[data-popper-placement^='bottom'] .el-popper__arrow {
 		top: -(var.$popover-arrow-size);
 		left: 50%;
@@ -95,13 +81,6 @@
 		}
 	}
 
-<<<<<<< HEAD
-	&[data-popper-placement^='right'] {
-		margin-left: #{var.$popover-arrow-size + 6};
-	}
-
-=======
->>>>>>> adcf5a96
 	&[data-popper-placement^='right'] .el-popper__arrow {
 		top: 50%;
 		left: -(var.$popover-arrow-size);
@@ -117,13 +96,6 @@
 		}
 	}
 
-<<<<<<< HEAD
-	&[data-popper-placement^='left'] {
-		margin-right: #{var.$popover-arrow-size + 6};
-	}
-
-=======
->>>>>>> adcf5a96
 	&[data-popper-placement^='left'] .el-popper__arrow {
 		top: 50%;
 		right: -(var.$popover-arrow-size);
