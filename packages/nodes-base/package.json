{
  "name": "n8n-nodes-base",
  "version": "0.164.0",
  "description": "Base nodes of n8n",
  "license": "SEE LICENSE IN LICENSE.md",
  "homepage": "https://n8n.io",
  "author": {
    "name": "Jan Oberhauser",
    "email": "jan@n8n.io"
  },
  "repository": {
    "type": "git",
    "url": "git+https://github.com/n8n-io/n8n.git"
  },
  "main": "dist/src/index",
  "types": "dist/src/index.d.ts",
  "scripts": {
    "dev": "npm run watch",
    "build": "tsc && gulp build:icons && gulp build:translations",
    "build:translations": "gulp build:translations",
    "format": "cd ../.. && node_modules/prettier/bin-prettier.js packages/nodes-base/**/**.ts --write",
    "lint": "tslint -p tsconfig.json -c tslint.json",
    "lintfix": "tslint --fix -p tsconfig.json -c tslint.json",
    "nodelinter": "nodelinter",
    "watch": "tsc --watch",
    "test": "jest"
  },
  "files": [
    "dist"
  ],
  "n8n": {
    "credentials": [
      "dist/credentials/ActionNetworkApi.credentials.js",
      "dist/credentials/ActiveCampaignApi.credentials.js",
      "dist/credentials/AcuitySchedulingApi.credentials.js",
      "dist/credentials/AcuitySchedulingOAuth2Api.credentials.js",
      "dist/credentials/AffinityApi.credentials.js",
      "dist/credentials/AgileCrmApi.credentials.js",
      "dist/credentials/AirtableApi.credentials.js",
      "dist/credentials/Amqp.credentials.js",
      "dist/credentials/ApiTemplateIoApi.credentials.js",
      "dist/credentials/AsanaApi.credentials.js",
      "dist/credentials/AsanaOAuth2Api.credentials.js",
      "dist/credentials/AutomizyApi.credentials.js",
      "dist/credentials/AutopilotApi.credentials.js",
      "dist/credentials/Aws.credentials.js",
      "dist/credentials/BambooHrApi.credentials.js",
      "dist/credentials/BannerbearApi.credentials.js",
      "dist/credentials/BaserowApi.credentials.js",
      "dist/credentials/BeeminderApi.credentials.js",
      "dist/credentials/BitbucketApi.credentials.js",
      "dist/credentials/BitlyApi.credentials.js",
      "dist/credentials/BitlyOAuth2Api.credentials.js",
      "dist/credentials/BitwardenApi.credentials.js",
      "dist/credentials/BoxOAuth2Api.credentials.js",
      "dist/credentials/BrandfetchApi.credentials.js",
      "dist/credentials/BubbleApi.credentials.js",
      "dist/credentials/CalendlyApi.credentials.js",
      "dist/credentials/ChargebeeApi.credentials.js",
      "dist/credentials/CircleCiApi.credentials.js",
      "dist/credentials/CiscoWebexOAuth2Api.credentials.js",
      "dist/credentials/ClearbitApi.credentials.js",
      "dist/credentials/ClickUpApi.credentials.js",
      "dist/credentials/ClickUpOAuth2Api.credentials.js",
      "dist/credentials/ClockifyApi.credentials.js",
      "dist/credentials/CockpitApi.credentials.js",
      "dist/credentials/CodaApi.credentials.js",
      "dist/credentials/ContentfulApi.credentials.js",
      "dist/credentials/ConvertKitApi.credentials.js",
      "dist/credentials/CopperApi.credentials.js",
      "dist/credentials/CortexApi.credentials.js",
      "dist/credentials/CrateDb.credentials.js",
      "dist/credentials/CustomerIoApi.credentials.js",
      "dist/credentials/DeepLApi.credentials.js",
      "dist/credentials/DemioApi.credentials.js",
      "dist/credentials/DhlApi.credentials.js",
      "dist/credentials/DiscourseApi.credentials.js",
      "dist/credentials/DisqusApi.credentials.js",
      "dist/credentials/DriftApi.credentials.js",
      "dist/credentials/DriftOAuth2Api.credentials.js",
      "dist/credentials/DropboxApi.credentials.js",
      "dist/credentials/DropboxOAuth2Api.credentials.js",
      "dist/credentials/DropcontactApi.credentials.js",
      "dist/credentials/EgoiApi.credentials.js",
      "dist/credentials/ElasticsearchApi.credentials.js",
      "dist/credentials/ElasticSecurityApi.credentials.js",
      "dist/credentials/EmeliaApi.credentials.js",
      "dist/credentials/ERPNextApi.credentials.js",
      "dist/credentials/EventbriteApi.credentials.js",
      "dist/credentials/EventbriteOAuth2Api.credentials.js",
      "dist/credentials/FacebookGraphApi.credentials.js",
      "dist/credentials/FacebookGraphAppApi.credentials.js",
      "dist/credentials/FigmaApi.credentials.js",
      "dist/credentials/FileMaker.credentials.js",
      "dist/credentials/FlowApi.credentials.js",
      "dist/credentials/FormIoApi.credentials.js",
      "dist/credentials/FormstackApi.credentials.js",
      "dist/credentials/FormstackOAuth2Api.credentials.js",
      "dist/credentials/FreshdeskApi.credentials.js",
      "dist/credentials/FreshserviceApi.credentials.js",
      "dist/credentials/FreshworksCrmApi.credentials.js",
      "dist/credentials/Ftp.credentials.js",
      "dist/credentials/GetResponseApi.credentials.js",
      "dist/credentials/GetResponseOAuth2Api.credentials.js",
      "dist/credentials/GhostAdminApi.credentials.js",
      "dist/credentials/GhostContentApi.credentials.js",
      "dist/credentials/GithubApi.credentials.js",
      "dist/credentials/GithubOAuth2Api.credentials.js",
      "dist/credentials/GitlabApi.credentials.js",
      "dist/credentials/GitlabOAuth2Api.credentials.js",
      "dist/credentials/GitPassword.credentials.js",
      "dist/credentials/GmailOAuth2Api.credentials.js",
      "dist/credentials/GoogleAnalyticsOAuth2Api.credentials.js",
      "dist/credentials/GoogleApi.credentials.js",
      "dist/credentials/GoogleBigQueryOAuth2Api.credentials.js",
      "dist/credentials/GoogleBooksOAuth2Api.credentials.js",
      "dist/credentials/GoogleCalendarOAuth2Api.credentials.js",
      "dist/credentials/GoogleCloudNaturalLanguageOAuth2Api.credentials.js",
      "dist/credentials/GoogleContactsOAuth2Api.credentials.js",
      "dist/credentials/GoogleDocsOAuth2Api.credentials.js",
      "dist/credentials/GoogleDriveOAuth2Api.credentials.js",
      "dist/credentials/GoogleFirebaseCloudFirestoreOAuth2Api.credentials.js",
      "dist/credentials/GoogleFirebaseRealtimeDatabaseOAuth2Api.credentials.js",
      "dist/credentials/GoogleOAuth2Api.credentials.js",
      "dist/credentials/GooglePerspectiveOAuth2Api.credentials.js",
      "dist/credentials/GoogleSheetsOAuth2Api.credentials.js",
      "dist/credentials/GoogleSlidesOAuth2Api.credentials.js",
      "dist/credentials/GoogleTasksOAuth2Api.credentials.js",
      "dist/credentials/GoogleTranslateOAuth2Api.credentials.js",
      "dist/credentials/GotifyApi.credentials.js",
      "dist/credentials/GoToWebinarOAuth2Api.credentials.js",
      "dist/credentials/GristApi.credentials.js",
      "dist/credentials/GrafanaApi.credentials.js",
      "dist/credentials/GSuiteAdminOAuth2Api.credentials.js",
      "dist/credentials/GumroadApi.credentials.js",
      "dist/credentials/HaloPSAApi.credentials.js",
      "dist/credentials/HarvestApi.credentials.js",
      "dist/credentials/HarvestOAuth2Api.credentials.js",
      "dist/credentials/HelpScoutOAuth2Api.credentials.js",
      "dist/credentials/HomeAssistantApi.credentials.js",
      "dist/credentials/HttpBasicAuth.credentials.js",
      "dist/credentials/HttpDigestAuth.credentials.js",
      "dist/credentials/HttpHeaderAuth.credentials.js",
      "dist/credentials/HttpQueryAuth.credentials.js",
      "dist/credentials/HubspotApi.credentials.js",
      "dist/credentials/HubspotDeveloperApi.credentials.js",
      "dist/credentials/HubspotOAuth2Api.credentials.js",
      "dist/credentials/HumanticAiApi.credentials.js",
      "dist/credentials/HunterApi.credentials.js",
      "dist/credentials/Imap.credentials.js",
      "dist/credentials/IntercomApi.credentials.js",
      "dist/credentials/InvoiceNinjaApi.credentials.js",
      "dist/credentials/IterableApi.credentials.js",
      "dist/credentials/JenkinsApi.credentials.js",
      "dist/credentials/JiraSoftwareCloudApi.credentials.js",
      "dist/credentials/JiraSoftwareServerApi.credentials.js",
      "dist/credentials/JotFormApi.credentials.js",
      "dist/credentials/Kafka.credentials.js",
      "dist/credentials/KeapOAuth2Api.credentials.js",
      "dist/credentials/KitemakerApi.credentials.js",
      "dist/credentials/LemlistApi.credentials.js",
      "dist/credentials/LinearApi.credentials.js",
      "dist/credentials/LineNotifyOAuth2Api.credentials.js",
      "dist/credentials/LingvaNexApi.credentials.js",
      "dist/credentials/LinkedInOAuth2Api.credentials.js",
      "dist/credentials/Magento2Api.credentials.js",
      "dist/credentials/MailcheckApi.credentials.js",
      "dist/credentials/MailchimpApi.credentials.js",
      "dist/credentials/MailchimpOAuth2Api.credentials.js",
      "dist/credentials/MailerLiteApi.credentials.js",
      "dist/credentials/MailgunApi.credentials.js",
      "dist/credentials/MailjetEmailApi.credentials.js",
      "dist/credentials/MailjetSmsApi.credentials.js",
      "dist/credentials/MandrillApi.credentials.js",
      "dist/credentials/MarketstackApi.credentials.js",
      "dist/credentials/MatrixApi.credentials.js",
      "dist/credentials/MattermostApi.credentials.js",
      "dist/credentials/MauticApi.credentials.js",
      "dist/credentials/MauticOAuth2Api.credentials.js",
      "dist/credentials/MediumApi.credentials.js",
      "dist/credentials/MediumOAuth2Api.credentials.js",
      "dist/credentials/MessageBirdApi.credentials.js",
      "dist/credentials/MicrosoftDynamicsOAuth2Api.credentials.js",
      "dist/credentials/MicrosoftExcelOAuth2Api.credentials.js",
      "dist/credentials/MicrosoftGraphSecurityOAuth2Api.credentials.js",
      "dist/credentials/MicrosoftOAuth2Api.credentials.js",
      "dist/credentials/MicrosoftOneDriveOAuth2Api.credentials.js",
      "dist/credentials/MicrosoftOutlookOAuth2Api.credentials.js",
      "dist/credentials/MicrosoftSql.credentials.js",
      "dist/credentials/MicrosoftTeamsOAuth2Api.credentials.js",
      "dist/credentials/MicrosoftToDoOAuth2Api.credentials.js",
      "dist/credentials/MindeeInvoiceApi.credentials.js",
      "dist/credentials/MindeeReceiptApi.credentials.js",
      "dist/credentials/MispApi.credentials.js",
      "dist/credentials/MoceanApi.credentials.js",
      "dist/credentials/MondayComApi.credentials.js",
      "dist/credentials/MondayComOAuth2Api.credentials.js",
      "dist/credentials/MongoDb.credentials.js",
      "dist/credentials/MonicaCrmApi.credentials.js",
      "dist/credentials/Mqtt.credentials.js",
      "dist/credentials/Msg91Api.credentials.js",
      "dist/credentials/MySql.credentials.js",
      "dist/credentials/NasaApi.credentials.js",
      "dist/credentials/NetlifyApi.credentials.js",
      "dist/credentials/NextCloudApi.credentials.js",
      "dist/credentials/NextCloudOAuth2Api.credentials.js",
      "dist/credentials/NocoDb.credentials.js",
      "dist/credentials/NotionApi.credentials.js",
      "dist/credentials/NotionOAuth2Api.credentials.js",
      "dist/credentials/OAuth1Api.credentials.js",
      "dist/credentials/OAuth2Api.credentials.js",
      "dist/credentials/OdooApi.credentials.js",
      "dist/credentials/OneSimpleApi.credentials.js",
      "dist/credentials/OnfleetApi.credentials.js",
      "dist/credentials/OpenWeatherMapApi.credentials.js",
      "dist/credentials/OrbitApi.credentials.js",
      "dist/credentials/OuraApi.credentials.js",
      "dist/credentials/PaddleApi.credentials.js",
      "dist/credentials/PagerDutyApi.credentials.js",
      "dist/credentials/PagerDutyOAuth2Api.credentials.js",
      "dist/credentials/PayPalApi.credentials.js",
      "dist/credentials/PeekalinkApi.credentials.js",
      "dist/credentials/PhantombusterApi.credentials.js",
      "dist/credentials/PhilipsHueOAuth2Api.credentials.js",
      "dist/credentials/PipedriveApi.credentials.js",
      "dist/credentials/PipedriveOAuth2Api.credentials.js",
      "dist/credentials/PlivoApi.credentials.js",
      "dist/credentials/Postgres.credentials.js",
      "dist/credentials/PostHogApi.credentials.js",
      "dist/credentials/PostmarkApi.credentials.js",
      "dist/credentials/ProfitWellApi.credentials.js",
      "dist/credentials/PushbulletOAuth2Api.credentials.js",
      "dist/credentials/PushcutApi.credentials.js",
      "dist/credentials/PushoverApi.credentials.js",
      "dist/credentials/QuestDb.credentials.js",
      "dist/credentials/QuickBaseApi.credentials.js",
      "dist/credentials/QuickBooksOAuth2Api.credentials.js",
      "dist/credentials/RabbitMQ.credentials.js",
      "dist/credentials/RaindropOAuth2Api.credentials.js",
      "dist/credentials/RedditOAuth2Api.credentials.js",
      "dist/credentials/Redis.credentials.js",
      "dist/credentials/RocketchatApi.credentials.js",
      "dist/credentials/RundeckApi.credentials.js",
      "dist/credentials/S3.credentials.js",
      "dist/credentials/SalesforceJwtApi.credentials.js",
      "dist/credentials/SalesforceOAuth2Api.credentials.js",
      "dist/credentials/SalesmateApi.credentials.js",
      "dist/credentials/SalesmateApi.credentials.js",
      "dist/credentials/SeaTableApi.credentials.js",
      "dist/credentials/SecurityScorecardApi.credentials.js",
      "dist/credentials/SegmentApi.credentials.js",
      "dist/credentials/SegmentApi.credentials.js",
      "dist/credentials/SendGridApi.credentials.js",
      "dist/credentials/SendyApi.credentials.js",
      "dist/credentials/SentryIoApi.credentials.js",
      "dist/credentials/SentryIoOAuth2Api.credentials.js",
      "dist/credentials/SentryIoServerApi.credentials.js",
      "dist/credentials/ServiceNowOAuth2Api.credentials.js",
      "dist/credentials/Sftp.credentials.js",
      "dist/credentials/ShopifyApi.credentials.js",
      "dist/credentials/Signl4Api.credentials.js",
      "dist/credentials/Signl4Api.credentials.js",
      "dist/credentials/SlackApi.credentials.js",
      "dist/credentials/SlackOAuth2Api.credentials.js",
      "dist/credentials/Sms77Api.credentials.js",
      "dist/credentials/Smtp.credentials.js",
      "dist/credentials/Snowflake.credentials.js",
      "dist/credentials/SplunkApi.credentials.js",
      "dist/credentials/SpontitApi.credentials.js",
      "dist/credentials/SpotifyOAuth2Api.credentials.js",
      "dist/credentials/SpotifyOAuth2Api.credentials.js",
      "dist/credentials/SshPassword.credentials.js",
      "dist/credentials/SshPrivateKey.credentials.js",
      "dist/credentials/StackbyApi.credentials.js",
      "dist/credentials/StoryblokContentApi.credentials.js",
      "dist/credentials/StoryblokManagementApi.credentials.js",
      "dist/credentials/StrapiApi.credentials.js",
      "dist/credentials/StravaOAuth2Api.credentials.js",
      "dist/credentials/StripeApi.credentials.js",
      "dist/credentials/SupabaseApi.credentials.js",
      "dist/credentials/SurveyMonkeyApi.credentials.js",
      "dist/credentials/SurveyMonkeyOAuth2Api.credentials.js",
      "dist/credentials/SyncroMspApi.credentials.js",
      "dist/credentials/TaigaApi.credentials.js",
      "dist/credentials/TapfiliateApi.credentials.js",
      "dist/credentials/TelegramApi.credentials.js",
      "dist/credentials/TheHiveApi.credentials.js",
      "dist/credentials/TimescaleDb.credentials.js",
      "dist/credentials/TodoistApi.credentials.js",
      "dist/credentials/TodoistOAuth2Api.credentials.js",
      "dist/credentials/TogglApi.credentials.js",
      "dist/credentials/TravisCiApi.credentials.js",
      "dist/credentials/TrelloApi.credentials.js",
      "dist/credentials/TwakeCloudApi.credentials.js",
      "dist/credentials/TwakeServerApi.credentials.js",
      "dist/credentials/TwilioApi.credentials.js",
      "dist/credentials/TwistOAuth2Api.credentials.js",
      "dist/credentials/TwitterOAuth1Api.credentials.js",
      "dist/credentials/TypeformApi.credentials.js",
      "dist/credentials/TypeformOAuth2Api.credentials.js",
      "dist/credentials/UnleashedSoftwareApi.credentials.js",
      "dist/credentials/UpleadApi.credentials.js",
      "dist/credentials/UProcApi.credentials.js",
      "dist/credentials/UptimeRobotApi.credentials.js",
      "dist/credentials/UrlScanIoApi.credentials.js",
      "dist/credentials/VeroApi.credentials.js",
      "dist/credentials/VonageApi.credentials.js",
      "dist/credentials/WebflowApi.credentials.js",
      "dist/credentials/WebflowOAuth2Api.credentials.js",
      "dist/credentials/WekanApi.credentials.js",
      "dist/credentials/WiseApi.credentials.js",
      "dist/credentials/WooCommerceApi.credentials.js",
      "dist/credentials/WordpressApi.credentials.js",
      "dist/credentials/WorkableApi.credentials.js",
      "dist/credentials/WufooApi.credentials.js",
      "dist/credentials/XeroOAuth2Api.credentials.js",
      "dist/credentials/YourlsApi.credentials.js",
      "dist/credentials/YouTubeOAuth2Api.credentials.js",
      "dist/credentials/ZammadBasicAuthApi.credentials.js",
      "dist/credentials/ZammadTokenAuthApi.credentials.js",
      "dist/credentials/ZendeskApi.credentials.js",
      "dist/credentials/ZendeskOAuth2Api.credentials.js",
      "dist/credentials/ZohoOAuth2Api.credentials.js",
      "dist/credentials/ZoomApi.credentials.js",
      "dist/credentials/ZoomOAuth2Api.credentials.js",
      "dist/credentials/ZulipApi.credentials.js"
    ],
    "nodes": [
      "dist/nodes/ActionNetwork/ActionNetwork.node.js",
      "dist/nodes/ActiveCampaign/ActiveCampaign.node.js",
      "dist/nodes/ActiveCampaign/ActiveCampaignTrigger.node.js",
      "dist/nodes/AcuityScheduling/AcuitySchedulingTrigger.node.js",
      "dist/nodes/Affinity/Affinity.node.js",
      "dist/nodes/Affinity/AffinityTrigger.node.js",
      "dist/nodes/AgileCrm/AgileCrm.node.js",
      "dist/nodes/Airtable/Airtable.node.js",
      "dist/nodes/Airtable/AirtableTrigger.node.js",
      "dist/nodes/Amqp/Amqp.node.js",
      "dist/nodes/Amqp/AmqpTrigger.node.js",
      "dist/nodes/ApiTemplateIo/ApiTemplateIo.node.js",
      "dist/nodes/Asana/Asana.node.js",
      "dist/nodes/Asana/AsanaTrigger.node.js",
      "dist/nodes/Automizy/Automizy.node.js",
      "dist/nodes/Autopilot/Autopilot.node.js",
      "dist/nodes/Autopilot/AutopilotTrigger.node.js",
      "dist/nodes/Aws/AwsLambda.node.js",
      "dist/nodes/Aws/AwsSns.node.js",
      "dist/nodes/Aws/AwsSnsTrigger.node.js",
      "dist/nodes/Aws/Comprehend/AwsComprehend.node.js",
      "dist/nodes/Aws/DynamoDB/AwsDynamoDB.node.js",
      "dist/nodes/Aws/Rekognition/AwsRekognition.node.js",
      "dist/nodes/Aws/S3/AwsS3.node.js",
      "dist/nodes/Aws/SES/AwsSes.node.js",
      "dist/nodes/Aws/SQS/AwsSqs.node.js",
      "dist/nodes/Aws/Textract/AwsTextract.node.js",
      "dist/nodes/Aws/Transcribe/AwsTranscribe.node.js",
      "dist/nodes/BambooHr/BambooHr.node.js",
      "dist/nodes/Bannerbear/Bannerbear.node.js",
      "dist/nodes/Baserow/Baserow.node.js",
      "dist/nodes/Beeminder/Beeminder.node.js",
      "dist/nodes/Bitbucket/BitbucketTrigger.node.js",
      "dist/nodes/Bitly/Bitly.node.js",
      "dist/nodes/Bitwarden/Bitwarden.node.js",
      "dist/nodes/Box/Box.node.js",
      "dist/nodes/Box/BoxTrigger.node.js",
      "dist/nodes/Brandfetch/Brandfetch.node.js",
      "dist/nodes/Bubble/Bubble.node.js",
      "dist/nodes/Calendly/CalendlyTrigger.node.js",
      "dist/nodes/Chargebee/Chargebee.node.js",
      "dist/nodes/Chargebee/ChargebeeTrigger.node.js",
      "dist/nodes/CircleCi/CircleCi.node.js",
      "dist/nodes/Cisco/Webex/CiscoWebex.node.js",
      "dist/nodes/Cisco/Webex/CiscoWebexTrigger.node.js",
      "dist/nodes/Clearbit/Clearbit.node.js",
      "dist/nodes/ClickUp/ClickUp.node.js",
      "dist/nodes/ClickUp/ClickUpTrigger.node.js",
      "dist/nodes/Clockify/Clockify.node.js",
      "dist/nodes/Clockify/ClockifyTrigger.node.js",
      "dist/nodes/Cockpit/Cockpit.node.js",
      "dist/nodes/Coda/Coda.node.js",
      "dist/nodes/CoinGecko/CoinGecko.node.js",
      "dist/nodes/Compression/Compression.node.js",
      "dist/nodes/Contentful/Contentful.node.js",
      "dist/nodes/ConvertKit/ConvertKit.node.js",
      "dist/nodes/ConvertKit/ConvertKitTrigger.node.js",
      "dist/nodes/Copper/Copper.node.js",
      "dist/nodes/Copper/CopperTrigger.node.js",
      "dist/nodes/Cortex/Cortex.node.js",
      "dist/nodes/CrateDb/CrateDb.node.js",
      "dist/nodes/Cron/Cron.node.js",
      "dist/nodes/Crypto/Crypto.node.js",
      "dist/nodes/CustomerIo/CustomerIo.node.js",
      "dist/nodes/CustomerIo/CustomerIoTrigger.node.js",
      "dist/nodes/DateTime/DateTime.node.js",
      "dist/nodes/DeepL/DeepL.node.js",
      "dist/nodes/Demio/Demio.node.js",
      "dist/nodes/Dhl/Dhl.node.js",
      "dist/nodes/Discord/Discord.node.js",
      "dist/nodes/Discourse/Discourse.node.js",
      "dist/nodes/Disqus/Disqus.node.js",
      "dist/nodes/Drift/Drift.node.js",
      "dist/nodes/Dropbox/Dropbox.node.js",
      "dist/nodes/Dropcontact/Dropcontact.node.js",
      "dist/nodes/EditImage/EditImage.node.js",
      "dist/nodes/Egoi/Egoi.node.js",
      "dist/nodes/Elastic/Elasticsearch/Elasticsearch.node.js",
      "dist/nodes/Elastic/ElasticSecurity/ElasticSecurity.node.js",
      "dist/nodes/EmailReadImap/EmailReadImap.node.js",
      "dist/nodes/EmailSend/EmailSend.node.js",
      "dist/nodes/Emelia/Emelia.node.js",
      "dist/nodes/Emelia/EmeliaTrigger.node.js",
      "dist/nodes/ERPNext/ERPNext.node.js",
      "dist/nodes/ErrorTrigger/ErrorTrigger.node.js",
      "dist/nodes/Eventbrite/EventbriteTrigger.node.js",
      "dist/nodes/ExecuteCommand/ExecuteCommand.node.js",
      "dist/nodes/ExecuteWorkflow/ExecuteWorkflow.node.js",
      "dist/nodes/Facebook/FacebookGraphApi.node.js",
      "dist/nodes/Facebook/FacebookTrigger.node.js",
      "dist/nodes/Figma/FigmaTrigger.node.js",
      "dist/nodes/FileMaker/FileMaker.node.js",
      "dist/nodes/Flow/Flow.node.js",
      "dist/nodes/Flow/FlowTrigger.node.js",
      "dist/nodes/FormIo/FormIoTrigger.node.js",
      "dist/nodes/Formstack/FormstackTrigger.node.js",
      "dist/nodes/Freshdesk/Freshdesk.node.js",
      "dist/nodes/Freshservice/Freshservice.node.js",
      "dist/nodes/FreshworksCrm/FreshworksCrm.node.js",
      "dist/nodes/Ftp/Ftp.node.js",
      "dist/nodes/Function/Function.node.js",
      "dist/nodes/FunctionItem/FunctionItem.node.js",
      "dist/nodes/GetResponse/GetResponse.node.js",
      "dist/nodes/GetResponse/GetResponseTrigger.node.js",
      "dist/nodes/Ghost/Ghost.node.js",
      "dist/nodes/Git/Git.node.js",
      "dist/nodes/Github/Github.node.js",
      "dist/nodes/Github/GithubTrigger.node.js",
      "dist/nodes/Gitlab/Gitlab.node.js",
      "dist/nodes/Gitlab/GitlabTrigger.node.js",
      "dist/nodes/Google/Analytics/GoogleAnalytics.node.js",
      "dist/nodes/Google/BigQuery/GoogleBigQuery.node.js",
      "dist/nodes/Google/Books/GoogleBooks.node.js",
      "dist/nodes/Google/Calendar/GoogleCalendar.node.js",
      "dist/nodes/Google/Calendar/GoogleCalendarTrigger.node.js",
      "dist/nodes/Google/Chat/GoogleChat.node.js",
      "dist/nodes/Google/CloudNaturalLanguage/GoogleCloudNaturalLanguage.node.js",
      "dist/nodes/Google/Contacts/GoogleContacts.node.js",
      "dist/nodes/Google/Docs/GoogleDocs.node.js",
      "dist/nodes/Google/Drive/GoogleDrive.node.js",
      "dist/nodes/Google/Drive/GoogleDriveTrigger.node.js",
      "dist/nodes/Google/Firebase/CloudFirestore/CloudFirestore.node.js",
      "dist/nodes/Google/Firebase/RealtimeDatabase/RealtimeDatabase.node.js",
      "dist/nodes/Google/Gmail/Gmail.node.js",
      "dist/nodes/Google/GSuiteAdmin/GSuiteAdmin.node.js",
      "dist/nodes/Google/Perspective/GooglePerspective.node.js",
      "dist/nodes/Google/Sheet/GoogleSheets.node.js",
      "dist/nodes/Google/Slides/GoogleSlides.node.js",
      "dist/nodes/Google/Task/GoogleTasks.node.js",
      "dist/nodes/Google/Translate/GoogleTranslate.node.js",
      "dist/nodes/Google/YouTube/YouTube.node.js",
      "dist/nodes/Gotify/Gotify.node.js",
      "dist/nodes/GoToWebinar/GoToWebinar.node.js",
      "dist/nodes/Grafana/Grafana.node.js",
      "dist/nodes/GraphQL/GraphQL.node.js",
      "dist/nodes/Grist/Grist.node.js",
      "dist/nodes/Gumroad/GumroadTrigger.node.js",
      "dist/nodes/HackerNews/HackerNews.node.js",
      "dist/nodes/HaloPSA/HaloPSA.node.js",
      "dist/nodes/Harvest/Harvest.node.js",
      "dist/nodes/HelpScout/HelpScout.node.js",
      "dist/nodes/HelpScout/HelpScoutTrigger.node.js",
      "dist/nodes/HomeAssistant/HomeAssistant.node.js",
      "dist/nodes/HtmlExtract/HtmlExtract.node.js",
      "dist/nodes/HttpRequest/HttpRequest.node.js",
      "dist/nodes/Hubspot/Hubspot.node.js",
      "dist/nodes/Hubspot/HubspotTrigger.node.js",
      "dist/nodes/HumanticAI/HumanticAi.node.js",
      "dist/nodes/Hunter/Hunter.node.js",
      "dist/nodes/ICalendar/ICalendar.node.js",
      "dist/nodes/If/If.node.js",
      "dist/nodes/Intercom/Intercom.node.js",
      "dist/nodes/Interval/Interval.node.js",
      "dist/nodes/InvoiceNinja/InvoiceNinja.node.js",
      "dist/nodes/InvoiceNinja/InvoiceNinjaTrigger.node.js",
      "dist/nodes/ItemLists/ItemLists.node.js",
      "dist/nodes/Iterable/Iterable.node.js",
      "dist/nodes/Jenkins/Jenkins.node.js",
      "dist/nodes/Jira/Jira.node.js",
      "dist/nodes/Jira/JiraTrigger.node.js",
      "dist/nodes/JotForm/JotFormTrigger.node.js",
      "dist/nodes/Kafka/Kafka.node.js",
      "dist/nodes/Kafka/KafkaTrigger.node.js",
      "dist/nodes/Keap/Keap.node.js",
      "dist/nodes/Keap/KeapTrigger.node.js",
      "dist/nodes/Kitemaker/Kitemaker.node.js",
      "dist/nodes/Lemlist/Lemlist.node.js",
      "dist/nodes/Lemlist/LemlistTrigger.node.js",
      "dist/nodes/Line/Line.node.js",
      "dist/nodes/Linear/LinearTrigger.node.js",
      "dist/nodes/LingvaNex/LingvaNex.node.js",
      "dist/nodes/LinkedIn/LinkedIn.node.js",
      "dist/nodes/LocalFileTrigger/LocalFileTrigger.node.js",
      "dist/nodes/Magento/Magento2.node.js",
      "dist/nodes/Mailcheck/Mailcheck.node.js",
      "dist/nodes/Mailchimp/Mailchimp.node.js",
      "dist/nodes/Mailchimp/MailchimpTrigger.node.js",
      "dist/nodes/MailerLite/MailerLite.node.js",
      "dist/nodes/MailerLite/MailerLiteTrigger.node.js",
      "dist/nodes/Mailgun/Mailgun.node.js",
      "dist/nodes/Mailjet/Mailjet.node.js",
      "dist/nodes/Mailjet/MailjetTrigger.node.js",
      "dist/nodes/Mandrill/Mandrill.node.js",
<<<<<<< HEAD
      "dist/nodes/Markdown/Markdown.node.js",
=======
      "dist/nodes/Marketstack/Marketstack.node.js",
>>>>>>> c11edb25
      "dist/nodes/Matrix/Matrix.node.js",
      "dist/nodes/Mattermost/Mattermost.node.js",
      "dist/nodes/Mautic/Mautic.node.js",
      "dist/nodes/Mautic/MauticTrigger.node.js",
      "dist/nodes/Medium/Medium.node.js",
      "dist/nodes/Merge/Merge.node.js",
      "dist/nodes/MessageBird/MessageBird.node.js",
      "dist/nodes/Microsoft/Dynamics/MicrosoftDynamicsCrm.node.js",
      "dist/nodes/Microsoft/Excel/MicrosoftExcel.node.js",
      "dist/nodes/Microsoft/GraphSecurity/MicrosoftGraphSecurity.node.js",
      "dist/nodes/Microsoft/OneDrive/MicrosoftOneDrive.node.js",
      "dist/nodes/Microsoft/Outlook/MicrosoftOutlook.node.js",
      "dist/nodes/Microsoft/Sql/MicrosoftSql.node.js",
      "dist/nodes/Microsoft/Teams/MicrosoftTeams.node.js",
      "dist/nodes/Microsoft/ToDo/MicrosoftToDo.node.js",
      "dist/nodes/Mindee/Mindee.node.js",
      "dist/nodes/Misp/Misp.node.js",
      "dist/nodes/Mocean/Mocean.node.js",
      "dist/nodes/MondayCom/MondayCom.node.js",
      "dist/nodes/MongoDb/MongoDb.node.js",
      "dist/nodes/MonicaCrm/MonicaCrm.node.js",
      "dist/nodes/MoveBinaryData/MoveBinaryData.node.js",
      "dist/nodes/MQTT/Mqtt.node.js",
      "dist/nodes/MQTT/MqttTrigger.node.js",
      "dist/nodes/Msg91/Msg91.node.js",
      "dist/nodes/MySql/MySql.node.js",
      "dist/nodes/N8nTrainingCustomerDatastore/N8nTrainingCustomerDatastore.node.js",
      "dist/nodes/N8nTrainingCustomerMessenger/N8nTrainingCustomerMessenger.node.js",
      "dist/nodes/N8nTrigger/N8nTrigger.node.js",
      "dist/nodes/Nasa/Nasa.node.js",
      "dist/nodes/Netlify/Netlify.node.js",
      "dist/nodes/Netlify/NetlifyTrigger.node.js",
      "dist/nodes/NextCloud/NextCloud.node.js",
      "dist/nodes/NocoDB/NocoDB.node.js",
      "dist/nodes/NoOp/NoOp.node.js",
      "dist/nodes/Onfleet/Onfleet.node.js",
      "dist/nodes/Onfleet/OnfleetTrigger.node.js",
      "dist/nodes/Notion/Notion.node.js",
      "dist/nodes/Notion/NotionTrigger.node.js",
      "dist/nodes/Odoo/Odoo.node.js",
      "dist/nodes/OneSimpleApi/OneSimpleApi.node.js",
      "dist/nodes/OpenThesaurus/OpenThesaurus.node.js",
      "dist/nodes/OpenWeatherMap/OpenWeatherMap.node.js",
      "dist/nodes/Orbit/Orbit.node.js",
      "dist/nodes/Oura/Oura.node.js",
      "dist/nodes/Paddle/Paddle.node.js",
      "dist/nodes/PagerDuty/PagerDuty.node.js",
      "dist/nodes/PayPal/PayPal.node.js",
      "dist/nodes/PayPal/PayPalTrigger.node.js",
      "dist/nodes/Peekalink/Peekalink.node.js",
      "dist/nodes/Phantombuster/Phantombuster.node.js",
      "dist/nodes/PhilipsHue/PhilipsHue.node.js",
      "dist/nodes/Pipedrive/Pipedrive.node.js",
      "dist/nodes/Pipedrive/PipedriveTrigger.node.js",
      "dist/nodes/Plivo/Plivo.node.js",
      "dist/nodes/Postgres/Postgres.node.js",
      "dist/nodes/PostHog/PostHog.node.js",
      "dist/nodes/Postmark/PostmarkTrigger.node.js",
      "dist/nodes/ProfitWell/ProfitWell.node.js",
      "dist/nodes/Pushbullet/Pushbullet.node.js",
      "dist/nodes/Pushcut/Pushcut.node.js",
      "dist/nodes/Pushcut/PushcutTrigger.node.js",
      "dist/nodes/Pushover/Pushover.node.js",
      "dist/nodes/QuestDb/QuestDb.node.js",
      "dist/nodes/QuickBase/QuickBase.node.js",
      "dist/nodes/QuickBooks/QuickBooks.node.js",
      "dist/nodes/RabbitMQ/RabbitMQ.node.js",
      "dist/nodes/RabbitMQ/RabbitMQTrigger.node.js",
      "dist/nodes/Raindrop/Raindrop.node.js",
      "dist/nodes/ReadBinaryFile/ReadBinaryFile.node.js",
      "dist/nodes/ReadBinaryFiles/ReadBinaryFiles.node.js",
      "dist/nodes/ReadPdf/ReadPdf.node.js",
      "dist/nodes/Reddit/Reddit.node.js",
      "dist/nodes/Redis/Redis.node.js",
      "dist/nodes/RenameKeys/RenameKeys.node.js",
      "dist/nodes/RespondToWebhook/RespondToWebhook.node.js",
      "dist/nodes/Rocketchat/Rocketchat.node.js",
      "dist/nodes/RssFeedRead/RssFeedRead.node.js",
      "dist/nodes/Rundeck/Rundeck.node.js",
      "dist/nodes/S3/S3.node.js",
      "dist/nodes/Salesforce/Salesforce.node.js",
      "dist/nodes/Salesmate/Salesmate.node.js",
      "dist/nodes/SeaTable/SeaTable.node.js",
      "dist/nodes/SeaTable/SeaTableTrigger.node.js",
      "dist/nodes/SecurityScorecard/SecurityScorecard.node.js",
      "dist/nodes/Segment/Segment.node.js",
      "dist/nodes/SendGrid/SendGrid.node.js",
      "dist/nodes/Sendy/Sendy.node.js",
      "dist/nodes/SentryIo/SentryIo.node.js",
      "dist/nodes/ServiceNow/ServiceNow.node.js",
      "dist/nodes/Set/Set.node.js",
      "dist/nodes/Shopify/Shopify.node.js",
      "dist/nodes/Shopify/ShopifyTrigger.node.js",
      "dist/nodes/Signl4/Signl4.node.js",
      "dist/nodes/Slack/Slack.node.js",
      "dist/nodes/Sms77/Sms77.node.js",
      "dist/nodes/Snowflake/Snowflake.node.js",
      "dist/nodes/SplitInBatches/SplitInBatches.node.js",
      "dist/nodes/Splunk/Splunk.node.js",
      "dist/nodes/Spontit/Spontit.node.js",
      "dist/nodes/Spotify/Spotify.node.js",
      "dist/nodes/SpreadsheetFile/SpreadsheetFile.node.js",
      "dist/nodes/SseTrigger/SseTrigger.node.js",
      "dist/nodes/Ssh/Ssh.node.js",
      "dist/nodes/Stackby/Stackby.node.js",
      "dist/nodes/Start/Start.node.js",
      "dist/nodes/StopAndError/StopAndError.node.js",
      "dist/nodes/Storyblok/Storyblok.node.js",
      "dist/nodes/Strapi/Strapi.node.js",
      "dist/nodes/Strava/Strava.node.js",
      "dist/nodes/Strava/StravaTrigger.node.js",
      "dist/nodes/Stripe/Stripe.node.js",
      "dist/nodes/Stripe/StripeTrigger.node.js",
      "dist/nodes/Supabase/Supabase.node.js",
      "dist/nodes/SurveyMonkey/SurveyMonkeyTrigger.node.js",
      "dist/nodes/Switch/Switch.node.js",
      "dist/nodes/SyncroMSP/SyncroMsp.node.js",
      "dist/nodes/Taiga/Taiga.node.js",
      "dist/nodes/Taiga/TaigaTrigger.node.js",
      "dist/nodes/Tapfiliate/Tapfiliate.node.js",
      "dist/nodes/Telegram/Telegram.node.js",
      "dist/nodes/Telegram/TelegramTrigger.node.js",
      "dist/nodes/TheHive/TheHive.node.js",
      "dist/nodes/TheHive/TheHiveTrigger.node.js",
      "dist/nodes/TimescaleDb/TimescaleDb.node.js",
      "dist/nodes/Todoist/Todoist.node.js",
      "dist/nodes/Toggl/TogglTrigger.node.js",
      "dist/nodes/TravisCi/TravisCi.node.js",
      "dist/nodes/Trello/Trello.node.js",
      "dist/nodes/Trello/TrelloTrigger.node.js",
      "dist/nodes/Twake/Twake.node.js",
      "dist/nodes/Twilio/Twilio.node.js",
      "dist/nodes/Twist/Twist.node.js",
      "dist/nodes/Twitter/Twitter.node.js",
      "dist/nodes/Typeform/TypeformTrigger.node.js",
      "dist/nodes/UnleashedSoftware/UnleashedSoftware.node.js",
      "dist/nodes/Uplead/Uplead.node.js",
      "dist/nodes/UProc/UProc.node.js",
      "dist/nodes/UptimeRobot/UptimeRobot.node.js",
      "dist/nodes/UrlScanIo/UrlScanIo.node.js",
      "dist/nodes/Vero/Vero.node.js",
      "dist/nodes/Vonage/Vonage.node.js",
      "dist/nodes/Wait/Wait.node.js",
      "dist/nodes/Webflow/Webflow.node.js",
      "dist/nodes/Webflow/WebflowTrigger.node.js",
      "dist/nodes/Webhook/Webhook.node.js",
      "dist/nodes/Wekan/Wekan.node.js",
      "dist/nodes/Wise/Wise.node.js",
      "dist/nodes/Wise/WiseTrigger.node.js",
      "dist/nodes/WooCommerce/WooCommerce.node.js",
      "dist/nodes/WooCommerce/WooCommerceTrigger.node.js",
      "dist/nodes/Wordpress/Wordpress.node.js",
      "dist/nodes/Workable/WorkableTrigger.node.js",
      "dist/nodes/WorkflowTrigger/WorkflowTrigger.node.js",
      "dist/nodes/WriteBinaryFile/WriteBinaryFile.node.js",
      "dist/nodes/Wufoo/WufooTrigger.node.js",
      "dist/nodes/Xero/Xero.node.js",
      "dist/nodes/Xml/Xml.node.js",
      "dist/nodes/Yourls/Yourls.node.js",
      "dist/nodes/Zammad/Zammad.node.js",
      "dist/nodes/Zendesk/Zendesk.node.js",
      "dist/nodes/Zendesk/ZendeskTrigger.node.js",
      "dist/nodes/Zoho/ZohoCrm.node.js",
      "dist/nodes/Zoom/Zoom.node.js",
      "dist/nodes/Zulip/Zulip.node.js"
    ]
  },
  "devDependencies": {
    "@types/aws4": "^1.5.1",
    "@types/basic-auth": "^1.1.2",
    "@types/cheerio": "^0.22.15",
    "@types/cron": "~1.7.1",
    "@types/eventsource": "^1.1.2",
    "@types/express": "^4.17.6",
    "@types/formidable": "^1.0.31",
    "@types/gm": "^1.18.2",
    "@types/imap-simple": "^4.2.0",
    "@types/jest": "^26.0.13",
    "@types/jsonwebtoken": "^8.5.2",
    "@types/lodash.set": "^4.3.6",
    "@types/mailparser": "^2.7.3",
    "@types/mime-types": "^2.1.0",
    "@types/moment-timezone": "^0.5.12",
    "@types/mongodb": "^3.5.4",
    "@types/mqtt": "^2.5.0",
    "@types/mssql": "^6.0.2",
    "@types/node": "14.17.27",
    "@types/nodemailer": "^6.4.0",
    "@types/redis": "^2.8.11",
    "@types/request-promise-native": "~1.0.15",
    "@types/ssh2-sftp-client": "^5.1.0",
    "@types/tmp": "^0.2.0",
    "@types/uuid": "^8.3.2",
    "@types/xml2js": "^0.4.3",
    "gulp": "^4.0.0",
    "jest": "^26.4.2",
    "n8n-workflow": "~0.89.0",
    "nodelinter": "^0.1.9",
    "ts-jest": "^26.3.0",
    "tslint": "^6.1.2",
    "typescript": "~4.3.5"
  },
  "dependencies": {
    "@kafkajs/confluent-schema-registry": "1.0.6",
    "@types/lossless-json": "^1.0.0",
    "@types/promise-ftp": "^1.3.4",
    "@types/snowflake-sdk": "^1.5.1",
    "amqplib": "^0.8.0",
    "aws4": "^1.8.0",
    "basic-auth": "^2.0.1",
    "change-case": "^4.1.1",
    "cheerio": "1.0.0-rc.6",
    "chokidar": "3.5.2",
    "cron": "~1.7.2",
    "eventsource": "^1.0.7",
    "fast-glob": "^3.2.5",
    "fflate": "^0.7.0",
    "formidable": "^1.2.1",
    "get-system-fonts": "^2.0.2",
    "gm": "^1.23.1",
    "iconv-lite": "^0.6.2",
    "ics": "^2.27.0",
    "imap-simple": "^4.3.0",
    "isbot": "^3.3.4",
    "iso-639-1": "^2.1.3",
    "jsdom": "^16.5.3",
    "jsonwebtoken": "^8.5.1",
    "kafkajs": "^1.14.0",
    "lodash.get": "^4.4.2",
    "lodash.set": "^4.3.2",
    "lodash.unset": "^4.5.2",
    "lossless-json": "^1.0.4",
    "mailparser": "^3.2.0",
    "moment": "2.29.1",
    "moment-timezone": "^0.5.28",
    "mongodb": "^3.6.9",
    "mqtt": "4.2.6",
    "mssql": "^6.2.0",
    "mysql2": "~2.3.0",
    "n8n-core": "~0.107.0",
    "node-ssh": "^12.0.0",
    "nodemailer": "^6.5.0",
    "pdf-parse": "^1.1.1",
    "pg": "^8.3.0",
    "pg-promise": "^10.5.8",
    "promise-ftp": "^1.3.5",
    "redis": "^3.1.1",
    "request": "^2.88.2",
    "rhea": "^1.0.11",
    "rss-parser": "^3.7.0",
<<<<<<< HEAD
    "showdown": "^1.9.1",
=======
    "simple-git": "^2.36.2",
>>>>>>> c11edb25
    "snowflake-sdk": "^1.5.3",
    "ssh2-sftp-client": "^7.0.0",
    "tmp-promise": "^3.0.2",
    "uuid": "^8.3.2",
    "vm2": "~3.9.5",
    "xlsx": "^0.17.0",
    "xml2js": "^0.4.23"
  },
  "jest": {
    "transform": {
      "^.+\\.tsx?$": "ts-jest"
    },
    "testURL": "http://localhost/",
    "testRegex": "(/__tests__/.*|(\\.|/)(test|spec))\\.(jsx?|tsx?)$",
    "testPathIgnorePatterns": [
      "/dist/",
      "/node_modules/"
    ],
    "moduleFileExtensions": [
      "ts",
      "tsx",
      "js",
      "json"
    ]
  }
}<|MERGE_RESOLUTION|>--- conflicted
+++ resolved
@@ -509,11 +509,8 @@
       "dist/nodes/Mailjet/Mailjet.node.js",
       "dist/nodes/Mailjet/MailjetTrigger.node.js",
       "dist/nodes/Mandrill/Mandrill.node.js",
-<<<<<<< HEAD
       "dist/nodes/Markdown/Markdown.node.js",
-=======
       "dist/nodes/Marketstack/Marketstack.node.js",
->>>>>>> c11edb25
       "dist/nodes/Matrix/Matrix.node.js",
       "dist/nodes/Mattermost/Mattermost.node.js",
       "dist/nodes/Mautic/Mautic.node.js",
@@ -764,11 +761,8 @@
     "request": "^2.88.2",
     "rhea": "^1.0.11",
     "rss-parser": "^3.7.0",
-<<<<<<< HEAD
+    "simple-git": "^2.36.2",
     "showdown": "^1.9.1",
-=======
-    "simple-git": "^2.36.2",
->>>>>>> c11edb25
     "snowflake-sdk": "^1.5.3",
     "ssh2-sftp-client": "^7.0.0",
     "tmp-promise": "^3.0.2",
