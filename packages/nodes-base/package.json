--- conflicted
+++ resolved
@@ -317,11 +317,8 @@
       "dist/nodes/Github/GithubTrigger.node.js",
       "dist/nodes/Gitlab/Gitlab.node.js",
       "dist/nodes/Gitlab/GitlabTrigger.node.js",
-<<<<<<< HEAD
+      "dist/nodes/Google/Books/GoogleBooks.node.js",
       "dist/nodes/Google/Analytics/GoogleAnalytics.node.js",
-=======
-      "dist/nodes/Google/Books/GoogleBooks.node.js",
->>>>>>> 65062dbd
       "dist/nodes/Google/Calendar/GoogleCalendar.node.js",
       "dist/nodes/Google/CloudNaturalLanguage/GoogleCloudNaturalLanguage.node.js",
       "dist/nodes/Google/Contacts/GoogleContacts.node.js",
