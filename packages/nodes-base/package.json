{
  "name": "n8n-nodes-base",
  "version": "0.171.1",
  "description": "Base nodes of n8n",
  "license": "SEE LICENSE IN LICENSE.md",
  "homepage": "https://n8n.io",
  "author": {
    "name": "Jan Oberhauser",
    "email": "jan@n8n.io"
  },
  "repository": {
    "type": "git",
    "url": "git+https://github.com/n8n-io/n8n.git"
  },
  "main": "dist/src/index",
  "types": "dist/src/index.d.ts",
  "scripts": {
    "dev": "npm run watch",
    "build": "tsc && gulp build:icons && gulp build:translations",
    "build:translations": "gulp build:translations",
    "format": "cd ../.. && node_modules/prettier/bin-prettier.js packages/nodes-base/**/**.ts --write",
    "lint": "tslint -p tsconfig.json -c tslint.json",
<<<<<<< HEAD
    "lintfix": "cd ../.. && node_modules/eslint/bin/eslint.js packages/nodes-base/nodes --fix",
    "lintfix:old": "tslint --fix -p tsconfig.json -c tslint.json",
=======
    "lintfix": "tslint --fix -p tsconfig.json -c tslint.json",
    "lintfix:old": "cd ../.. && node_modules/eslint/bin/eslint.js packages/nodes-base/nodes --fix",
>>>>>>> 9c0e5e01
    "nodelinter": "nodelinter",
    "watch": "tsc --watch",
    "test": "jest"
  },
  "files": [
    "dist"
  ],
  "n8n": {
    "credentials": [
      "dist/credentials/ActionNetworkApi.credentials.js",
      "dist/credentials/ActiveCampaignApi.credentials.js",
      "dist/credentials/AcuitySchedulingApi.credentials.js",
      "dist/credentials/AcuitySchedulingOAuth2Api.credentials.js",
      "dist/credentials/AffinityApi.credentials.js",
      "dist/credentials/AgileCrmApi.credentials.js",
      "dist/credentials/AirtableApi.credentials.js",
      "dist/credentials/Amqp.credentials.js",
      "dist/credentials/ApiTemplateIoApi.credentials.js",
      "dist/credentials/AsanaApi.credentials.js",
      "dist/credentials/AsanaOAuth2Api.credentials.js",
      "dist/credentials/AutomizyApi.credentials.js",
      "dist/credentials/AutopilotApi.credentials.js",
      "dist/credentials/Aws.credentials.js",
      "dist/credentials/BambooHrApi.credentials.js",
      "dist/credentials/BannerbearApi.credentials.js",
      "dist/credentials/BaserowApi.credentials.js",
      "dist/credentials/BeeminderApi.credentials.js",
      "dist/credentials/BitbucketApi.credentials.js",
      "dist/credentials/BitlyApi.credentials.js",
      "dist/credentials/BitlyOAuth2Api.credentials.js",
      "dist/credentials/BitwardenApi.credentials.js",
      "dist/credentials/BoxOAuth2Api.credentials.js",
      "dist/credentials/BrandfetchApi.credentials.js",
      "dist/credentials/BubbleApi.credentials.js",
      "dist/credentials/CalendlyApi.credentials.js",
      "dist/credentials/ChargebeeApi.credentials.js",
      "dist/credentials/CircleCiApi.credentials.js",
      "dist/credentials/CiscoWebexOAuth2Api.credentials.js",
      "dist/credentials/ClearbitApi.credentials.js",
      "dist/credentials/ClickUpApi.credentials.js",
      "dist/credentials/ClickUpOAuth2Api.credentials.js",
      "dist/credentials/ClockifyApi.credentials.js",
      "dist/credentials/CockpitApi.credentials.js",
      "dist/credentials/CodaApi.credentials.js",
      "dist/credentials/ContentfulApi.credentials.js",
      "dist/credentials/ConvertKitApi.credentials.js",
      "dist/credentials/CopperApi.credentials.js",
      "dist/credentials/CortexApi.credentials.js",
      "dist/credentials/CrateDb.credentials.js",
      "dist/credentials/CustomerIoApi.credentials.js",
      "dist/credentials/DeepLApi.credentials.js",
      "dist/credentials/DemioApi.credentials.js",
      "dist/credentials/DhlApi.credentials.js",
      "dist/credentials/DiscourseApi.credentials.js",
      "dist/credentials/DisqusApi.credentials.js",
      "dist/credentials/DriftApi.credentials.js",
      "dist/credentials/DriftOAuth2Api.credentials.js",
      "dist/credentials/DropboxApi.credentials.js",
      "dist/credentials/DropboxOAuth2Api.credentials.js",
      "dist/credentials/DropcontactApi.credentials.js",
      "dist/credentials/EgoiApi.credentials.js",
      "dist/credentials/ElasticsearchApi.credentials.js",
      "dist/credentials/ElasticSecurityApi.credentials.js",
      "dist/credentials/EmeliaApi.credentials.js",
      "dist/credentials/ERPNextApi.credentials.js",
      "dist/credentials/EventbriteApi.credentials.js",
      "dist/credentials/EventbriteOAuth2Api.credentials.js",
      "dist/credentials/FacebookGraphApi.credentials.js",
      "dist/credentials/FacebookGraphAppApi.credentials.js",
      "dist/credentials/FigmaApi.credentials.js",
      "dist/credentials/FileMaker.credentials.js",
      "dist/credentials/FlowApi.credentials.js",
      "dist/credentials/FormIoApi.credentials.js",
      "dist/credentials/FormstackApi.credentials.js",
      "dist/credentials/FormstackOAuth2Api.credentials.js",
      "dist/credentials/FreshdeskApi.credentials.js",
      "dist/credentials/FreshserviceApi.credentials.js",
      "dist/credentials/FreshworksCrmApi.credentials.js",
      "dist/credentials/Ftp.credentials.js",
      "dist/credentials/GetResponseApi.credentials.js",
      "dist/credentials/GetResponseOAuth2Api.credentials.js",
      "dist/credentials/GhostAdminApi.credentials.js",
      "dist/credentials/GhostContentApi.credentials.js",
      "dist/credentials/GithubApi.credentials.js",
      "dist/credentials/GithubOAuth2Api.credentials.js",
      "dist/credentials/GitlabApi.credentials.js",
      "dist/credentials/GitlabOAuth2Api.credentials.js",
      "dist/credentials/GitPassword.credentials.js",
      "dist/credentials/GmailOAuth2Api.credentials.js",
      "dist/credentials/GoogleAnalyticsOAuth2Api.credentials.js",
      "dist/credentials/GoogleApi.credentials.js",
      "dist/credentials/GoogleBigQueryOAuth2Api.credentials.js",
      "dist/credentials/GoogleBooksOAuth2Api.credentials.js",
      "dist/credentials/GoogleCalendarOAuth2Api.credentials.js",
      "dist/credentials/GoogleCloudNaturalLanguageOAuth2Api.credentials.js",
      "dist/credentials/GoogleContactsOAuth2Api.credentials.js",
      "dist/credentials/GoogleDocsOAuth2Api.credentials.js",
      "dist/credentials/GoogleDriveOAuth2Api.credentials.js",
      "dist/credentials/GoogleFirebaseCloudFirestoreOAuth2Api.credentials.js",
      "dist/credentials/GoogleFirebaseRealtimeDatabaseOAuth2Api.credentials.js",
      "dist/credentials/GoogleOAuth2Api.credentials.js",
      "dist/credentials/GooglePerspectiveOAuth2Api.credentials.js",
      "dist/credentials/GoogleSheetsOAuth2Api.credentials.js",
      "dist/credentials/GoogleSlidesOAuth2Api.credentials.js",
      "dist/credentials/GoogleTasksOAuth2Api.credentials.js",
      "dist/credentials/GoogleTranslateOAuth2Api.credentials.js",
      "dist/credentials/GotifyApi.credentials.js",
      "dist/credentials/GoToWebinarOAuth2Api.credentials.js",
      "dist/credentials/GristApi.credentials.js",
      "dist/credentials/GrafanaApi.credentials.js",
      "dist/credentials/GSuiteAdminOAuth2Api.credentials.js",
      "dist/credentials/GumroadApi.credentials.js",
      "dist/credentials/HaloPSAApi.credentials.js",
      "dist/credentials/HarvestApi.credentials.js",
      "dist/credentials/HarvestOAuth2Api.credentials.js",
      "dist/credentials/HelpScoutOAuth2Api.credentials.js",
      "dist/credentials/HomeAssistantApi.credentials.js",
      "dist/credentials/HttpBasicAuth.credentials.js",
      "dist/credentials/HttpDigestAuth.credentials.js",
      "dist/credentials/HttpHeaderAuth.credentials.js",
      "dist/credentials/HttpQueryAuth.credentials.js",
      "dist/credentials/HubspotApi.credentials.js",
      "dist/credentials/HubspotAppToken.credentials.js",
      "dist/credentials/HubspotDeveloperApi.credentials.js",
      "dist/credentials/HubspotOAuth2Api.credentials.js",
      "dist/credentials/HumanticAiApi.credentials.js",
      "dist/credentials/HunterApi.credentials.js",
      "dist/credentials/Imap.credentials.js",
      "dist/credentials/IntercomApi.credentials.js",
      "dist/credentials/InvoiceNinjaApi.credentials.js",
      "dist/credentials/IterableApi.credentials.js",
      "dist/credentials/JenkinsApi.credentials.js",
      "dist/credentials/JiraSoftwareCloudApi.credentials.js",
      "dist/credentials/JiraSoftwareServerApi.credentials.js",
      "dist/credentials/JotFormApi.credentials.js",
      "dist/credentials/Kafka.credentials.js",
      "dist/credentials/KeapOAuth2Api.credentials.js",
      "dist/credentials/KitemakerApi.credentials.js",
      "dist/credentials/KoBoToolboxApi.credentials.js",
      "dist/credentials/LemlistApi.credentials.js",
      "dist/credentials/LinearApi.credentials.js",
      "dist/credentials/LineNotifyOAuth2Api.credentials.js",
      "dist/credentials/LingvaNexApi.credentials.js",
      "dist/credentials/LinkedInOAuth2Api.credentials.js",
      "dist/credentials/Magento2Api.credentials.js",
      "dist/credentials/MailcheckApi.credentials.js",
      "dist/credentials/MailchimpApi.credentials.js",
      "dist/credentials/MailchimpOAuth2Api.credentials.js",
      "dist/credentials/MailerLiteApi.credentials.js",
      "dist/credentials/MailgunApi.credentials.js",
      "dist/credentials/MailjetEmailApi.credentials.js",
      "dist/credentials/MailjetSmsApi.credentials.js",
      "dist/credentials/MandrillApi.credentials.js",
      "dist/credentials/MarketstackApi.credentials.js",
      "dist/credentials/MatrixApi.credentials.js",
      "dist/credentials/MattermostApi.credentials.js",
      "dist/credentials/MauticApi.credentials.js",
      "dist/credentials/MauticOAuth2Api.credentials.js",
      "dist/credentials/MediumApi.credentials.js",
      "dist/credentials/MediumOAuth2Api.credentials.js",
      "dist/credentials/MessageBirdApi.credentials.js",
      "dist/credentials/MicrosoftDynamicsOAuth2Api.credentials.js",
      "dist/credentials/MicrosoftExcelOAuth2Api.credentials.js",
      "dist/credentials/MicrosoftGraphSecurityOAuth2Api.credentials.js",
      "dist/credentials/MicrosoftOAuth2Api.credentials.js",
      "dist/credentials/MicrosoftOneDriveOAuth2Api.credentials.js",
      "dist/credentials/MicrosoftOutlookOAuth2Api.credentials.js",
      "dist/credentials/MicrosoftSql.credentials.js",
      "dist/credentials/MicrosoftTeamsOAuth2Api.credentials.js",
      "dist/credentials/MicrosoftToDoOAuth2Api.credentials.js",
      "dist/credentials/MindeeInvoiceApi.credentials.js",
      "dist/credentials/MindeeReceiptApi.credentials.js",
      "dist/credentials/MispApi.credentials.js",
      "dist/credentials/MoceanApi.credentials.js",
      "dist/credentials/MondayComApi.credentials.js",
      "dist/credentials/MondayComOAuth2Api.credentials.js",
      "dist/credentials/MongoDb.credentials.js",
      "dist/credentials/MonicaCrmApi.credentials.js",
      "dist/credentials/Mqtt.credentials.js",
      "dist/credentials/Msg91Api.credentials.js",
      "dist/credentials/MySql.credentials.js",
      "dist/credentials/NasaApi.credentials.js",
      "dist/credentials/NetlifyApi.credentials.js",
      "dist/credentials/NextCloudApi.credentials.js",
      "dist/credentials/NextCloudOAuth2Api.credentials.js",
      "dist/credentials/NocoDb.credentials.js",
      "dist/credentials/NotionApi.credentials.js",
      "dist/credentials/NotionOAuth2Api.credentials.js",
      "dist/credentials/OAuth1Api.credentials.js",
      "dist/credentials/OAuth2Api.credentials.js",
      "dist/credentials/OdooApi.credentials.js",
      "dist/credentials/OneSimpleApi.credentials.js",
      "dist/credentials/OnfleetApi.credentials.js",
      "dist/credentials/OpenWeatherMapApi.credentials.js",
      "dist/credentials/OrbitApi.credentials.js",
      "dist/credentials/OuraApi.credentials.js",
      "dist/credentials/PaddleApi.credentials.js",
      "dist/credentials/PagerDutyApi.credentials.js",
      "dist/credentials/PagerDutyOAuth2Api.credentials.js",
      "dist/credentials/PayPalApi.credentials.js",
      "dist/credentials/PeekalinkApi.credentials.js",
      "dist/credentials/PhantombusterApi.credentials.js",
      "dist/credentials/PhilipsHueOAuth2Api.credentials.js",
      "dist/credentials/PipedriveApi.credentials.js",
      "dist/credentials/PipedriveOAuth2Api.credentials.js",
      "dist/credentials/PlivoApi.credentials.js",
      "dist/credentials/Postgres.credentials.js",
      "dist/credentials/PostHogApi.credentials.js",
      "dist/credentials/PostmarkApi.credentials.js",
      "dist/credentials/ProfitWellApi.credentials.js",
      "dist/credentials/PushbulletOAuth2Api.credentials.js",
      "dist/credentials/PushcutApi.credentials.js",
      "dist/credentials/PushoverApi.credentials.js",
      "dist/credentials/QuestDb.credentials.js",
      "dist/credentials/QuickBaseApi.credentials.js",
      "dist/credentials/QuickBooksOAuth2Api.credentials.js",
      "dist/credentials/RabbitMQ.credentials.js",
      "dist/credentials/RaindropOAuth2Api.credentials.js",
      "dist/credentials/RedditOAuth2Api.credentials.js",
      "dist/credentials/Redis.credentials.js",
      "dist/credentials/RocketchatApi.credentials.js",
      "dist/credentials/RundeckApi.credentials.js",
      "dist/credentials/S3.credentials.js",
      "dist/credentials/SalesforceJwtApi.credentials.js",
      "dist/credentials/SalesforceOAuth2Api.credentials.js",
      "dist/credentials/SalesmateApi.credentials.js",
      "dist/credentials/SalesmateApi.credentials.js",
      "dist/credentials/SeaTableApi.credentials.js",
      "dist/credentials/SecurityScorecardApi.credentials.js",
      "dist/credentials/SegmentApi.credentials.js",
      "dist/credentials/SegmentApi.credentials.js",
      "dist/credentials/SendGridApi.credentials.js",
      "dist/credentials/SendyApi.credentials.js",
      "dist/credentials/SentryIoApi.credentials.js",
      "dist/credentials/SentryIoOAuth2Api.credentials.js",
      "dist/credentials/SentryIoServerApi.credentials.js",
      "dist/credentials/ServiceNowOAuth2Api.credentials.js",
      "dist/credentials/ServiceNowBasicApi.credentials.js",
      "dist/credentials/Sftp.credentials.js",
      "dist/credentials/ShopifyApi.credentials.js",
      "dist/credentials/Signl4Api.credentials.js",
      "dist/credentials/Signl4Api.credentials.js",
      "dist/credentials/SlackApi.credentials.js",
      "dist/credentials/SlackOAuth2Api.credentials.js",
      "dist/credentials/Sms77Api.credentials.js",
      "dist/credentials/Smtp.credentials.js",
      "dist/credentials/Snowflake.credentials.js",
      "dist/credentials/SplunkApi.credentials.js",
      "dist/credentials/SpontitApi.credentials.js",
      "dist/credentials/SpotifyOAuth2Api.credentials.js",
      "dist/credentials/SpotifyOAuth2Api.credentials.js",
      "dist/credentials/SshPassword.credentials.js",
      "dist/credentials/SshPrivateKey.credentials.js",
      "dist/credentials/StackbyApi.credentials.js",
      "dist/credentials/StoryblokContentApi.credentials.js",
      "dist/credentials/StoryblokManagementApi.credentials.js",
      "dist/credentials/StrapiApi.credentials.js",
      "dist/credentials/StravaOAuth2Api.credentials.js",
      "dist/credentials/StripeApi.credentials.js",
      "dist/credentials/SupabaseApi.credentials.js",
      "dist/credentials/SurveyMonkeyApi.credentials.js",
      "dist/credentials/SurveyMonkeyOAuth2Api.credentials.js",
      "dist/credentials/SyncroMspApi.credentials.js",
      "dist/credentials/TaigaApi.credentials.js",
      "dist/credentials/TapfiliateApi.credentials.js",
      "dist/credentials/TelegramApi.credentials.js",
      "dist/credentials/TheHiveApi.credentials.js",
      "dist/credentials/TimescaleDb.credentials.js",
      "dist/credentials/TodoistApi.credentials.js",
      "dist/credentials/TodoistOAuth2Api.credentials.js",
      "dist/credentials/TogglApi.credentials.js",
      "dist/credentials/TravisCiApi.credentials.js",
      "dist/credentials/TrelloApi.credentials.js",
      "dist/credentials/TwakeCloudApi.credentials.js",
      "dist/credentials/TwakeServerApi.credentials.js",
      "dist/credentials/TwilioApi.credentials.js",
      "dist/credentials/TwistOAuth2Api.credentials.js",
      "dist/credentials/TwitterOAuth1Api.credentials.js",
      "dist/credentials/TypeformApi.credentials.js",
      "dist/credentials/TypeformOAuth2Api.credentials.js",
      "dist/credentials/UnleashedSoftwareApi.credentials.js",
      "dist/credentials/UpleadApi.credentials.js",
      "dist/credentials/UProcApi.credentials.js",
      "dist/credentials/UptimeRobotApi.credentials.js",
      "dist/credentials/UrlScanIoApi.credentials.js",
      "dist/credentials/VeroApi.credentials.js",
      "dist/credentials/VonageApi.credentials.js",
      "dist/credentials/WebflowApi.credentials.js",
      "dist/credentials/WebflowOAuth2Api.credentials.js",
      "dist/credentials/WekanApi.credentials.js",
      "dist/credentials/WiseApi.credentials.js",
      "dist/credentials/WooCommerceApi.credentials.js",
      "dist/credentials/WordpressApi.credentials.js",
      "dist/credentials/WorkableApi.credentials.js",
      "dist/credentials/WufooApi.credentials.js",
      "dist/credentials/XeroOAuth2Api.credentials.js",
      "dist/credentials/YourlsApi.credentials.js",
      "dist/credentials/YouTubeOAuth2Api.credentials.js",
      "dist/credentials/ZammadBasicAuthApi.credentials.js",
      "dist/credentials/ZammadTokenAuthApi.credentials.js",
      "dist/credentials/ZendeskApi.credentials.js",
      "dist/credentials/ZendeskOAuth2Api.credentials.js",
      "dist/credentials/ZohoOAuth2Api.credentials.js",
      "dist/credentials/ZoomApi.credentials.js",
      "dist/credentials/ZoomOAuth2Api.credentials.js",
      "dist/credentials/ZulipApi.credentials.js"
    ],
    "nodes": [
      "dist/nodes/ActionNetwork/ActionNetwork.node.js",
      "dist/nodes/ActiveCampaign/ActiveCampaign.node.js",
      "dist/nodes/ActiveCampaign/ActiveCampaignTrigger.node.js",
      "dist/nodes/AcuityScheduling/AcuitySchedulingTrigger.node.js",
      "dist/nodes/Affinity/Affinity.node.js",
      "dist/nodes/Affinity/AffinityTrigger.node.js",
      "dist/nodes/AgileCrm/AgileCrm.node.js",
      "dist/nodes/Airtable/Airtable.node.js",
      "dist/nodes/Airtable/AirtableTrigger.node.js",
      "dist/nodes/Amqp/Amqp.node.js",
      "dist/nodes/Amqp/AmqpTrigger.node.js",
      "dist/nodes/ApiTemplateIo/ApiTemplateIo.node.js",
      "dist/nodes/Asana/Asana.node.js",
      "dist/nodes/Asana/AsanaTrigger.node.js",
      "dist/nodes/Automizy/Automizy.node.js",
      "dist/nodes/Autopilot/Autopilot.node.js",
      "dist/nodes/Autopilot/AutopilotTrigger.node.js",
      "dist/nodes/Aws/AwsLambda.node.js",
      "dist/nodes/Aws/AwsSns.node.js",
      "dist/nodes/Aws/AwsSnsTrigger.node.js",
      "dist/nodes/Aws/Comprehend/AwsComprehend.node.js",
      "dist/nodes/Aws/DynamoDB/AwsDynamoDB.node.js",
      "dist/nodes/Aws/Rekognition/AwsRekognition.node.js",
      "dist/nodes/Aws/S3/AwsS3.node.js",
      "dist/nodes/Aws/SES/AwsSes.node.js",
      "dist/nodes/Aws/SQS/AwsSqs.node.js",
      "dist/nodes/Aws/Textract/AwsTextract.node.js",
      "dist/nodes/Aws/Transcribe/AwsTranscribe.node.js",
      "dist/nodes/BambooHr/BambooHr.node.js",
      "dist/nodes/Bannerbear/Bannerbear.node.js",
      "dist/nodes/Baserow/Baserow.node.js",
      "dist/nodes/Beeminder/Beeminder.node.js",
      "dist/nodes/Bitbucket/BitbucketTrigger.node.js",
      "dist/nodes/Bitly/Bitly.node.js",
      "dist/nodes/Bitwarden/Bitwarden.node.js",
      "dist/nodes/Box/Box.node.js",
      "dist/nodes/Box/BoxTrigger.node.js",
      "dist/nodes/Brandfetch/Brandfetch.node.js",
      "dist/nodes/Bubble/Bubble.node.js",
      "dist/nodes/Calendly/CalendlyTrigger.node.js",
      "dist/nodes/Chargebee/Chargebee.node.js",
      "dist/nodes/Chargebee/ChargebeeTrigger.node.js",
      "dist/nodes/CircleCi/CircleCi.node.js",
      "dist/nodes/Cisco/Webex/CiscoWebex.node.js",
      "dist/nodes/Cisco/Webex/CiscoWebexTrigger.node.js",
      "dist/nodes/Clearbit/Clearbit.node.js",
      "dist/nodes/ClickUp/ClickUp.node.js",
      "dist/nodes/ClickUp/ClickUpTrigger.node.js",
      "dist/nodes/Clockify/Clockify.node.js",
      "dist/nodes/Clockify/ClockifyTrigger.node.js",
      "dist/nodes/Cockpit/Cockpit.node.js",
      "dist/nodes/Coda/Coda.node.js",
      "dist/nodes/CoinGecko/CoinGecko.node.js",
      "dist/nodes/Compression/Compression.node.js",
      "dist/nodes/Contentful/Contentful.node.js",
      "dist/nodes/ConvertKit/ConvertKit.node.js",
      "dist/nodes/ConvertKit/ConvertKitTrigger.node.js",
      "dist/nodes/Copper/Copper.node.js",
      "dist/nodes/Copper/CopperTrigger.node.js",
      "dist/nodes/Cortex/Cortex.node.js",
      "dist/nodes/CrateDb/CrateDb.node.js",
      "dist/nodes/Cron/Cron.node.js",
      "dist/nodes/Crypto/Crypto.node.js",
      "dist/nodes/CustomerIo/CustomerIo.node.js",
      "dist/nodes/CustomerIo/CustomerIoTrigger.node.js",
      "dist/nodes/DateTime/DateTime.node.js",
      "dist/nodes/DeepL/DeepL.node.js",
      "dist/nodes/Demio/Demio.node.js",
      "dist/nodes/Dhl/Dhl.node.js",
      "dist/nodes/Discord/Discord.node.js",
      "dist/nodes/Discourse/Discourse.node.js",
      "dist/nodes/Disqus/Disqus.node.js",
      "dist/nodes/Drift/Drift.node.js",
      "dist/nodes/Dropbox/Dropbox.node.js",
      "dist/nodes/Dropcontact/Dropcontact.node.js",
      "dist/nodes/EditImage/EditImage.node.js",
      "dist/nodes/Egoi/Egoi.node.js",
      "dist/nodes/Elastic/Elasticsearch/Elasticsearch.node.js",
      "dist/nodes/Elastic/ElasticSecurity/ElasticSecurity.node.js",
      "dist/nodes/EmailReadImap/EmailReadImap.node.js",
      "dist/nodes/EmailSend/EmailSend.node.js",
      "dist/nodes/Emelia/Emelia.node.js",
      "dist/nodes/Emelia/EmeliaTrigger.node.js",
      "dist/nodes/ERPNext/ERPNext.node.js",
      "dist/nodes/ErrorTrigger/ErrorTrigger.node.js",
      "dist/nodes/Eventbrite/EventbriteTrigger.node.js",
      "dist/nodes/ExecuteCommand/ExecuteCommand.node.js",
      "dist/nodes/ExecuteWorkflow/ExecuteWorkflow.node.js",
      "dist/nodes/Facebook/FacebookGraphApi.node.js",
      "dist/nodes/Facebook/FacebookTrigger.node.js",
      "dist/nodes/Figma/FigmaTrigger.node.js",
      "dist/nodes/FileMaker/FileMaker.node.js",
      "dist/nodes/Flow/Flow.node.js",
      "dist/nodes/Flow/FlowTrigger.node.js",
      "dist/nodes/FormIo/FormIoTrigger.node.js",
      "dist/nodes/Formstack/FormstackTrigger.node.js",
      "dist/nodes/Freshdesk/Freshdesk.node.js",
      "dist/nodes/Freshservice/Freshservice.node.js",
      "dist/nodes/FreshworksCrm/FreshworksCrm.node.js",
      "dist/nodes/Ftp/Ftp.node.js",
      "dist/nodes/Function/Function.node.js",
      "dist/nodes/FunctionItem/FunctionItem.node.js",
      "dist/nodes/GetResponse/GetResponse.node.js",
      "dist/nodes/GetResponse/GetResponseTrigger.node.js",
      "dist/nodes/Ghost/Ghost.node.js",
      "dist/nodes/Git/Git.node.js",
      "dist/nodes/Github/Github.node.js",
      "dist/nodes/Github/GithubTrigger.node.js",
      "dist/nodes/Gitlab/Gitlab.node.js",
      "dist/nodes/Gitlab/GitlabTrigger.node.js",
      "dist/nodes/Google/Analytics/GoogleAnalytics.node.js",
      "dist/nodes/Google/BigQuery/GoogleBigQuery.node.js",
      "dist/nodes/Google/Books/GoogleBooks.node.js",
      "dist/nodes/Google/Calendar/GoogleCalendar.node.js",
      "dist/nodes/Google/Calendar/GoogleCalendarTrigger.node.js",
      "dist/nodes/Google/Chat/GoogleChat.node.js",
      "dist/nodes/Google/CloudNaturalLanguage/GoogleCloudNaturalLanguage.node.js",
      "dist/nodes/Google/Contacts/GoogleContacts.node.js",
      "dist/nodes/Google/Docs/GoogleDocs.node.js",
      "dist/nodes/Google/Drive/GoogleDrive.node.js",
      "dist/nodes/Google/Drive/GoogleDriveTrigger.node.js",
      "dist/nodes/Google/Firebase/CloudFirestore/CloudFirestore.node.js",
      "dist/nodes/Google/Firebase/RealtimeDatabase/RealtimeDatabase.node.js",
      "dist/nodes/Google/Gmail/Gmail.node.js",
      "dist/nodes/Google/GSuiteAdmin/GSuiteAdmin.node.js",
      "dist/nodes/Google/Perspective/GooglePerspective.node.js",
      "dist/nodes/Google/Sheet/GoogleSheets.node.js",
      "dist/nodes/Google/Slides/GoogleSlides.node.js",
      "dist/nodes/Google/Task/GoogleTasks.node.js",
      "dist/nodes/Google/Translate/GoogleTranslate.node.js",
      "dist/nodes/Google/YouTube/YouTube.node.js",
      "dist/nodes/Gotify/Gotify.node.js",
      "dist/nodes/GoToWebinar/GoToWebinar.node.js",
      "dist/nodes/Grafana/Grafana.node.js",
      "dist/nodes/GraphQL/GraphQL.node.js",
      "dist/nodes/Grist/Grist.node.js",
      "dist/nodes/Gumroad/GumroadTrigger.node.js",
      "dist/nodes/HackerNews/HackerNews.node.js",
      "dist/nodes/HaloPSA/HaloPSA.node.js",
      "dist/nodes/Harvest/Harvest.node.js",
      "dist/nodes/HelpScout/HelpScout.node.js",
      "dist/nodes/HelpScout/HelpScoutTrigger.node.js",
      "dist/nodes/HomeAssistant/HomeAssistant.node.js",
      "dist/nodes/HtmlExtract/HtmlExtract.node.js",
      "dist/nodes/HttpRequest/HttpRequest.node.js",
      "dist/nodes/Hubspot/Hubspot.node.js",
      "dist/nodes/Hubspot/HubspotTrigger.node.js",
      "dist/nodes/HumanticAI/HumanticAi.node.js",
      "dist/nodes/Hunter/Hunter.node.js",
      "dist/nodes/ICalendar/ICalendar.node.js",
      "dist/nodes/If/If.node.js",
      "dist/nodes/Intercom/Intercom.node.js",
      "dist/nodes/Interval/Interval.node.js",
      "dist/nodes/InvoiceNinja/InvoiceNinja.node.js",
      "dist/nodes/InvoiceNinja/InvoiceNinjaTrigger.node.js",
      "dist/nodes/ItemLists/ItemLists.node.js",
      "dist/nodes/Iterable/Iterable.node.js",
      "dist/nodes/Jenkins/Jenkins.node.js",
      "dist/nodes/Jira/Jira.node.js",
      "dist/nodes/Jira/JiraTrigger.node.js",
      "dist/nodes/JotForm/JotFormTrigger.node.js",
      "dist/nodes/Kafka/Kafka.node.js",
      "dist/nodes/Kafka/KafkaTrigger.node.js",
      "dist/nodes/Keap/Keap.node.js",
      "dist/nodes/Keap/KeapTrigger.node.js",
      "dist/nodes/Kitemaker/Kitemaker.node.js",
      "dist/nodes/KoBoToolbox/KoBoToolbox.node.js",
      "dist/nodes/KoBoToolbox/KoBoToolboxTrigger.node.js",
      "dist/nodes/Lemlist/Lemlist.node.js",
      "dist/nodes/Lemlist/LemlistTrigger.node.js",
      "dist/nodes/Line/Line.node.js",
      "dist/nodes/Linear/Linear.node.js",
      "dist/nodes/Linear/LinearTrigger.node.js",
      "dist/nodes/LingvaNex/LingvaNex.node.js",
      "dist/nodes/LinkedIn/LinkedIn.node.js",
      "dist/nodes/LocalFileTrigger/LocalFileTrigger.node.js",
      "dist/nodes/Magento/Magento2.node.js",
      "dist/nodes/Mailcheck/Mailcheck.node.js",
      "dist/nodes/Mailchimp/Mailchimp.node.js",
      "dist/nodes/Mailchimp/MailchimpTrigger.node.js",
      "dist/nodes/MailerLite/MailerLite.node.js",
      "dist/nodes/MailerLite/MailerLiteTrigger.node.js",
      "dist/nodes/Mailgun/Mailgun.node.js",
      "dist/nodes/Mailjet/Mailjet.node.js",
      "dist/nodes/Mailjet/MailjetTrigger.node.js",
      "dist/nodes/Mandrill/Mandrill.node.js",
      "dist/nodes/Markdown/Markdown.node.js",
      "dist/nodes/Marketstack/Marketstack.node.js",
      "dist/nodes/Matrix/Matrix.node.js",
      "dist/nodes/Mattermost/Mattermost.node.js",
      "dist/nodes/Mautic/Mautic.node.js",
      "dist/nodes/Mautic/MauticTrigger.node.js",
      "dist/nodes/Medium/Medium.node.js",
      "dist/nodes/Merge/Merge.node.js",
      "dist/nodes/MessageBird/MessageBird.node.js",
      "dist/nodes/Microsoft/Dynamics/MicrosoftDynamicsCrm.node.js",
      "dist/nodes/Microsoft/Excel/MicrosoftExcel.node.js",
      "dist/nodes/Microsoft/GraphSecurity/MicrosoftGraphSecurity.node.js",
      "dist/nodes/Microsoft/OneDrive/MicrosoftOneDrive.node.js",
      "dist/nodes/Microsoft/Outlook/MicrosoftOutlook.node.js",
      "dist/nodes/Microsoft/Sql/MicrosoftSql.node.js",
      "dist/nodes/Microsoft/Teams/MicrosoftTeams.node.js",
      "dist/nodes/Microsoft/ToDo/MicrosoftToDo.node.js",
      "dist/nodes/Mindee/Mindee.node.js",
      "dist/nodes/Misp/Misp.node.js",
      "dist/nodes/Mocean/Mocean.node.js",
      "dist/nodes/MondayCom/MondayCom.node.js",
      "dist/nodes/MongoDb/MongoDb.node.js",
      "dist/nodes/MonicaCrm/MonicaCrm.node.js",
      "dist/nodes/MoveBinaryData/MoveBinaryData.node.js",
      "dist/nodes/MQTT/Mqtt.node.js",
      "dist/nodes/MQTT/MqttTrigger.node.js",
      "dist/nodes/Msg91/Msg91.node.js",
      "dist/nodes/MySql/MySql.node.js",
      "dist/nodes/N8nTrainingCustomerDatastore/N8nTrainingCustomerDatastore.node.js",
      "dist/nodes/N8nTrainingCustomerMessenger/N8nTrainingCustomerMessenger.node.js",
      "dist/nodes/N8nTrigger/N8nTrigger.node.js",
      "dist/nodes/Nasa/Nasa.node.js",
      "dist/nodes/Netlify/Netlify.node.js",
      "dist/nodes/Netlify/NetlifyTrigger.node.js",
      "dist/nodes/NextCloud/NextCloud.node.js",
      "dist/nodes/NocoDB/NocoDB.node.js",
      "dist/nodes/NoOp/NoOp.node.js",
      "dist/nodes/Onfleet/Onfleet.node.js",
      "dist/nodes/Onfleet/OnfleetTrigger.node.js",
      "dist/nodes/Notion/Notion.node.js",
      "dist/nodes/Notion/NotionTrigger.node.js",
      "dist/nodes/Odoo/Odoo.node.js",
      "dist/nodes/OneSimpleApi/OneSimpleApi.node.js",
      "dist/nodes/OpenThesaurus/OpenThesaurus.node.js",
      "dist/nodes/OpenWeatherMap/OpenWeatherMap.node.js",
      "dist/nodes/Orbit/Orbit.node.js",
      "dist/nodes/Oura/Oura.node.js",
      "dist/nodes/Paddle/Paddle.node.js",
      "dist/nodes/PagerDuty/PagerDuty.node.js",
      "dist/nodes/PayPal/PayPal.node.js",
      "dist/nodes/PayPal/PayPalTrigger.node.js",
      "dist/nodes/Peekalink/Peekalink.node.js",
      "dist/nodes/Phantombuster/Phantombuster.node.js",
      "dist/nodes/PhilipsHue/PhilipsHue.node.js",
      "dist/nodes/Pipedrive/Pipedrive.node.js",
      "dist/nodes/Pipedrive/PipedriveTrigger.node.js",
      "dist/nodes/Plivo/Plivo.node.js",
      "dist/nodes/Postgres/Postgres.node.js",
      "dist/nodes/PostHog/PostHog.node.js",
      "dist/nodes/Postmark/PostmarkTrigger.node.js",
      "dist/nodes/ProfitWell/ProfitWell.node.js",
      "dist/nodes/Pushbullet/Pushbullet.node.js",
      "dist/nodes/Pushcut/Pushcut.node.js",
      "dist/nodes/Pushcut/PushcutTrigger.node.js",
      "dist/nodes/Pushover/Pushover.node.js",
      "dist/nodes/QuestDb/QuestDb.node.js",
      "dist/nodes/QuickBase/QuickBase.node.js",
      "dist/nodes/QuickBooks/QuickBooks.node.js",
      "dist/nodes/RabbitMQ/RabbitMQ.node.js",
      "dist/nodes/RabbitMQ/RabbitMQTrigger.node.js",
      "dist/nodes/Raindrop/Raindrop.node.js",
      "dist/nodes/ReadBinaryFile/ReadBinaryFile.node.js",
      "dist/nodes/ReadBinaryFiles/ReadBinaryFiles.node.js",
      "dist/nodes/ReadPdf/ReadPdf.node.js",
      "dist/nodes/Reddit/Reddit.node.js",
      "dist/nodes/Redis/Redis.node.js",
      "dist/nodes/Redis/RedisTrigger.node.js",
      "dist/nodes/RenameKeys/RenameKeys.node.js",
      "dist/nodes/RespondToWebhook/RespondToWebhook.node.js",
      "dist/nodes/Rocketchat/Rocketchat.node.js",
      "dist/nodes/RssFeedRead/RssFeedRead.node.js",
      "dist/nodes/Rundeck/Rundeck.node.js",
      "dist/nodes/S3/S3.node.js",
      "dist/nodes/Salesforce/Salesforce.node.js",
      "dist/nodes/Salesmate/Salesmate.node.js",
      "dist/nodes/SeaTable/SeaTable.node.js",
      "dist/nodes/SeaTable/SeaTableTrigger.node.js",
      "dist/nodes/SecurityScorecard/SecurityScorecard.node.js",
      "dist/nodes/Segment/Segment.node.js",
      "dist/nodes/SendGrid/SendGrid.node.js",
      "dist/nodes/Sendy/Sendy.node.js",
      "dist/nodes/SentryIo/SentryIo.node.js",
      "dist/nodes/ServiceNow/ServiceNow.node.js",
      "dist/nodes/Set/Set.node.js",
      "dist/nodes/Shopify/Shopify.node.js",
      "dist/nodes/Shopify/ShopifyTrigger.node.js",
      "dist/nodes/Signl4/Signl4.node.js",
      "dist/nodes/Slack/Slack.node.js",
      "dist/nodes/Sms77/Sms77.node.js",
      "dist/nodes/Snowflake/Snowflake.node.js",
      "dist/nodes/SplitInBatches/SplitInBatches.node.js",
      "dist/nodes/Splunk/Splunk.node.js",
      "dist/nodes/Spontit/Spontit.node.js",
      "dist/nodes/Spotify/Spotify.node.js",
      "dist/nodes/SpreadsheetFile/SpreadsheetFile.node.js",
      "dist/nodes/SseTrigger/SseTrigger.node.js",
      "dist/nodes/Ssh/Ssh.node.js",
      "dist/nodes/Stackby/Stackby.node.js",
      "dist/nodes/Start/Start.node.js",
      "dist/nodes/StopAndError/StopAndError.node.js",
      "dist/nodes/Storyblok/Storyblok.node.js",
      "dist/nodes/Strapi/Strapi.node.js",
      "dist/nodes/Strava/Strava.node.js",
      "dist/nodes/Strava/StravaTrigger.node.js",
      "dist/nodes/Stripe/Stripe.node.js",
      "dist/nodes/Stripe/StripeTrigger.node.js",
      "dist/nodes/Supabase/Supabase.node.js",
      "dist/nodes/SurveyMonkey/SurveyMonkeyTrigger.node.js",
      "dist/nodes/Switch/Switch.node.js",
      "dist/nodes/SyncroMSP/SyncroMsp.node.js",
      "dist/nodes/Taiga/Taiga.node.js",
      "dist/nodes/Taiga/TaigaTrigger.node.js",
      "dist/nodes/Tapfiliate/Tapfiliate.node.js",
      "dist/nodes/Telegram/Telegram.node.js",
      "dist/nodes/Telegram/TelegramTrigger.node.js",
      "dist/nodes/TheHive/TheHive.node.js",
      "dist/nodes/TheHive/TheHiveTrigger.node.js",
      "dist/nodes/TimescaleDb/TimescaleDb.node.js",
      "dist/nodes/Todoist/Todoist.node.js",
      "dist/nodes/Toggl/TogglTrigger.node.js",
      "dist/nodes/TravisCi/TravisCi.node.js",
      "dist/nodes/Trello/Trello.node.js",
      "dist/nodes/Trello/TrelloTrigger.node.js",
      "dist/nodes/Twake/Twake.node.js",
      "dist/nodes/Twilio/Twilio.node.js",
      "dist/nodes/Twist/Twist.node.js",
      "dist/nodes/Twitter/Twitter.node.js",
      "dist/nodes/Typeform/TypeformTrigger.node.js",
      "dist/nodes/UnleashedSoftware/UnleashedSoftware.node.js",
      "dist/nodes/Uplead/Uplead.node.js",
      "dist/nodes/UProc/UProc.node.js",
      "dist/nodes/UptimeRobot/UptimeRobot.node.js",
      "dist/nodes/UrlScanIo/UrlScanIo.node.js",
      "dist/nodes/Vero/Vero.node.js",
      "dist/nodes/Vonage/Vonage.node.js",
      "dist/nodes/Wait/Wait.node.js",
      "dist/nodes/Webflow/Webflow.node.js",
      "dist/nodes/Webflow/WebflowTrigger.node.js",
      "dist/nodes/Webhook/Webhook.node.js",
      "dist/nodes/Wekan/Wekan.node.js",
      "dist/nodes/Wise/Wise.node.js",
      "dist/nodes/Wise/WiseTrigger.node.js",
      "dist/nodes/WooCommerce/WooCommerce.node.js",
      "dist/nodes/WooCommerce/WooCommerceTrigger.node.js",
      "dist/nodes/Wordpress/Wordpress.node.js",
      "dist/nodes/Workable/WorkableTrigger.node.js",
      "dist/nodes/WorkflowTrigger/WorkflowTrigger.node.js",
      "dist/nodes/WriteBinaryFile/WriteBinaryFile.node.js",
      "dist/nodes/Wufoo/WufooTrigger.node.js",
      "dist/nodes/Xero/Xero.node.js",
      "dist/nodes/Xml/Xml.node.js",
      "dist/nodes/Yourls/Yourls.node.js",
      "dist/nodes/Zammad/Zammad.node.js",
      "dist/nodes/Zendesk/Zendesk.node.js",
      "dist/nodes/Zendesk/ZendeskTrigger.node.js",
      "dist/nodes/Zoho/ZohoCrm.node.js",
      "dist/nodes/Zoom/Zoom.node.js",
      "dist/nodes/Zulip/Zulip.node.js"
    ]
  },
  "devDependencies": {
    "eslint-plugin-n8n-nodes-base": "^1.0.28",
    "@types/aws4": "^1.5.1",
    "@types/basic-auth": "^1.1.2",
    "@types/cheerio": "^0.22.15",
    "@types/cron": "~1.7.1",
    "@types/eventsource": "^1.1.2",
    "@types/express": "^4.17.6",
    "@types/formidable": "^1.0.31",
    "@types/gm": "^1.18.2",
    "@types/imap-simple": "^4.2.0",
    "@types/jest": "^27.4.0",
    "@types/jsonwebtoken": "^8.5.2",
    "@types/lodash.set": "^4.3.6",
    "@types/mailparser": "^2.7.3",
    "@types/mime-types": "^2.1.0",
    "@types/moment-timezone": "^0.5.12",
    "@types/mongodb": "^3.5.4",
    "@types/mqtt": "^2.5.0",
    "@types/mssql": "^6.0.2",
    "@types/node": "14.17.27",
    "@types/nodemailer": "^6.4.0",
    "@types/redis": "^2.8.11",
    "@types/request-promise-native": "~1.0.15",
    "@types/showdown": "^1.9.4",
    "@types/ssh2-sftp-client": "^5.1.0",
    "@types/tmp": "^0.2.0",
    "@types/uuid": "^8.3.2",
    "@types/xml2js": "^0.4.3",
    "eslint-plugin-n8n-nodes-base": "^1.0.28",
    "gulp": "^4.0.0",
    "jest": "^27.4.7",
    "n8n-workflow": "~0.96.0",
    "nodelinter": "^0.1.9",
    "ts-jest": "^27.1.3",
    "tslint": "^6.1.2",
    "typescript": "~4.6.0"
  },
  "dependencies": {
    "@kafkajs/confluent-schema-registry": "1.0.6",
    "@types/lossless-json": "^1.0.0",
    "@types/promise-ftp": "^1.3.4",
    "@types/snowflake-sdk": "^1.5.1",
    "amqplib": "^0.8.0",
    "aws4": "^1.8.0",
    "basic-auth": "^2.0.1",
    "change-case": "^4.1.1",
    "cheerio": "1.0.0-rc.6",
    "chokidar": "3.5.2",
    "cron": "~1.7.2",
    "eventsource": "^1.0.7",
    "fast-glob": "^3.2.5",
    "fflate": "^0.7.0",
    "formidable": "^1.2.1",
    "get-system-fonts": "^2.0.2",
    "gm": "^1.23.1",
    "iconv-lite": "^0.6.2",
    "ics": "^2.27.0",
    "imap-simple": "^4.3.0",
    "isbot": "^3.3.4",
    "iso-639-1": "^2.1.3",
    "jsonwebtoken": "^8.5.1",
    "kafkajs": "^1.14.0",
    "lodash.get": "^4.4.2",
    "lodash.set": "^4.3.2",
    "lodash.unset": "^4.5.2",
    "lossless-json": "^1.0.4",
    "mailparser": "^3.2.0",
    "moment": "~2.29.2",
    "moment-timezone": "^0.5.28",
    "mongodb": "^3.6.9",
    "mqtt": "4.2.6",
    "mssql": "^6.2.0",
    "mysql2": "~2.3.0",
    "n8n-core": "~0.114.0",
    "node-html-markdown": "^1.1.3",
    "node-ssh": "^12.0.0",
    "nodemailer": "^6.5.0",
    "pdf-parse": "^1.1.1",
    "pg": "^8.3.0",
    "pg-promise": "^10.5.8",
    "promise-ftp": "^1.3.5",
    "redis": "^3.1.1",
    "request": "^2.88.2",
    "rhea": "^1.0.11",
    "rss-parser": "^3.7.0",
    "showdown": "^2.0.3",
    "simple-git": "^3.5.0",
    "snowflake-sdk": "^1.5.3",
    "ssh2-sftp-client": "^7.0.0",
    "tmp-promise": "^3.0.2",
    "uuid": "^8.3.2",
    "vm2": "~3.9.5",
    "xlsx": "^0.17.0",
    "xml2js": "^0.4.23"
  },
  "jest": {
    "transform": {
      "^.+\\.tsx?$": "ts-jest"
    },
    "testURL": "http://localhost/",
    "testRegex": "(/__tests__/.*|(\\.|/)(test|spec))\\.(jsx?|tsx?)$",
    "testPathIgnorePatterns": [
      "/dist/",
      "/node_modules/"
    ],
    "moduleFileExtensions": [
      "ts",
      "tsx",
      "js",
      "json"
    ]
  }
}<|MERGE_RESOLUTION|>--- conflicted
+++ resolved
@@ -20,13 +20,8 @@
     "build:translations": "gulp build:translations",
     "format": "cd ../.. && node_modules/prettier/bin-prettier.js packages/nodes-base/**/**.ts --write",
     "lint": "tslint -p tsconfig.json -c tslint.json",
-<<<<<<< HEAD
     "lintfix": "cd ../.. && node_modules/eslint/bin/eslint.js packages/nodes-base/nodes --fix",
     "lintfix:old": "tslint --fix -p tsconfig.json -c tslint.json",
-=======
-    "lintfix": "tslint --fix -p tsconfig.json -c tslint.json",
-    "lintfix:old": "cd ../.. && node_modules/eslint/bin/eslint.js packages/nodes-base/nodes --fix",
->>>>>>> 9c0e5e01
     "nodelinter": "nodelinter",
     "watch": "tsc --watch",
     "test": "jest"
