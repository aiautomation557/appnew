import { WorkflowExecute } from 'n8n-core';
import { createDeferredPromise, INodeTypes, IRun, Workflow } from 'n8n-workflow';
import * as Helpers from './Helpers';
<<<<<<< HEAD
import { WorkflowTestData } from './types';
=======
import type { WorkflowTestData } from './types';
>>>>>>> d05203db

export async function executeWorkflow(testData: WorkflowTestData, nodeTypes: INodeTypes) {
	const executionMode = 'manual';
	const workflowInstance = new Workflow({
		id: 'test',
		nodes: testData.input.workflowData.nodes,
		connections: testData.input.workflowData.connections,
		active: false,
		nodeTypes,
	});

	const waitPromise = await createDeferredPromise<IRun>();
	const nodeExecutionOrder: string[] = [];
	const additionalData = Helpers.WorkflowExecuteAdditionalData(waitPromise, nodeExecutionOrder);

	const workflowExecute = new WorkflowExecute(additionalData, executionMode);

	const executionData = await workflowExecute.run(workflowInstance);
	const result = await waitPromise.promise();
	return { executionData, result, nodeExecutionOrder };
}<|MERGE_RESOLUTION|>--- conflicted
+++ resolved
@@ -1,11 +1,7 @@
 import { WorkflowExecute } from 'n8n-core';
 import { createDeferredPromise, INodeTypes, IRun, Workflow } from 'n8n-workflow';
 import * as Helpers from './Helpers';
-<<<<<<< HEAD
-import { WorkflowTestData } from './types';
-=======
 import type { WorkflowTestData } from './types';
->>>>>>> d05203db
 
 export async function executeWorkflow(testData: WorkflowTestData, nodeTypes: INodeTypes) {
 	const executionMode = 'manual';
