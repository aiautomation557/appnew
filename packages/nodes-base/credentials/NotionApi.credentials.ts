import {
	ICredentialDataDecryptedObject,
	ICredentialTestRequest,
	ICredentialType,
	IHttpRequestOptions,
	INodeProperties,
} from 'n8n-workflow';

export class NotionApi implements ICredentialType {
	name = 'notionApi';
	displayName = 'Notion API';
	documentationUrl = 'notion';
	properties: INodeProperties[] = [
		{
			displayName: 'API Key',
			name: 'apiKey',
			type: 'string',
			typeOptions: { password: true },
			default: '',
		},
	];
	test: ICredentialTestRequest = {
		request: {
			baseURL: 'https://api.notion.com/v1',
			url: '/users',
		},
	};
	async authenticate(
		credentials: ICredentialDataDecryptedObject,
		requestOptions: IHttpRequestOptions,
	): Promise<IHttpRequestOptions> {
		requestOptions.headers = {
			...requestOptions.headers,
			Authorization: `Bearer ${credentials.apiKey} `,
		};
<<<<<<< HEAD
=======

>>>>>>> f9d9f88f
		// if version it's not set, set it to last one
		// version is only set when the request is made from
		// the notion node, or was set explicitly in the http node
		if (!requestOptions.headers['Notion-Version']) {
			requestOptions.headers = {
				...requestOptions.headers,
				'Notion-Version': '2022-02-22',
			};
		}
<<<<<<< HEAD
=======

>>>>>>> f9d9f88f
		return requestOptions;
	}
}<|MERGE_RESOLUTION|>--- conflicted
+++ resolved
@@ -33,10 +33,7 @@
 			...requestOptions.headers,
 			Authorization: `Bearer ${credentials.apiKey} `,
 		};
-<<<<<<< HEAD
-=======
 
->>>>>>> f9d9f88f
 		// if version it's not set, set it to last one
 		// version is only set when the request is made from
 		// the notion node, or was set explicitly in the http node
@@ -46,10 +43,7 @@
 				'Notion-Version': '2022-02-22',
 			};
 		}
-<<<<<<< HEAD
-=======
 
->>>>>>> f9d9f88f
 		return requestOptions;
 	}
 }