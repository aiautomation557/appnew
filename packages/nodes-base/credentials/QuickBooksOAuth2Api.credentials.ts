--- conflicted
+++ resolved
@@ -31,10 +31,9 @@
 			default: 'https://oauth.platform.intuit.com/oauth2/v1/tokens/bearer',
 		},
 		{
-<<<<<<< HEAD
  			displayName: 'Scopes',
  			name: 'scope',
- 			type: 'multiOptions' as NodePropertyTypes,
+ 			type: 'multiOptions',
  			default: [scopes.accounting, scopes.payment],
  			options: [
  				{
@@ -47,13 +46,6 @@
  				},
  			],
  		},
-=======
-			displayName: 'Scope',
-			name: 'scope',
-			type: 'hidden',
-			default: scopes.join(' '),
-		},
->>>>>>> 44c3e976
 		{
 			displayName: 'Auth URI Query Parameters',
 			name: 'authQueryParameters',
