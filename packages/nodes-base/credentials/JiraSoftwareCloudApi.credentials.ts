import {
<<<<<<< HEAD
	ICredentialDataDecryptedObject,
=======
	IAuthenticateGeneric,
>>>>>>> 07b6cffd
	ICredentialTestRequest,
	ICredentialType,
	IHttpRequestOptions,
	INodeProperties,
} from 'n8n-workflow';

export class JiraSoftwareCloudApi implements ICredentialType {
	name = 'jiraSoftwareCloudApi';
	displayName = 'Jira SW Cloud API';
	documentationUrl = 'jira';
	properties: INodeProperties[] = [
		{
			displayName: 'Email',
			name: 'email',
			type: 'string',
			placeholder: 'name@email.com',
			default: '',
		},
		{
			displayName: 'API Token',
			name: 'apiToken',
			type: 'string',
			default: '',
		},
		{
			displayName: 'Domain',
			name: 'domain',
			type: 'string',
			default: '',
			placeholder: 'https://example.atlassian.net',
		},
	];
<<<<<<< HEAD
	async authenticate(credentials: ICredentialDataDecryptedObject, requestOptions: IHttpRequestOptions): Promise<IHttpRequestOptions> {
		console.log('credentials', credentials.password);
		const bearer = Buffer.from(`${credentials.email}:${credentials!.password || credentials!.apiToken}`).toString('base64');
		requestOptions.headers!['Authorization'] = `Basic ${bearer}`;
		console.log('### PASSED #### ');
		console.log(`Bearer: ${bearer}`);
		return requestOptions;
	}
=======
	authenticate: IAuthenticateGeneric = {
		type: 'generic',
		properties: {
			auth:{
				username: '={{$credentials.email}}',
				password: '={{$credentials.apiToken}}',
			},
		},
	};
>>>>>>> 07b6cffd
	test: ICredentialTestRequest = {
		request: {
			baseURL: '={{$credentials?.domain}}',
			url: '/rest/api/2/project',
		},
	};
}<|MERGE_RESOLUTION|>--- conflicted
+++ resolved
@@ -1,9 +1,5 @@
 import {
-<<<<<<< HEAD
-	ICredentialDataDecryptedObject,
-=======
 	IAuthenticateGeneric,
->>>>>>> 07b6cffd
 	ICredentialTestRequest,
 	ICredentialType,
 	IHttpRequestOptions,
@@ -36,16 +32,6 @@
 			placeholder: 'https://example.atlassian.net',
 		},
 	];
-<<<<<<< HEAD
-	async authenticate(credentials: ICredentialDataDecryptedObject, requestOptions: IHttpRequestOptions): Promise<IHttpRequestOptions> {
-		console.log('credentials', credentials.password);
-		const bearer = Buffer.from(`${credentials.email}:${credentials!.password || credentials!.apiToken}`).toString('base64');
-		requestOptions.headers!['Authorization'] = `Basic ${bearer}`;
-		console.log('### PASSED #### ');
-		console.log(`Bearer: ${bearer}`);
-		return requestOptions;
-	}
-=======
 	authenticate: IAuthenticateGeneric = {
 		type: 'generic',
 		properties: {
@@ -55,7 +41,6 @@
 			},
 		},
 	};
->>>>>>> 07b6cffd
 	test: ICredentialTestRequest = {
 		request: {
 			baseURL: '={{$credentials?.domain}}',
