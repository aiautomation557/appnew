import {
	ICredentialType,
	INodeProperties,
} from 'n8n-workflow';


export class Redis implements ICredentialType {
	name = 'redis';
	displayName = 'Redis';
	documentationUrl = 'redis';
	properties: INodeProperties[] = [
		{
			displayName: 'Password',
			name: 'password',
			type: 'string',
			typeOptions: {
				password: true,
			},
			default: '',
		},
		{
			displayName: 'Host',
			name: 'host',
			type: 'string',
			default: 'localhost',
		},
		{
			displayName: 'Port',
			name: 'port',
			type: 'number',
			default: 6379,
		},
		{
<<<<<<< HEAD
			displayName: 'Database number',
=======
			displayName: 'Database',
>>>>>>> 6fea3843
			name: 'database',
			type: 'number',
			default: 0,
		},
	];
}<|MERGE_RESOLUTION|>--- conflicted
+++ resolved
@@ -31,11 +31,8 @@
 			default: 6379,
 		},
 		{
-<<<<<<< HEAD
 			displayName: 'Database number',
-=======
 			displayName: 'Database',
->>>>>>> 6fea3843
 			name: 'database',
 			type: 'number',
 			default: 0,
