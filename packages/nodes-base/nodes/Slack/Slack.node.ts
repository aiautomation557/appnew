<<<<<<< HEAD
import type { IExecuteFunctions } from 'n8n-core';

import type {
	IDataObject,
	ILoadOptionsFunctions,
	INodeExecutionData,
	INodePropertyOptions,
	INodeType,
	INodeTypeDescription,
	JsonObject,
} from 'n8n-workflow';
import { NodeOperationError } from 'n8n-workflow';

import { channelFields, channelOperations } from './ChannelDescription';
import { messageFields, messageOperations } from './MessageDescription';
import { starFields, starOperations } from './StarDescription';
import { fileFields, fileOperations } from './FileDescription';
import { reactionFields, reactionOperations } from './ReactionDescription';
import { userGroupFields, userGroupOperations } from './UserGroupDescription';
import { userFields, userOperations } from './UserDescription';
import { userProfileFields, userProfileOperations } from './UserProfileDescription';
import { slackApiRequest, slackApiRequestAllItems, validateJSON } from './GenericFunctions';
import type { IAttachment } from './MessageInterface';

import moment from 'moment';

interface Attachment {
	fields: {
		item?: object[];
	};
}

interface Text {
	type?: string;
	text?: string;
	emoji?: boolean;
	verbatim?: boolean;
}

interface Confirm {
	title?: Text;
	text?: Text;
	confirm?: Text;
	deny?: Text;
	style?: string;
}

interface Element {
	type?: string;
	text?: Text;
	action_id?: string;
	url?: string;
	value?: string;
	style?: string;
	confirm?: Confirm;
}

interface Block {
	type?: string;
	elements?: Element[];
	block_id?: string;
	text?: Text;
	fields?: Text[];
	accessory?: Element;
}

export class Slack implements INodeType {
	description: INodeTypeDescription = {
		displayName: 'Slack',
		name: 'slack',
		icon: 'file:slack.svg',
		group: ['output'],
		version: 1,
		subtitle: '={{$parameter["operation"] + ": " + $parameter["resource"]}}',
		description: 'Consume Slack API',
		defaults: {
			name: 'Slack',
		},
		inputs: ['main'],
		outputs: ['main'],
		credentials: [
			{
				name: 'slackApi',
				required: true,
				displayOptions: {
					show: {
						authentication: ['accessToken'],
					},
				},
			},
			{
				name: 'slackOAuth2Api',
				required: true,
				displayOptions: {
					show: {
						authentication: ['oAuth2'],
					},
				},
			},
		],
		properties: [
			{
				displayName: 'Authentication',
				name: 'authentication',
				type: 'options',
				options: [
					{
						name: 'Access Token',
						value: 'accessToken',
					},
					{
						name: 'OAuth2',
						value: 'oAuth2',
					},
				],
				default: 'accessToken',
			},

			{
				displayName: 'Resource',
				name: 'resource',
				type: 'options',
				noDataExpression: true,
				options: [
					{
						name: 'Channel',
						value: 'channel',
					},
					{
						name: 'File',
						value: 'file',
					},
					{
						name: 'Message',
						value: 'message',
					},
					{
						name: 'Reaction',
						value: 'reaction',
					},
					{
						name: 'Star',
						value: 'star',
					},
					{
						name: 'User',
						value: 'user',
					},
					{
						name: 'User Group',
						value: 'userGroup',
					},
					{
						name: 'User Profile',
						value: 'userProfile',
					},
				],
				default: 'message',
			},

			...channelOperations,
			...channelFields,
			...messageOperations,
			...messageFields,
			...starOperations,
			...starFields,
			...fileOperations,
			...fileFields,
			...reactionOperations,
			...reactionFields,
			...userOperations,
			...userFields,
			...userGroupOperations,
			...userGroupFields,
			...userProfileOperations,
			...userProfileFields,
		],
	};

	methods = {
		loadOptions: {
			// Get all the users to display them to user so that he can
			// select them easily
			async getUsers(this: ILoadOptionsFunctions): Promise<INodePropertyOptions[]> {
				const returnData: INodePropertyOptions[] = [];
				const users = await slackApiRequestAllItems.call(this, 'members', 'GET', '/users.list');
				for (const user of users) {
					const userName = user.name;
					const userId = user.id;
					returnData.push({
						name: userName,
						value: userId,
					});
				}

				returnData.sort((a, b) => {
					if (a.name < b.name) {
						return -1;
					}
					if (a.name > b.name) {
						return 1;
					}
					return 0;
				});

				return returnData;
			},
			// Get all the users to display them to user so that he can
			// select them easily
			async getChannels(this: ILoadOptionsFunctions): Promise<INodePropertyOptions[]> {
				const returnData: INodePropertyOptions[] = [];
				const qs = { types: 'public_channel,private_channel', limit: 1000 };
				const channels = await slackApiRequestAllItems.call(
					this,
					'channels',
					'GET',
					'/conversations.list',
					{},
					qs,
				);
				for (const channel of channels) {
					const channelName = channel.name;
					const channelId = channel.id;
					returnData.push({
						name: channelName,
						value: channelId,
					});
				}

				returnData.sort((a, b) => {
					if (a.name < b.name) {
						return -1;
					}
					if (a.name > b.name) {
						return 1;
					}
					return 0;
				});

				return returnData;
			},
			// Get all the team fields to display them to user so that he can
			// select them easily
			async getTeamFields(this: ILoadOptionsFunctions): Promise<INodePropertyOptions[]> {
				const returnData: INodePropertyOptions[] = [];
				const {
					profile: { fields },
				} = await slackApiRequest.call(this, 'GET', '/team.profile.get');
				for (const field of fields) {
					const fieldName = field.label;
					const fieldId = field.id;
					returnData.push({
						name: fieldName,
						value: fieldId,
					});
				}
				return returnData;
			},
		},
	};

	async execute(this: IExecuteFunctions): Promise<INodeExecutionData[][]> {
		const items = this.getInputData();
		const returnData: INodeExecutionData[] = [];
		const length = items.length;
		let qs: IDataObject;
		let responseData;
		const authentication = this.getNodeParameter('authentication', 0) as string;
		const resource = this.getNodeParameter('resource', 0);
		const operation = this.getNodeParameter('operation', 0);

		for (let i = 0; i < length; i++) {
			try {
				responseData = {
					error: 'Resource ' + resource + ' / operation ' + operation + ' not found!',
				};
				qs = {};
				if (resource === 'channel') {
					//https://api.slack.com/methods/conversations.archive
					if (operation === 'archive') {
						const channel = this.getNodeParameter('channelId', i) as string;
						const body: IDataObject = {
							channel,
						};
						responseData = await slackApiRequest.call(
							this,
							'POST',
							'/conversations.archive',
							body,
							qs,
						);
					}
					//https://api.slack.com/methods/conversations.close
					if (operation === 'close') {
						const channel = this.getNodeParameter('channelId', i) as string;
						const body: IDataObject = {
							channel,
						};
						responseData = await slackApiRequest.call(
							this,
							'POST',
							'/conversations.close',
							body,
							qs,
						);
					}
					//https://api.slack.com/methods/conversations.create
					if (operation === 'create') {
						const channel = this.getNodeParameter('channelId', i) as string;
						const additionalFields = this.getNodeParameter('additionalFields', i);
						const body: IDataObject = {
							name: channel,
						};
						if (additionalFields.isPrivate) {
							body.is_private = additionalFields.isPrivate as boolean;
						}
						responseData = await slackApiRequest.call(
							this,
							'POST',
							'/conversations.create',
							body,
							qs,
						);
						responseData = responseData.channel;
					}
					//https://api.slack.com/methods/conversations.kick
					if (operation === 'kick') {
						const channel = this.getNodeParameter('channelId', i) as string;
						const userId = this.getNodeParameter('userId', i) as string;
						const body: IDataObject = {
							channel,
							user: userId,
						};
						responseData = await slackApiRequest.call(
							this,
							'POST',
							'/conversations.kick',
							body,
							qs,
						);
					}
					//https://api.slack.com/methods/conversations.join
					if (operation === 'join') {
						const channel = this.getNodeParameter('channelId', i) as string;
						const body: IDataObject = {
							channel,
						};
						responseData = await slackApiRequest.call(
							this,
							'POST',
							'/conversations.join',
							body,
							qs,
						);
						responseData = responseData.channel;
					}
					//https://api.slack.com/methods/conversations.info
					if (operation === 'get') {
						const channel = this.getNodeParameter('channelId', i) as string;
						qs.channel = channel;
						responseData = await slackApiRequest.call(this, 'POST', '/conversations.info', {}, qs);
						responseData = responseData.channel;
					}
					//https://api.slack.com/methods/conversations.list
					if (operation === 'getAll') {
						const returnAll = this.getNodeParameter('returnAll', i);
						const filters = this.getNodeParameter('filters', i);
						if (filters.types) {
							qs.types = (filters.types as string[]).join(',');
						}
						if (filters.excludeArchived) {
							qs.exclude_archived = filters.excludeArchived as boolean;
						}
						if (returnAll) {
							responseData = await slackApiRequestAllItems.call(
								this,
								'channels',
								'GET',
								'/conversations.list',
								{},
								qs,
							);
						} else {
							qs.limit = this.getNodeParameter('limit', i);
							responseData = await slackApiRequest.call(this, 'GET', '/conversations.list', {}, qs);
							responseData = responseData.channels;
						}
					}
					//https://api.slack.com/methods/conversations.history
					if (operation === 'history') {
						const channel = this.getNodeParameter('channelId', i) as string;
						const returnAll = this.getNodeParameter('returnAll', i);
						const filters = this.getNodeParameter('filters', i);
						qs.channel = channel;
						if (filters.inclusive) {
							qs.inclusive = filters.inclusive as boolean;
						}
						if (filters.latest) {
							qs.latest = new Date(filters.latest as string).getTime() / 1000;
						}
						if (filters.oldest) {
							qs.oldest = new Date(filters.oldest as string).getTime() / 1000;
						}
						if (returnAll) {
							responseData = await slackApiRequestAllItems.call(
								this,
								'messages',
								'GET',
								'/conversations.history',
								{},
								qs,
							);
						} else {
							qs.limit = this.getNodeParameter('limit', i);
							responseData = await slackApiRequest.call(
								this,
								'GET',
								'/conversations.history',
								{},
								qs,
							);
							responseData = responseData.messages;
						}
					}
					//https://api.slack.com/methods/conversations.invite
					if (operation === 'invite') {
						const channel = this.getNodeParameter('channelId', i) as string;
						const userIds = (this.getNodeParameter('userIds', i) as string[]).join(',');
						const body: IDataObject = {
							channel,
							users: userIds,
						};
						responseData = await slackApiRequest.call(
							this,
							'POST',
							'/conversations.invite',
							body,
							qs,
						);
						responseData = responseData.channel;
					}
					//https://api.slack.com/methods/conversations.leave
					if (operation === 'leave') {
						const channel = this.getNodeParameter('channelId', i) as string;
						const body: IDataObject = {
							channel,
						};
						responseData = await slackApiRequest.call(
							this,
							'POST',
							'/conversations.leave',
							body,
							qs,
						);
					}
					//https://api.slack.com/methods/conversations.members
					if (operation === 'member') {
						const returnAll = this.getNodeParameter('returnAll', 0);
						const resolveData = this.getNodeParameter('resolveData', 0);
						qs.channel = this.getNodeParameter('channelId', i) as string;
						if (returnAll) {
							responseData = await slackApiRequestAllItems.call(
								this,
								'members',
								'GET',
								'/conversations.members',
								{},
								qs,
							);
							responseData = responseData.map((member: string) => ({ member }));
						} else {
							qs.limit = this.getNodeParameter('limit', i);
							responseData = await slackApiRequest.call(
								this,
								'GET',
								'/conversations.members',
								{},
								qs,
							);
							responseData = responseData.members.map((member: string) => ({ member }));
						}

						if (resolveData) {
							const data: IDataObject[] = [];
							for (const { member } of responseData) {
								const { user } = await slackApiRequest.call(
									this,
									'GET',
									'/users.info',
									{},
									{ user: member },
								);
								data.push(user as IDataObject);
							}
							responseData = data;
						}
					}
					//https://api.slack.com/methods/conversations.open
					if (operation === 'open') {
						const options = this.getNodeParameter('options', i);
						const body: IDataObject = {};
						if (options.channelId) {
							body.channel = options.channelId as string;
						}
						if (options.returnIm) {
							body.return_im = options.returnIm as boolean;
						}
						if (options.users) {
							body.users = (options.users as string[]).join(',');
						}
						responseData = await slackApiRequest.call(
							this,
							'POST',
							'/conversations.open',
							body,
							qs,
						);
						responseData = responseData.channel;
					}
					//https://api.slack.com/methods/conversations.rename
					if (operation === 'rename') {
						const channel = this.getNodeParameter('channelId', i) as IDataObject;
						const name = this.getNodeParameter('name', i) as IDataObject;
						const body: IDataObject = {
							channel,
							name,
						};
						responseData = await slackApiRequest.call(
							this,
							'POST',
							'/conversations.rename',
							body,
							qs,
						);
						responseData = responseData.channel;
					}
					//https://api.slack.com/methods/conversations.replies
					if (operation === 'replies') {
						const channel = this.getNodeParameter('channelId', i) as string;
						const ts = this.getNodeParameter('ts', i) as string;
						const returnAll = this.getNodeParameter('returnAll', i);
						const filters = this.getNodeParameter('filters', i);
						qs.channel = channel;
						qs.ts = ts;
						if (filters.inclusive) {
							qs.inclusive = filters.inclusive as boolean;
						}
						if (filters.latest) {
							qs.latest = new Date(filters.latest as string).getTime() / 1000;
						}
						if (filters.oldest) {
							qs.oldest = new Date(filters.oldest as string).getTime() / 1000;
						}
						if (returnAll) {
							responseData = await slackApiRequestAllItems.call(
								this,
								'messages',
								'GET',
								'/conversations.replies',
								{},
								qs,
							);
						} else {
							qs.limit = this.getNodeParameter('limit', i);
							responseData = await slackApiRequest.call(
								this,
								'GET',
								'/conversations.replies',
								{},
								qs,
							);
							responseData = responseData.messages;
						}
					}
					//https://api.slack.com/methods/conversations.setPurpose
					if (operation === 'setPurpose') {
						const channel = this.getNodeParameter('channelId', i) as IDataObject;
						const purpose = this.getNodeParameter('purpose', i) as IDataObject;
						const body: IDataObject = {
							channel,
							purpose,
						};
						responseData = await slackApiRequest.call(
							this,
							'POST',
							'/conversations.setPurpose',
							body,
							qs,
						);
						responseData = responseData.channel;
					}
					//https://api.slack.com/methods/conversations.setTopic
					if (operation === 'setTopic') {
						const channel = this.getNodeParameter('channelId', i) as IDataObject;
						const topic = this.getNodeParameter('topic', i) as IDataObject;
						const body: IDataObject = {
							channel,
							topic,
						};
						responseData = await slackApiRequest.call(
							this,
							'POST',
							'/conversations.setTopic',
							body,
							qs,
						);
						responseData = responseData.channel;
					}
					//https://api.slack.com/methods/conversations.unarchive
					if (operation === 'unarchive') {
						const channel = this.getNodeParameter('channelId', i) as string;
						const body: IDataObject = {
							channel,
						};
						responseData = await slackApiRequest.call(
							this,
							'POST',
							'/conversations.unarchive',
							body,
							qs,
						);
					}
				}
				if (resource === 'message') {
					//https://api.slack.com/methods/chat.postMessage
					if (['post', 'postEphemeral'].includes(operation)) {
						const channel = this.getNodeParameter('channel', i) as string;
						const { sendAsUser } = this.getNodeParameter('otherOptions', i) as IDataObject;
						const text = this.getNodeParameter('text', i) as string;
						const body: IDataObject = {
							channel,
							text,
						};

						let action = 'postMessage';

						if (operation === 'postEphemeral') {
							body.user = this.getNodeParameter('user', i) as string;
							action = 'postEphemeral';
						}

						const jsonParameters = this.getNodeParameter('jsonParameters', i);

						if (authentication === 'accessToken' && sendAsUser !== '') {
							body.username = sendAsUser;
						}

						if (!jsonParameters) {
							const attachments = this.getNodeParameter(
								'attachments',
								i,
								[],
							) as unknown as Attachment[];
							const blocksUi = (this.getNodeParameter('blocksUi', i, []) as IDataObject)
								.blocksValues as IDataObject[];

							// The node does save the fields data differently than the API
							// expects so fix the data befre we send the request
							for (const attachment of attachments) {
								if (attachment.fields !== undefined) {
									if (attachment.fields.item !== undefined) {
										// Move the field-content up
										// @ts-ignore
										attachment.fields = attachment.fields.item;
									} else {
										// If it does not have any items set remove it
										// @ts-ignore
										delete attachment.fields;
									}
								}
							}
							body.attachments = attachments;

							if (blocksUi) {
								const blocks: Block[] = [];
								for (const blockUi of blocksUi) {
									const block: Block = {};
									const elements: Element[] = [];
									block.block_id = blockUi.blockId as string;
									block.type = blockUi.type as string;
									if (block.type === 'actions') {
										const elementsUi = (blockUi.elementsUi as IDataObject)
											.elementsValues as IDataObject[];
										if (elementsUi) {
											for (const elementUi of elementsUi) {
												const element: Element = {};
												if (elementUi.actionId === '') {
													throw new NodeOperationError(this.getNode(), 'Action ID must be set', {
														itemIndex: i,
													});
												}
												if (elementUi.text === '') {
													throw new NodeOperationError(this.getNode(), 'Text must be set', {
														itemIndex: i,
													});
												}
												element.action_id = elementUi.actionId as string;
												element.type = elementUi.type as string;
												element.text = {
													text: elementUi.text as string,
													type: 'plain_text',
													emoji: elementUi.emoji as boolean,
												};
												if (elementUi.url) {
													element.url = elementUi.url as string;
												}
												if (elementUi.value) {
													element.value = elementUi.value as string;
												}
												if (elementUi.style !== 'default') {
													element.style = elementUi.style as string;
												}
												const confirmUi = (elementUi.confirmUi as IDataObject)
													.confirmValue as IDataObject;
												if (confirmUi) {
													const confirm: Confirm = {};
													const titleUi = (confirmUi.titleUi as IDataObject)
														.titleValue as IDataObject;
													const textUi = (confirmUi.textUi as IDataObject).textValue as IDataObject;
													const confirmTextUi = (confirmUi.confirmTextUi as IDataObject)
														.confirmValue as IDataObject;
													const denyUi = (confirmUi.denyUi as IDataObject).denyValue as IDataObject;
													const style = confirmUi.style as string;
													if (titleUi) {
														confirm.title = {
															type: 'plain_text',
															text: titleUi.text as string,
															emoji: titleUi.emoji as boolean,
														};
													}
													if (textUi) {
														confirm.text = {
															type: 'plain_text',
															text: textUi.text as string,
															emoji: textUi.emoji as boolean,
														};
													}
													if (confirmTextUi) {
														confirm.confirm = {
															type: 'plain_text',
															text: confirmTextUi.text as string,
															emoji: confirmTextUi.emoji as boolean,
														};
													}
													if (denyUi) {
														confirm.deny = {
															type: 'plain_text',
															text: denyUi.text as string,
															emoji: denyUi.emoji as boolean,
														};
													}
													if (style !== 'default') {
														confirm.style = style;
													}
													element.confirm = confirm;
												}
												elements.push(element);
											}
											block.elements = elements;
										}
									} else if (block.type === 'section') {
										const textUi = (blockUi.textUi as IDataObject).textValue as IDataObject;
										if (textUi) {
											const textData: Text = {};
											if (textUi.type === 'plainText') {
												textData.type = 'plain_text';
												textData.emoji = textUi.emoji as boolean;
											} else {
												textData.type = 'mrkdwn';
												textData.verbatim = textUi.verbatim as boolean;
											}
											textData.text = textUi.text as string;
											block.text = textData;
										} else {
											throw new NodeOperationError(
												this.getNode(),
												'Property text must be defined',
												{ itemIndex: i },
											);
										}
										const fieldsUi = (blockUi.fieldsUi as IDataObject)
											.fieldsValues as IDataObject[];
										if (fieldsUi) {
											const fields: Text[] = [];
											for (const fieldUi of fieldsUi) {
												const field: Text = {};
												if (fieldUi.type === 'plainText') {
													field.type = 'plain_text';
													field.emoji = fieldUi.emoji as boolean;
												} else {
													field.type = 'mrkdwn';
													field.verbatim = fieldUi.verbatim as boolean;
												}
												field.text = fieldUi.text as string;
												fields.push(field);
											}
											// If not fields were added then it's not needed to send the property
											if (fields.length > 0) {
												block.fields = fields;
											}
										}
										const accessoryUi = (blockUi.accessoryUi as IDataObject)
											.accessoriesValues as IDataObject;
										if (accessoryUi) {
											const accessory: Element = {};
											if (accessoryUi.type === 'button') {
												accessory.type = 'button';
												accessory.text = {
													text: accessoryUi.text as string,
													type: 'plain_text',
													emoji: accessoryUi.emoji as boolean,
												};
												if (accessoryUi.url) {
													accessory.url = accessoryUi.url as string;
												}
												if (accessoryUi.value) {
													accessory.value = accessoryUi.value as string;
												}
												if (accessoryUi.style !== 'default') {
													accessory.style = accessoryUi.style as string;
												}
												const confirmUi = (accessoryUi.confirmUi as IDataObject)
													.confirmValue as IDataObject;
												if (confirmUi) {
													const confirm: Confirm = {};
													const titleUi = (confirmUi.titleUi as IDataObject)
														.titleValue as IDataObject;
													const textUiFromConfirm = (confirmUi.textUi as IDataObject)
														.textValue as IDataObject;
													const confirmTextUi = (confirmUi.confirmTextUi as IDataObject)
														.confirmValue as IDataObject;
													const denyUi = (confirmUi.denyUi as IDataObject).denyValue as IDataObject;
													const style = confirmUi.style as string;
													if (titleUi) {
														confirm.title = {
															type: 'plain_text',
															text: titleUi.text as string,
															emoji: titleUi.emoji as boolean,
														};
													}
													if (textUiFromConfirm) {
														confirm.text = {
															type: 'plain_text',
															text: textUiFromConfirm.text as string,
															emoji: textUiFromConfirm.emoji as boolean,
														};
													}
													if (confirmTextUi) {
														confirm.confirm = {
															type: 'plain_text',
															text: confirmTextUi.text as string,
															emoji: confirmTextUi.emoji as boolean,
														};
													}
													if (denyUi) {
														confirm.deny = {
															type: 'plain_text',
															text: denyUi.text as string,
															emoji: denyUi.emoji as boolean,
														};
													}
													if (style !== 'default') {
														confirm.style = style;
													}
													accessory.confirm = confirm;
												}
											}
											block.accessory = accessory;
										}
									}
									blocks.push(block);
								}
								body.blocks = blocks;
							}
						} else {
							const attachmentsJson = this.getNodeParameter('attachmentsJson', i, '') as string;
							const blocksJson = this.getNodeParameter('blocksJson', i, []) as string;
							if (attachmentsJson !== '' && validateJSON(attachmentsJson) === undefined) {
								throw new NodeOperationError(this.getNode(), 'Attachments it is not a valid json', {
									itemIndex: i,
								});
							}
							if (blocksJson !== '' && validateJSON(blocksJson) === undefined) {
								throw new NodeOperationError(this.getNode(), 'Blocks it is not a valid json', {
									itemIndex: i,
								});
							}
							if (attachmentsJson !== '') {
								body.attachments = attachmentsJson;
							}
							if (blocksJson !== '') {
								body.blocks = blocksJson;
							}
						}

						// Add all the other options to the request
						const otherOptions = this.getNodeParameter('otherOptions', i) as IDataObject;
						Object.assign(body, otherOptions);
						responseData = await slackApiRequest.call(this, 'POST', `/chat.${action}`, body, qs);
					}
					//https://api.slack.com/methods/chat.update
					if (operation === 'update') {
						const channel = this.getNodeParameter('channelId', i) as string;
						const text = this.getNodeParameter('text', i) as string;
						const ts = this.getNodeParameter('ts', i) as string;
						const attachments = this.getNodeParameter(
							'attachments',
							i,
							[],
						) as unknown as IAttachment[];
						const body: IDataObject = {
							channel,
							text,
							ts,
						};

						// The node does save the fields data differently than the API
						// expects so fix the data befre we send the request
						for (const attachment of attachments) {
							if (attachment.fields !== undefined) {
								if (attachment.fields.item !== undefined) {
									// Move the field-content up
									// @ts-ignore
									attachment.fields = attachment.fields.item;
								} else {
									// If it does not have any items set remove it
									// @ts-ignore
									delete attachment.fields;
								}
							}
						}
						body.attachments = attachments;

						const jsonParameters = this.getNodeParameter('jsonParameters', i, false);
						if (jsonParameters) {
							const blocksJson = this.getNodeParameter('blocksJson', i, []) as string;

							if (blocksJson !== '' && validateJSON(blocksJson) === undefined) {
								throw new NodeOperationError(this.getNode(), 'Blocks it is not a valid json', {
									itemIndex: i,
								});
							}
							if (blocksJson !== '') {
								body.blocks = blocksJson;
							}

							const attachmentsJson = this.getNodeParameter('attachmentsJson', i, '') as string;

							if (attachmentsJson !== '' && validateJSON(attachmentsJson) === undefined) {
								throw new NodeOperationError(this.getNode(), 'Attachments it is not a valid json', {
									itemIndex: i,
								});
							}

							if (attachmentsJson !== '') {
								body.attachments = attachmentsJson;
							}
						}

						// Add all the other options to the request
						const updateFields = this.getNodeParameter('updateFields', i);
						Object.assign(body, updateFields);
						responseData = await slackApiRequest.call(this, 'POST', '/chat.update', body, qs);
					}
					//https://api.slack.com/methods/chat.delete
					if (operation === 'delete') {
						const channel = this.getNodeParameter('channelId', i) as string;
						const timestamp = this.getNodeParameter('timestamp', i) as string;
						const body: IDataObject = {
							channel,
							ts: timestamp,
						};
						// Add all the other options to the request
						responseData = await slackApiRequest.call(this, 'POST', '/chat.delete', body, qs);
					}
					//https://api.slack.com/methods/chat.getPermalink
					if (operation === 'getPermalink') {
						const channel = this.getNodeParameter('channelId', i) as string;
						const timestamp = this.getNodeParameter('timestamp', i) as string;
						const query = {
							channel,
							message_ts: timestamp,
						};
						responseData = await slackApiRequest.call(this, 'GET', '/chat.getPermalink', {}, query);
					}
				}
				if (resource === 'reaction') {
					const channel = this.getNodeParameter('channelId', i) as string;
					const timestamp = this.getNodeParameter('timestamp', i) as string;
					//https://api.slack.com/methods/reactions.add
					if (operation === 'add') {
						const name = this.getNodeParameter('name', i) as string;
						const body: IDataObject = {
							channel,
							name,
							timestamp,
						};
						responseData = await slackApiRequest.call(this, 'POST', '/reactions.add', body, qs);
					}
					//https://api.slack.com/methods/reactions.remove
					if (operation === 'remove') {
						const name = this.getNodeParameter('name', i) as string;
						const body: IDataObject = {
							channel,
							name,
							timestamp,
						};
						responseData = await slackApiRequest.call(this, 'POST', '/reactions.remove', body, qs);
					}
					//https://api.slack.com/methods/reactions.get
					if (operation === 'get') {
						qs.channel = channel;
						qs.timestamp = timestamp;
						responseData = await slackApiRequest.call(this, 'GET', '/reactions.get', {}, qs);
					}
				}
				if (resource === 'star') {
					//https://api.slack.com/methods/stars.add
					if (operation === 'add') {
						const options = this.getNodeParameter('options', i);
						const body: IDataObject = {};
						if (options.channelId) {
							body.channel = options.channelId as string;
						}
						if (options.fileId) {
							body.file = options.fileId as string;
						}
						if (options.fileComment) {
							body.file_comment = options.fileComment as string;
						}
						if (options.timestamp) {
							body.timestamp = options.timestamp as string;
						}
						responseData = await slackApiRequest.call(this, 'POST', '/stars.add', body, qs);
					}
					//https://api.slack.com/methods/stars.remove
					if (operation === 'delete') {
						const options = this.getNodeParameter('options', i);
						const body: IDataObject = {};
						if (options.channelId) {
							body.channel = options.channelId as string;
						}
						if (options.fileId) {
							body.file = options.fileId as string;
						}
						if (options.fileComment) {
							body.file_comment = options.fileComment as string;
						}
						if (options.timestamp) {
							body.timestamp = options.timestamp as string;
						}
						responseData = await slackApiRequest.call(this, 'POST', '/stars.remove', body, qs);
					}
					//https://api.slack.com/methods/stars.list
					if (operation === 'getAll') {
						const returnAll = this.getNodeParameter('returnAll', i);
						if (returnAll) {
							responseData = await slackApiRequestAllItems.call(
								this,
								'items',
								'GET',
								'/stars.list',
								{},
								qs,
							);
						} else {
							qs.limit = this.getNodeParameter('limit', i);
							responseData = await slackApiRequest.call(this, 'GET', '/stars.list', {}, qs);
							responseData = responseData.items;
						}
					}
				}
				if (resource === 'file') {
					//https://api.slack.com/methods/files.upload
					if (operation === 'upload') {
						const options = this.getNodeParameter('options', i);
						const binaryData = this.getNodeParameter('binaryData', i);
						const body: IDataObject = {};
						if (options.channelIds) {
							body.channels = (options.channelIds as string[]).join(',');
						}
						if (options.fileName) {
							body.filename = options.fileName as string;
						}
						if (options.initialComment) {
							body.initial_comment = options.initialComment as string;
						}
						if (options.threadTs) {
							body.thread_ts = options.threadTs as string;
						}
						if (options.title) {
							body.title = options.title as string;
						}
						if (binaryData) {
							const binaryPropertyName = this.getNodeParameter('binaryPropertyName', i);
							if (
								items[i].binary === undefined ||
								//@ts-ignore
								items[i].binary[binaryPropertyName] === undefined
							) {
								throw new NodeOperationError(
									this.getNode(),
									`No binary data property "${binaryPropertyName}" does not exists on item!`,
									{ itemIndex: i },
								);
							}
							const binaryDataBuffer = await this.helpers.getBinaryDataBuffer(
								i,
								binaryPropertyName,
							);
							body.file = {
								//@ts-ignore
								value: binaryDataBuffer,
								options: {
									//@ts-ignore
									filename: items[i].binary[binaryPropertyName].fileName,
									//@ts-ignore
									contentType: items[i].binary[binaryPropertyName].mimeType,
								},
							};
							responseData = await slackApiRequest.call(
								this,
								'POST',
								'/files.upload',
								{},
								qs,
								{ 'Content-Type': 'multipart/form-data' },
								{ formData: body },
							);
							responseData = responseData.file;
						} else {
							const fileContent = this.getNodeParameter('fileContent', i) as string;
							body.content = fileContent;
							responseData = await slackApiRequest.call(
								this,
								'POST',
								'/files.upload',
								body,
								qs,
								{ 'Content-Type': 'application/x-www-form-urlencoded' },
								{ form: body },
							);
							responseData = responseData.file;
						}
					}
					//https://api.slack.com/methods/files.list
					if (operation === 'getAll') {
						const returnAll = this.getNodeParameter('returnAll', i);
						const filters = this.getNodeParameter('filters', i);
						if (filters.channelId) {
							qs.channel = filters.channelId as string;
						}
						if (filters.showFilesHidden) {
							qs.show_files_hidden_by_limit = filters.showFilesHidden as boolean;
						}
						if (filters.tsFrom) {
							qs.ts_from = filters.tsFrom as string;
						}
						if (filters.tsTo) {
							qs.ts_to = filters.tsTo as string;
						}
						if (filters.types) {
							qs.types = (filters.types as string[]).join(',');
						}
						if (filters.userId) {
							qs.user = filters.userId as string;
						}
						if (returnAll) {
							responseData = await slackApiRequestAllItems.call(
								this,
								'files',
								'GET',
								'/files.list',
								{},
								qs,
							);
						} else {
							qs.count = this.getNodeParameter('limit', i);
							responseData = await slackApiRequest.call(this, 'GET', '/files.list', {}, qs);
							responseData = responseData.files;
						}
					}
					//https://api.slack.com/methods/files.info
					if (operation === 'get') {
						const fileId = this.getNodeParameter('fileId', i) as string;
						qs.file = fileId;
						responseData = await slackApiRequest.call(this, 'GET', '/files.info', {}, qs);
						responseData = responseData.file;
					}
				}
				if (resource === 'user') {
					//https://api.slack.com/methods/users.info
					if (operation === 'info') {
						qs.user = this.getNodeParameter('user', i) as string;
						responseData = await slackApiRequest.call(this, 'GET', '/users.info', {}, qs);
						responseData = responseData.user;
					}
					//https://api.slack.com/methods/users.list
					if (operation === 'getAll') {
						const returnAll = this.getNodeParameter('returnAll', i);
						if (returnAll) {
							responseData = await slackApiRequestAllItems.call(
								this,
								'members',
								'GET',
								'/users.list',
								{},
								qs,
							);
						} else {
							qs.limit = this.getNodeParameter('limit', i);
							responseData = await slackApiRequest.call(this, 'GET', '/users.list', {}, qs);
							responseData = responseData.members;
						}
					}
					//https://api.slack.com/methods/users.getPresence
					if (operation === 'getPresence') {
						qs.user = this.getNodeParameter('user', i) as string;
						responseData = await slackApiRequest.call(this, 'GET', '/users.getPresence', {}, qs);
					}
				}
				if (resource === 'userGroup') {
					//https://api.slack.com/methods/usergroups.create
					if (operation === 'create') {
						const name = this.getNodeParameter('name', i) as string;

						const additionalFields = this.getNodeParameter('additionalFields', i);

						const body: IDataObject = {
							name,
						};

						Object.assign(body, additionalFields);

						responseData = await slackApiRequest.call(this, 'POST', '/usergroups.create', body, qs);

						responseData = responseData.usergroup;
					}
					//https://api.slack.com/methods/usergroups.enable
					if (operation === 'enable') {
						const userGroupId = this.getNodeParameter('userGroupId', i) as string;

						const additionalFields = this.getNodeParameter('additionalFields', i);

						const body: IDataObject = {
							usergroup: userGroupId,
						};

						Object.assign(body, additionalFields);

						responseData = await slackApiRequest.call(this, 'POST', '/usergroups.enable', body, qs);

						responseData = responseData.usergroup;
					}
					//https://api.slack.com/methods/usergroups.disable
					if (operation === 'disable') {
						const userGroupId = this.getNodeParameter('userGroupId', i) as string;

						const additionalFields = this.getNodeParameter('additionalFields', i);

						const body: IDataObject = {
							usergroup: userGroupId,
						};

						Object.assign(body, additionalFields);

						responseData = await slackApiRequest.call(
							this,
							'POST',
							'/usergroups.disable',
							body,
							qs,
						);

						responseData = responseData.usergroup;
					}

					//https://api.slack.com/methods/usergroups.list
					if (operation === 'getAll') {
						const returnAll = this.getNodeParameter('returnAll', i);

						const additionalFields = this.getNodeParameter('additionalFields', i);

						responseData = await slackApiRequest.call(
							this,
							'GET',
							'/usergroups.list',
							{},
							additionalFields,
						);

						responseData = responseData.usergroups;

						if (!returnAll) {
							const limit = this.getNodeParameter('limit', i);

							responseData = responseData.slice(0, limit);
						}
					}

					//https://api.slack.com/methods/usergroups.update
					if (operation === 'update') {
						const userGroupId = this.getNodeParameter('userGroupId', i) as string;

						const updateFields = this.getNodeParameter('updateFields', i);

						const body: IDataObject = {
							usergroup: userGroupId,
						};

						Object.assign(body, updateFields);

						responseData = await slackApiRequest.call(this, 'POST', '/usergroups.update', body, qs);

						responseData = responseData.usergroup;
					}
				}
				if (resource === 'userProfile') {
					//https://api.slack.com/methods/users.profile.set
					if (operation === 'update') {
						const additionalFields = this.getNodeParameter('additionalFields', i);

						const timezone = this.getTimezone();

						const body: IDataObject = {};

						Object.assign(body, additionalFields);

						if (body.status_expiration === undefined) {
							body.status_expiration = 0;
						} else {
							body.status_expiration = moment.tz(body.status_expiration as string, timezone).unix();
						}

						if (body.customFieldUi) {
							const customFields = (body.customFieldUi as IDataObject)
								.customFieldValues as IDataObject[];

							body.fields = {};

							for (const customField of customFields) {
								//@ts-ignore
								body.fields[customField.id] = {
									value: customField.value,
									alt: customField.alt,
								};
							}
						}

						responseData = await slackApiRequest.call(
							this,
							'POST',
							'/users.profile.set',
							{ profile: body },
							qs,
						);

						responseData = responseData.profile;
					}
					//https://api.slack.com/methods/users.profile.get
					if (operation === 'get') {
						const additionalFields = this.getNodeParameter('additionalFields', i);

						responseData = await slackApiRequest.call(
							this,
							'POST',
							'/users.profile.get',
							undefined,
							additionalFields,
						);

						responseData = responseData.profile;
					}
				}

				const executionData = this.helpers.constructExecutionMetaData(
					this.helpers.returnJsonArray(responseData as IDataObject[]),
					{ itemData: { item: i } },
				);
				returnData.push(...executionData);
			} catch (error) {
				if (this.continueOnFail()) {
					returnData.push({ json: { error: (error as JsonObject).message } });
					continue;
				}
				throw error;
			}
		}
		return this.prepareOutputData(returnData);
=======
import type { INodeTypeBaseDescription, IVersionedNodeType } from 'n8n-workflow';
import { VersionedNodeType } from 'n8n-workflow';

import { SlackV1 } from './V1/SlackV1.node';

import { SlackV2 } from './V2/SlackV2.node';

export class Slack extends VersionedNodeType {
	constructor() {
		const baseDescription: INodeTypeBaseDescription = {
			displayName: 'Slack',
			name: 'slack',
			icon: 'file:slack.svg',
			group: ['output'],
			subtitle: '={{$parameter["operation"] + ": " + $parameter["resource"]}}',
			description: 'Consume Slack API',
			defaultVersion: 2,
		};

		const nodeVersions: IVersionedNodeType['nodeVersions'] = {
			1: new SlackV1(baseDescription),
			2: new SlackV2(baseDescription),
		};

		super(nodeVersions, baseDescription);
>>>>>>> f0695827
	}
}<|MERGE_RESOLUTION|>--- conflicted
+++ resolved
@@ -1,1394 +1,3 @@
-<<<<<<< HEAD
-import type { IExecuteFunctions } from 'n8n-core';
-
-import type {
-	IDataObject,
-	ILoadOptionsFunctions,
-	INodeExecutionData,
-	INodePropertyOptions,
-	INodeType,
-	INodeTypeDescription,
-	JsonObject,
-} from 'n8n-workflow';
-import { NodeOperationError } from 'n8n-workflow';
-
-import { channelFields, channelOperations } from './ChannelDescription';
-import { messageFields, messageOperations } from './MessageDescription';
-import { starFields, starOperations } from './StarDescription';
-import { fileFields, fileOperations } from './FileDescription';
-import { reactionFields, reactionOperations } from './ReactionDescription';
-import { userGroupFields, userGroupOperations } from './UserGroupDescription';
-import { userFields, userOperations } from './UserDescription';
-import { userProfileFields, userProfileOperations } from './UserProfileDescription';
-import { slackApiRequest, slackApiRequestAllItems, validateJSON } from './GenericFunctions';
-import type { IAttachment } from './MessageInterface';
-
-import moment from 'moment';
-
-interface Attachment {
-	fields: {
-		item?: object[];
-	};
-}
-
-interface Text {
-	type?: string;
-	text?: string;
-	emoji?: boolean;
-	verbatim?: boolean;
-}
-
-interface Confirm {
-	title?: Text;
-	text?: Text;
-	confirm?: Text;
-	deny?: Text;
-	style?: string;
-}
-
-interface Element {
-	type?: string;
-	text?: Text;
-	action_id?: string;
-	url?: string;
-	value?: string;
-	style?: string;
-	confirm?: Confirm;
-}
-
-interface Block {
-	type?: string;
-	elements?: Element[];
-	block_id?: string;
-	text?: Text;
-	fields?: Text[];
-	accessory?: Element;
-}
-
-export class Slack implements INodeType {
-	description: INodeTypeDescription = {
-		displayName: 'Slack',
-		name: 'slack',
-		icon: 'file:slack.svg',
-		group: ['output'],
-		version: 1,
-		subtitle: '={{$parameter["operation"] + ": " + $parameter["resource"]}}',
-		description: 'Consume Slack API',
-		defaults: {
-			name: 'Slack',
-		},
-		inputs: ['main'],
-		outputs: ['main'],
-		credentials: [
-			{
-				name: 'slackApi',
-				required: true,
-				displayOptions: {
-					show: {
-						authentication: ['accessToken'],
-					},
-				},
-			},
-			{
-				name: 'slackOAuth2Api',
-				required: true,
-				displayOptions: {
-					show: {
-						authentication: ['oAuth2'],
-					},
-				},
-			},
-		],
-		properties: [
-			{
-				displayName: 'Authentication',
-				name: 'authentication',
-				type: 'options',
-				options: [
-					{
-						name: 'Access Token',
-						value: 'accessToken',
-					},
-					{
-						name: 'OAuth2',
-						value: 'oAuth2',
-					},
-				],
-				default: 'accessToken',
-			},
-
-			{
-				displayName: 'Resource',
-				name: 'resource',
-				type: 'options',
-				noDataExpression: true,
-				options: [
-					{
-						name: 'Channel',
-						value: 'channel',
-					},
-					{
-						name: 'File',
-						value: 'file',
-					},
-					{
-						name: 'Message',
-						value: 'message',
-					},
-					{
-						name: 'Reaction',
-						value: 'reaction',
-					},
-					{
-						name: 'Star',
-						value: 'star',
-					},
-					{
-						name: 'User',
-						value: 'user',
-					},
-					{
-						name: 'User Group',
-						value: 'userGroup',
-					},
-					{
-						name: 'User Profile',
-						value: 'userProfile',
-					},
-				],
-				default: 'message',
-			},
-
-			...channelOperations,
-			...channelFields,
-			...messageOperations,
-			...messageFields,
-			...starOperations,
-			...starFields,
-			...fileOperations,
-			...fileFields,
-			...reactionOperations,
-			...reactionFields,
-			...userOperations,
-			...userFields,
-			...userGroupOperations,
-			...userGroupFields,
-			...userProfileOperations,
-			...userProfileFields,
-		],
-	};
-
-	methods = {
-		loadOptions: {
-			// Get all the users to display them to user so that he can
-			// select them easily
-			async getUsers(this: ILoadOptionsFunctions): Promise<INodePropertyOptions[]> {
-				const returnData: INodePropertyOptions[] = [];
-				const users = await slackApiRequestAllItems.call(this, 'members', 'GET', '/users.list');
-				for (const user of users) {
-					const userName = user.name;
-					const userId = user.id;
-					returnData.push({
-						name: userName,
-						value: userId,
-					});
-				}
-
-				returnData.sort((a, b) => {
-					if (a.name < b.name) {
-						return -1;
-					}
-					if (a.name > b.name) {
-						return 1;
-					}
-					return 0;
-				});
-
-				return returnData;
-			},
-			// Get all the users to display them to user so that he can
-			// select them easily
-			async getChannels(this: ILoadOptionsFunctions): Promise<INodePropertyOptions[]> {
-				const returnData: INodePropertyOptions[] = [];
-				const qs = { types: 'public_channel,private_channel', limit: 1000 };
-				const channels = await slackApiRequestAllItems.call(
-					this,
-					'channels',
-					'GET',
-					'/conversations.list',
-					{},
-					qs,
-				);
-				for (const channel of channels) {
-					const channelName = channel.name;
-					const channelId = channel.id;
-					returnData.push({
-						name: channelName,
-						value: channelId,
-					});
-				}
-
-				returnData.sort((a, b) => {
-					if (a.name < b.name) {
-						return -1;
-					}
-					if (a.name > b.name) {
-						return 1;
-					}
-					return 0;
-				});
-
-				return returnData;
-			},
-			// Get all the team fields to display them to user so that he can
-			// select them easily
-			async getTeamFields(this: ILoadOptionsFunctions): Promise<INodePropertyOptions[]> {
-				const returnData: INodePropertyOptions[] = [];
-				const {
-					profile: { fields },
-				} = await slackApiRequest.call(this, 'GET', '/team.profile.get');
-				for (const field of fields) {
-					const fieldName = field.label;
-					const fieldId = field.id;
-					returnData.push({
-						name: fieldName,
-						value: fieldId,
-					});
-				}
-				return returnData;
-			},
-		},
-	};
-
-	async execute(this: IExecuteFunctions): Promise<INodeExecutionData[][]> {
-		const items = this.getInputData();
-		const returnData: INodeExecutionData[] = [];
-		const length = items.length;
-		let qs: IDataObject;
-		let responseData;
-		const authentication = this.getNodeParameter('authentication', 0) as string;
-		const resource = this.getNodeParameter('resource', 0);
-		const operation = this.getNodeParameter('operation', 0);
-
-		for (let i = 0; i < length; i++) {
-			try {
-				responseData = {
-					error: 'Resource ' + resource + ' / operation ' + operation + ' not found!',
-				};
-				qs = {};
-				if (resource === 'channel') {
-					//https://api.slack.com/methods/conversations.archive
-					if (operation === 'archive') {
-						const channel = this.getNodeParameter('channelId', i) as string;
-						const body: IDataObject = {
-							channel,
-						};
-						responseData = await slackApiRequest.call(
-							this,
-							'POST',
-							'/conversations.archive',
-							body,
-							qs,
-						);
-					}
-					//https://api.slack.com/methods/conversations.close
-					if (operation === 'close') {
-						const channel = this.getNodeParameter('channelId', i) as string;
-						const body: IDataObject = {
-							channel,
-						};
-						responseData = await slackApiRequest.call(
-							this,
-							'POST',
-							'/conversations.close',
-							body,
-							qs,
-						);
-					}
-					//https://api.slack.com/methods/conversations.create
-					if (operation === 'create') {
-						const channel = this.getNodeParameter('channelId', i) as string;
-						const additionalFields = this.getNodeParameter('additionalFields', i);
-						const body: IDataObject = {
-							name: channel,
-						};
-						if (additionalFields.isPrivate) {
-							body.is_private = additionalFields.isPrivate as boolean;
-						}
-						responseData = await slackApiRequest.call(
-							this,
-							'POST',
-							'/conversations.create',
-							body,
-							qs,
-						);
-						responseData = responseData.channel;
-					}
-					//https://api.slack.com/methods/conversations.kick
-					if (operation === 'kick') {
-						const channel = this.getNodeParameter('channelId', i) as string;
-						const userId = this.getNodeParameter('userId', i) as string;
-						const body: IDataObject = {
-							channel,
-							user: userId,
-						};
-						responseData = await slackApiRequest.call(
-							this,
-							'POST',
-							'/conversations.kick',
-							body,
-							qs,
-						);
-					}
-					//https://api.slack.com/methods/conversations.join
-					if (operation === 'join') {
-						const channel = this.getNodeParameter('channelId', i) as string;
-						const body: IDataObject = {
-							channel,
-						};
-						responseData = await slackApiRequest.call(
-							this,
-							'POST',
-							'/conversations.join',
-							body,
-							qs,
-						);
-						responseData = responseData.channel;
-					}
-					//https://api.slack.com/methods/conversations.info
-					if (operation === 'get') {
-						const channel = this.getNodeParameter('channelId', i) as string;
-						qs.channel = channel;
-						responseData = await slackApiRequest.call(this, 'POST', '/conversations.info', {}, qs);
-						responseData = responseData.channel;
-					}
-					//https://api.slack.com/methods/conversations.list
-					if (operation === 'getAll') {
-						const returnAll = this.getNodeParameter('returnAll', i);
-						const filters = this.getNodeParameter('filters', i);
-						if (filters.types) {
-							qs.types = (filters.types as string[]).join(',');
-						}
-						if (filters.excludeArchived) {
-							qs.exclude_archived = filters.excludeArchived as boolean;
-						}
-						if (returnAll) {
-							responseData = await slackApiRequestAllItems.call(
-								this,
-								'channels',
-								'GET',
-								'/conversations.list',
-								{},
-								qs,
-							);
-						} else {
-							qs.limit = this.getNodeParameter('limit', i);
-							responseData = await slackApiRequest.call(this, 'GET', '/conversations.list', {}, qs);
-							responseData = responseData.channels;
-						}
-					}
-					//https://api.slack.com/methods/conversations.history
-					if (operation === 'history') {
-						const channel = this.getNodeParameter('channelId', i) as string;
-						const returnAll = this.getNodeParameter('returnAll', i);
-						const filters = this.getNodeParameter('filters', i);
-						qs.channel = channel;
-						if (filters.inclusive) {
-							qs.inclusive = filters.inclusive as boolean;
-						}
-						if (filters.latest) {
-							qs.latest = new Date(filters.latest as string).getTime() / 1000;
-						}
-						if (filters.oldest) {
-							qs.oldest = new Date(filters.oldest as string).getTime() / 1000;
-						}
-						if (returnAll) {
-							responseData = await slackApiRequestAllItems.call(
-								this,
-								'messages',
-								'GET',
-								'/conversations.history',
-								{},
-								qs,
-							);
-						} else {
-							qs.limit = this.getNodeParameter('limit', i);
-							responseData = await slackApiRequest.call(
-								this,
-								'GET',
-								'/conversations.history',
-								{},
-								qs,
-							);
-							responseData = responseData.messages;
-						}
-					}
-					//https://api.slack.com/methods/conversations.invite
-					if (operation === 'invite') {
-						const channel = this.getNodeParameter('channelId', i) as string;
-						const userIds = (this.getNodeParameter('userIds', i) as string[]).join(',');
-						const body: IDataObject = {
-							channel,
-							users: userIds,
-						};
-						responseData = await slackApiRequest.call(
-							this,
-							'POST',
-							'/conversations.invite',
-							body,
-							qs,
-						);
-						responseData = responseData.channel;
-					}
-					//https://api.slack.com/methods/conversations.leave
-					if (operation === 'leave') {
-						const channel = this.getNodeParameter('channelId', i) as string;
-						const body: IDataObject = {
-							channel,
-						};
-						responseData = await slackApiRequest.call(
-							this,
-							'POST',
-							'/conversations.leave',
-							body,
-							qs,
-						);
-					}
-					//https://api.slack.com/methods/conversations.members
-					if (operation === 'member') {
-						const returnAll = this.getNodeParameter('returnAll', 0);
-						const resolveData = this.getNodeParameter('resolveData', 0);
-						qs.channel = this.getNodeParameter('channelId', i) as string;
-						if (returnAll) {
-							responseData = await slackApiRequestAllItems.call(
-								this,
-								'members',
-								'GET',
-								'/conversations.members',
-								{},
-								qs,
-							);
-							responseData = responseData.map((member: string) => ({ member }));
-						} else {
-							qs.limit = this.getNodeParameter('limit', i);
-							responseData = await slackApiRequest.call(
-								this,
-								'GET',
-								'/conversations.members',
-								{},
-								qs,
-							);
-							responseData = responseData.members.map((member: string) => ({ member }));
-						}
-
-						if (resolveData) {
-							const data: IDataObject[] = [];
-							for (const { member } of responseData) {
-								const { user } = await slackApiRequest.call(
-									this,
-									'GET',
-									'/users.info',
-									{},
-									{ user: member },
-								);
-								data.push(user as IDataObject);
-							}
-							responseData = data;
-						}
-					}
-					//https://api.slack.com/methods/conversations.open
-					if (operation === 'open') {
-						const options = this.getNodeParameter('options', i);
-						const body: IDataObject = {};
-						if (options.channelId) {
-							body.channel = options.channelId as string;
-						}
-						if (options.returnIm) {
-							body.return_im = options.returnIm as boolean;
-						}
-						if (options.users) {
-							body.users = (options.users as string[]).join(',');
-						}
-						responseData = await slackApiRequest.call(
-							this,
-							'POST',
-							'/conversations.open',
-							body,
-							qs,
-						);
-						responseData = responseData.channel;
-					}
-					//https://api.slack.com/methods/conversations.rename
-					if (operation === 'rename') {
-						const channel = this.getNodeParameter('channelId', i) as IDataObject;
-						const name = this.getNodeParameter('name', i) as IDataObject;
-						const body: IDataObject = {
-							channel,
-							name,
-						};
-						responseData = await slackApiRequest.call(
-							this,
-							'POST',
-							'/conversations.rename',
-							body,
-							qs,
-						);
-						responseData = responseData.channel;
-					}
-					//https://api.slack.com/methods/conversations.replies
-					if (operation === 'replies') {
-						const channel = this.getNodeParameter('channelId', i) as string;
-						const ts = this.getNodeParameter('ts', i) as string;
-						const returnAll = this.getNodeParameter('returnAll', i);
-						const filters = this.getNodeParameter('filters', i);
-						qs.channel = channel;
-						qs.ts = ts;
-						if (filters.inclusive) {
-							qs.inclusive = filters.inclusive as boolean;
-						}
-						if (filters.latest) {
-							qs.latest = new Date(filters.latest as string).getTime() / 1000;
-						}
-						if (filters.oldest) {
-							qs.oldest = new Date(filters.oldest as string).getTime() / 1000;
-						}
-						if (returnAll) {
-							responseData = await slackApiRequestAllItems.call(
-								this,
-								'messages',
-								'GET',
-								'/conversations.replies',
-								{},
-								qs,
-							);
-						} else {
-							qs.limit = this.getNodeParameter('limit', i);
-							responseData = await slackApiRequest.call(
-								this,
-								'GET',
-								'/conversations.replies',
-								{},
-								qs,
-							);
-							responseData = responseData.messages;
-						}
-					}
-					//https://api.slack.com/methods/conversations.setPurpose
-					if (operation === 'setPurpose') {
-						const channel = this.getNodeParameter('channelId', i) as IDataObject;
-						const purpose = this.getNodeParameter('purpose', i) as IDataObject;
-						const body: IDataObject = {
-							channel,
-							purpose,
-						};
-						responseData = await slackApiRequest.call(
-							this,
-							'POST',
-							'/conversations.setPurpose',
-							body,
-							qs,
-						);
-						responseData = responseData.channel;
-					}
-					//https://api.slack.com/methods/conversations.setTopic
-					if (operation === 'setTopic') {
-						const channel = this.getNodeParameter('channelId', i) as IDataObject;
-						const topic = this.getNodeParameter('topic', i) as IDataObject;
-						const body: IDataObject = {
-							channel,
-							topic,
-						};
-						responseData = await slackApiRequest.call(
-							this,
-							'POST',
-							'/conversations.setTopic',
-							body,
-							qs,
-						);
-						responseData = responseData.channel;
-					}
-					//https://api.slack.com/methods/conversations.unarchive
-					if (operation === 'unarchive') {
-						const channel = this.getNodeParameter('channelId', i) as string;
-						const body: IDataObject = {
-							channel,
-						};
-						responseData = await slackApiRequest.call(
-							this,
-							'POST',
-							'/conversations.unarchive',
-							body,
-							qs,
-						);
-					}
-				}
-				if (resource === 'message') {
-					//https://api.slack.com/methods/chat.postMessage
-					if (['post', 'postEphemeral'].includes(operation)) {
-						const channel = this.getNodeParameter('channel', i) as string;
-						const { sendAsUser } = this.getNodeParameter('otherOptions', i) as IDataObject;
-						const text = this.getNodeParameter('text', i) as string;
-						const body: IDataObject = {
-							channel,
-							text,
-						};
-
-						let action = 'postMessage';
-
-						if (operation === 'postEphemeral') {
-							body.user = this.getNodeParameter('user', i) as string;
-							action = 'postEphemeral';
-						}
-
-						const jsonParameters = this.getNodeParameter('jsonParameters', i);
-
-						if (authentication === 'accessToken' && sendAsUser !== '') {
-							body.username = sendAsUser;
-						}
-
-						if (!jsonParameters) {
-							const attachments = this.getNodeParameter(
-								'attachments',
-								i,
-								[],
-							) as unknown as Attachment[];
-							const blocksUi = (this.getNodeParameter('blocksUi', i, []) as IDataObject)
-								.blocksValues as IDataObject[];
-
-							// The node does save the fields data differently than the API
-							// expects so fix the data befre we send the request
-							for (const attachment of attachments) {
-								if (attachment.fields !== undefined) {
-									if (attachment.fields.item !== undefined) {
-										// Move the field-content up
-										// @ts-ignore
-										attachment.fields = attachment.fields.item;
-									} else {
-										// If it does not have any items set remove it
-										// @ts-ignore
-										delete attachment.fields;
-									}
-								}
-							}
-							body.attachments = attachments;
-
-							if (blocksUi) {
-								const blocks: Block[] = [];
-								for (const blockUi of blocksUi) {
-									const block: Block = {};
-									const elements: Element[] = [];
-									block.block_id = blockUi.blockId as string;
-									block.type = blockUi.type as string;
-									if (block.type === 'actions') {
-										const elementsUi = (blockUi.elementsUi as IDataObject)
-											.elementsValues as IDataObject[];
-										if (elementsUi) {
-											for (const elementUi of elementsUi) {
-												const element: Element = {};
-												if (elementUi.actionId === '') {
-													throw new NodeOperationError(this.getNode(), 'Action ID must be set', {
-														itemIndex: i,
-													});
-												}
-												if (elementUi.text === '') {
-													throw new NodeOperationError(this.getNode(), 'Text must be set', {
-														itemIndex: i,
-													});
-												}
-												element.action_id = elementUi.actionId as string;
-												element.type = elementUi.type as string;
-												element.text = {
-													text: elementUi.text as string,
-													type: 'plain_text',
-													emoji: elementUi.emoji as boolean,
-												};
-												if (elementUi.url) {
-													element.url = elementUi.url as string;
-												}
-												if (elementUi.value) {
-													element.value = elementUi.value as string;
-												}
-												if (elementUi.style !== 'default') {
-													element.style = elementUi.style as string;
-												}
-												const confirmUi = (elementUi.confirmUi as IDataObject)
-													.confirmValue as IDataObject;
-												if (confirmUi) {
-													const confirm: Confirm = {};
-													const titleUi = (confirmUi.titleUi as IDataObject)
-														.titleValue as IDataObject;
-													const textUi = (confirmUi.textUi as IDataObject).textValue as IDataObject;
-													const confirmTextUi = (confirmUi.confirmTextUi as IDataObject)
-														.confirmValue as IDataObject;
-													const denyUi = (confirmUi.denyUi as IDataObject).denyValue as IDataObject;
-													const style = confirmUi.style as string;
-													if (titleUi) {
-														confirm.title = {
-															type: 'plain_text',
-															text: titleUi.text as string,
-															emoji: titleUi.emoji as boolean,
-														};
-													}
-													if (textUi) {
-														confirm.text = {
-															type: 'plain_text',
-															text: textUi.text as string,
-															emoji: textUi.emoji as boolean,
-														};
-													}
-													if (confirmTextUi) {
-														confirm.confirm = {
-															type: 'plain_text',
-															text: confirmTextUi.text as string,
-															emoji: confirmTextUi.emoji as boolean,
-														};
-													}
-													if (denyUi) {
-														confirm.deny = {
-															type: 'plain_text',
-															text: denyUi.text as string,
-															emoji: denyUi.emoji as boolean,
-														};
-													}
-													if (style !== 'default') {
-														confirm.style = style;
-													}
-													element.confirm = confirm;
-												}
-												elements.push(element);
-											}
-											block.elements = elements;
-										}
-									} else if (block.type === 'section') {
-										const textUi = (blockUi.textUi as IDataObject).textValue as IDataObject;
-										if (textUi) {
-											const textData: Text = {};
-											if (textUi.type === 'plainText') {
-												textData.type = 'plain_text';
-												textData.emoji = textUi.emoji as boolean;
-											} else {
-												textData.type = 'mrkdwn';
-												textData.verbatim = textUi.verbatim as boolean;
-											}
-											textData.text = textUi.text as string;
-											block.text = textData;
-										} else {
-											throw new NodeOperationError(
-												this.getNode(),
-												'Property text must be defined',
-												{ itemIndex: i },
-											);
-										}
-										const fieldsUi = (blockUi.fieldsUi as IDataObject)
-											.fieldsValues as IDataObject[];
-										if (fieldsUi) {
-											const fields: Text[] = [];
-											for (const fieldUi of fieldsUi) {
-												const field: Text = {};
-												if (fieldUi.type === 'plainText') {
-													field.type = 'plain_text';
-													field.emoji = fieldUi.emoji as boolean;
-												} else {
-													field.type = 'mrkdwn';
-													field.verbatim = fieldUi.verbatim as boolean;
-												}
-												field.text = fieldUi.text as string;
-												fields.push(field);
-											}
-											// If not fields were added then it's not needed to send the property
-											if (fields.length > 0) {
-												block.fields = fields;
-											}
-										}
-										const accessoryUi = (blockUi.accessoryUi as IDataObject)
-											.accessoriesValues as IDataObject;
-										if (accessoryUi) {
-											const accessory: Element = {};
-											if (accessoryUi.type === 'button') {
-												accessory.type = 'button';
-												accessory.text = {
-													text: accessoryUi.text as string,
-													type: 'plain_text',
-													emoji: accessoryUi.emoji as boolean,
-												};
-												if (accessoryUi.url) {
-													accessory.url = accessoryUi.url as string;
-												}
-												if (accessoryUi.value) {
-													accessory.value = accessoryUi.value as string;
-												}
-												if (accessoryUi.style !== 'default') {
-													accessory.style = accessoryUi.style as string;
-												}
-												const confirmUi = (accessoryUi.confirmUi as IDataObject)
-													.confirmValue as IDataObject;
-												if (confirmUi) {
-													const confirm: Confirm = {};
-													const titleUi = (confirmUi.titleUi as IDataObject)
-														.titleValue as IDataObject;
-													const textUiFromConfirm = (confirmUi.textUi as IDataObject)
-														.textValue as IDataObject;
-													const confirmTextUi = (confirmUi.confirmTextUi as IDataObject)
-														.confirmValue as IDataObject;
-													const denyUi = (confirmUi.denyUi as IDataObject).denyValue as IDataObject;
-													const style = confirmUi.style as string;
-													if (titleUi) {
-														confirm.title = {
-															type: 'plain_text',
-															text: titleUi.text as string,
-															emoji: titleUi.emoji as boolean,
-														};
-													}
-													if (textUiFromConfirm) {
-														confirm.text = {
-															type: 'plain_text',
-															text: textUiFromConfirm.text as string,
-															emoji: textUiFromConfirm.emoji as boolean,
-														};
-													}
-													if (confirmTextUi) {
-														confirm.confirm = {
-															type: 'plain_text',
-															text: confirmTextUi.text as string,
-															emoji: confirmTextUi.emoji as boolean,
-														};
-													}
-													if (denyUi) {
-														confirm.deny = {
-															type: 'plain_text',
-															text: denyUi.text as string,
-															emoji: denyUi.emoji as boolean,
-														};
-													}
-													if (style !== 'default') {
-														confirm.style = style;
-													}
-													accessory.confirm = confirm;
-												}
-											}
-											block.accessory = accessory;
-										}
-									}
-									blocks.push(block);
-								}
-								body.blocks = blocks;
-							}
-						} else {
-							const attachmentsJson = this.getNodeParameter('attachmentsJson', i, '') as string;
-							const blocksJson = this.getNodeParameter('blocksJson', i, []) as string;
-							if (attachmentsJson !== '' && validateJSON(attachmentsJson) === undefined) {
-								throw new NodeOperationError(this.getNode(), 'Attachments it is not a valid json', {
-									itemIndex: i,
-								});
-							}
-							if (blocksJson !== '' && validateJSON(blocksJson) === undefined) {
-								throw new NodeOperationError(this.getNode(), 'Blocks it is not a valid json', {
-									itemIndex: i,
-								});
-							}
-							if (attachmentsJson !== '') {
-								body.attachments = attachmentsJson;
-							}
-							if (blocksJson !== '') {
-								body.blocks = blocksJson;
-							}
-						}
-
-						// Add all the other options to the request
-						const otherOptions = this.getNodeParameter('otherOptions', i) as IDataObject;
-						Object.assign(body, otherOptions);
-						responseData = await slackApiRequest.call(this, 'POST', `/chat.${action}`, body, qs);
-					}
-					//https://api.slack.com/methods/chat.update
-					if (operation === 'update') {
-						const channel = this.getNodeParameter('channelId', i) as string;
-						const text = this.getNodeParameter('text', i) as string;
-						const ts = this.getNodeParameter('ts', i) as string;
-						const attachments = this.getNodeParameter(
-							'attachments',
-							i,
-							[],
-						) as unknown as IAttachment[];
-						const body: IDataObject = {
-							channel,
-							text,
-							ts,
-						};
-
-						// The node does save the fields data differently than the API
-						// expects so fix the data befre we send the request
-						for (const attachment of attachments) {
-							if (attachment.fields !== undefined) {
-								if (attachment.fields.item !== undefined) {
-									// Move the field-content up
-									// @ts-ignore
-									attachment.fields = attachment.fields.item;
-								} else {
-									// If it does not have any items set remove it
-									// @ts-ignore
-									delete attachment.fields;
-								}
-							}
-						}
-						body.attachments = attachments;
-
-						const jsonParameters = this.getNodeParameter('jsonParameters', i, false);
-						if (jsonParameters) {
-							const blocksJson = this.getNodeParameter('blocksJson', i, []) as string;
-
-							if (blocksJson !== '' && validateJSON(blocksJson) === undefined) {
-								throw new NodeOperationError(this.getNode(), 'Blocks it is not a valid json', {
-									itemIndex: i,
-								});
-							}
-							if (blocksJson !== '') {
-								body.blocks = blocksJson;
-							}
-
-							const attachmentsJson = this.getNodeParameter('attachmentsJson', i, '') as string;
-
-							if (attachmentsJson !== '' && validateJSON(attachmentsJson) === undefined) {
-								throw new NodeOperationError(this.getNode(), 'Attachments it is not a valid json', {
-									itemIndex: i,
-								});
-							}
-
-							if (attachmentsJson !== '') {
-								body.attachments = attachmentsJson;
-							}
-						}
-
-						// Add all the other options to the request
-						const updateFields = this.getNodeParameter('updateFields', i);
-						Object.assign(body, updateFields);
-						responseData = await slackApiRequest.call(this, 'POST', '/chat.update', body, qs);
-					}
-					//https://api.slack.com/methods/chat.delete
-					if (operation === 'delete') {
-						const channel = this.getNodeParameter('channelId', i) as string;
-						const timestamp = this.getNodeParameter('timestamp', i) as string;
-						const body: IDataObject = {
-							channel,
-							ts: timestamp,
-						};
-						// Add all the other options to the request
-						responseData = await slackApiRequest.call(this, 'POST', '/chat.delete', body, qs);
-					}
-					//https://api.slack.com/methods/chat.getPermalink
-					if (operation === 'getPermalink') {
-						const channel = this.getNodeParameter('channelId', i) as string;
-						const timestamp = this.getNodeParameter('timestamp', i) as string;
-						const query = {
-							channel,
-							message_ts: timestamp,
-						};
-						responseData = await slackApiRequest.call(this, 'GET', '/chat.getPermalink', {}, query);
-					}
-				}
-				if (resource === 'reaction') {
-					const channel = this.getNodeParameter('channelId', i) as string;
-					const timestamp = this.getNodeParameter('timestamp', i) as string;
-					//https://api.slack.com/methods/reactions.add
-					if (operation === 'add') {
-						const name = this.getNodeParameter('name', i) as string;
-						const body: IDataObject = {
-							channel,
-							name,
-							timestamp,
-						};
-						responseData = await slackApiRequest.call(this, 'POST', '/reactions.add', body, qs);
-					}
-					//https://api.slack.com/methods/reactions.remove
-					if (operation === 'remove') {
-						const name = this.getNodeParameter('name', i) as string;
-						const body: IDataObject = {
-							channel,
-							name,
-							timestamp,
-						};
-						responseData = await slackApiRequest.call(this, 'POST', '/reactions.remove', body, qs);
-					}
-					//https://api.slack.com/methods/reactions.get
-					if (operation === 'get') {
-						qs.channel = channel;
-						qs.timestamp = timestamp;
-						responseData = await slackApiRequest.call(this, 'GET', '/reactions.get', {}, qs);
-					}
-				}
-				if (resource === 'star') {
-					//https://api.slack.com/methods/stars.add
-					if (operation === 'add') {
-						const options = this.getNodeParameter('options', i);
-						const body: IDataObject = {};
-						if (options.channelId) {
-							body.channel = options.channelId as string;
-						}
-						if (options.fileId) {
-							body.file = options.fileId as string;
-						}
-						if (options.fileComment) {
-							body.file_comment = options.fileComment as string;
-						}
-						if (options.timestamp) {
-							body.timestamp = options.timestamp as string;
-						}
-						responseData = await slackApiRequest.call(this, 'POST', '/stars.add', body, qs);
-					}
-					//https://api.slack.com/methods/stars.remove
-					if (operation === 'delete') {
-						const options = this.getNodeParameter('options', i);
-						const body: IDataObject = {};
-						if (options.channelId) {
-							body.channel = options.channelId as string;
-						}
-						if (options.fileId) {
-							body.file = options.fileId as string;
-						}
-						if (options.fileComment) {
-							body.file_comment = options.fileComment as string;
-						}
-						if (options.timestamp) {
-							body.timestamp = options.timestamp as string;
-						}
-						responseData = await slackApiRequest.call(this, 'POST', '/stars.remove', body, qs);
-					}
-					//https://api.slack.com/methods/stars.list
-					if (operation === 'getAll') {
-						const returnAll = this.getNodeParameter('returnAll', i);
-						if (returnAll) {
-							responseData = await slackApiRequestAllItems.call(
-								this,
-								'items',
-								'GET',
-								'/stars.list',
-								{},
-								qs,
-							);
-						} else {
-							qs.limit = this.getNodeParameter('limit', i);
-							responseData = await slackApiRequest.call(this, 'GET', '/stars.list', {}, qs);
-							responseData = responseData.items;
-						}
-					}
-				}
-				if (resource === 'file') {
-					//https://api.slack.com/methods/files.upload
-					if (operation === 'upload') {
-						const options = this.getNodeParameter('options', i);
-						const binaryData = this.getNodeParameter('binaryData', i);
-						const body: IDataObject = {};
-						if (options.channelIds) {
-							body.channels = (options.channelIds as string[]).join(',');
-						}
-						if (options.fileName) {
-							body.filename = options.fileName as string;
-						}
-						if (options.initialComment) {
-							body.initial_comment = options.initialComment as string;
-						}
-						if (options.threadTs) {
-							body.thread_ts = options.threadTs as string;
-						}
-						if (options.title) {
-							body.title = options.title as string;
-						}
-						if (binaryData) {
-							const binaryPropertyName = this.getNodeParameter('binaryPropertyName', i);
-							if (
-								items[i].binary === undefined ||
-								//@ts-ignore
-								items[i].binary[binaryPropertyName] === undefined
-							) {
-								throw new NodeOperationError(
-									this.getNode(),
-									`No binary data property "${binaryPropertyName}" does not exists on item!`,
-									{ itemIndex: i },
-								);
-							}
-							const binaryDataBuffer = await this.helpers.getBinaryDataBuffer(
-								i,
-								binaryPropertyName,
-							);
-							body.file = {
-								//@ts-ignore
-								value: binaryDataBuffer,
-								options: {
-									//@ts-ignore
-									filename: items[i].binary[binaryPropertyName].fileName,
-									//@ts-ignore
-									contentType: items[i].binary[binaryPropertyName].mimeType,
-								},
-							};
-							responseData = await slackApiRequest.call(
-								this,
-								'POST',
-								'/files.upload',
-								{},
-								qs,
-								{ 'Content-Type': 'multipart/form-data' },
-								{ formData: body },
-							);
-							responseData = responseData.file;
-						} else {
-							const fileContent = this.getNodeParameter('fileContent', i) as string;
-							body.content = fileContent;
-							responseData = await slackApiRequest.call(
-								this,
-								'POST',
-								'/files.upload',
-								body,
-								qs,
-								{ 'Content-Type': 'application/x-www-form-urlencoded' },
-								{ form: body },
-							);
-							responseData = responseData.file;
-						}
-					}
-					//https://api.slack.com/methods/files.list
-					if (operation === 'getAll') {
-						const returnAll = this.getNodeParameter('returnAll', i);
-						const filters = this.getNodeParameter('filters', i);
-						if (filters.channelId) {
-							qs.channel = filters.channelId as string;
-						}
-						if (filters.showFilesHidden) {
-							qs.show_files_hidden_by_limit = filters.showFilesHidden as boolean;
-						}
-						if (filters.tsFrom) {
-							qs.ts_from = filters.tsFrom as string;
-						}
-						if (filters.tsTo) {
-							qs.ts_to = filters.tsTo as string;
-						}
-						if (filters.types) {
-							qs.types = (filters.types as string[]).join(',');
-						}
-						if (filters.userId) {
-							qs.user = filters.userId as string;
-						}
-						if (returnAll) {
-							responseData = await slackApiRequestAllItems.call(
-								this,
-								'files',
-								'GET',
-								'/files.list',
-								{},
-								qs,
-							);
-						} else {
-							qs.count = this.getNodeParameter('limit', i);
-							responseData = await slackApiRequest.call(this, 'GET', '/files.list', {}, qs);
-							responseData = responseData.files;
-						}
-					}
-					//https://api.slack.com/methods/files.info
-					if (operation === 'get') {
-						const fileId = this.getNodeParameter('fileId', i) as string;
-						qs.file = fileId;
-						responseData = await slackApiRequest.call(this, 'GET', '/files.info', {}, qs);
-						responseData = responseData.file;
-					}
-				}
-				if (resource === 'user') {
-					//https://api.slack.com/methods/users.info
-					if (operation === 'info') {
-						qs.user = this.getNodeParameter('user', i) as string;
-						responseData = await slackApiRequest.call(this, 'GET', '/users.info', {}, qs);
-						responseData = responseData.user;
-					}
-					//https://api.slack.com/methods/users.list
-					if (operation === 'getAll') {
-						const returnAll = this.getNodeParameter('returnAll', i);
-						if (returnAll) {
-							responseData = await slackApiRequestAllItems.call(
-								this,
-								'members',
-								'GET',
-								'/users.list',
-								{},
-								qs,
-							);
-						} else {
-							qs.limit = this.getNodeParameter('limit', i);
-							responseData = await slackApiRequest.call(this, 'GET', '/users.list', {}, qs);
-							responseData = responseData.members;
-						}
-					}
-					//https://api.slack.com/methods/users.getPresence
-					if (operation === 'getPresence') {
-						qs.user = this.getNodeParameter('user', i) as string;
-						responseData = await slackApiRequest.call(this, 'GET', '/users.getPresence', {}, qs);
-					}
-				}
-				if (resource === 'userGroup') {
-					//https://api.slack.com/methods/usergroups.create
-					if (operation === 'create') {
-						const name = this.getNodeParameter('name', i) as string;
-
-						const additionalFields = this.getNodeParameter('additionalFields', i);
-
-						const body: IDataObject = {
-							name,
-						};
-
-						Object.assign(body, additionalFields);
-
-						responseData = await slackApiRequest.call(this, 'POST', '/usergroups.create', body, qs);
-
-						responseData = responseData.usergroup;
-					}
-					//https://api.slack.com/methods/usergroups.enable
-					if (operation === 'enable') {
-						const userGroupId = this.getNodeParameter('userGroupId', i) as string;
-
-						const additionalFields = this.getNodeParameter('additionalFields', i);
-
-						const body: IDataObject = {
-							usergroup: userGroupId,
-						};
-
-						Object.assign(body, additionalFields);
-
-						responseData = await slackApiRequest.call(this, 'POST', '/usergroups.enable', body, qs);
-
-						responseData = responseData.usergroup;
-					}
-					//https://api.slack.com/methods/usergroups.disable
-					if (operation === 'disable') {
-						const userGroupId = this.getNodeParameter('userGroupId', i) as string;
-
-						const additionalFields = this.getNodeParameter('additionalFields', i);
-
-						const body: IDataObject = {
-							usergroup: userGroupId,
-						};
-
-						Object.assign(body, additionalFields);
-
-						responseData = await slackApiRequest.call(
-							this,
-							'POST',
-							'/usergroups.disable',
-							body,
-							qs,
-						);
-
-						responseData = responseData.usergroup;
-					}
-
-					//https://api.slack.com/methods/usergroups.list
-					if (operation === 'getAll') {
-						const returnAll = this.getNodeParameter('returnAll', i);
-
-						const additionalFields = this.getNodeParameter('additionalFields', i);
-
-						responseData = await slackApiRequest.call(
-							this,
-							'GET',
-							'/usergroups.list',
-							{},
-							additionalFields,
-						);
-
-						responseData = responseData.usergroups;
-
-						if (!returnAll) {
-							const limit = this.getNodeParameter('limit', i);
-
-							responseData = responseData.slice(0, limit);
-						}
-					}
-
-					//https://api.slack.com/methods/usergroups.update
-					if (operation === 'update') {
-						const userGroupId = this.getNodeParameter('userGroupId', i) as string;
-
-						const updateFields = this.getNodeParameter('updateFields', i);
-
-						const body: IDataObject = {
-							usergroup: userGroupId,
-						};
-
-						Object.assign(body, updateFields);
-
-						responseData = await slackApiRequest.call(this, 'POST', '/usergroups.update', body, qs);
-
-						responseData = responseData.usergroup;
-					}
-				}
-				if (resource === 'userProfile') {
-					//https://api.slack.com/methods/users.profile.set
-					if (operation === 'update') {
-						const additionalFields = this.getNodeParameter('additionalFields', i);
-
-						const timezone = this.getTimezone();
-
-						const body: IDataObject = {};
-
-						Object.assign(body, additionalFields);
-
-						if (body.status_expiration === undefined) {
-							body.status_expiration = 0;
-						} else {
-							body.status_expiration = moment.tz(body.status_expiration as string, timezone).unix();
-						}
-
-						if (body.customFieldUi) {
-							const customFields = (body.customFieldUi as IDataObject)
-								.customFieldValues as IDataObject[];
-
-							body.fields = {};
-
-							for (const customField of customFields) {
-								//@ts-ignore
-								body.fields[customField.id] = {
-									value: customField.value,
-									alt: customField.alt,
-								};
-							}
-						}
-
-						responseData = await slackApiRequest.call(
-							this,
-							'POST',
-							'/users.profile.set',
-							{ profile: body },
-							qs,
-						);
-
-						responseData = responseData.profile;
-					}
-					//https://api.slack.com/methods/users.profile.get
-					if (operation === 'get') {
-						const additionalFields = this.getNodeParameter('additionalFields', i);
-
-						responseData = await slackApiRequest.call(
-							this,
-							'POST',
-							'/users.profile.get',
-							undefined,
-							additionalFields,
-						);
-
-						responseData = responseData.profile;
-					}
-				}
-
-				const executionData = this.helpers.constructExecutionMetaData(
-					this.helpers.returnJsonArray(responseData as IDataObject[]),
-					{ itemData: { item: i } },
-				);
-				returnData.push(...executionData);
-			} catch (error) {
-				if (this.continueOnFail()) {
-					returnData.push({ json: { error: (error as JsonObject).message } });
-					continue;
-				}
-				throw error;
-			}
-		}
-		return this.prepareOutputData(returnData);
-=======
 import type { INodeTypeBaseDescription, IVersionedNodeType } from 'n8n-workflow';
 import { VersionedNodeType } from 'n8n-workflow';
 
@@ -1414,6 +23,5 @@
 		};
 
 		super(nodeVersions, baseDescription);
->>>>>>> f0695827
 	}
 }