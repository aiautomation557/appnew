import { INodeProperties } from 'n8n-workflow';

export const channelOperations = [
	{
		displayName: 'Operation',
		name: 'operation',
		type: 'options',
		displayOptions: {
			show: {
				resource: [
					'channel',
				],
			},
		},
		options: [
			{
				name: 'Archive',
				value: 'archive',
				description: 'Archives a conversation.',
			},
			{
				name: 'Close',
				value: 'close',
				description: 'Closes a direct message or multi-person direct message.',
			},
			{
				name: 'Create',
				value: 'create',
				description: 'Initiates a public or private channel-based conversation',
			},
			{
				name: 'Get',
				value: 'get',
				description: 'Get information about a channel.',
			},
			{
				name: 'Get All',
				value: 'getAll',
				description: 'Get all channels in a Slack team.',
			},
			{
				name: 'History',
				value: 'history',
				description: `Get a conversation's history of messages and events.`,
			},
			{
				name: 'Invite',
				value: 'invite',
				description: 'Invite a user to a channel',
			},
			{
				name: 'Join',
				value: 'join',
				description: 'Joins an existing conversation.',
			},
			{
				name: 'Kick',
				value: 'kick',
				description: 'Removes a user from a channel.',
			},
			{
				name: 'Leave',
				value: 'leave',
				description: 'Leaves a conversation.',
			},
			{
				name: 'Open',
				value: 'open',
				description: 'Opens or resumes a direct message or multi-person direct message.',
			},
			{
				name: 'Rename',
				value: 'rename',
				description: 'Renames a conversation.',
			},
			{
				name: 'Replies',
				value: 'replies',
				description: 'Get a thread of messages posted to a channel',
			},
			{
				name: 'Set Purpose',
				value: 'setPurpose',
				description: 'Sets the purpose for a conversation.',
			},
			{
				name: 'Set Topic',
				value: 'setTopic',
				description: 'Sets the topic for a conversation.',
			},
			{
				name: 'Unarchive',
				value: 'unarchive',
				description: 'Unarchives a conversation.',
			},
		],
		default: 'create',
		description: 'The operation to perform.',
	},
] as INodeProperties[];

export const channelFields = [

/* -------------------------------------------------------------------------- */
/*                                channel:archive                             */
/* -------------------------------------------------------------------------- */
	{
		displayName: 'Channel',
		name: 'channelId',
		type: 'options',
		typeOptions: {
			loadOptionsMethod: 'getChannels',
		},
		displayOptions: {
			show: {
				operation: [
					'archive'
				],
				resource: [
					'channel',
				],
			},
		},
		default: '',
		required: true,
		description: 'The name of the channel to archive.',
	},
/* -------------------------------------------------------------------------- */
/*                                channel:close                               */
/* -------------------------------------------------------------------------- */
	{
		displayName: 'Channel',
		name: 'channelId',
		type: 'options',
		typeOptions: {
			loadOptionsMethod: 'getChannels',
		},
		displayOptions: {
			show: {
				operation: [
					'close'
				],
				resource: [
					'channel',
				],
			},
		},
		default: '',
		required: true,
		description: 'The name of the channel to close.',
	},
/* -------------------------------------------------------------------------- */
/*                                channel:create                              */
/* -------------------------------------------------------------------------- */
	{
		displayName: 'Channel',
		name: 'channelId',
		type: 'string',
		default: '',
		placeholder: 'Channel name',
		displayOptions: {
			show: {
				operation: [
					'create'
				],
				resource: [
					'channel',
				],
			},
		},
		required: true,
		description: 'The name of the channel to create.',
	},
	{
		displayName: 'Additional Fields',
		name: 'additionalFields',
		type: 'collection',
		placeholder: 'Add Field',
		default: {},
		displayOptions: {
			show: {
				resource: [
					'channel',
				],
				operation: [
					'create',
				],
			},
		},
		options: [
			{
				displayName: 'Is Private',
				name: 'isPrivate',
				type: 'boolean',
				default: false,
				description: 'Create a private channel instead of a public one',
			},
			{
				displayName: 'Users',
				name: 'users',
				type: 'multiOptions',
				typeOptions: {
					loadOptionsMethod: 'getUsers',
				},
				default: [],
				description: `Required for workspace apps. A list of between 1 and 30 human users that will be added to the newly-created conversation`,
			},
		]
	},
/* -------------------------------------------------------------------------- */
/*                                 channel:invite                             */
/* -------------------------------------------------------------------------- */
	{
		displayName: 'Channel',
		name: 'channelId',
		type: 'options',
		typeOptions: {
			loadOptionsMethod: 'getChannels',
		},
		default: '',
		displayOptions: {
			show: {
				operation: [
					'invite'
				],
				resource: [
					'channel',
				],
			},
		},
		required: true,
		description: 'The ID of the channel to invite user to.',
	},
	{
		displayName: 'User ID',
		name: 'userId',
<<<<<<< HEAD
		type: 'string',
=======
		type: 'options',
		typeOptions: {
			loadOptionsMethod: 'getUsers',
		},
>>>>>>> db89e9ea
		default: '',
		displayOptions: {
			show: {
				operation: [
					'invite'
				],
				resource: [
					'channel',
				],
			},
		},
		required: true,
		description: 'The ID of the user to invite into channel.',
	},
/* -------------------------------------------------------------------------- */
/*                                  channel:get                               */
/* -------------------------------------------------------------------------- */
	{
		displayName: 'Channel',
		name: 'channelId',
		type: 'string',
		default: '',
		displayOptions: {
			show: {
				operation: [
					'get'
				],
				resource: [
					'channel',
				],
			},
		},
		required: true,
		description: 'Channel ID to learn more about',
	},
	{
		displayName: 'Additional Fields',
		name: 'additionalFields',
		type: 'collection',
		placeholder: 'Add Field',
		default: {},
		displayOptions: {
			show: {
				resource: [
					'channel',
				],
				operation: [
					'get',
				],
			},
		},
		options: [
			{
				displayName: 'Include Num of Members',
				name: 'includeNumMembers',
				type: 'boolean',
				default: false,
			},
		]
	},
/* -------------------------------------------------------------------------- */
/*                                  channel:kick                              */
/* -------------------------------------------------------------------------- */
	{
		displayName: 'Channel',
		name: 'channelId',
		type: 'options',
		typeOptions: {
			loadOptionsMethod: 'getChannels',
		},
		default: '',
		placeholder: 'Channel name',
		displayOptions: {
			show: {
				operation: [
					'kick'
				],
				resource: [
					'channel',
				],
			},
		},
		required: true,
		description: 'The name of the channel to create.',
	},
	{
<<<<<<< HEAD
		displayName: 'User ID',
		name: 'userId',
		type: 'string',
=======
		displayName: 'User',
		name: 'userId',
		type: 'options',
		typeOptions: {
			loadOptionsMethod: 'getUsers',
		},
>>>>>>> db89e9ea
		displayOptions: {
			show: {
				operation: [
					'kick'
				],
				resource: [
					'channel',
				],
			},
		},
		default: '',
	},
/* -------------------------------------------------------------------------- */
/*                                  channel:join                              */
/* -------------------------------------------------------------------------- */
	{
		displayName: 'Channel',
		name: 'channelId',
		type: 'options',
		typeOptions: {
			loadOptionsMethod: 'getChannels',
		},
		default: '',
		placeholder: 'Channel name',
		displayOptions: {
			show: {
				operation: [
					'join'
				],
				resource: [
					'channel',
				],
			},
		},
		required: true,
	},
/* -------------------------------------------------------------------------- */
/*                                 channel:getAll                             */
/* -------------------------------------------------------------------------- */
	{
		displayName: 'Return All',
		name: 'returnAll',
		type: 'boolean',
		displayOptions: {
			show: {
				resource: [
					'channel',
				],
				operation: [
					'getAll',
				],
			},
		},
		default: false,
		description: 'If all results should be returned or only up to a given limit.',
	},
	{
		displayName: 'Limit',
		name: 'limit',
		type: 'number',
		displayOptions: {
			show: {
				resource: [
					'channel',
				],
				operation: [
					'getAll',
				],
				returnAll: [
					false,
				],
			},
		},
		typeOptions: {
			minValue: 1,
			maxValue: 100,
		},
		default: 50,
		description: 'How many results to return.',
	},
	{
		displayName: 'Filters',
		name: 'filters',
		type: 'collection',
		placeholder: 'Add Field',
		default: {},
		displayOptions: {
			show: {
				resource: [
					'channel',
				],
				operation: [
					'getAll',
				],
			},
		},
		options: [
			{
				displayName: 'Exclude Archived',
				name: 'excludeArchived',
				type: 'boolean',
				default: false,
				description: 'Set to true to exclude archived channels from the list',
			},
			{
				displayName: 'Types',
				name: 'types',
				type: 'multiOptions',
				options: [
					{
						name: 'Public Channel',
						value: 'public_channel'
					},
					{
						name: 'Private Channel',
						value: 'private_channel'
					},
					{
						name: 'mpim',
						value: 'mpim'
					},
					{
						name: 'im',
						value: 'im'
					},
				],
				default: ['public_channel'],
				description: 'Mix and match channel types',
			},
		]
	},
/* -------------------------------------------------------------------------- */
/*                                 channel:history                            */
/* -------------------------------------------------------------------------- */
	{
		displayName: 'Channel',
		name: 'channelId',
		type: 'options',
		typeOptions: {
			loadOptionsMethod: 'getChannels',
		},
		default: '',
		placeholder: 'Channel name',
		displayOptions: {
			show: {
				operation: [
					'history'
				],
				resource: [
					'channel',
				],
			},
		},
		required: true,
		description: 'The name of the channel to create.',
	},
	{
		displayName: 'Return All',
		name: 'returnAll',
		type: 'boolean',
		displayOptions: {
			show: {
				resource: [
					'channel',
				],
				operation: [
					'history',
				],
			},
		},
		default: false,
		description: 'If all results should be returned or only up to a given limit.',
	},
	{
		displayName: 'Limit',
		name: 'limit',
		type: 'number',
		displayOptions: {
			show: {
				resource: [
					'channel',
				],
				operation: [
					'history',
				],
				returnAll: [
					false,
				],
			},
		},
		typeOptions: {
			minValue: 1,
			maxValue: 100,
		},
		default: 50,
		description: 'How many results to return.',
	},
	{
		displayName: 'Filters',
		name: 'filters',
		type: 'collection',
		placeholder: 'Add Field',
		default: {},
		displayOptions: {
			show: {
				resource: [
					'channel',
				],
				operation: [
					'history',
				],
			},
		},
		options: [
			{
				displayName: 'Inclusive',
				name: 'inclusive',
				type: 'boolean',
				default: false,
				description: 'Include messages with latest or oldest timestamp in results only when either timestamp is specified.',
			},
			{
				displayName: 'Latest',
				name: 'latest',
				type: 'dateTime',
<<<<<<< HEAD
				default: '',
				description: 'End of time range of messages to include in results.',
			},
			{
				displayName: 'Oldest',
				name: 'oldest',
				type: 'dateTime',
				default: '',
=======
				default: '',
				description: 'End of time range of messages to include in results.',
			},
			{
				displayName: 'Oldest',
				name: 'oldest',
				type: 'dateTime',
				default: '',
>>>>>>> db89e9ea
				description: 'Start of time range of messages to include in results.',
			},
		]
	},
/* -------------------------------------------------------------------------- */
/*                                channel:leave                               */
/* -------------------------------------------------------------------------- */
	{
		displayName: 'Channel',
		name: 'channelId',
		type: 'options',
		typeOptions: {
			loadOptionsMethod: 'getChannels',
		},
		displayOptions: {
			show: {
				operation: [
					'leave'
				],
				resource: [
					'channel',
				],
			},
		},
		default: '',
		required: true,
		description: 'The name of the channel to leave.',
	},
/* -------------------------------------------------------------------------- */
/*                                channel:open                                */
/* -------------------------------------------------------------------------- */
	{
		displayName: 'Options',
		name: 'options',
		type: 'collection',
		placeholder: 'Add Field',
		default: {},
		displayOptions: {
			show: {
				resource: [
					'channel',
				],
				operation: [
					'open',
				],
			},
		},
		options: [
			{
				displayName: 'Channel ID',
				name: 'channelId',
				type: 'string',
				default: '',
				description: `Resume a conversation by supplying an im or mpim's ID. Or provide the users field instead`,
			},
			{
				displayName: 'Return IM',
				name: 'returnIm',
				type: 'boolean',
				default: false,
				description: 'Boolean, indicates you want the full IM channel definition in the response.',
			},
			{
				displayName: 'Users',
				name: 'users',
				type: 'multiOptions',
				typeOptions: {
					loadOptionsMethod: 'getUsers',
				},
				default: [],
				description: `If only one user is included, this creates a 1:1 DM. The ordering of the users is preserved whenever a multi-person direct message is returned. Supply a channel when not supplying users.`,
			},
		]
	},
/* -------------------------------------------------------------------------- */
/*                                channel:rename                              */
/* -------------------------------------------------------------------------- */
	{
		displayName: 'Channel',
		name: 'channelId',
		type: 'options',
		typeOptions: {
			loadOptionsMethod: 'getChannels',
		},
		displayOptions: {
			show: {
				operation: [
					'rename'
				],
				resource: [
					'channel',
				],
			},
		},
		default: '',
		required: true,
		description: 'The name of the channel to rename.',
	},
	{
		displayName: 'Name',
		name: 'name',
		type: 'string',
		displayOptions: {
			show: {
				operation: [
					'rename'
				],
				resource: [
					'channel',
				],
			},
		},
		default: '',
		required: true,
		description: 'New name for conversation.',
	},
/* -------------------------------------------------------------------------- */
/*                                 channel:replies                            */
/* -------------------------------------------------------------------------- */
	{
		displayName: 'Channel',
		name: 'channelId',
		type: 'options',
		typeOptions: {
			loadOptionsMethod: 'getChannels',
		},
		default: '',
		placeholder: 'Channel name',
		displayOptions: {
			show: {
				operation: [
					'replies'
				],
				resource: [
					'channel',
				],
			},
		},
		required: true,
		description: 'The name of the channel to create.',
	},
	{
		displayName: 'TS',
		name: 'ts',
		type: 'string',
		default: '',
		displayOptions: {
			show: {
				operation: [
					'replies'
				],
				resource: [
					'channel',
				],
			},
		},
		required: true,
		description: `Unique identifier of a thread's parent message.`,
	},
	{
		displayName: 'Return All',
		name: 'returnAll',
		type: 'boolean',
		displayOptions: {
			show: {
				resource: [
					'channel',
				],
				operation: [
					'replies',
				],
			},
		},
		default: false,
		description: 'If all results should be returned or only up to a given limit.',
	},
	{
		displayName: 'Limit',
		name: 'limit',
		type: 'number',
		displayOptions: {
			show: {
				resource: [
					'channel',
				],
				operation: [
					'replies',
				],
				returnAll: [
					false,
				],
			},
		},
		typeOptions: {
			minValue: 1,
			maxValue: 100,
		},
		default: 50,
		description: 'How many results to return.',
	},
	{
		displayName: 'Filters',
		name: 'filters',
		type: 'collection',
		placeholder: 'Add Field',
		default: {},
		displayOptions: {
			show: {
				resource: [
					'channel',
				],
				operation: [
					'replies',
				],
			},
		},
		options: [
			{
				displayName: 'Inclusive',
				name: 'inclusive',
				type: 'boolean',
				default: false,
				description: 'Include messages with latest or oldest timestamp in results only when either timestamp is specified.',
			},
			{
				displayName: 'Latest',
				name: 'latest',
				type: 'string',
				default: '',
				description: 'End of time range of messages to include in results.',
			},
			{
				displayName: 'Oldest',
				name: 'oldest',
				type: 'string',
				default: '',
				description: 'Start of time range of messages to include in results.',
			},
		]
	},
/* -------------------------------------------------------------------------- */
/*                                channel:setPurpose                          */
/* -------------------------------------------------------------------------- */
	{
		displayName: 'Channel',
		name: 'channelId',
		type: 'options',
		typeOptions: {
			loadOptionsMethod: 'getChannels',
		},
		displayOptions: {
			show: {
				operation: [
					'setPurpose'
				],
				resource: [
					'channel',
				],
			},
		},
		default: '',
		required: true,
		description: 'Conversation to set the purpose of',
	},
	{
		displayName: 'Purpose',
		name: 'purpose',
		type: 'string',
		displayOptions: {
			show: {
				operation: [
					'setPurpose'
				],
				resource: [
					'channel',
				],
			},
		},
		default: '',
		required: true,
		description: 'A new, specialer purpose',
	},
/* -------------------------------------------------------------------------- */
/*                                channel:setTopic                            */
/* -------------------------------------------------------------------------- */
	{
		displayName: 'Channel',
		name: 'channelId',
		type: 'options',
		typeOptions: {
			loadOptionsMethod: 'getChannels',
		},
		displayOptions: {
			show: {
				operation: [
					'setTopic'
				],
				resource: [
					'channel',
				],
			},
		},
		default: '',
		required: true,
		description: 'Conversation to set the topic of',
	},
	{
		displayName: 'Topic',
		name: 'topic',
		type: 'string',
		displayOptions: {
			show: {
				operation: [
					'setTopic'
				],
				resource: [
					'channel',
				],
			},
		},
		default: '',
		required: true,
		description: 'The new topic string. Does not support formatting or linkification.',
	},
/* -------------------------------------------------------------------------- */
/*                                channel:unarchive                           */
/* -------------------------------------------------------------------------- */
	{
		displayName: 'Channel',
		name: 'channelId',
		type: 'options',
		typeOptions: {
			loadOptionsMethod: 'getChannels',
		},
		displayOptions: {
			show: {
				operation: [
					'unarchive'
				],
				resource: [
					'channel',
				],
			},
		},
		default: '',
		required: true,
		description: 'The ID of the channel to unarchive.',
	},
] as INodeProperties[];<|MERGE_RESOLUTION|>--- conflicted
+++ resolved
@@ -234,14 +234,10 @@
 	{
 		displayName: 'User ID',
 		name: 'userId',
-<<<<<<< HEAD
-		type: 'string',
-=======
 		type: 'options',
 		typeOptions: {
 			loadOptionsMethod: 'getUsers',
 		},
->>>>>>> db89e9ea
 		default: '',
 		displayOptions: {
 			show: {
@@ -328,18 +324,12 @@
 		description: 'The name of the channel to create.',
 	},
 	{
-<<<<<<< HEAD
-		displayName: 'User ID',
-		name: 'userId',
-		type: 'string',
-=======
 		displayName: 'User',
 		name: 'userId',
 		type: 'options',
 		typeOptions: {
 			loadOptionsMethod: 'getUsers',
 		},
->>>>>>> db89e9ea
 		displayOptions: {
 			show: {
 				operation: [
@@ -565,7 +555,6 @@
 				displayName: 'Latest',
 				name: 'latest',
 				type: 'dateTime',
-<<<<<<< HEAD
 				default: '',
 				description: 'End of time range of messages to include in results.',
 			},
@@ -574,16 +563,6 @@
 				name: 'oldest',
 				type: 'dateTime',
 				default: '',
-=======
-				default: '',
-				description: 'End of time range of messages to include in results.',
-			},
-			{
-				displayName: 'Oldest',
-				name: 'oldest',
-				type: 'dateTime',
-				default: '',
->>>>>>> db89e9ea
 				description: 'Start of time range of messages to include in results.',
 			},
 		]
