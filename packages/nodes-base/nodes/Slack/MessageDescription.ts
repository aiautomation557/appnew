import { INodeProperties } from 'n8n-workflow';

export const messageOperations = [
	{
		displayName: 'Operation',
		name: 'operation',
		type: 'options',
		displayOptions: {
			show: {
				resource: [
					'message',
				],
			},
		},
		options: [
			{
				name: 'Post',
				value: 'post',
				description: 'Post a message into a channel',
			},
			{
				name: 'Update',
				value: 'update',
				description: 'Updates a message.',
			},
		],
		default: 'post',
		description: 'The operation to perform.',
	},
] as INodeProperties[];

export const messageFields = [

/* -------------------------------------------------------------------------- */
/*                                message:post                                */
/* -------------------------------------------------------------------------- */
	{
		displayName: 'Channel',
		name: 'channel',
		type: 'string',
		default: '',
		placeholder: 'Channel name',
		displayOptions: {
			show: {
				operation: [
					'post',
				],
				resource: [
					'message',
				],
			},
		},
		required: true,
		description: 'The channel to send the message to.',
	},
	{
		displayName: 'Text',
		name: 'text',
		type: 'string',
		typeOptions: {
			alwaysOpenEditWindow: true,
		},
		default: '',
		displayOptions: {
			show: {
				operation: [
					'post',
				],
				resource: [
					'message',
				],
			},
		},
		description: 'The text to send.',
	},
	{
		displayName: 'As User',
		name: 'as_user',
		type: 'boolean',
		default: false,
		displayOptions: {
			show: {
				authentication: [
					'accessToken',
				],
				operation: [
					'post'
				],
				resource: [
					'message',
				],
			},
		},
		description: 'Post the message as authenticated user instead of bot.',
	},
	{
		displayName: 'User Name',
		name: 'username',
		type: 'string',
		default: '',
		displayOptions: {
			show: {
				as_user: [
					false,
				],
				operation: [
					'post',
				],
				resource: [
					'message',
				],
			},
		},
		description: 'Set the bot\'s user name.',
	},
	{
		displayName: 'Attachments',
		name: 'attachments',
		type: 'collection',
		typeOptions: {
			multipleValues: true,
			multipleValueButtonText: 'Add attachment',
		},
		displayOptions: {
			show: {
				operation: [
					'post',
				],
				resource: [
					'message',
				],
			},
		},
		default: {}, // TODO: Remove comment: has to make default array for the main property, check where that happens in UI
		description: 'The attachment to add',
		placeholder: 'Add attachment item',
		options: [
			{
				displayName: 'Fallback Text',
				name: 'fallback',
				type: 'string',
				typeOptions: {
					alwaysOpenEditWindow: true,
				},
				default: '',
				description: 'Required plain-text summary of the attachment.',
			},
			{
				displayName: 'Text',
				name: 'text',
				type: 'string',
				typeOptions: {
					alwaysOpenEditWindow: true,
				},
				default: '',
				description: 'Text to send.',
			},
			{
				displayName: 'Title',
				name: 'title',
				type: 'string',
				typeOptions: {
					alwaysOpenEditWindow: true,
				},
				default: '',
				description: 'Title of the message.',
			},
			{
				displayName: 'Title Link',
				name: 'title_link',
				type: 'string',
				typeOptions: {
					alwaysOpenEditWindow: true,
				},
				default: '',
				description: 'Link of the title.',
			},
			{
				displayName: 'Color',
				name: 'color',
				type: 'color',
				default: '#ff0000',
				description: 'Color of the line left of text.',
			},
			{
				displayName: 'Pretext',
				name: 'pretext',
				type: 'string',
				typeOptions: {
					alwaysOpenEditWindow: true,
				},
				default: '',
				description: 'Text which appears before the message block.',
			},
			{
				displayName: 'Author Name',
				name: 'author_name',
				type: 'string',
				default: '',
				description: 'Name that should appear.',
			},
			{
				displayName: 'Author Link',
				name: 'author_link',
				type: 'string',
				typeOptions: {
					alwaysOpenEditWindow: true,
				},
				default: '',
				description: 'Link for the author.',
			},
			{
				displayName: 'Author Icon',
				name: 'author_icon',
				type: 'string',
				typeOptions: {
					alwaysOpenEditWindow: true,
				},
				default: '',
				description: 'Icon which should appear for the user.',
			},
			{
				displayName: 'Image URL',
				name: 'image_url',
				type: 'string',
				typeOptions: {
					alwaysOpenEditWindow: true,
				},
				default: '',
				description: 'URL of image.',
			},
			{
				displayName: 'Thumbnail URL',
				name: 'thumb_url',
				type: 'string',
				typeOptions: {
					alwaysOpenEditWindow: true,
				},
				default: '',
				description: 'URL of thumbnail.',
			},
			{
				displayName: 'Footer',
				name: 'footer',
				type: 'string',
				typeOptions: {
					alwaysOpenEditWindow: true,
				},
				default: '',
				description: 'Text of footer to add.',
			},
			{
				displayName: 'Footer Icon',
				name: 'footer_icon',
				type: 'string',
				typeOptions: {
					alwaysOpenEditWindow: true,
				},
				default: '',
				description: 'Icon which should appear next to footer.',
			},
			{
				displayName: 'Timestamp',
				name: 'ts',
				type: 'dateTime',
				default: '',
				description: 'Time message relates to.',
			},
			{
				displayName: 'Fields',
				name: 'fields',
				placeholder: 'Add Fields',
				description: 'Fields to add to message.',
				type: 'fixedCollection',
				typeOptions: {
					multipleValues: true,
				},
				default: {},
				options: [
					{
						name: 'item',
						displayName: 'Item',
						values: [
							{
								displayName: 'Title',
								name: 'title',
								type: 'string',
								default: '',
								description: 'Title of the item.',
							},
							{
								displayName: 'Value',
								name: 'value',
								type: 'string',
								default: '',
								description: 'Value of the item.',
							},
							{
								displayName: 'Short',
								name: 'short',
								type: 'boolean',
								default: true,
								description: 'If items can be displayed next to each other.',
							},
						]
					},
				],
			}
		],
	},
	{
		displayName: 'Other Options',
		name: 'otherOptions',
		type: 'collection',
		displayOptions: {
			show: {
				operation: [
					'post'
				],
				resource: [
					'message',
				],
			},
		},
		default: {},
		description: 'Other options to set',
		placeholder: 'Add options',
		options: [
			{
				displayName: 'Icon Emoji',
				name: 'icon_emoji',
				type: 'string',
				displayOptions: {
					show: {
						'/as_user': [
							false
						],
						'/operation': [
							'post'
						],
						'/resource': [
							'message',
						],
					},
				},
				default: '',
				description: 'Emoji to use as the icon for this message. Overrides icon_url.',
			},
			{
				displayName: 'Icon URL',
				name: 'icon_url',
				type: 'string',
				displayOptions: {
					show: {
						'/as_user': [
							false
						],
						'/operation': [
							'post'
						],
						'/resource': [
							'message',
						],
					},
				},
				default: '',
				description: 'URL to an image to use as the icon for this message.',
			},
			{
				displayName: 'Make Reply',
				name: 'thread_ts',
				type: 'string',
				default: '',
				description: 'Provide another message\'s ts value to make this message a reply.',
			},
			{
				displayName: 'Unfurl Links',
				name: 'unfurl_links',
				type: 'boolean',
				default: false,
				description: 'Pass true to enable unfurling of primarily text-based content.',
			},
			{
				displayName: 'Unfurl Media',
				name: 'unfurl_media',
				type: 'boolean',
				default: true,
				description: 'Pass false to disable unfurling of media content.',
			},
			{
				displayName: 'Markdown',
				name: 'mrkdwn',
				type: 'boolean',
				default: true,
				description: 'Use Slack Markdown parsing.',
			},
			{
				displayName: 'Reply Broadcast',
				name: 'reply_broadcast',
				type: 'boolean',
				default: false,
				description: 'Used in conjunction with thread_ts and indicates whether reply should be made visible to everyone in the channel or conversation.',
			},
			{
				displayName: 'Link Names',
				name: 'link_names',
				type: 'boolean',
				default: false,
				description: 'Find and link channel names and usernames.',
			},
		],
	},
/* ----------------------------------------------------------------------- */
/*                                 message:update                          */
/* ----------------------------------------------------------------------- */
	{
<<<<<<< HEAD
		displayName: 'Channel ID',
		name: 'channelId',
=======
		displayName: 'Channel',
		name: 'channelId',
		type: 'options',
		typeOptions: {
			loadOptionsMethod: 'getChannels',
		},
		required: true,
		default: '',
		displayOptions: {
			show: {
				resource: [
					'message',
				],
				operation: [
					'update',
				]
			},
		},
		description: 'Channel containing the message to be updated.',
	},
	{
		displayName: 'Text',
		name: 'text',
>>>>>>> db89e9ea
		type: 'string',
		required: true,
		default: '',
		displayOptions: {
			show: {
				resource: [
					'message',
				],
				operation: [
					'update',
				]
			},
		},
<<<<<<< HEAD
		description: 'Channel containing the message to be updated.',
	},
	{
		displayName: 'Text',
		name: 'text',
		type: 'string',
		required: true,
		default: '',
		displayOptions: {
			show: {
				resource: [
					'message',
				],
				operation: [
					'update',
				]
			},
		},
=======
>>>>>>> db89e9ea
		description: `New text for the message, using the default formatting rules. It's not required when presenting attachments.`,
	},
	{
		displayName: 'TS',
		name: 'ts',
		type: 'string',
		required: true,
		default: '',
		displayOptions: {
			show: {
				resource: [
					'message',
				],
				operation: [
					'update',
				]
			},
		},
		description: `Timestamp of the message to be updated.`,
	},
	{
		displayName: 'As User',
		name: 'as_user',
		type: 'boolean',
		default: false,
		displayOptions: {
			show: {
<<<<<<< HEAD
=======
				authentication: [
					'accessToken',
				],
>>>>>>> db89e9ea
				operation: [
					'update'
				],
				resource: [
					'message',
				],
			},
		},
		description: 'Pass true to update the message as the authed user. Bot users in this context are considered authed users.',
	},
	{
		displayName: 'Update Fields',
		name: 'updateFields',
		type: 'collection',
		placeholder: 'Add Field',
		default: {},
		displayOptions: {
			show: {
				resource: [
					'message',
				],
				operation: [
					'update',
				],
			},
		},
		options: [
			{
				displayName: 'Link Names',
				name: 'link_names',
				type: 'boolean',
				default: false,
				description: 'Find and link channel names and usernames.',
			},
			{
				displayName: 'Parse',
				name: 'parse',
				type: 'options',
				options: [
					{
						name: 'Client',
						value: 'client',
					},
					{
						name: 'Full',
						value: 'full',
					},
					{
						name: 'None',
						value: 'none',
					},
				],
				default: 'client',
				description: 'Change how messages are treated',
<<<<<<< HEAD
			},
		],
	},
	{
		displayName: 'Attachments',
		name: 'attachments',
		type: 'collection',
		typeOptions: {
			multipleValues: true,
			multipleValueButtonText: 'Add attachment',
		},
		displayOptions: {
			show: {
				operation: [
					'update'
				],
				resource: [
					'message',
				],
			},
=======
			},
		],
	},
	{
		displayName: 'Attachments',
		name: 'attachments',
		type: 'collection',
		typeOptions: {
			multipleValues: true,
			multipleValueButtonText: 'Add attachment',
		},
		displayOptions: {
			show: {
				operation: [
					'update'
				],
				resource: [
					'message',
				],
			},
>>>>>>> db89e9ea
		},
		default: {}, // TODO: Remove comment: has to make default array for the main property, check where that happens in UI
		description: 'The attachment to add',
		placeholder: 'Add attachment item',
		options: [
			{
				displayName: 'Fallback Text',
				name: 'fallback',
				type: 'string',
				typeOptions: {
					alwaysOpenEditWindow: true,
				},
				default: '',
				description: 'Required plain-text summary of the attachment.',
			},
			{
				displayName: 'Text',
				name: 'text',
				type: 'string',
				typeOptions: {
					alwaysOpenEditWindow: true,
				},
				default: '',
				description: 'Text to send.',
			},
			{
				displayName: 'Title',
				name: 'title',
				type: 'string',
				typeOptions: {
					alwaysOpenEditWindow: true,
				},
				default: '',
				description: 'Title of the message.',
			},
			{
				displayName: 'Title Link',
				name: 'title_link',
				type: 'string',
				typeOptions: {
					alwaysOpenEditWindow: true,
				},
				default: '',
				description: 'Link of the title.',
			},
			{
				displayName: 'Color',
				name: 'color',
				type: 'color',
				default: '#ff0000',
				description: 'Color of the line left of text.',
			},
			{
				displayName: 'Pretext',
				name: 'pretext',
				type: 'string',
				typeOptions: {
					alwaysOpenEditWindow: true,
				},
				default: '',
				description: 'Text which appears before the message block.',
			},
			{
				displayName: 'Author Name',
				name: 'author_name',
				type: 'string',
				default: '',
				description: 'Name that should appear.',
			},
			{
				displayName: 'Author Link',
				name: 'author_link',
				type: 'string',
				typeOptions: {
					alwaysOpenEditWindow: true,
				},
				default: '',
				description: 'Link for the author.',
			},
			{
				displayName: 'Author Icon',
				name: 'author_icon',
				type: 'string',
				typeOptions: {
					alwaysOpenEditWindow: true,
				},
				default: '',
				description: 'Icon which should appear for the user.',
			},
			{
				displayName: 'Image URL',
				name: 'image_url',
				type: 'string',
				typeOptions: {
					alwaysOpenEditWindow: true,
				},
				default: '',
				description: 'URL of image.',
			},
			{
				displayName: 'Thumbnail URL',
				name: 'thumb_url',
				type: 'string',
				typeOptions: {
					alwaysOpenEditWindow: true,
				},
				default: '',
				description: 'URL of thumbnail.',
			},
			{
				displayName: 'Footer',
				name: 'footer',
				type: 'string',
				typeOptions: {
					alwaysOpenEditWindow: true,
				},
				default: '',
				description: 'Text of footer to add.',
			},
			{
				displayName: 'Footer Icon',
				name: 'footer_icon',
				type: 'string',
				typeOptions: {
					alwaysOpenEditWindow: true,
				},
				default: '',
				description: 'Icon which should appear next to footer.',
			},
			{
				displayName: 'Timestamp',
				name: 'ts',
				type: 'dateTime',
				default: '',
				description: 'Time message relates to.',
			},
			{
				displayName: 'Fields',
				name: 'fields',
				placeholder: 'Add Fields',
				description: 'Fields to add to message.',
				type: 'fixedCollection',
				typeOptions: {
					multipleValues: true,
				},
				default: {},
				options: [
					{
						name: 'item',
						displayName: 'Item',
						values: [
							{
								displayName: 'Title',
								name: 'title',
								type: 'string',
								default: '',
								description: 'Title of the item.',
							},
							{
								displayName: 'Value',
								name: 'value',
								type: 'string',
								default: '',
								description: 'Value of the item.',
							},
							{
								displayName: 'Short',
								name: 'short',
								type: 'boolean',
								default: true,
								description: 'If items can be displayed next to each other.',
							},
						]
					},
				],
			}
		],
	},
] as INodeProperties[];<|MERGE_RESOLUTION|>--- conflicted
+++ resolved
@@ -414,10 +414,6 @@
 /*                                 message:update                          */
 /* ----------------------------------------------------------------------- */
 	{
-<<<<<<< HEAD
-		displayName: 'Channel ID',
-		name: 'channelId',
-=======
 		displayName: 'Channel',
 		name: 'channelId',
 		type: 'options',
@@ -441,7 +437,6 @@
 	{
 		displayName: 'Text',
 		name: 'text',
->>>>>>> db89e9ea
 		type: 'string',
 		required: true,
 		default: '',
@@ -455,27 +450,6 @@
 				]
 			},
 		},
-<<<<<<< HEAD
-		description: 'Channel containing the message to be updated.',
-	},
-	{
-		displayName: 'Text',
-		name: 'text',
-		type: 'string',
-		required: true,
-		default: '',
-		displayOptions: {
-			show: {
-				resource: [
-					'message',
-				],
-				operation: [
-					'update',
-				]
-			},
-		},
-=======
->>>>>>> db89e9ea
 		description: `New text for the message, using the default formatting rules. It's not required when presenting attachments.`,
 	},
 	{
@@ -503,12 +477,9 @@
 		default: false,
 		displayOptions: {
 			show: {
-<<<<<<< HEAD
-=======
 				authentication: [
 					'accessToken',
 				],
->>>>>>> db89e9ea
 				operation: [
 					'update'
 				],
@@ -563,7 +534,6 @@
 				],
 				default: 'client',
 				description: 'Change how messages are treated',
-<<<<<<< HEAD
 			},
 		],
 	},
@@ -584,28 +554,6 @@
 					'message',
 				],
 			},
-=======
-			},
-		],
-	},
-	{
-		displayName: 'Attachments',
-		name: 'attachments',
-		type: 'collection',
-		typeOptions: {
-			multipleValues: true,
-			multipleValueButtonText: 'Add attachment',
-		},
-		displayOptions: {
-			show: {
-				operation: [
-					'update'
-				],
-				resource: [
-					'message',
-				],
-			},
->>>>>>> db89e9ea
 		},
 		default: {}, // TODO: Remove comment: has to make default array for the main property, check where that happens in UI
 		description: 'The attachment to add',
