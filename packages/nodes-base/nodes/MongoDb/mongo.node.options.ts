import {
	INodeTypeDescription,
} from 'n8n-workflow';

/**
 * Options to be displayed
 */
export const nodeDescription: INodeTypeDescription = {
	displayName: 'MongoDB',
	name: 'mongoDb',
	icon: 'file:mongodb.svg',
	group: ['input'],
	version: 1,
	description: 'Find, insert and update documents in MongoDB',
	defaults: {
		name: 'MongoDB',
	},
	inputs: ['main'],
	outputs: ['main'],
	credentials: [
		{
			name: 'mongoDb',
			required: true,
		},
	],
	properties: [
		{
			displayName: 'Operation',
			name: 'operation',
			type: 'options',
			options: [
				{
					name: 'Aggregate',
					value: 'aggregate',
					description: 'Aggregate documents',
				},
				{
					name: 'Delete',
					value: 'delete',
					description: 'Delete documents',
				},
				{
					name: 'Find',
					value: 'find',
					description: 'Find documents',
				},
				{
					name: 'Insert',
					value: 'insert',
					description: 'Insert documents',
				},
				{
					name: 'Update',
					value: 'update',
					description: 'Update documents',
				},
			],
			default: 'find',
			description: 'The operation to perform.',
		},

		{
			displayName: 'Collection',
			name: 'collection',
			type: 'string',
			required: true,
			default: '',
			description: 'MongoDB Collection',
		},

		// ----------------------------------
		//         aggregate
		// ----------------------------------
		{
			displayName: 'Query',
			name: 'query',
			type: 'json',
			typeOptions: {
				alwaysOpenEditWindow: true,
			},
			displayOptions: {
				show: {
					operation: [
						'aggregate',
					],
				},
			},
			default: '',
			placeholder: `[{ "$match": { "$gt": "1950-01-01" }, ... }]`,
			hint: 'Learn more about aggregation pipeline <a href="https://docs.mongodb.com/manual/core/aggregation-pipeline/">here</a>',
			required: true,
			description: 'MongoDB aggregation pipeline query in JSON format',
		},

		// ----------------------------------
		//         delete
		// ----------------------------------
		{
			displayName: 'Delete Query (JSON format)',
			name: 'query',
			type: 'json',
			typeOptions: {
				rows: 5,
			},
			displayOptions: {
				show: {
					operation: [
						'delete',
					],
				},
			},
			default: '{}',
			placeholder: `{ "birth": { "$gt": "1950-01-01" } }`,
			required: true,
			description: 'MongoDB Delete query',
		},

		// ----------------------------------
		//         find
		// ----------------------------------
		{
			displayName: 'Options',
			name: 'options',
			type: 'collection',
			displayOptions: {
				show: {
					operation: ['find'],
				},
			},
			default: {},
			placeholder: 'Add options',
			description: 'Add query options',
			options: [
				{
					displayName: 'Limit',
					name: 'limit',
					type: 'number',
					default: 0,
<<<<<<< HEAD
					description: 'Max number of results to return',
=======
					description: 'Use limit to specify the maximum number of documents or 0 for unlimited documents',
>>>>>>> 3d528da0
				},
				{
					displayName: 'Skip',
					name: 'skip',
					type: 'number',
					default: 0,
					description: 'The number of documents to skip in the results set',
				},
				{
					displayName: 'Sort (JSON format)',
					name: 'sort',
					type: 'json',
					typeOptions: {
						rows: 2,
					},
					default: '{}',
					placeholder: '{ "field": -1 }',
					required: true,
					description: 'A json that defines the sort order of the result set',
				},
			],
		},
		{
			displayName: 'Query (JSON format)',
			name: 'query',
			type: 'json',
			typeOptions: {
				rows: 5,
			},
			displayOptions: {
				show: {
					operation: [
						'find',
					],
				},
			},
			default: '{}',
			placeholder: `{ "birth": { "$gt": "1950-01-01" } }`,
			required: true,
			description: 'MongoDB Find query',
		},

		// ----------------------------------
		//         insert
		// ----------------------------------
		{
			displayName: 'Fields',
			name: 'fields',
			type: 'string',
			displayOptions: {
				show: {
					operation: [
						'insert',
					],
				},
			},
			default: '',
			placeholder: 'name,description',
			description: 'Comma-separated list of the fields to be included into the new document',
		},

		// ----------------------------------
		//         update
		// ----------------------------------
		{
			displayName: 'Update Key',
			name: 'updateKey',
			type: 'string',
			displayOptions: {
				show: {
					operation: [
						'update',
					],
				},
			},
			default: 'id',
			required: true,
			// eslint-disable-next-line n8n-nodes-base/node-param-description-miscased-id
			description: 'Name of the property which decides which rows in the database should be updated. Normally that would be "id".',
		},
		{
			displayName: 'Fields',
			name: 'fields',
			type: 'string',
			displayOptions: {
				show: {
					operation: [
						'update',
					],
				},
			},
			default: '',
			placeholder: 'name,description',
			description: 'Comma-separated list of the fields to be included into the new document',
		},
		{
			displayName: 'Upsert',
			name: 'upsert',
			type: 'boolean',
			displayOptions: {
				show: {
					operation: ['update'],
				},
			},
			default: false,
			description: 'Perform an insert if no documents match the update key',
		},
		{
			displayName: 'Options',
			name: 'options',
			type: 'collection',
			displayOptions: {
				show: {
					operation: [
						'update',
						'insert',
					],
				},
			},
			placeholder: 'Add Option',
			default: {},
			options: [
				{
					displayName: 'Date Fields',
					name: 'dateFields',
					type: 'string',
					default: '',
					description: 'Comma separeted list of fields that will be parse as Mongo Date type',
				},
				{
					displayName:'Use Dot Notation',
					name: 'useDotNotation',
					type: 'boolean',
					default: false,
					description: 'Wheather to use dot notation to access date fields',
				},
			],
		},
	],
};<|MERGE_RESOLUTION|>--- conflicted
+++ resolved
@@ -136,11 +136,7 @@
 					name: 'limit',
 					type: 'number',
 					default: 0,
-<<<<<<< HEAD
-					description: 'Max number of results to return',
-=======
 					description: 'Use limit to specify the maximum number of documents or 0 for unlimited documents',
->>>>>>> 3d528da0
 				},
 				{
 					displayName: 'Skip',
