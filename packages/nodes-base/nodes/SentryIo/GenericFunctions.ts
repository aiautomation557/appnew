--- conflicted
+++ resolved
@@ -8,12 +8,8 @@
 	IWebhookFunctions,
 } from 'n8n-core';
 
-<<<<<<< HEAD
-import { IDataObject, JsonObject, NodeApiError } from 'n8n-workflow';
-=======
-import type { IDataObject } from 'n8n-workflow';
+import type { IDataObject, JsonObject } from 'n8n-workflow';
 import { NodeApiError } from 'n8n-workflow';
->>>>>>> 7d741814
 
 export async function sentryIoApiRequest(
 	this:
