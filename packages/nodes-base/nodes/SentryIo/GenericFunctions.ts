import { OptionsWithUri } from 'request';

import {
	IExecuteFunctions,
	IExecuteSingleFunctions,
	IHookFunctions,
	ILoadOptionsFunctions,
	IWebhookFunctions,
} from 'n8n-core';

<<<<<<< HEAD
import {
	IDataObject, IHttpRequestMethods, IHttpRequestOptions, NodeApiError,
} from 'n8n-workflow';

export async function sentryIoApiRequest(this: IHookFunctions | IExecuteFunctions | IExecuteSingleFunctions | ILoadOptionsFunctions | IWebhookFunctions, method: IHttpRequestMethods, resource: string, body: any = {}, qs: IDataObject = {}, uri?: string, option: IDataObject = {}): Promise<any> { // tslint:disable-line:no-any
=======
import { IDataObject, NodeApiError } from 'n8n-workflow';

export async function sentryIoApiRequest(
	this:
		| IHookFunctions
		| IExecuteFunctions
		| IExecuteSingleFunctions
		| ILoadOptionsFunctions
		| IWebhookFunctions,
	method: string,
	resource: string,
	// tslint:disable-next-line:no-any
	body: any = {},
	qs: IDataObject = {},
	uri?: string,
	option: IDataObject = {},
	// tslint:disable-next-line:no-any
): Promise<any> {
>>>>>>> 9017fd46
	const authentication = this.getNodeParameter('authentication', 0);

	const version = this.getNodeParameter('sentryVersion', 0);

	const options: IHttpRequestOptions = {
		headers: {},
		method,
		qs,
		body,
		uri: uri || `https://sentry.io${resource}`,
		json: true,
	};
	if (!Object.keys(body).length) {
		delete options.body;
	}

	if (Object.keys(option).length !== 0) {
		Object.assign(options, option);
	}

	if (options.qs?.limit) {
		delete options.qs?.limit;
	}

	let credentialName;

	try {
		if (authentication === 'accessToken') {
			if (version === 'cloud') {
				credentialName = 'sentryIoApi';
			} else {
				credentialName = 'sentryIoServerApi';
			}

			const credentials = await this.getCredentials(credentialName);

			if (credentials.url) {
				options.uri = `${credentials?.url}${resource}`;
			}

			options.headers = {
				Authorization: `Bearer ${credentials?.token}`,
			};

			//@ts-ignore
			return this.helpers.request(options);
		} else {
			return await this.helpers.requestOAuth2!.call(this, 'sentryIoOAuth2Api', options);
		}
	} catch (error) {
		throw new NodeApiError(this.getNode(), error);
	}
}

<<<<<<< HEAD
export async function sentryApiRequestAllItems(this: IHookFunctions | IExecuteFunctions | ILoadOptionsFunctions, method: IHttpRequestMethods, resource: string, body: any = {}, query: IDataObject = {}): Promise<any> { // tslint:disable-line:no-any

=======
export async function sentryApiRequestAllItems(
	this: IHookFunctions | IExecuteFunctions | ILoadOptionsFunctions,
	method: string,
	resource: string,
	// tslint:disable-next-line:no-any
	body: any = {},
	query: IDataObject = {},
	// tslint:disable-next-line:no-any
): Promise<any> {
>>>>>>> 9017fd46
	const returnData: IDataObject[] = [];

	let responseData;

	let link;

	let uri: string | undefined;

	do {
		responseData = await sentryIoApiRequest.call(this, method, resource, body, query, uri, {
			resolveWithFullResponse: true,
		});
		link = responseData.headers.link;
		uri = getNext(link);
		returnData.push.apply(returnData, responseData.body);
		if (query.limit && query.limit >= returnData.length) {
			return;
		}
	} while (hasMore(link));

	return returnData;
}

function getNext(link: string) {
	if (link === undefined) {
		return;
	}
	const next = link.split(',')[1];
	if (next.includes('rel="next"')) {
		return next.split(';')[0].replace('<', '').replace('>', '').trim();
	}
}

function hasMore(link: string) {
	if (link === undefined) {
		return;
	}
	const next = link.split(',')[1];
	if (next.includes('rel="next"')) {
		return next.includes('results="true"');
	}
}<|MERGE_RESOLUTION|>--- conflicted
+++ resolved
@@ -8,14 +8,7 @@
 	IWebhookFunctions,
 } from 'n8n-core';
 
-<<<<<<< HEAD
-import {
-	IDataObject, IHttpRequestMethods, IHttpRequestOptions, NodeApiError,
-} from 'n8n-workflow';
-
-export async function sentryIoApiRequest(this: IHookFunctions | IExecuteFunctions | IExecuteSingleFunctions | ILoadOptionsFunctions | IWebhookFunctions, method: IHttpRequestMethods, resource: string, body: any = {}, qs: IDataObject = {}, uri?: string, option: IDataObject = {}): Promise<any> { // tslint:disable-line:no-any
-=======
-import { IDataObject, NodeApiError } from 'n8n-workflow';
+import { IDataObject, IHttpRequestMethods, IHttpRequestOptions, NodeApiError } from 'n8n-workflow';
 
 export async function sentryIoApiRequest(
 	this:
@@ -24,7 +17,7 @@
 		| IExecuteSingleFunctions
 		| ILoadOptionsFunctions
 		| IWebhookFunctions,
-	method: string,
+	method: IHttpRequestMethods,
 	resource: string,
 	// tslint:disable-next-line:no-any
 	body: any = {},
@@ -33,7 +26,6 @@
 	option: IDataObject = {},
 	// tslint:disable-next-line:no-any
 ): Promise<any> {
->>>>>>> 9017fd46
 	const authentication = this.getNodeParameter('authentication', 0);
 
 	const version = this.getNodeParameter('sentryVersion', 0);
@@ -88,20 +80,15 @@
 	}
 }
 
-<<<<<<< HEAD
-export async function sentryApiRequestAllItems(this: IHookFunctions | IExecuteFunctions | ILoadOptionsFunctions, method: IHttpRequestMethods, resource: string, body: any = {}, query: IDataObject = {}): Promise<any> { // tslint:disable-line:no-any
-
-=======
 export async function sentryApiRequestAllItems(
 	this: IHookFunctions | IExecuteFunctions | ILoadOptionsFunctions,
-	method: string,
+	method: IHttpRequestMethods,
 	resource: string,
 	// tslint:disable-next-line:no-any
 	body: any = {},
 	query: IDataObject = {},
 	// tslint:disable-next-line:no-any
 ): Promise<any> {
->>>>>>> 9017fd46
 	const returnData: IDataObject[] = [];
 
 	let responseData;
