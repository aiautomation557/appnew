--- conflicted
+++ resolved
@@ -17,22 +17,9 @@
 	qs: IDataObject = {},
 	option: IDataObject = {},
 ) {
-<<<<<<< HEAD
 
 	const options: OptionsWithUri = {
 		headers: {
-=======
-	const { apiKey } = (await this.getCredentials('lemlistApi')) as {
-		apiKey: string;
-	};
-
-	const encodedApiKey = Buffer.from(':' + apiKey).toString('base64');
-
-	const options: OptionsWithUri = {
-		headers: {
-			'user-agent': 'n8n',
-			Authorization: `Basic ${encodedApiKey}`,
->>>>>>> 63e3ecfa
 		},
 		method,
 		uri: `https://api.lemlist.com/api${endpoint}`,
