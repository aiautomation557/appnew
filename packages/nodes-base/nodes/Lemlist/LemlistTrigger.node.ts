--- conflicted
+++ resolved
@@ -77,11 +77,7 @@
 						name: 'isFirst',
 						type: 'boolean',
 						default: false,
-<<<<<<< HEAD
-						description: 'We\'ll call this hook only the first time this activity happened',
-=======
 						description: 'We\'ll call this hook only the first time this activity happened.',
->>>>>>> 7f933919
 					},
 				],
 			},
