--- conflicted
+++ resolved
@@ -2,18 +2,8 @@
 
 import type { IExecuteFunctions, ILoadOptionsFunctions } from 'n8n-core';
 
-<<<<<<< HEAD
-import {
-	IDataObject,
-	IHookFunctions,
-	IWebhookFunctions,
-	JsonObject,
-	NodeApiError,
-} from 'n8n-workflow';
-=======
-import type { IDataObject, IHookFunctions, IWebhookFunctions } from 'n8n-workflow';
+import type { IDataObject, IHookFunctions, IWebhookFunctions, JsonObject } from 'n8n-workflow';
 import { NodeApiError } from 'n8n-workflow';
->>>>>>> 7d741814
 
 export async function surveyMonkeyApiRequest(
 	this: IExecuteFunctions | IWebhookFunctions | IHookFunctions | ILoadOptionsFunctions,
