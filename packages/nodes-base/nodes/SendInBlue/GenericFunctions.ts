--- conflicted
+++ resolved
@@ -6,16 +6,13 @@
 	JsonObject,
 	NodeOperationError,
 } from 'n8n-workflow';
-<<<<<<< HEAD
 import { OptionsWithUri } from 'request';
-=======
 export namespace SendInBlueNode {
 	export interface EmailAttachment {
 		content?: string;
 		name?: string;
 		url?: string;
 	}
->>>>>>> b261174a
 
 	export enum OVERRIDE_MAP_TYPE {
 		'CATEGORY' = 'category',
