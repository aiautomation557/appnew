import type {
	IExecuteSingleFunctions,
	IHookFunctions,
	IHttpRequestOptions,
	IWebhookFunctions,
	JsonObject,
} from 'n8n-workflow';
import { jsonParse, NodeOperationError } from 'n8n-workflow';
import type { OptionsWithUri } from 'request';
import MailComposer from 'nodemailer/lib/mail-composer';
export namespace SendInBlueNode {
	type ValidEmailFields = { to: string } | { sender: string } | { cc: string } | { bcc: string };
	type Address = { address: string; name?: string };
	type Email = { email: string; name?: string };
	type ToEmail = { to: Email[] };
	type SenderEmail = { sender: Email };
	type CCEmail = { cc: Email[] };
	type BBCEmail = { bbc: Email[] };
	type ValidatedEmail = ToEmail | SenderEmail | CCEmail | BBCEmail;

	enum OVERRIDE_MAP_VALUES {
		'CATEGORY' = 'category',
		'NORMAL' = 'boolean',
		'TRANSACTIONAL' = 'id',
	}

	enum OVERRIDE_MAP_TYPE {
		'CATEGORY' = 'category',
		'NORMAL' = 'normal',
		'TRANSACTIONAL' = 'transactional',
	}

	export const INTERCEPTORS = new Map<string, (body: JsonObject) => void>([
		[
			OVERRIDE_MAP_TYPE.CATEGORY,
			(body: JsonObject) => {
				body.type = OVERRIDE_MAP_VALUES.CATEGORY;
			},
		],
		[
			OVERRIDE_MAP_TYPE.NORMAL,
			(body: JsonObject) => {
				body.type = OVERRIDE_MAP_VALUES.NORMAL;
			},
		],
		[
			OVERRIDE_MAP_TYPE.TRANSACTIONAL,
			(body: JsonObject) => {
				body.type = OVERRIDE_MAP_VALUES.TRANSACTIONAL;
			},
		],
	]);
	export namespace Validators {
		function getFileName(
			itemIndex: number,
			mimeType: string,
			fileExt: string,
			fileName: string,
		): string {
			let ext = fileExt;
			if (fileExt === undefined) {
				ext = mimeType.split('/')[1];
			}

			let name = `${fileName}.${ext}`;
			if (fileName === undefined) {
				name = `file-${itemIndex}.${ext}`;
			}
			return name;
		}

		export async function validateAndCompileAttachmentsData(
			this: IExecuteSingleFunctions,
			requestOptions: IHttpRequestOptions,
		): Promise<IHttpRequestOptions> {
			const dataPropertyList = this.getNodeParameter(
				'additionalFields.emailAttachments.attachment',
			) as JsonObject;
			const { body } = requestOptions;

			const { attachment = [] } = body as { attachment: Array<{ content: string; name: string }> };

			try {
				const { binaryPropertyName } = dataPropertyList;
				const dataMappingList = (binaryPropertyName as string).split(',');
				for (const attachmentDataName of dataMappingList) {
					const binaryPropertyAttachmentName = attachmentDataName;

					const item = this.getInputData();

					if (item.binary![binaryPropertyAttachmentName] === undefined) {
						throw new NodeOperationError(
							this.getNode(),
<<<<<<< HEAD
							`Item has no binary property called "${binaryPropertyName}"`,
=======
							`No binary data property “${binaryPropertyAttachmentName}” exists on item!`,
>>>>>>> 17eff4d7
						);
					}

					const bufferFromIncomingData = await this.helpers.getBinaryDataBuffer(
						binaryPropertyAttachmentName,
					);

					const {
						data: content,
						mimeType,
						fileName,
						fileExtension,
					} = await this.helpers.prepareBinaryData(bufferFromIncomingData);

					const itemIndex = this.getItemIndex();
					const name = getFileName(
						itemIndex,
						mimeType,
						fileExtension!,
						fileName || item.binary!.data.fileName!,
					);

					attachment.push({ content, name });
				}

				Object.assign(body!, { attachment });

				return requestOptions;
			} catch (err) {
				throw new NodeOperationError(this.getNode(), err);
			}
		}

		export async function validateAndCompileTags(
			this: IExecuteSingleFunctions,
			requestOptions: IHttpRequestOptions,
		): Promise<IHttpRequestOptions> {
			const { tag } = this.getNodeParameter('additionalFields.emailTags.tags') as JsonObject;
			const tags = (tag as string)
				.split(',')
				.map((entry) => entry.trim())
				.filter((entry) => {
					return entry !== '';
				});
			const { body } = requestOptions;
			Object.assign(body!, { tags });
			return requestOptions;
		}

		function formatToEmailName(data: Address): Email {
			const { address: email, name } = data;
			const result = { email };
			if (name !== undefined && name !== '') {
				Object.assign(result, { name });
			}
			return { ...result };
		}

		function validateEmailStrings(input: ValidEmailFields): ValidatedEmail {
			const composer = new MailComposer({ ...input });
			const addressFields = composer.compile().getAddresses();

			const fieldFetcher = new Map<string, () => Email[] | Email>([
				[
					'bcc',
					() => {
						return (addressFields.bcc as unknown as Address[])?.map(formatToEmailName);
					},
				],
				[
					'cc',
					() => {
						return (addressFields.cc as unknown as Address[])?.map(formatToEmailName);
					},
				],
				[
					'from',
					() => {
						return (addressFields.from as unknown as Address[])?.map(formatToEmailName);
					},
				],
				[
					'reply-to',
					() => {
						return (addressFields['reply-to'] as unknown as Address[])?.map(formatToEmailName);
					},
				],
				[
					'sender',
					() => {
						return (addressFields.sender as unknown as Address[])?.map(formatToEmailName)[0];
					},
				],
				[
					'to',
					() => {
						return (addressFields.to as unknown as Address[])?.map(formatToEmailName);
					},
				],
			]);

			const result: { [key in keyof ValidatedEmail]: Email[] | Email } = {} as ValidatedEmail;
			Object.keys(input).reduce((obj: { [key: string]: Email[] | Email }, key: string) => {
				const getter = fieldFetcher.get(key);
				const value = getter!();
				obj[key] = value;
				return obj;
			}, result);

			return result as ValidatedEmail;
		}

		export async function validateAndCompileCCEmails(
			this: IExecuteSingleFunctions,
			requestOptions: IHttpRequestOptions,
		): Promise<IHttpRequestOptions> {
			const ccData = this.getNodeParameter(
				'additionalFields.receipientsCC.receipientCc',
			) as JsonObject;
			const { cc } = ccData;
			const { body } = requestOptions;
			const data = validateEmailStrings({ cc: cc as string });
			Object.assign(body!, data);

			return requestOptions;
		}

		export async function validateAndCompileBCCEmails(
			this: IExecuteSingleFunctions,
			requestOptions: IHttpRequestOptions,
		): Promise<IHttpRequestOptions> {
			const bccData = this.getNodeParameter(
				'additionalFields.receipientsBCC.receipientBcc',
			) as JsonObject;
			const { bcc } = bccData;
			const { body } = requestOptions;
			const data = validateEmailStrings({ bcc: bcc as string });
			Object.assign(body!, data);

			return requestOptions;
		}

		export async function validateAndCompileReceipientEmails(
			this: IExecuteSingleFunctions,
			requestOptions: IHttpRequestOptions,
		): Promise<IHttpRequestOptions> {
			const to = this.getNodeParameter('receipients') as string;
			const { body } = requestOptions;
			const data = validateEmailStrings({ to });
			Object.assign(body!, data);

			return requestOptions;
		}

		export async function validateAndCompileSenderEmail(
			this: IExecuteSingleFunctions,
			requestOptions: IHttpRequestOptions,
		): Promise<IHttpRequestOptions> {
			const sender = this.getNodeParameter('sender') as string;
			const { body } = requestOptions;
			const data = validateEmailStrings({ sender });
			Object.assign(body!, data);

			return requestOptions;
		}

		export async function validateAndCompileTemplateParameters(
			this: IExecuteSingleFunctions,
			requestOptions: IHttpRequestOptions,
		): Promise<IHttpRequestOptions> {
			const parameterData = this.getNodeParameter(
				'additionalFields.templateParameters.parameterValues',
			);
			const { body } = requestOptions;
			const { parmeters } = parameterData as JsonObject;
			const params = (parmeters as string)
				.split(',')
				.filter((parameter) => {
					return parameter.split('=').length === 2;
				})
				.map((parameter) => {
					const [key, value] = parameter.split('=');
					return {
						[key]: value,
					};
				})
				.reduce((obj, cObj) => {
					Object.assign(obj, cObj);
					return obj;
				}, {});

			Object.assign(body!, { params });
			return requestOptions;
		}
	}
}

export namespace SendInBlueWebhookApi {
	interface WebhookDetails {
		url: string;
		id: number;
		description: string;
		events: string[];
		type: string;
		createdAt: string;
		modifiedAt: string;
	}

	interface WebhookId {
		id: string;
	}

	interface Webhooks {
		webhooks: WebhookDetails[];
	}

	const credentialsName = 'sendInBlueApi';
	const baseURL = 'https://api.sendinblue.com/v3';
	export const supportedAuthMap = new Map<string, (ref: IWebhookFunctions) => Promise<string>>([
		[
			'apiKey',
			async (ref: IWebhookFunctions): Promise<string> => {
				const credentials = await ref.getCredentials(credentialsName);
				return credentials.sharedSecret as string;
			},
		],
	]);

	export const fetchWebhooks = async (ref: IHookFunctions, type: string): Promise<Webhooks> => {
		const endpoint = `${baseURL}/webhooks?type=${type}`;

		const options: OptionsWithUri = {
			method: 'GET',
			headers: {
				Accept: 'application/json',
			},
			uri: endpoint,
		};

		const webhooks = (await ref.helpers.requestWithAuthentication.call(
			ref,
			credentialsName,
			options,
		)) as string;

		return jsonParse(webhooks);
	};

	export const createWebHook = async (
		ref: IHookFunctions,
		type: string,
		events: string[],
		url: string,
	): Promise<WebhookId> => {
		const endpoint = `${baseURL}/webhooks`;

		const options: OptionsWithUri = {
			method: 'POST',
			headers: {
				Accept: 'application/json',
			},
			uri: endpoint,
			body: {
				events,
				type,
				url,
			},
		};

		const webhookId = await ref.helpers.requestWithAuthentication.call(
			ref,
			credentialsName,
			options,
		);

		return jsonParse(webhookId);
	};

	export const deleteWebhook = async (ref: IHookFunctions, webhookId: string) => {
		const endpoint = `${baseURL}/webhooks/${webhookId}`;
		const body = {};

		const options: OptionsWithUri = {
			method: 'DELETE',
			headers: {
				Accept: 'application/json',
			},
			uri: endpoint,
			body,
		};

		return ref.helpers.requestWithAuthentication.call(ref, credentialsName, options);
	};
}<|MERGE_RESOLUTION|>--- conflicted
+++ resolved
@@ -91,11 +91,7 @@
 					if (item.binary![binaryPropertyAttachmentName] === undefined) {
 						throw new NodeOperationError(
 							this.getNode(),
-<<<<<<< HEAD
 							`Item has no binary property called "${binaryPropertyName}"`,
-=======
-							`No binary data property “${binaryPropertyAttachmentName}” exists on item!`,
->>>>>>> 17eff4d7
 						);
 					}
 
