--- conflicted
+++ resolved
@@ -2,12 +2,8 @@
 
 import type { IExecuteFunctions, ILoadOptionsFunctions } from 'n8n-core';
 
-<<<<<<< HEAD
-import { IDataObject, IHookFunctions, JsonObject, NodeApiError } from 'n8n-workflow';
-=======
-import type { IDataObject, IHookFunctions } from 'n8n-workflow';
+import type { IDataObject, IHookFunctions, JsonObject } from 'n8n-workflow';
 import { NodeApiError } from 'n8n-workflow';
->>>>>>> 7d741814
 
 export async function pushcutApiRequest(
 	this: IExecuteFunctions | ILoadOptionsFunctions | IHookFunctions,
