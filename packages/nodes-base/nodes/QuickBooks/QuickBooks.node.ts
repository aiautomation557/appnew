--- conflicted
+++ resolved
@@ -50,11 +50,7 @@
 
 import { isEmpty } from 'lodash';
 
-<<<<<<< HEAD
-import { QuickBooksOAuth2Credentials, TransactionFields, TransactionReport } from './types';
-=======
-import type { QuickBooksOAuth2Credentials, TransactionFields } from './types';
->>>>>>> 7d741814
+import type { QuickBooksOAuth2Credentials, TransactionFields, TransactionReport } from './types';
 
 export class QuickBooks implements INodeType {
 	description: INodeTypeDescription = {
