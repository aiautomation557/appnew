--- conflicted
+++ resolved
@@ -57,15 +57,7 @@
 		path: '/',
 		headers: { ...headers },
 		body: JSON.stringify(body),
-<<<<<<< HEAD
-	}, {
-		accessKeyId: credentials.accessKeyId,
-		secretAccessKey: credentials.secretAccessKey,
-		sessionToken: credentials.sessionToken ? credentials.sessionToken : undefined,
-	});
-=======
 	}, securityHeaders);
->>>>>>> 02141539
 
 	try {
 		return JSON.parse(await this.helpers.request!(options));
