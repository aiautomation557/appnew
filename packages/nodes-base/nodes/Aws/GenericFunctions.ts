import { URL } from 'url';
import { Request, sign } from 'aws4';
import { parseString as parseXml } from 'xml2js';

import {
	IExecuteFunctions,
	IHookFunctions,
	ILoadOptionsFunctions,
	IWebhookFunctions,
} from 'n8n-core';

<<<<<<< HEAD
import {
	ICredentialDataDecryptedObject,
	IHttpRequestMethods,
	IHttpRequestOptions,
	NodeApiError,
	NodeOperationError,
} from 'n8n-workflow';

function getEndpointForService(
	service: string,
	credentials: ICredentialDataDecryptedObject,
): string {
	let endpoint;
	if (service === 'lambda' && credentials.lambdaEndpoint) {
		endpoint = credentials.lambdaEndpoint;
	} else if (service === 'sns' && credentials.snsEndpoint) {
		endpoint = credentials.snsEndpoint;
	} else if (service === 'sqs' && credentials.sqsEndpoint) {
		endpoint = credentials.sqsEndpoint;
	} else {
		endpoint = `https://${service}.${credentials.region}.amazonaws.com`;
	}
	return (endpoint as string).replace('{region}', credentials.region as string);
}
=======
import { ICredentialDataDecryptedObject, IHttpRequestOptions, NodeApiError, NodeOperationError } from 'n8n-workflow';
>>>>>>> 9017fd46

export async function awsApiRequest(
	this: IHookFunctions | IExecuteFunctions | ILoadOptionsFunctions | IWebhookFunctions,
	service: string,
	method: IHttpRequestMethods,
	path: string,
	body?: string,
	headers?: object,
	// tslint:disable-next-line:no-any
): Promise<any> {
	const credentials = await this.getCredentials('aws');
<<<<<<< HEAD

	// Concatenate path and instantiate URL object so it parses correctly query strings
	const endpoint = new URL(getEndpointForService(service, credentials) + path);

	// Sign AWS API request with the user credentials
	const signOpts = { headers: headers || {}, host: endpoint.host, method, path, body } as Request;
	const securityHeaders = {
		accessKeyId: `${credentials.accessKeyId}`.trim(),
		secretAccessKey: `${credentials.secretAccessKey}`.trim(),
		sessionToken: credentials.temporaryCredentials
			? `${credentials.sessionToken}`.trim()
			: undefined,
	};

	sign(signOpts, securityHeaders);

	const options: IHttpRequestOptions = {
		headers: signOpts.headers,
=======
	const requestOptions = {
		qs: {
			service,
			path,
		},
>>>>>>> 9017fd46
		method,
		body: JSON.stringify(body),
		url: '',
		headers,
		region: credentials?.region as string,
	} as IHttpRequestOptions;

	try {
		return await this.helpers.requestWithAuthentication.call(this,'aws', requestOptions);
	} catch (error) {
		throw new NodeApiError(this.getNode(), error, { parseXml: true });
	}
}

export async function awsApiRequestREST(
	this: IHookFunctions | IExecuteFunctions | ILoadOptionsFunctions,
	service: string,
	method: IHttpRequestMethods,
	path: string,
	body?: string,
	headers?: object,
	// tslint:disable-next-line:no-any
): Promise<any> {
	const response = await awsApiRequest.call(this, service, method, path, body, headers);
	try {
		return JSON.parse(response);
	} catch (error) {
		return response;
	}
}

export async function awsApiRequestSOAP(
	this: IHookFunctions | IExecuteFunctions | ILoadOptionsFunctions | IWebhookFunctions,
	service: string,
	method: IHttpRequestMethods,
	path: string,
	body?: string,
	headers?: object,
	// tslint:disable-next-line:no-any
): Promise<any> {
	const response = await awsApiRequest.call(this, service, method, path, body, headers);
	try {
		return await new Promise((resolve, reject) => {
			parseXml(response, { explicitArray: false }, (err, data) => {
				if (err) {
					return reject(err);
				}
				resolve(data);
			});
		});
	} catch (error) {
		return response;
	}
}<|MERGE_RESOLUTION|>--- conflicted
+++ resolved
@@ -1,5 +1,3 @@
-import { URL } from 'url';
-import { Request, sign } from 'aws4';
 import { parseString as parseXml } from 'xml2js';
 
 import {
@@ -9,34 +7,7 @@
 	IWebhookFunctions,
 } from 'n8n-core';
 
-<<<<<<< HEAD
-import {
-	ICredentialDataDecryptedObject,
-	IHttpRequestMethods,
-	IHttpRequestOptions,
-	NodeApiError,
-	NodeOperationError,
-} from 'n8n-workflow';
-
-function getEndpointForService(
-	service: string,
-	credentials: ICredentialDataDecryptedObject,
-): string {
-	let endpoint;
-	if (service === 'lambda' && credentials.lambdaEndpoint) {
-		endpoint = credentials.lambdaEndpoint;
-	} else if (service === 'sns' && credentials.snsEndpoint) {
-		endpoint = credentials.snsEndpoint;
-	} else if (service === 'sqs' && credentials.sqsEndpoint) {
-		endpoint = credentials.sqsEndpoint;
-	} else {
-		endpoint = `https://${service}.${credentials.region}.amazonaws.com`;
-	}
-	return (endpoint as string).replace('{region}', credentials.region as string);
-}
-=======
-import { ICredentialDataDecryptedObject, IHttpRequestOptions, NodeApiError, NodeOperationError } from 'n8n-workflow';
->>>>>>> 9017fd46
+import { IHttpRequestMethods, IHttpRequestOptions, NodeApiError } from 'n8n-workflow';
 
 export async function awsApiRequest(
 	this: IHookFunctions | IExecuteFunctions | ILoadOptionsFunctions | IWebhookFunctions,
@@ -48,32 +19,11 @@
 	// tslint:disable-next-line:no-any
 ): Promise<any> {
 	const credentials = await this.getCredentials('aws');
-<<<<<<< HEAD
-
-	// Concatenate path and instantiate URL object so it parses correctly query strings
-	const endpoint = new URL(getEndpointForService(service, credentials) + path);
-
-	// Sign AWS API request with the user credentials
-	const signOpts = { headers: headers || {}, host: endpoint.host, method, path, body } as Request;
-	const securityHeaders = {
-		accessKeyId: `${credentials.accessKeyId}`.trim(),
-		secretAccessKey: `${credentials.secretAccessKey}`.trim(),
-		sessionToken: credentials.temporaryCredentials
-			? `${credentials.sessionToken}`.trim()
-			: undefined,
-	};
-
-	sign(signOpts, securityHeaders);
-
-	const options: IHttpRequestOptions = {
-		headers: signOpts.headers,
-=======
 	const requestOptions = {
 		qs: {
 			service,
 			path,
 		},
->>>>>>> 9017fd46
 		method,
 		body: JSON.stringify(body),
 		url: '',
@@ -82,7 +32,7 @@
 	} as IHttpRequestOptions;
 
 	try {
-		return await this.helpers.requestWithAuthentication.call(this,'aws', requestOptions);
+		return await this.helpers.requestWithAuthentication.call(this, 'aws', requestOptions);
 	} catch (error) {
 		throw new NodeApiError(this.getNode(), error, { parseXml: true });
 	}
