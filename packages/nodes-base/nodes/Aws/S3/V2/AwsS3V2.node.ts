/* eslint-disable n8n-nodes-base/node-filename-against-convention */
import { paramCase, snakeCase } from 'change-case';

import { createHash } from 'crypto';

import { Builder } from 'xml2js';

import type {
	IDataObject,
	IExecuteFunctions,
	INodeExecutionData,
	INodeType,
	INodeTypeBaseDescription,
	INodeTypeDescription,
} from 'n8n-workflow';
import { NodeOperationError } from 'n8n-workflow';

import { bucketFields, bucketOperations } from './BucketDescription';

import { folderFields, folderOperations } from './FolderDescription';

import { fileFields, fileOperations } from './FileDescription';

import { awsApiRequestREST, awsApiRequestRESTAllItems } from './GenericFunctions';
import type { Readable } from 'stream';

// Minimum size 5MB for multipart upload in S3
const UPLOAD_CHUNK_SIZE = 5120 * 1024;

export class AwsS3V2 implements INodeType {
	description: INodeTypeDescription;

	constructor(baseDescription: INodeTypeBaseDescription) {
		this.description = {
			...baseDescription,
			displayName: 'AWS S3',
			name: 'awsS3',
			icon: 'file:s3.svg',
			group: ['output'],
			version: 2,
			subtitle: '={{$parameter["operation"] + ": " + $parameter["resource"]}}',
			description: 'Sends data to AWS S3',
			defaults: {
				name: 'AWS S3',
			},
			inputs: ['main'],
			outputs: ['main'],
			credentials: [
				{
					name: 'aws',
					required: true,
				},
			],
			properties: [
				{
					displayName: 'Resource',
					name: 'resource',
					type: 'options',
					noDataExpression: true,
					options: [
						{
							name: 'Bucket',
							value: 'bucket',
						},
						{
							name: 'File',
							value: 'file',
						},
						{
							name: 'Folder',
							value: 'folder',
						},
					],
					default: 'file',
				},
				// BUCKET
				...bucketOperations,
				...bucketFields,
				// FOLDER
				...folderOperations,
				...folderFields,
				// UPLOAD
				...fileOperations,
				...fileFields,
			],
		};
	}

	async execute(this: IExecuteFunctions): Promise<INodeExecutionData[][]> {
		const items = this.getInputData();
		const returnData: INodeExecutionData[] = [];
		const qs: IDataObject = {};
		let responseData;
		const resource = this.getNodeParameter('resource', 0);
		const operation = this.getNodeParameter('operation', 0);
		for (let i = 0; i < items.length; i++) {
			let headers: IDataObject = {};
			try {
				if (resource === 'bucket') {
					//https://docs.aws.amazon.com/AmazonS3/latest/API/API_CreateBucket.html
					if (operation === 'create') {
						const credentials = await this.getCredentials('aws');
						const name = this.getNodeParameter('name', i) as string;
						const additionalFields = this.getNodeParameter('additionalFields', i);
						if (additionalFields.acl) {
							headers['x-amz-acl'] = paramCase(additionalFields.acl as string);
						}
						if (additionalFields.bucketObjectLockEnabled) {
							headers['x-amz-bucket-object-lock-enabled'] =
								additionalFields.bucketObjectLockEnabled as boolean;
						}
						if (additionalFields.grantFullControl) {
							headers['x-amz-grant-full-control'] = '';
						}
						if (additionalFields.grantRead) {
							headers['x-amz-grant-read'] = '';
						}
						if (additionalFields.grantReadAcp) {
							headers['x-amz-grant-read-acp'] = '';
						}
						if (additionalFields.grantWrite) {
							headers['x-amz-grant-write'] = '';
						}
						if (additionalFields.grantWriteAcp) {
							headers['x-amz-grant-write-acp'] = '';
						}
						let region = credentials.region as string;

						if (additionalFields.region) {
							region = additionalFields.region as string;
						}

						const body: IDataObject = {
							CreateBucketConfiguration: {
								$: {
									xmlns: 'http://s3.amazonaws.com/doc/2006-03-01/',
								},
							},
						};
						let data = '';
						// if credentials has the S3 defaul region (us-east-1) the body (XML) does not have to be sent.
						if (region !== 'us-east-1') {
							// @ts-ignore
							body.CreateBucketConfiguration.LocationConstraint = [region];
							const builder = new Builder();
							data = builder.buildObject(body);
						}
						responseData = await awsApiRequestREST.call(
							this,
							`${name}.s3`,
							'PUT',
							'',
							data,
							qs,
							headers,
						);
						const executionData = this.helpers.constructExecutionMetaData(
							this.helpers.returnJsonArray({ success: true }),
							{ itemData: { item: i } },
						);
						returnData.push(...executionData);
					}

					// https://docs.aws.amazon.com/AmazonS3/latest/API/API_DeleteBucket.html
					if (operation === 'delete') {
						const name = this.getNodeParameter('name', i) as string;

						responseData = await awsApiRequestREST.call(
							this,
							`${name}.s3`,
							'DELETE',
							'',
							'',
							{},
							headers,
						);
						const executionData = this.helpers.constructExecutionMetaData(
							this.helpers.returnJsonArray({ success: true }),
							{ itemData: { item: i } },
						);
						returnData.push(...executionData);
					}

					//https://docs.aws.amazon.com/AmazonS3/latest/API/API_ListBuckets.html
					if (operation === 'getAll') {
						const returnAll = this.getNodeParameter('returnAll', 0);
						if (returnAll) {
							responseData = await awsApiRequestRESTAllItems.call(
								this,
								'ListAllMyBucketsResult.Buckets.Bucket',
								's3',
								'GET',
								'',
							);
						} else {
							qs.limit = this.getNodeParameter('limit', 0);
							responseData = await awsApiRequestRESTAllItems.call(
								this,
								'ListAllMyBucketsResult.Buckets.Bucket',
								's3',
								'GET',
								'',
								'',
								qs,
							);
							responseData = responseData.slice(0, qs.limit);
						}
						const executionData = this.helpers.constructExecutionMetaData(
							this.helpers.returnJsonArray(responseData as IDataObject[]),
							{ itemData: { item: i } },
						);
						returnData.push(...executionData);
					}

					//https://docs.aws.amazon.com/AmazonS3/latest/API/API_ListObjectsV2.html
					if (operation === 'search') {
						const bucketName = this.getNodeParameter('bucketName', i) as string;
						const servicePath = bucketName.includes('.') ? 's3' : `${bucketName}.s3`;
						const basePath = bucketName.includes('.') ? `/${bucketName}` : '';
						const returnAll = this.getNodeParameter('returnAll', 0);
						const additionalFields = this.getNodeParameter('additionalFields', 0);

						if (additionalFields.prefix) {
							qs.prefix = additionalFields.prefix as string;
						}

						if (additionalFields.encodingType) {
							qs['encoding-type'] = additionalFields.encodingType as string;
						}

						if (additionalFields.delimiter) {
							qs.delimiter = additionalFields.delimiter as string;
						}

						if (additionalFields.fetchOwner) {
							qs['fetch-owner'] = additionalFields.fetchOwner as string;
						}

						if (additionalFields.startAfter) {
							qs['start-after'] = additionalFields.startAfter as string;
						}

						if (additionalFields.requesterPays) {
							qs['x-amz-request-payer'] = 'requester';
						}

						qs['list-type'] = 2;
						responseData = await awsApiRequestREST.call(this, servicePath, 'GET', basePath, '', {
							location: '',
						});

						const region = responseData.LocationConstraint._ as string;

						if (returnAll) {
							responseData = await awsApiRequestRESTAllItems.call(
								this,
								'ListBucketResult.Contents',
								servicePath,
								'GET',
								basePath,
								'',
								qs,
								{},
								{},
								region,
							);
						} else {
							qs['max-keys'] = this.getNodeParameter('limit', 0);
							responseData = await awsApiRequestREST.call(
								this,
								servicePath,
								'GET',
								basePath,
								'',
								qs,
								{},
								{},
								region,
							);
							responseData = responseData.ListBucketResult.Contents;
						}
						const executionData = this.helpers.constructExecutionMetaData(
							this.helpers.returnJsonArray(responseData as IDataObject[]),
							{ itemData: { item: i } },
						);
<<<<<<< HEAD
						// eslint-disable-next-line @typescript-eslint/no-unsafe-argument
=======

>>>>>>> adcf5a96
						returnData.push(...executionData);
					}
				}
				if (resource === 'folder') {
					//https://docs.aws.amazon.com/AmazonS3/latest/API/API_PutObject.html
					if (operation === 'create') {
						const bucketName = this.getNodeParameter('bucketName', i) as string;
						const servicePath = bucketName.includes('.') ? 's3' : `${bucketName}.s3`;
						const basePath = bucketName.includes('.') ? `/${bucketName}` : '';
						const folderName = this.getNodeParameter('folderName', i) as string;
						const additionalFields = this.getNodeParameter('additionalFields', i);
						let path = `${basePath}/${folderName}/`;

						if (additionalFields.requesterPays) {
							headers['x-amz-request-payer'] = 'requester';
						}
						if (additionalFields.parentFolderKey) {
							path = `/${additionalFields.parentFolderKey}${folderName}/`;
						}
						if (additionalFields.storageClass) {
							headers['x-amz-storage-class'] = snakeCase(
								additionalFields.storageClass as string,
							).toUpperCase();
						}
						responseData = await awsApiRequestREST.call(this, servicePath, 'GET', basePath, '', {
							location: '',
						});

						const region = responseData.LocationConstraint._;

						responseData = await awsApiRequestREST.call(
							this,
							servicePath,
							'PUT',
							path,
							'',
							qs,
							headers,
							{},
							region as string,
						);
						const executionData = this.helpers.constructExecutionMetaData(
							this.helpers.returnJsonArray({ success: true }),
							{ itemData: { item: i } },
						);
						returnData.push(...executionData);
					}
					//https://docs.aws.amazon.com/AmazonS3/latest/API/API_DeleteObjects.html
					if (operation === 'delete') {
						const bucketName = this.getNodeParameter('bucketName', i) as string;
						const servicePath = bucketName.includes('.') ? 's3' : `${bucketName}.s3`;
						const basePath = bucketName.includes('.') ? `/${bucketName}` : '';
						const folderKey = this.getNodeParameter('folderKey', i) as string;

						responseData = await awsApiRequestREST.call(this, servicePath, 'GET', basePath, '', {
							location: '',
						});

						const region = responseData.LocationConstraint._;

						responseData = await awsApiRequestRESTAllItems.call(
							this,
							'ListBucketResult.Contents',
							servicePath,
							'GET',
							basePath,
							'',
							{ 'list-type': 2, prefix: folderKey },
							{},
							{},
							region as string,
						);

						// folder empty then just delete it
						if (responseData.length === 0) {
							responseData = await awsApiRequestREST.call(
								this,
								servicePath,
								'DELETE',
								`${basePath}/${folderKey}`,
								'',
								qs,
								{},
								{},
								region as string,
							);

							responseData = { deleted: [{ Key: folderKey }] };
						} else {
							// delete everything inside the folder
							const body: IDataObject = {
								Delete: {
									$: {
										xmlns: 'http://s3.amazonaws.com/doc/2006-03-01/',
									},
									Object: [],
								},
							};

							for (const childObject of responseData) {
								//@ts-ignore
								(body.Delete.Object as IDataObject[]).push({
									Key: childObject.Key as string,
								});
							}

							const builder = new Builder();
							const data = builder.buildObject(body);

							headers['Content-MD5'] = createHash('md5').update(data).digest('base64');

							headers['Content-Type'] = 'application/xml';

							responseData = await awsApiRequestREST.call(
								this,
								servicePath,
								'POST',
								`${basePath}/`,
								data,
								{ delete: '' },
								headers,
								{},
								region as string,
							);

							responseData = { deleted: responseData.DeleteResult.Deleted };
						}
						const executionData = this.helpers.constructExecutionMetaData(
							this.helpers.returnJsonArray(responseData),
							{ itemData: { item: i } },
						);
						returnData.push(...executionData);
					}
					//https://docs.aws.amazon.com/AmazonS3/latest/API/API_ListObjectsV2.html
					if (operation === 'getAll') {
						const bucketName = this.getNodeParameter('bucketName', i) as string;
						const servicePath = bucketName.includes('.') ? 's3' : `${bucketName}.s3`;
						const basePath = bucketName.includes('.') ? `/${bucketName}` : '';
						const returnAll = this.getNodeParameter('returnAll', 0);
						const options = this.getNodeParameter('options', 0);

						if (options.folderKey) {
							qs.prefix = options.folderKey as string;
						}

						if (options.fetchOwner) {
							qs['fetch-owner'] = options.fetchOwner as string;
						}

						qs['list-type'] = 2;

						responseData = await awsApiRequestREST.call(this, servicePath, 'GET', basePath, '', {
							location: '',
						});

						const region = responseData.LocationConstraint._;

						if (returnAll) {
							responseData = await awsApiRequestRESTAllItems.call(
								this,
								'ListBucketResult.Contents',
								servicePath,
								'GET',
								basePath,
								'',
								qs,
								{},
								{},
								region as string,
							);
						} else {
							qs.limit = this.getNodeParameter('limit', 0);
							responseData = await awsApiRequestRESTAllItems.call(
								this,
								'ListBucketResult.Contents',
								servicePath,
								'GET',
								basePath,
								'',
								qs,
								{},
								{},
								region as string,
							);
						}
						if (Array.isArray(responseData)) {
							responseData = responseData.filter(
								(e: IDataObject) =>
									(e.Key as string).endsWith('/') && e.Size === '0' && e.Key !== options.folderKey,
							);
							if (qs.limit) {
								responseData = responseData.splice(0, qs.limit as number);
							}
							const executionData = this.helpers.constructExecutionMetaData(
								this.helpers.returnJsonArray(responseData),
								{ itemData: { item: i } },
							);
							returnData.push(...executionData);
						}
					}
				}
				if (resource === 'file') {
					//https://docs.aws.amazon.com/AmazonS3/latest/API/API_CopyObject.html
					if (operation === 'copy') {
						const sourcePath = this.getNodeParameter('sourcePath', i) as string;
						const destinationPath = this.getNodeParameter('destinationPath', i) as string;
						const additionalFields = this.getNodeParameter('additionalFields', i);

						headers['x-amz-copy-source'] = sourcePath;

						if (additionalFields.requesterPays) {
							headers['x-amz-request-payer'] = 'requester';
						}
						if (additionalFields.storageClass) {
							headers['x-amz-storage-class'] = snakeCase(
								additionalFields.storageClass as string,
							).toUpperCase();
						}
						if (additionalFields.acl) {
							headers['x-amz-acl'] = paramCase(additionalFields.acl as string);
						}
						if (additionalFields.grantFullControl) {
							headers['x-amz-grant-full-control'] = '';
						}
						if (additionalFields.grantRead) {
							headers['x-amz-grant-read'] = '';
						}
						if (additionalFields.grantReadAcp) {
							headers['x-amz-grant-read-acp'] = '';
						}
						if (additionalFields.grantWriteAcp) {
							headers['x-amz-grant-write-acp'] = '';
						}
						if (additionalFields.lockLegalHold) {
							headers['x-amz-object-lock-legal-hold'] = (additionalFields.lockLegalHold as boolean)
								? 'ON'
								: 'OFF';
						}
						if (additionalFields.lockMode) {
							headers['x-amz-object-lock-mode'] = (
								additionalFields.lockMode as string
							).toUpperCase();
						}
						if (additionalFields.lockRetainUntilDate) {
							headers['x-amz-object-lock-retain-until-date'] =
								additionalFields.lockRetainUntilDate as string;
						}
						if (additionalFields.serverSideEncryption) {
							headers['x-amz-server-side-encryption'] =
								additionalFields.serverSideEncryption as string;
						}
						if (additionalFields.encryptionAwsKmsKeyId) {
							headers['x-amz-server-side-encryption-aws-kms-key-id'] =
								additionalFields.encryptionAwsKmsKeyId as string;
						}
						if (additionalFields.serverSideEncryptionContext) {
							headers['x-amz-server-side-encryption-context'] =
								additionalFields.serverSideEncryptionContext as string;
						}
						if (additionalFields.serversideEncryptionCustomerAlgorithm) {
							headers['x-amz-server-side-encryption-customer-algorithm'] =
								additionalFields.serversideEncryptionCustomerAlgorithm as string;
						}
						if (additionalFields.serversideEncryptionCustomerKey) {
							headers['x-amz-server-side-encryption-customer-key'] =
								additionalFields.serversideEncryptionCustomerKey as string;
						}
						if (additionalFields.serversideEncryptionCustomerKeyMD5) {
							headers['x-amz-server-side-encryption-customer-key-MD5'] =
								additionalFields.serversideEncryptionCustomerKeyMD5 as string;
						}
						if (additionalFields.taggingDirective) {
							headers['x-amz-tagging-directive'] = (
								additionalFields.taggingDirective as string
							).toUpperCase();
						}
						if (additionalFields.metadataDirective) {
							headers['x-amz-metadata-directive'] = (
								additionalFields.metadataDirective as string
							).toUpperCase();
						}

						const destinationParts = destinationPath.split('/');

						const bucketName = destinationParts[1];
						const servicePath = bucketName.includes('.') ? 's3' : `${bucketName}.s3`;
						const basePath = bucketName.includes('.') ? `/${bucketName}` : '';

						const destination = `${basePath}/${destinationParts
							.slice(2, destinationParts.length)
							.join('/')}`;

						responseData = await awsApiRequestREST.call(this, servicePath, 'GET', basePath, '', {
							location: '',
						});

						const region = responseData.LocationConstraint._;

						responseData = await awsApiRequestREST.call(
							this,
							servicePath,
							'PUT',
							destination,
							'',
							qs,
							headers,
							{},
							region as string,
						);
						const executionData = this.helpers.constructExecutionMetaData(
							this.helpers.returnJsonArray(responseData.CopyObjectResult as IDataObject[]),
							{ itemData: { item: i } },
						);
						returnData.push(...executionData);
					}
					//https://docs.aws.amazon.com/AmazonS3/latest/API/API_GetObject.html
					if (operation === 'download') {
						const bucketName = this.getNodeParameter('bucketName', i) as string;
						const servicePath = bucketName.includes('.') ? 's3' : `${bucketName}.s3`;
						const basePath = bucketName.includes('.') ? `/${bucketName}` : '';

						const fileKey = this.getNodeParameter('fileKey', i) as string;

						const fileName = fileKey.split('/')[fileKey.split('/').length - 1];

						if (fileKey.substring(fileKey.length - 1) === '/') {
							throw new NodeOperationError(
								this.getNode(),
								'Downloading a whole directory is not yet supported, please provide a file key',
							);
						}

						let region = await awsApiRequestREST.call(this, servicePath, 'GET', basePath, '', {
							location: '',
						});

						region = region.LocationConstraint._;

						const response = await awsApiRequestREST.call(
							this,
							servicePath,
							'GET',
							`${basePath}/${fileKey}`,
							'',
							qs,
							{},
							{ encoding: null, resolveWithFullResponse: true },
							region as string,
						);

						let mimeType: string | undefined;
						if (response.headers['content-type']) {
							mimeType = response.headers['content-type'];
						}

						const newItem: INodeExecutionData = {
							json: items[i].json,
							binary: {},
						};

						if (items[i].binary !== undefined && newItem.binary) {
							// Create a shallow copy of the binary data so that the old
							// data references which do not get changed still stay behind
							// but the incoming data does not get changed.
							Object.assign(newItem.binary, items[i].binary);
						}

						items[i] = newItem;

						const dataPropertyNameDownload = this.getNodeParameter('binaryPropertyName', i);

						const data = Buffer.from(response.body as string, 'utf8');

						items[i].binary![dataPropertyNameDownload] = await this.helpers.prepareBinaryData(
							data as unknown as Buffer,
							fileName,
							mimeType,
						);
					}
					//https://docs.aws.amazon.com/AmazonS3/latest/API/API_DeleteObject.html
					if (operation === 'delete') {
						const bucketName = this.getNodeParameter('bucketName', i) as string;
						const servicePath = bucketName.includes('.') ? 's3' : `${bucketName}.s3`;
						const basePath = bucketName.includes('.') ? `/${bucketName}` : '';

						const fileKey = this.getNodeParameter('fileKey', i) as string;

						const options = this.getNodeParameter('options', i);

						if (options.versionId) {
							qs.versionId = options.versionId as string;
						}

						responseData = await awsApiRequestREST.call(this, servicePath, 'GET', basePath, '', {
							location: '',
						});

						const region = responseData.LocationConstraint._;

						responseData = await awsApiRequestREST.call(
							this,
							servicePath,
							'DELETE',
							`${basePath}/${fileKey}`,
							'',
							qs,
							{},
							{},
							region as string,
						);
						const executionData = this.helpers.constructExecutionMetaData(
							this.helpers.returnJsonArray({ success: true }),
							{ itemData: { item: i } },
						);
						returnData.push(...executionData);
					}
					//https://docs.aws.amazon.com/AmazonS3/latest/API/API_ListObjectsV2.html
					if (operation === 'getAll') {
						const bucketName = this.getNodeParameter('bucketName', i) as string;
						const servicePath = bucketName.includes('.') ? 's3' : `${bucketName}.s3`;
						const basePath = bucketName.includes('.') ? `/${bucketName}` : '';
						const returnAll = this.getNodeParameter('returnAll', 0);
						const options = this.getNodeParameter('options', 0);

						if (options.folderKey) {
							qs.prefix = options.folderKey as string;
						}

						if (options.fetchOwner) {
							qs['fetch-owner'] = options.fetchOwner as string;
						}

						qs.delimiter = '/';

						qs['list-type'] = 2;

						responseData = await awsApiRequestREST.call(this, servicePath, 'GET', basePath, '', {
							location: '',
						});

						const region = responseData.LocationConstraint._;

						if (returnAll) {
							responseData = await awsApiRequestRESTAllItems.call(
								this,
								'ListBucketResult.Contents',
								servicePath,
								'GET',
								basePath,
								'',
								qs,
								{},
								{},
								region as string,
							);
						} else {
							qs.limit = this.getNodeParameter('limit', 0);
							responseData = await awsApiRequestRESTAllItems.call(
								this,
								'ListBucketResult.Contents',
								servicePath,
								'GET',
								basePath,
								'',
								qs,
								{},
								{},
								region as string,
							);
							responseData = responseData.splice(0, qs.limit);
						}
						if (Array.isArray(responseData)) {
							responseData = responseData.filter(
								(e: IDataObject) => !(e.Key as string).endsWith('/') && e.Size !== '0',
							);
							if (qs.limit) {
								responseData = responseData.splice(0, qs.limit as number);
							}
							const executionData = this.helpers.constructExecutionMetaData(
								this.helpers.returnJsonArray(responseData),
								{ itemData: { item: i } },
							);
							returnData.push(...executionData);
						}
					}
					//https://docs.aws.amazon.com/AmazonS3/latest/API/API_PutObject.html
					if (operation === 'upload') {
						const bucketName = this.getNodeParameter('bucketName', i) as string;
						const servicePath = bucketName.includes('.') ? 's3' : `${bucketName}.s3`;
						const basePath = bucketName.includes('.') ? `/${bucketName}` : '';
						const fileName = this.getNodeParameter('fileName', i) as string;
						const isBinaryData = this.getNodeParameter('binaryData', i);
						const additionalFields = this.getNodeParameter('additionalFields', i);
						const tagsValues = (this.getNodeParameter('tagsUi', i) as IDataObject)
							.tagsValues as IDataObject[];
						let path = `${basePath}/`;
						let body;

						const multipartHeaders: IDataObject = {};
						const neededHeaders: IDataObject = {};

						if (additionalFields.requesterPays) {
							neededHeaders['x-amz-request-payer'] = 'requester';
						}
						if (additionalFields.parentFolderKey) {
							path = `${additionalFields.parentFolderKey}/${fileName}`;
						} else {
							path = `${fileName}`;
						}
						if (additionalFields.storageClass) {
							multipartHeaders['x-amz-storage-class'] = snakeCase(
								additionalFields.storageClass as string,
							).toUpperCase();
						}

						if (additionalFields.acl) {
							multipartHeaders['x-amz-acl'] = paramCase(additionalFields.acl as string);
						}
						if (additionalFields.grantFullControl) {
							multipartHeaders['x-amz-grant-full-control'] = '';
						}
						if (additionalFields.grantRead) {
							multipartHeaders['x-amz-grant-read'] = '';
						}
						if (additionalFields.grantReadAcp) {
							multipartHeaders['x-amz-grant-read-acp'] = '';
						}
						if (additionalFields.grantWriteAcp) {
							multipartHeaders['x-amz-grant-write-acp'] = '';
						}
						if (additionalFields.lockLegalHold) {
							multipartHeaders['x-amz-object-lock-legal-hold'] =
								(additionalFields.lockLegalHold as boolean) ? 'ON' : 'OFF';
						}
						if (additionalFields.lockMode) {
							multipartHeaders['x-amz-object-lock-mode'] = (
								additionalFields.lockMode as string
							).toUpperCase();
						}
						if (additionalFields.lockRetainUntilDate) {
							multipartHeaders['x-amz-object-lock-retain-until-date'] =
								additionalFields.lockRetainUntilDate as string;
						}
						if (additionalFields.serverSideEncryption) {
							neededHeaders['x-amz-server-side-encryption'] =
								additionalFields.serverSideEncryption as string;
						}
						if (additionalFields.encryptionAwsKmsKeyId) {
							neededHeaders['x-amz-server-side-encryption-aws-kms-key-id'] =
								additionalFields.encryptionAwsKmsKeyId as string;
						}
						if (additionalFields.serverSideEncryptionContext) {
							neededHeaders['x-amz-server-side-encryption-context'] =
								additionalFields.serverSideEncryptionContext as string;
						}
						if (additionalFields.serversideEncryptionCustomerAlgorithm) {
							neededHeaders['x-amz-server-side-encryption-customer-algorithm'] =
								additionalFields.serversideEncryptionCustomerAlgorithm as string;
						}
						if (additionalFields.serversideEncryptionCustomerKey) {
							neededHeaders['x-amz-server-side-encryption-customer-key'] =
								additionalFields.serversideEncryptionCustomerKey as string;
						}
						if (additionalFields.serversideEncryptionCustomerKeyMD5) {
							neededHeaders['x-amz-server-side-encryption-customer-key-MD5'] =
								additionalFields.serversideEncryptionCustomerKeyMD5 as string;
						}
						if (tagsValues) {
							const tags: string[] = [];
							tagsValues.forEach((o: IDataObject) => {
								tags.push(`${o.key}=${o.value}`);
							});
							multipartHeaders['x-amz-tagging'] = tags.join('&');
						}
						// Get the region of the bucket
						responseData = await awsApiRequestREST.call(this, servicePath, 'GET', basePath, '', {
							location: '',
						});
						const region = responseData.LocationConstraint._;

						if (isBinaryData) {
							const binaryPropertyName = this.getNodeParameter('binaryPropertyName', i);
							const binaryPropertyData = this.helpers.assertBinaryData(i, binaryPropertyName);
							let uploadData: Buffer | Readable;
							multipartHeaders['Content-Type'] = binaryPropertyData.mimeType;
							if (binaryPropertyData.id) {
								uploadData = this.helpers.getBinaryStream(binaryPropertyData.id, UPLOAD_CHUNK_SIZE);
								const createMultiPartUpload = await awsApiRequestREST.call(
									this,
									servicePath,
									'POST',
									`/${path}?uploads`,
									body,
									qs,
									{ ...neededHeaders, ...multipartHeaders },
									{},
									region as string,
								);

								const uploadId = createMultiPartUpload.InitiateMultipartUploadResult.UploadId;
								let part = 1;
								for await (const chunk of uploadData) {
									const chunkBuffer = await this.helpers.binaryToBuffer(chunk as Readable);
									const listHeaders: IDataObject = {
										'Content-Length': chunk.length,
										'Content-MD5': createHash('MD5').update(chunkBuffer).digest('base64'),
										...neededHeaders,
									};
									try {
										await awsApiRequestREST.call(
											this,
											servicePath,
											'PUT',
											`/${path}?partNumber=${part}&uploadId=${uploadId}`,
											chunk,
											qs,
											listHeaders,
											{},
											region as string,
										);
										part++;
									} catch (error) {
										try {
											await awsApiRequestREST.call(
												this,
												servicePath,
												'DELETE',
												`/${path}?uploadId=${uploadId}`,
											);
										} catch (err) {
											throw new NodeOperationError(this.getNode(), err as Error);
										}
										if (error.response?.status !== 308) throw error;
									}
								}

								const listParts = (await awsApiRequestREST.call(
									this,
									servicePath,
									'GET',
									`/${path}?max-parts=${900}&part-number-marker=0&uploadId=${uploadId}`,
									'',
									qs,
									{ ...neededHeaders },
									{},
									region as string,
								)) as {
									ListPartsResult: {
										Part:
											| Array<{
													ETag: string;
													PartNumber: number;
											  }>
											| {
													ETag: string;
													PartNumber: number;
											  };
									};
								};
								if (!Array.isArray(listParts.ListPartsResult.Part)) {
									body = {
										CompleteMultipartUpload: {
											$: {
												xmlns: 'http://s3.amazonaws.com/doc/2006-03-01/',
											},
											Part: {
												ETag: listParts.ListPartsResult.Part.ETag,
												PartNumber: listParts.ListPartsResult.Part.PartNumber,
											},
										},
									};
								} else {
									body = {
										CompleteMultipartUpload: {
											$: {
												xmlns: 'http://s3.amazonaws.com/doc/2006-03-01/',
											},
											Part: listParts.ListPartsResult.Part.map((Part) => {
												return {
													ETag: Part.ETag,
													PartNumber: Part.PartNumber,
												};
											}),
										},
									};
								}
								const builder = new Builder();
								const data = builder.buildObject(body);
								const completeUpload = (await awsApiRequestREST.call(
									this,
									servicePath,
									'POST',
									`/${path}?uploadId=${uploadId}`,
									data,
									qs,
									{
										...neededHeaders,
										'Content-MD5': createHash('md5').update(data).digest('base64'),
										'Content-Type': 'application/xml',
									},
									{},
									region as string,
								)) as {
									CompleteMultipartUploadResult: {
										Location: string;
										Bucket: string;
										Key: string;
										ETag: string;
									};
								};
								responseData = {
									...completeUpload.CompleteMultipartUploadResult,
								};
							} else {
								const binaryDataBuffer = await this.helpers.getBinaryDataBuffer(
									i,
									binaryPropertyName,
								);

								body = binaryDataBuffer;
								headers = { ...neededHeaders, ...multipartHeaders };
								headers['Content-Type'] = binaryPropertyData.mimeType;

								headers['Content-MD5'] = createHash('md5').update(body).digest('base64');

								responseData = await awsApiRequestREST.call(
									this,
									servicePath,
									'PUT',
									`/${path || binaryPropertyData.fileName}`,
									body,
									qs,
									headers,
									{},
									region as string,
								);
							}
							const executionData = this.helpers.constructExecutionMetaData(
								this.helpers.returnJsonArray(responseData as IDataObject),
								{ itemData: { item: i } },
							);
							returnData.push(...executionData);
						} else {
							const fileContent = this.getNodeParameter('fileContent', i) as string;

							body = Buffer.from(fileContent, 'utf8');

							headers = { ...neededHeaders, ...multipartHeaders };

							headers['Content-Type'] = 'text/html';

							headers['Content-MD5'] = createHash('md5').update(fileContent).digest('base64');

							responseData = await awsApiRequestREST.call(
								this,
								servicePath,
								'PUT',
								`/${path}`,
								body,
								qs,
								{ ...headers },
								{},
								region as string,
							);
							const executionData = this.helpers.constructExecutionMetaData(
								this.helpers.returnJsonArray({ success: true }),
								{ itemData: { item: i } },
							);
							returnData.push(...executionData);
						}
					}
				}
			} catch (error) {
				if (this.continueOnFail()) {
					const executionData = this.helpers.constructExecutionMetaData(
						this.helpers.returnJsonArray({ error: error.message }),
						{ itemData: { item: i } },
					);
					returnData.push(...executionData);
					continue;
				}
				throw error;
			}
		}
		if (resource === 'file' && operation === 'download') {
			// For file downloads the files get attached to the existing items
			return this.prepareOutputData(items);
		} else {
			return this.prepareOutputData(returnData);
		}
	}
}<|MERGE_RESOLUTION|>--- conflicted
+++ resolved
@@ -1,7 +1,7 @@
 /* eslint-disable n8n-nodes-base/node-filename-against-convention */
+import { createHash } from 'crypto';
+import type { Readable } from 'stream';
 import { paramCase, snakeCase } from 'change-case';
-
-import { createHash } from 'crypto';
 
 import { Builder } from 'xml2js';
 
@@ -22,7 +22,6 @@
 import { fileFields, fileOperations } from './FileDescription';
 
 import { awsApiRequestREST, awsApiRequestRESTAllItems } from './GenericFunctions';
-import type { Readable } from 'stream';
 
 // Minimum size 5MB for multipart upload in S3
 const UPLOAD_CHUNK_SIZE = 5120 * 1024;
@@ -283,11 +282,6 @@
 							this.helpers.returnJsonArray(responseData as IDataObject[]),
 							{ itemData: { item: i } },
 						);
-<<<<<<< HEAD
-						// eslint-disable-next-line @typescript-eslint/no-unsafe-argument
-=======
-
->>>>>>> adcf5a96
 						returnData.push(...executionData);
 					}
 				}
