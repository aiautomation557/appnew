
import {
	paramCase,
	snakeCase,
} from 'change-case';

import {
	createHash,
} from 'crypto';

import {
	Builder,
} from 'xml2js';

import {
	BINARY_ENCODING,
	IExecuteFunctions,
} from 'n8n-core';

import {
	IBinaryKeyData,
	IDataObject,
	INodeExecutionData,
	INodeType,
	INodeTypeDescription,
	NodeOperationError,
} from 'n8n-workflow';

import {
	bucketFields,
	bucketOperations,
} from './BucketDescription';

import {
	folderFields,
	folderOperations,
} from './FolderDescription';

import {
	fileFields,
	fileOperations,
} from './FileDescription';

import {
	awsApiRequestREST,
	awsApiRequestSOAP,
	awsApiRequestSOAPAllItems,
} from './GenericFunctions';

export class AwsS3 implements INodeType {
	description: INodeTypeDescription = {
		displayName: 'AWS S3',
		name: 'awsS3',
		icon: 'file:s3.svg',
		group: ['output'],
		version: 1,
		subtitle: '={{$parameter["operation"] + ": " + $parameter["resource"]}}',
		description: 'Sends data to AWS S3',
		defaults: {
			name: 'AWS S3',
			color: '#d05b4b',
		},
		inputs: ['main'],
		outputs: ['main'],
		credentials: [
			{
				name: 'aws',
				required: true,
			},
		],
		properties: [
			{
				displayName: 'Resource',
				name: 'resource',
				type: 'options',
				options: [
					{
						name: 'Bucket',
						value: 'bucket',
					},
					{
						name: 'File',
						value: 'file',
					},
					{
						name: 'Folder',
						value: 'folder',
					},
				],
				default: 'file',
				description: 'The operation to perform.',
			},
			// BUCKET
			...bucketOperations,
			...bucketFields,
			// FOLDER
			...folderOperations,
			...folderFields,
			// UPLOAD
			...fileOperations,
			...fileFields,
		],
	};

	async execute(this: IExecuteFunctions): Promise<INodeExecutionData[][]> {
		const items = this.getInputData();
		const returnData: IDataObject[] = [];
		const qs: IDataObject = {};
		let responseData;
		const resource = this.getNodeParameter('resource', 0) as string;
		const operation = this.getNodeParameter('operation', 0) as string;
		for (let i = 0; i < items.length; i++) {
			try {
				const headers: IDataObject = {};
				if (resource === 'bucket') {
					//https://docs.aws.amazon.com/AmazonS3/latest/API/API_CreateBucket.html
					if (operation === 'create') {
						const credentials = this.getCredentials('aws');
						const name = this.getNodeParameter('name', i) as string;
						const additionalFields = this.getNodeParameter('additionalFields', i) as IDataObject;
						if (additionalFields.acl) {
							headers['x-amz-acl'] = paramCase(additionalFields.acl as string);
						}
						if (additionalFields.bucketObjectLockEnabled) {
							headers['x-amz-bucket-object-lock-enabled'] = additionalFields.bucketObjectLockEnabled as boolean;
						}
						if (additionalFields.grantFullControl) {
							headers['x-amz-grant-full-control'] = '';
						}
						if (additionalFields.grantRead) {
							headers['x-amz-grant-read'] = '';
						}
						if (additionalFields.grantReadAcp) {
							headers['x-amz-grant-read-acp'] = '';
						}
						if (additionalFields.grantWrite) {
							headers['x-amz-grant-write'] = '';
						}
						if (additionalFields.grantWriteAcp) {
							headers['x-amz-grant-write-acp'] = '';
						}
						let region = credentials!.region as string;

						if (additionalFields.region) {
							region = additionalFields.region as string;
						}

						const body: IDataObject = {
							CreateBucketConfiguration: {
								'$': {
									xmlns: 'http://s3.amazonaws.com/doc/2006-03-01/',
								},
							},
<<<<<<< HEAD
						};
						let data = '';
						// if credentials has the S3 defaul region (us-east-1) the body (XML) does not have to be sent.
						if (region !== 'us-east-1') {
							// @ts-ignore
							body.CreateBucketConfiguration.LocationConstraint = [region];
							const builder = new Builder();
							data = builder.buildObject(body);
						}
						responseData = await awsApiRequestSOAP.call(this, `${name}.s3`, 'PUT', '', data, qs, headers);

						returnData.push({ success: true });
					}
					//https://docs.aws.amazon.com/AmazonS3/latest/API/API_ListBuckets.html
					if (operation === 'getAll') {
						const returnAll = this.getNodeParameter('returnAll', 0) as boolean;
						if (returnAll) {
							responseData = await awsApiRequestSOAPAllItems.call(this, 'ListAllMyBucketsResult.Buckets.Bucket', 's3', 'GET', '');
						} else {
							qs.limit = this.getNodeParameter('limit', 0) as number;
							responseData = await awsApiRequestSOAPAllItems.call(this, 'ListAllMyBucketsResult.Buckets.Bucket', 's3', 'GET', '', '', qs);
							responseData = responseData.slice(0, qs.limit);
						}
						returnData.push.apply(returnData, responseData);
=======
						},
					};
					let data = '';
					// if credentials has the S3 defaul region (us-east-1) the body (XML) does not have to be sent.
					if (region !== 'us-east-1') {
						// @ts-ignore
						body.CreateBucketConfiguration.LocationConstraint = [region];
						const builder = new Builder();
						data = builder.buildObject(body);
					}
					responseData = await awsApiRequestSOAP.call(this, `${name}.s3`, 'PUT', '', data, qs, headers);

					returnData.push({ success: true });
				}

				// https://docs.aws.amazon.com/AmazonS3/latest/API/API_DeleteBucket.html
				if (operation === 'delete') {
					const name = this.getNodeParameter('name', i) as string;

					responseData = await awsApiRequestSOAP.call(this, `${name}.s3`, 'DELETE', '', '', {}, headers);
					returnData.push({ success: true });
				}

				//https://docs.aws.amazon.com/AmazonS3/latest/API/API_ListBuckets.html
				if (operation === 'getAll') {
					const returnAll = this.getNodeParameter('returnAll', 0) as boolean;
					if (returnAll) {
						responseData = await awsApiRequestSOAPAllItems.call(this, 'ListAllMyBucketsResult.Buckets.Bucket', 's3', 'GET', '');
					} else {
						qs.limit = this.getNodeParameter('limit', 0) as number;
						responseData = await awsApiRequestSOAPAllItems.call(this, 'ListAllMyBucketsResult.Buckets.Bucket', 's3', 'GET', '', '', qs);
						responseData = responseData.slice(0, qs.limit);
>>>>>>> ff7e035c
					}

					//https://docs.aws.amazon.com/AmazonS3/latest/API/API_ListObjectsV2.html
					if (operation === 'search') {
						const bucketName = this.getNodeParameter('bucketName', i) as string;
						const returnAll = this.getNodeParameter('returnAll', 0) as boolean;
						const additionalFields = this.getNodeParameter('additionalFields', 0) as IDataObject;

						if (additionalFields.prefix) {
							qs['prefix'] = additionalFields.prefix as string;
						}

						if (additionalFields.encodingType) {
							qs['encoding-type'] = additionalFields.encodingType as string;
						}

						if (additionalFields.delmiter) {
							qs['delimiter'] = additionalFields.delmiter as string;
						}

						if (additionalFields.fetchOwner) {
							qs['fetch-owner'] = additionalFields.fetchOwner as string;
						}

						if (additionalFields.startAfter) {
							qs['start-after'] = additionalFields.startAfter as string;
						}

						if (additionalFields.requesterPays) {
							qs['x-amz-request-payer'] = 'requester';
						}

						qs['list-type'] = 2;


						responseData = await awsApiRequestSOAP.call(this, `${bucketName}.s3`, 'GET', '', '', { location: '' });

						const region = responseData.LocationConstraint._ as string;

						if (returnAll) {
							responseData = await awsApiRequestSOAPAllItems.call(this, 'ListBucketResult.Contents', `${bucketName}.s3`, 'GET', '', '', qs, {}, {}, region);
						} else {
							qs['max-keys'] = this.getNodeParameter('limit', 0) as number;
							responseData = await awsApiRequestSOAP.call(this, `${bucketName}.s3`, 'GET', '', '', qs, {}, {}, region);
							responseData = responseData.ListBucketResult.Contents;
						}
						if (Array.isArray(responseData)) {
							returnData.push.apply(returnData, responseData);
						} else {
							returnData.push(responseData);
						}
					}
				}
				if (resource === 'folder') {
					//https://docs.aws.amazon.com/AmazonS3/latest/API/API_PutObject.html
					if (operation === 'create') {
						const bucketName = this.getNodeParameter('bucketName', i) as string;
						const folderName = this.getNodeParameter('folderName', i) as string;
						const additionalFields = this.getNodeParameter('additionalFields', i) as IDataObject;
						let path = `/${folderName}/`;

						if (additionalFields.requesterPays) {
							headers['x-amz-request-payer'] = 'requester';
						}
						if (additionalFields.parentFolderKey) {
							path = `/${additionalFields.parentFolderKey}${folderName}/`;
						}
						if (additionalFields.storageClass) {
							headers['x-amz-storage-class'] = (snakeCase(additionalFields.storageClass as string)).toUpperCase();
						}
						responseData = await awsApiRequestSOAP.call(this, `${bucketName}.s3`, 'GET', '', '', { location: '' });

						const region = responseData.LocationConstraint._;

						responseData = await awsApiRequestSOAP.call(this, `${bucketName}.s3`, 'PUT', path, '', qs, headers, {}, region);
						returnData.push({ success: true });
					}
					//https://docs.aws.amazon.com/AmazonS3/latest/API/API_DeleteObjects.html
					if (operation === 'delete') {
						const bucketName = this.getNodeParameter('bucketName', i) as string;
						const folderKey = this.getNodeParameter('folderKey', i) as string;

						responseData = await awsApiRequestSOAP.call(this, `${bucketName}.s3`, 'GET', '', '', { location: '' });

						const region = responseData.LocationConstraint._;

						responseData = await awsApiRequestSOAPAllItems.call(this, 'ListBucketResult.Contents', `${bucketName}.s3`, 'GET', '/', '', { 'list-type': 2, prefix: folderKey }, {}, {}, region);

						// folder empty then just delete it
						if (responseData.length === 0) {

							responseData = await awsApiRequestSOAP.call(this, `${bucketName}.s3`, 'DELETE', `/${folderKey}`, '', qs, {}, {}, region);

							responseData = { deleted: [ { 'Key': folderKey } ] };

						} else {
						// delete everything inside the folder
							const body: IDataObject = {
								Delete: {
									'$': {
										xmlns: 'http://s3.amazonaws.com/doc/2006-03-01/',
									},
									Object: [],
								},
							};

							for (const childObject of responseData) {
								//@ts-ignore
								(body.Delete.Object as IDataObject[]).push({
									Key: childObject.Key as string,
								});
							}

							const builder = new Builder();
							const data = builder.buildObject(body);

							headers['Content-MD5'] = createHash('md5').update(data).digest('base64');

							headers['Content-Type'] = 'application/xml';

							responseData = await awsApiRequestSOAP.call(this, `${bucketName}.s3`, 'POST', '/', data, { delete: '' } , headers, {}, region);

							responseData = { deleted: responseData.DeleteResult.Deleted };
						}
						returnData.push(responseData);
					}
					//https://docs.aws.amazon.com/AmazonS3/latest/API/API_ListObjectsV2.html
					if (operation === 'getAll') {
						const bucketName = this.getNodeParameter('bucketName', i) as string;
						const returnAll = this.getNodeParameter('returnAll', 0) as boolean;
						const options = this.getNodeParameter('options', 0) as IDataObject;

						if (options.folderKey) {
							qs['prefix'] = options.folderKey as string;
						}

						if (options.fetchOwner) {
							qs['fetch-owner'] = options.fetchOwner as string;
						}

						qs['list-type'] = 2;

						responseData = await awsApiRequestSOAP.call(this, `${bucketName}.s3`, 'GET', '', '', { location: '' });

						const region = responseData.LocationConstraint._;

						if (returnAll) {
							responseData = await awsApiRequestSOAPAllItems.call(this, 'ListBucketResult.Contents', `${bucketName}.s3`, 'GET', '', '', qs, {}, {}, region);
						} else {
							qs.limit = this.getNodeParameter('limit', 0) as number;
							responseData = await awsApiRequestSOAPAllItems.call(this, 'ListBucketResult.Contents', `${bucketName}.s3`, 'GET', '', '', qs, {}, {}, region);
						}
						if (Array.isArray(responseData)) {
							responseData = responseData.filter((e: IDataObject) => (e.Key as string).endsWith('/') && e.Size === '0' && e.Key !== options.folderKey);
							if (qs.limit) {
								responseData = responseData.splice(0, qs.limit as number);
							}
							returnData.push.apply(returnData, responseData);
						}
					}
				}
				if (resource === 'file') {
					//https://docs.aws.amazon.com/AmazonS3/latest/API/API_CopyObject.html
					if (operation === 'copy') {
						const sourcePath = this.getNodeParameter('sourcePath', i) as string;
						const destinationPath = this.getNodeParameter('destinationPath', i) as string;
						const additionalFields = this.getNodeParameter('additionalFields', i) as IDataObject;

						headers['x-amz-copy-source'] = sourcePath;

						if (additionalFields.requesterPays) {
							headers['x-amz-request-payer'] = 'requester';
						}
						if (additionalFields.storageClass) {
							headers['x-amz-storage-class'] = (snakeCase(additionalFields.storageClass as string)).toUpperCase();
						}
						if (additionalFields.acl) {
							headers['x-amz-acl'] = paramCase(additionalFields.acl as string);
						}
						if (additionalFields.grantFullControl) {
							headers['x-amz-grant-full-control'] = '';
						}
						if (additionalFields.grantRead) {
							headers['x-amz-grant-read'] = '';
						}
						if (additionalFields.grantReadAcp) {
							headers['x-amz-grant-read-acp'] = '';
						}
						if (additionalFields.grantWriteAcp) {
							headers['x-amz-grant-write-acp'] = '';
						}
						if (additionalFields.lockLegalHold) {
							headers['x-amz-object-lock-legal-hold'] = (additionalFields.lockLegalHold as boolean) ? 'ON' : 'OFF';
						}
						if (additionalFields.lockMode) {
							headers['x-amz-object-lock-mode'] = (additionalFields.lockMode as string).toUpperCase();
						}
						if (additionalFields.lockRetainUntilDate) {
							headers['x-amz-object-lock-retain-until-date'] = additionalFields.lockRetainUntilDate as string;
						}
						if (additionalFields.serverSideEncryption) {
							headers['x-amz-server-side-encryption'] = additionalFields.serverSideEncryption as string;
						}
						if (additionalFields.encryptionAwsKmsKeyId) {
							headers['x-amz-server-side-encryption-aws-kms-key-id'] = additionalFields.encryptionAwsKmsKeyId as string;
						}
						if (additionalFields.serverSideEncryptionContext) {
							headers['x-amz-server-side-encryption-context'] = additionalFields.serverSideEncryptionContext as string;
						}
						if (additionalFields.serversideEncryptionCustomerAlgorithm) {
							headers['x-amz-server-side-encryption-customer-algorithm'] = additionalFields.serversideEncryptionCustomerAlgorithm as string;
						}
						if (additionalFields.serversideEncryptionCustomerKey) {
							headers['x-amz-server-side-encryption-customer-key'] = additionalFields.serversideEncryptionCustomerKey as string;
						}
						if (additionalFields.serversideEncryptionCustomerKeyMD5) {
							headers['x-amz-server-side-encryption-customer-key-MD5'] = additionalFields.serversideEncryptionCustomerKeyMD5 as string;
						}
						if (additionalFields.taggingDirective) {
							headers['x-amz-tagging-directive'] = (additionalFields.taggingDirective as string).toUpperCase();
						}
						if (additionalFields.metadataDirective) {
							headers['x-amz-metadata-directive'] = (additionalFields.metadataDirective as string).toUpperCase();
						}

						const destinationParts = destinationPath.split('/');

						const bucketName = destinationParts[1];

						const destination = `/${destinationParts.slice(2, destinationParts.length).join('/')}`;

						responseData = await awsApiRequestSOAP.call(this, `${bucketName}.s3`, 'GET', '', '', { location: '' });

						const region = responseData.LocationConstraint._;

						responseData = await awsApiRequestSOAP.call(this, `${bucketName}.s3`, 'PUT', destination, '', qs, headers, {}, region);
						returnData.push(responseData.CopyObjectResult);

					}
					//https://docs.aws.amazon.com/AmazonS3/latest/API/API_GetObject.html
					if (operation === 'download') {

						const bucketName = this.getNodeParameter('bucketName', i) as string;

						const fileKey = this.getNodeParameter('fileKey', i) as string;

						const fileName = fileKey.split('/')[fileKey.split('/').length - 1];

						if (fileKey.substring(fileKey.length - 1) === '/') {
							throw new NodeOperationError(this.getNode(), 'Downloding a whole directory is not yet supported, please provide a file key');
						}

						let region = await awsApiRequestSOAP.call(this, `${bucketName}.s3`, 'GET', '', '', { location: '' });

						region = region.LocationConstraint._;

						const response = await awsApiRequestREST.call(this, `${bucketName}.s3`, 'GET', `/${fileKey}`, '', qs, {}, {  encoding: null, resolveWithFullResponse: true }, region);

						let mimeType: string | undefined;
						if (response.headers['content-type']) {
							mimeType = response.headers['content-type'];
						}

						const newItem: INodeExecutionData = {
							json: items[i].json,
							binary: {},
						};

						if (items[i].binary !== undefined) {
							// Create a shallow copy of the binary data so that the old
							// data references which do not get changed still stay behind
							// but the incoming data does not get changed.
							Object.assign(newItem.binary, items[i].binary);
						}

						items[i] = newItem;

						const dataPropertyNameDownload = this.getNodeParameter('binaryPropertyName', i) as string;

						const data = Buffer.from(response.body as string, 'utf8');

						items[i].binary![dataPropertyNameDownload] = await this.helpers.prepareBinaryData(data as unknown as Buffer,  fileName, mimeType);
					}
					//https://docs.aws.amazon.com/AmazonS3/latest/API/API_DeleteObject.html
					if (operation === 'delete') {
						const bucketName = this.getNodeParameter('bucketName', i) as string;

						const fileKey = this.getNodeParameter('fileKey', i) as string;

						const options = this.getNodeParameter('options', i) as IDataObject;

						if (options.versionId) {
							qs.versionId = options.versionId as string;
						}

						responseData = await awsApiRequestSOAP.call(this, `${bucketName}.s3`, 'GET', '', '', { location: '' });

						const region = responseData.LocationConstraint._;

						responseData = await awsApiRequestSOAP.call(this, `${bucketName}.s3`, 'DELETE', `/${fileKey}`, '', qs, {}, {}, region);

						returnData.push({ success: true });
					}
					//https://docs.aws.amazon.com/AmazonS3/latest/API/API_ListObjectsV2.html
					if (operation === 'getAll') {
						const bucketName = this.getNodeParameter('bucketName', i) as string;
						const returnAll = this.getNodeParameter('returnAll', 0) as boolean;
						const options = this.getNodeParameter('options', 0) as IDataObject;

						if (options.folderKey) {
							qs['prefix'] = options.folderKey as string;
						}

						if (options.fetchOwner) {
							qs['fetch-owner'] = options.fetchOwner as string;
						}

						qs['delimiter'] = '/';

						qs['list-type'] = 2;

						responseData = await awsApiRequestSOAP.call(this, `${bucketName}.s3`, 'GET', '', '', { location: '' });

						const region = responseData.LocationConstraint._;

						if (returnAll) {
							responseData = await awsApiRequestSOAPAllItems.call(this, 'ListBucketResult.Contents', `${bucketName}.s3`, 'GET', '', '', qs, {}, {}, region);
						} else {
							qs.limit = this.getNodeParameter('limit', 0) as number;
							responseData = await awsApiRequestSOAPAllItems.call(this, 'ListBucketResult.Contents', `${bucketName}.s3`, 'GET', '', '', qs, {}, {}, region);
							responseData = responseData.splice(0, qs.limit);
						}
						if (Array.isArray(responseData)) {
							responseData = responseData.filter((e: IDataObject) => !(e.Key as string).endsWith('/') && e.Size !== '0');
							if (qs.limit) {
								responseData = responseData.splice(0, qs.limit as number);
							}
							returnData.push.apply(returnData, responseData);
						}
					}
					//https://docs.aws.amazon.com/AmazonS3/latest/API/API_PutObject.html
					if (operation === 'upload') {
						const bucketName = this.getNodeParameter('bucketName', i) as string;
						const fileName = this.getNodeParameter('fileName', i) as string;
						const isBinaryData = this.getNodeParameter('binaryData', i) as boolean;
						const additionalFields = this.getNodeParameter('additionalFields', i) as IDataObject;
						const tagsValues = (this.getNodeParameter('tagsUi', i) as IDataObject).tagsValues as IDataObject[];
						let path = '/';
						let body;

						if (additionalFields.requesterPays) {
							headers['x-amz-request-payer'] = 'requester';
						}
						if (additionalFields.parentFolderKey) {
							path = `/${additionalFields.parentFolderKey}/`;
						}
						if (additionalFields.storageClass) {
							headers['x-amz-storage-class'] = (snakeCase(additionalFields.storageClass as string)).toUpperCase();
						}
						if (additionalFields.acl) {
							headers['x-amz-acl'] = paramCase(additionalFields.acl as string);
						}
						if (additionalFields.grantFullControl) {
							headers['x-amz-grant-full-control'] = '';
						}
						if (additionalFields.grantRead) {
							headers['x-amz-grant-read'] = '';
						}
						if (additionalFields.grantReadAcp) {
							headers['x-amz-grant-read-acp'] = '';
						}
						if (additionalFields.grantWriteAcp) {
							headers['x-amz-grant-write-acp'] = '';
						}
						if (additionalFields.lockLegalHold) {
							headers['x-amz-object-lock-legal-hold'] = (additionalFields.lockLegalHold as boolean) ? 'ON' : 'OFF';
						}
						if (additionalFields.lockMode) {
							headers['x-amz-object-lock-mode'] = (additionalFields.lockMode as string).toUpperCase();
						}
						if (additionalFields.lockRetainUntilDate) {
							headers['x-amz-object-lock-retain-until-date'] = additionalFields.lockRetainUntilDate as string;
						}
						if (additionalFields.serverSideEncryption) {
							headers['x-amz-server-side-encryption'] = additionalFields.serverSideEncryption as string;
						}
						if (additionalFields.encryptionAwsKmsKeyId) {
							headers['x-amz-server-side-encryption-aws-kms-key-id'] = additionalFields.encryptionAwsKmsKeyId as string;
						}
						if (additionalFields.serverSideEncryptionContext) {
							headers['x-amz-server-side-encryption-context'] = additionalFields.serverSideEncryptionContext as string;
						}
						if (additionalFields.serversideEncryptionCustomerAlgorithm) {
							headers['x-amz-server-side-encryption-customer-algorithm'] = additionalFields.serversideEncryptionCustomerAlgorithm as string;
						}
						if (additionalFields.serversideEncryptionCustomerKey) {
							headers['x-amz-server-side-encryption-customer-key'] = additionalFields.serversideEncryptionCustomerKey as string;
						}
						if (additionalFields.serversideEncryptionCustomerKeyMD5) {
							headers['x-amz-server-side-encryption-customer-key-MD5'] = additionalFields.serversideEncryptionCustomerKeyMD5 as string;
						}
						if (tagsValues) {
							const tags: string[] = [];
							tagsValues.forEach((o: IDataObject) => { tags.push(`${o.key}=${o.value}`); });
							headers['x-amz-tagging'] = tags.join('&');
						}

						responseData = await awsApiRequestSOAP.call(this, `${bucketName}.s3`, 'GET', '', '', { location: '' });

						const region = responseData.LocationConstraint._;

						if (isBinaryData) {
							const binaryPropertyName = this.getNodeParameter('binaryPropertyName', 0) as string;

							if (items[i].binary === undefined) {
								throw new NodeOperationError(this.getNode(), 'No binary data exists on item!');
							}

							if ((items[i].binary as IBinaryKeyData)[binaryPropertyName] === undefined) {
								throw new NodeOperationError(this.getNode(), `No binary data property "${binaryPropertyName}" does not exists on item!`);
							}

							const binaryData = (items[i].binary as IBinaryKeyData)[binaryPropertyName];

							body = Buffer.from(binaryData.data, BINARY_ENCODING) as Buffer;

							headers['Content-Type'] = binaryData.mimeType;

							headers['Content-MD5'] = createHash('md5').update(body).digest('base64');

							responseData = await awsApiRequestSOAP.call(this, `${bucketName}.s3`, 'PUT', `${path}${fileName || binaryData.fileName}`, body, qs, headers, {}, region);

						} else {

							const fileContent = this.getNodeParameter('fileContent', i) as string;

							body = Buffer.from(fileContent, 'utf8');

							headers['Content-Type'] = 'text/html';

							headers['Content-MD5'] = createHash('md5').update(fileContent).digest('base64');

							responseData = await awsApiRequestSOAP.call(this, `${bucketName}.s3`, 'PUT', `${path}${fileName}`, body, qs, headers, {}, region);
						}
						returnData.push({ success: true });
					}
				}
			} catch (error) {
				if (this.continueOnFail()) {
					returnData.push({ error: error.message });
					continue;
				}
				throw error;
			}
		}
		if (resource === 'file' && operation === 'download') {
			// For file downloads the files get attached to the existing items
			return this.prepareOutputData(items);
		} else {
			return [this.helpers.returnJsonArray(returnData)];
		}
	}
}<|MERGE_RESOLUTION|>--- conflicted
+++ resolved
@@ -110,8 +110,8 @@
 		const resource = this.getNodeParameter('resource', 0) as string;
 		const operation = this.getNodeParameter('operation', 0) as string;
 		for (let i = 0; i < items.length; i++) {
+			const headers: IDataObject = {};
 			try {
-				const headers: IDataObject = {};
 				if (resource === 'bucket') {
 					//https://docs.aws.amazon.com/AmazonS3/latest/API/API_CreateBucket.html
 					if (operation === 'create') {
@@ -151,7 +151,6 @@
 									xmlns: 'http://s3.amazonaws.com/doc/2006-03-01/',
 								},
 							},
-<<<<<<< HEAD
 						};
 						let data = '';
 						// if credentials has the S3 defaul region (us-east-1) the body (XML) does not have to be sent.
@@ -165,6 +164,15 @@
 
 						returnData.push({ success: true });
 					}
+
+					// https://docs.aws.amazon.com/AmazonS3/latest/API/API_DeleteBucket.html
+					if (operation === 'delete') {
+						const name = this.getNodeParameter('name', i) as string;
+
+						responseData = await awsApiRequestSOAP.call(this, `${name}.s3`, 'DELETE', '', '', {}, headers);
+						returnData.push({ success: true });
+					}
+
 					//https://docs.aws.amazon.com/AmazonS3/latest/API/API_ListBuckets.html
 					if (operation === 'getAll') {
 						const returnAll = this.getNodeParameter('returnAll', 0) as boolean;
@@ -176,40 +184,6 @@
 							responseData = responseData.slice(0, qs.limit);
 						}
 						returnData.push.apply(returnData, responseData);
-=======
-						},
-					};
-					let data = '';
-					// if credentials has the S3 defaul region (us-east-1) the body (XML) does not have to be sent.
-					if (region !== 'us-east-1') {
-						// @ts-ignore
-						body.CreateBucketConfiguration.LocationConstraint = [region];
-						const builder = new Builder();
-						data = builder.buildObject(body);
-					}
-					responseData = await awsApiRequestSOAP.call(this, `${name}.s3`, 'PUT', '', data, qs, headers);
-
-					returnData.push({ success: true });
-				}
-
-				// https://docs.aws.amazon.com/AmazonS3/latest/API/API_DeleteBucket.html
-				if (operation === 'delete') {
-					const name = this.getNodeParameter('name', i) as string;
-
-					responseData = await awsApiRequestSOAP.call(this, `${name}.s3`, 'DELETE', '', '', {}, headers);
-					returnData.push({ success: true });
-				}
-
-				//https://docs.aws.amazon.com/AmazonS3/latest/API/API_ListBuckets.html
-				if (operation === 'getAll') {
-					const returnAll = this.getNodeParameter('returnAll', 0) as boolean;
-					if (returnAll) {
-						responseData = await awsApiRequestSOAPAllItems.call(this, 'ListAllMyBucketsResult.Buckets.Bucket', 's3', 'GET', '');
-					} else {
-						qs.limit = this.getNodeParameter('limit', 0) as number;
-						responseData = await awsApiRequestSOAPAllItems.call(this, 'ListAllMyBucketsResult.Buckets.Bucket', 's3', 'GET', '', '', qs);
-						responseData = responseData.slice(0, qs.limit);
->>>>>>> ff7e035c
 					}
 
 					//https://docs.aws.amazon.com/AmazonS3/latest/API/API_ListObjectsV2.html
