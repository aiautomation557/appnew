--- conflicted
+++ resolved
@@ -1,28 +1,21 @@
-<<<<<<< HEAD
+import { anyNumber, mock } from 'jest-mock-extended';
+import type { IExecuteFunctions, IWorkflowDataProxyData } from 'n8n-workflow';
+import { NodeHelpers } from 'n8n-workflow';
+import { normalizeItems } from 'n8n-core';
 import {
 	testWorkflows,
 	getWorkflowFilenames,
 	initBinaryDataManager,
 } from '../../../test/nodes/Helpers';
+import { Code } from '../Code.node';
+import { Sandbox } from '../Sandbox';
+import { ValidationError } from '../ValidationError';
 
 const workflows = getWorkflowFilenames(__dirname);
 
 beforeAll(async () => {
 	await initBinaryDataManager();
 });
-
-describe('Test Code Node', () => testWorkflows(workflows));
-=======
-import { anyNumber, mock } from 'jest-mock-extended';
-import type { IExecuteFunctions, IWorkflowDataProxyData } from 'n8n-workflow';
-import { NodeHelpers } from 'n8n-workflow';
-import { normalizeItems } from 'n8n-core';
-import { testWorkflows, getWorkflowFilenames } from '../../../test/nodes/Helpers';
-import { Code } from '../Code.node';
-import { Sandbox } from '../Sandbox';
-import { ValidationError } from '../ValidationError';
-
-const workflows = getWorkflowFilenames(__dirname);
 
 describe('Test Code Node', () => testWorkflows(workflows));
 
@@ -148,5 +141,4 @@
 			);
 		});
 	});
-});
->>>>>>> 6335e093
+});