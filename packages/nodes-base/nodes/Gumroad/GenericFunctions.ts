import { OptionsWithUri } from 'request';
import {
	IExecuteFunctions,
	IExecuteSingleFunctions,
	IHookFunctions,
	ILoadOptionsFunctions,
	IWebhookFunctions,
} from 'n8n-core';
<<<<<<< HEAD
import { IDataObject, IHttpRequestMethods, IHttpRequestOptions, NodeApiError, NodeOperationError, } from 'n8n-workflow';

export async function gumroadApiRequest(this: IHookFunctions | IExecuteFunctions | IExecuteSingleFunctions | ILoadOptionsFunctions | IWebhookFunctions, method: IHttpRequestMethods, resource: string, body: any = {}, qs: IDataObject = {}, uri?: string, option: IDataObject = {}): Promise<any> { // tslint:disable-line:no-any
=======
import { IDataObject, NodeApiError, NodeOperationError } from 'n8n-workflow';

export async function gumroadApiRequest(
	this:
		| IHookFunctions
		| IExecuteFunctions
		| IExecuteSingleFunctions
		| ILoadOptionsFunctions
		| IWebhookFunctions,
	method: string,
	resource: string,
	// tslint:disable-next-line:no-any
	body: any = {},
	qs: IDataObject = {},
	uri?: string,
	option: IDataObject = {},
	// tslint:disable-next-line:no-any
): Promise<any> {
>>>>>>> 9017fd46
	const credentials = await this.getCredentials('gumroadApi');
	body = Object.assign({ access_token: credentials.accessToken }, body);

	let options: IHttpRequestOptions ={
		method,
		qs,
		body,
		uri: uri || `https://api.gumroad.com/v2${resource}`,
		json: true,
	};
	options = Object.assign({}, options, option);
	if (Object.keys(options.body!).length === 0) {
		delete options.body;
	}

	try {
		return await this.helpers.request!(options);
	} catch (error) {
		throw new NodeApiError(this.getNode(), error);
	}
}<|MERGE_RESOLUTION|>--- conflicted
+++ resolved
@@ -6,12 +6,13 @@
 	ILoadOptionsFunctions,
 	IWebhookFunctions,
 } from 'n8n-core';
-<<<<<<< HEAD
-import { IDataObject, IHttpRequestMethods, IHttpRequestOptions, NodeApiError, NodeOperationError, } from 'n8n-workflow';
-
-export async function gumroadApiRequest(this: IHookFunctions | IExecuteFunctions | IExecuteSingleFunctions | ILoadOptionsFunctions | IWebhookFunctions, method: IHttpRequestMethods, resource: string, body: any = {}, qs: IDataObject = {}, uri?: string, option: IDataObject = {}): Promise<any> { // tslint:disable-line:no-any
-=======
-import { IDataObject, NodeApiError, NodeOperationError } from 'n8n-workflow';
+import {
+	IDataObject,
+	IHttpRequestMethods,
+	IHttpRequestOptions,
+	NodeApiError,
+	NodeOperationError,
+} from 'n8n-workflow';
 
 export async function gumroadApiRequest(
 	this:
@@ -20,7 +21,7 @@
 		| IExecuteSingleFunctions
 		| ILoadOptionsFunctions
 		| IWebhookFunctions,
-	method: string,
+	method: IHttpRequestMethods,
 	resource: string,
 	// tslint:disable-next-line:no-any
 	body: any = {},
@@ -29,11 +30,10 @@
 	option: IDataObject = {},
 	// tslint:disable-next-line:no-any
 ): Promise<any> {
->>>>>>> 9017fd46
 	const credentials = await this.getCredentials('gumroadApi');
 	body = Object.assign({ access_token: credentials.accessToken }, body);
 
-	let options: IHttpRequestOptions ={
+	let options: IHttpRequestOptions = {
 		method,
 		qs,
 		body,
