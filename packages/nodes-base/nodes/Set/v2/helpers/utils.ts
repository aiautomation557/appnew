--- conflicted
+++ resolved
@@ -18,13 +18,8 @@
 import set from 'lodash/set';
 import unset from 'lodash/unset';
 
-<<<<<<< HEAD
-import { getResolvables } from '../../../../utils/utilities';
+import { getResolvables, sanitazeDataPathKey } from '../../../../utils/utilities';
 import type { SetNodeOptions } from './interfaces';
-=======
-import { getResolvables, sanitazeDataPathKey } from '../../../../utils/utilities';
-import type { SetNodeOptions, SetField } from './interfaces';
->>>>>>> 327cc8df
 import { INCLUDE } from './interfaces';
 
 const configureFieldHelper = (dotNotation?: boolean) => {
