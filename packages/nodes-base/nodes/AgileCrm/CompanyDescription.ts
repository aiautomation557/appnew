import {
	INodeProperties,
} from 'n8n-workflow';

export const companyOperations: INodeProperties[] = [
	{
		displayName: 'Operation',
		name: 'operation',
		type: 'options',
		displayOptions: {
			show: {
				resource: [
					'company',
				],
			},
		},
		options: [
			{
				name: 'Create',
				value: 'create',
				description: 'Create a new company',
			},
			{
				name: 'Delete',
				value: 'delete',
				description: 'Delete a company',
			},
			{
				name: 'Get',
				value: 'get',
				description: 'Get a company',
			},
			{
				name: 'Get All',
				value: 'getAll',
				description: 'Get all companies',
			},
			{
				name: 'Update',
				value: 'update',
				description: 'Update company properties',
			},
		],
		default: 'get',
		description: 'The operation to perform.',
	},
];

export const companyFields: INodeProperties[] = [
	/* -------------------------------------------------------------------------- */
	/*                                  company:get                               */
	/* -------------------------------------------------------------------------- */
	{
		displayName: 'Company ID',
		name: 'companyId',
		type: 'string',
		required: true,
		displayOptions: {
			show: {
				resource: [
					'company',
				],
				operation: [
					'get',
				],
			},
		},
		default: '',
		description: 'Unique identifier for a particular company',
	},

	/* -------------------------------------------------------------------------- */
	/*                                  company:get all                           */
	/* -------------------------------------------------------------------------- */
	{
		displayName: 'Return All',
		name: 'returnAll',
		type: 'boolean',
		displayOptions: {
			show: {
				resource: [
					'company',
				],
				operation: [
					'getAll',
				],
			},
		},
		default: false,
		description: 'Whether to return all results or only up to a given limit',
	},
	{
		displayName: 'Limit',
		name: 'limit',
		type: 'number',
		displayOptions: {
			show: {
				resource: [
					'company',
				],
				operation: [
					'getAll',
				],
				returnAll: [
					false,
				],
			},
		},
		default: 20,
<<<<<<< HEAD
		description: 'Max number of results to return',
=======
		description: 'Number of results to fetch',
>>>>>>> 3d528da0
	},

	{
		displayName: 'Filter',
		name: 'filterType',
		type: 'options',
		options: [
			{
				name: 'None',
				value: 'none',
			},
			{
				name: 'Build Manually',
				value: 'manual',
			},
			{
				name: 'JSON',
				value: 'json',
			},
		],
		displayOptions: {
			show: {
				resource: [
					'company',
				],
				operation: [
					'getAll',
				],
			},
		},
		default: 'none',
	},
	{
		displayName: 'Must Match',
		name: 'matchType',
		type: 'options',
		options: [
			{
				name: 'Any filter',
				value: 'anyFilter',
			},
			{
				name: 'All Filters',
				value: 'allFilters',
			},
		],
		displayOptions: {
			show: {
				resource: [
					'company',
				],
				operation: [
					'getAll',
				],
				filterType: [
					'manual',
				],
			},
		},
		default: 'anyFilter',
	},
	{
		displayName: 'Simplify Response',
		name: 'simple',
		type: 'boolean',
		displayOptions: {
			show: {
				resource: [
					'company',
				],
				operation: [
					'getAll',
				],
			},
		},
		// eslint-disable-next-line n8n-nodes-base/node-param-default-wrong-for-simplify
		default: false,
		description: 'Return a simplified version of the response instead of the raw data',
	},
	{
		displayName: 'Filters',
		name: 'filters',
		type: 'fixedCollection',
		typeOptions: {
			multipleValues: true,
		},
		displayOptions: {
			show: {
				resource: [
					'company',
				],
				operation: [
					'getAll',
				],
				filterType: [
					'manual',
				],
			},
		},
		default: {},
		placeholder: 'Add Condition',
		options: [
			{
				displayName: 'Conditions',
				name: 'conditions',
				values: [
					{
						displayName: 'Field',
						name: 'field',
						type: 'string',
						default: '',
						description: 'Any searchable field',
					},
					{
						displayName: 'Condition Type',
						name: 'condition_type',
						type: 'options',
						options: [
							{
								name: 'Equals',
								value: 'EQUALS',
							},
							{
								name: 'Not Equal',
								value: 'NOTEQUALS',
							},
							{
								name: 'Last',
								value: 'LAST',
							},
							{
								name: 'Between',
								value: 'BETWEEN',
							},
							{
								name: 'On',
								value: 'ON',
							},
							{
								name: 'Before',
								value: 'BEFORE',
							},
							{
								name: 'After',
								value: 'AFTER',
							},
						],
						default: 'EQUALS',
					},
					{
						displayName: 'Value',
						name: 'value',
						type: 'string',
						default: '',
					},
					{
						displayName: 'Value 2',
						name: 'value2',
						type: 'string',
						displayOptions: {
							show: {
								condition_type: [
									'BETWEEN',
								],
							},
						},
						default: '',
					},
				],
			},
		],
	},
	{
		displayName: 'See <a href="https://github.com/agilecrm/rest-api#121-get-contacts-by-dynamic-filter" target="_blank">Agile CRM guide</a> to creating filters',
		name: 'jsonNotice',
		type: 'notice',
		displayOptions: {
			show: {
				resource: [
					'company',
				],
				operation: [
					'getAll',
				],
				filterType: [
					'json',
				],
			},
		},
		default: '',
	},
	{
		displayName: 'Filters (JSON)',
		name: 'filterJson',
		type: 'string',
		typeOptions: {
			alwaysOpenEditWindow: true,
		},
		displayOptions: {
			show: {
				resource: [
					'company',
				],
				operation: [
					'getAll',
				],
				filterType: [
					'json',
				],
			},
		},
		default: '',
	},
	{
		displayName: 'Options',
		name: 'options',
		type: 'collection',
		placeholder: 'Add Option',
		default: {},
		displayOptions: {
			show: {
				resource: [
					'company',
				],
				operation: [
					'getAll',
				],
			},
		},
		options: [
			{
				displayName: 'Sort',
				name: 'sort',
				type: 'fixedCollection',
				placeholder: 'Add Sort',
				default: [],
				options: [
					{
						displayName: 'Sort',
						name: 'sort',
						values: [
							{
								displayName: 'Direction',
								name: 'direction',
								type: 'options',
								options: [
									{
										name: 'Ascending',
										value: 'ASC',
									},
									{
										name: 'Descending',
										value: 'DESC',
									},
								],
								default: 'ASC',
								description: 'The sorting direction',
							},
							{
								displayName: 'Field',
								name: 'field',
								type: 'string',
								default: '',
								description: 'The sorting field',
							},
						],
					},
				],
			},
		],
	},

	/* -------------------------------------------------------------------------- */
	/*                                company:create                               */
	/* -------------------------------------------------------------------------- */
	{
		displayName: 'JSON Parameters',
		name: 'jsonParameters',
		type: 'boolean',
		default: false,
		displayOptions: {
			show: {
				resource: [
					'company',
				],
				operation: [
					'create',
				],
			},
		},
	},
	{
		displayName: ' Additional Fields',
		name: 'additionalFieldsJson',
		type: 'json',
		typeOptions: {
			alwaysOpenEditWindow: true,
		},
		default: '',
		displayOptions: {
			show: {
				resource: [
					'company',
				],
				operation: [
					'create',
				],
				jsonParameters: [
					true,
				],
			},
		},
		description: 'Object of values to set as described <a href="https://github.com/agilecrm/rest-api#1-companys---companies-api">here</a>',
	},
	{
		displayName: 'Additional Fields',
		name: 'additionalFields',
		type: 'collection',
		placeholder: 'Add Field',
		default: {},
		displayOptions: {
			show: {
				resource: [
					'company',
				],
				operation: [
					'create',
				],
				jsonParameters: [
					false,
				],
			},
		},
		options: [
			{
				displayName: 'Address',
				name: 'email',
				type: 'string',
				default: '',
				description: 'Company address',
			},
			{
				displayName: 'Email',
				name: 'email',
				type: 'string',
				default: '',
				description: 'Company email',
			},
			{
				displayName: 'Name',
				name: 'name',
				type: 'string',
				default: '',
				description: 'Company name',
			},
			{
				displayName: 'Phone',
				name: 'phone',
				type: 'string',
				default: '',
				description: 'Company phone',
			},
			{
				displayName: 'Star Value',
				name: 'starValue',
				type: 'options',
				default: '',
				description: 'Rating of company (Max value 5). This is not applicable for companies.',
				options: [
					{
						name: '0',
						value: 0,
					},
					{
						name: '1',
						value: 1,
					},
					{
						name: '2',
						value: 2,
					},
					{
						name: '3',
						value: 3,
					},
					{
						name: '4',
						value: 4,
					},
					{
						name: '5',
						value: 5,
					},
				],
			},
			{
				displayName: 'Tags',
				name: 'tags',
				type: 'string',
				typeOptions: {
					multipleValues: true,
					multipleValueButtonText: 'Add Tag',
				},
				default: [],
				description: 'Unique identifiers added to company, for easy management of companys. This is not applicable for companies.',
			},
			{
				displayName: 'Website',
				name: 'websiteOptions',
				type: 'fixedCollection',
				description: 'Companies websites',
				default: {},
				typeOptions: {
					multipleValues: true,
				},
				options: [
					{
						displayName: 'Website properties.',
						name: 'websiteProperties',
						values: [
							{
								displayName: 'Type',
								name: 'subtype',
								type: 'options',
								required: true,
								default: '',
								description: 'Type of website',
								options: [
									{
										name: 'Facebook',
										value: 'facebook',
									},
									{
										name: 'Feed',
										value: 'feed',
									},
									{
										name: 'Flickr',
										value: 'flickr',
									},
									{
										name: 'Github',
										value: 'github',
									},
									{
										name: 'Google Plus',
										value: 'googlePlus',
									},
									{
										name: 'LinkedIn',
										value: 'linkedin',
									},
									{
										name: 'Skype',
										value: 'skype',
									},
									{
										name: 'Twitter',
										value: 'twitter',
									},
									{
										name: 'URL',
										value: 'url',
									},
									{
										name: 'Xing',
										value: 'xing',
									},
									{
										name: 'YouTube',
										value: 'youtube',
									},
								],
							},
							{
								displayName: 'URL',
								name: 'url',
								type: 'string',
								required: true,
								default: '',
								description: 'Website URL',
							},
						],
					},
				],
			},
			{
				displayName: 'Custom Properties',
				name: 'customProperties',
				type: 'fixedCollection',
				default: {},
				typeOptions: {
					multipleValues: true,
				},
				options: [
					{
						displayName: 'Property',
						name: 'customProperty',
						values: [
							{
								displayName: 'Name',
								name: 'name',
								type: 'string',
								required: true,
								default: '',
								description: 'Property name',
							},
							{
								displayName: 'Sub Type',
								name: 'subtype',
								type: 'string',
								default: '',
								description: 'Property sub type',
							},
							{
								displayName: 'Value',
								name: 'value',
								type: 'string',
								default: '',
								description: 'Property value',
							},
						],
					},
				],
			},
		],
	},

	/* -------------------------------------------------------------------------- */
	/*                                  company:delete                               */
	/* -------------------------------------------------------------------------- */
	{
		displayName: 'company ID',
		name: 'companyId',
		type: 'string',
		required: true,
		displayOptions: {
			show: {
				resource: [
					'company',
				],
				operation: [
					'delete',
				],
			},
		},
		default: '',
		description: 'ID of company to delete',
	},

	/* -------------------------------------------------------------------------- */
	/*                                company:update                               */
	/* -------------------------------------------------------------------------- */
	{
		displayName: 'Company ID',
		name: 'companyId',
		type: 'string',
		required: true,
		displayOptions: {
			show: {
				resource: [
					'company',
				],
				operation: [
					'update',
				],
			},
		},
		default: '',
		description: 'Unique identifier for a particular company',
	},
	{
		displayName: 'JSON Parameters',
		name: 'jsonParameters',
		type: 'boolean',
		default: false,
		displayOptions: {
			show: {
				resource: [
					'company',
				],
				operation: [
					'update',
				],
			},
		},
	},
	{
		displayName: ' Additional Fields',
		name: 'additionalFieldsJson',
		type: 'json',
		typeOptions: {
			alwaysOpenEditWindow: true,
		},
		default: '',
		displayOptions: {
			show: {
				resource: [
					'company',
				],
				operation: [
					'update',
				],
				jsonParameters: [
					true,
				],
			},
		},
		description: 'Object of values to set as described <a href="https://github.com/agilecrm/rest-api#1-companys---companies-api">here</a>',
	},
	{
		displayName: 'Additional Fields',
		name: 'additionalFields',
		type: 'collection',
		placeholder: 'Add Field',
		default: {},
		displayOptions: {
			show: {
				resource: [
					'company',
				],
				operation: [
					'update',
				],
				jsonParameters: [
					false,
				],
			},
		},
		options: [
			{
				displayName: 'Address',
				name: 'email',
				type: 'string',
				default: '',
				description: 'Company address',
			},
			{
				displayName: 'Email',
				name: 'email',
				type: 'string',
				default: '',
				description: 'Company email',
			},
			{
				displayName: 'Star Value',
				name: 'starValue',
				type: 'options',
				default: '',
				description: 'Rating of company (Max value 5). This is not applicable for companies.',
				options: [
					{
						name: '0',
						value: 0,
					},
					{
						name: '1',
						value: 1,
					},
					{
						name: '2',
						value: 2,
					},
					{
						name: '3',
						value: 3,
					},
					{
						name: '4',
						value: 4,
					},
					{
						name: '5',
						value: 5,
					},
				],
			},
			{
				displayName: 'Tags',
				name: 'tags',
				type: 'string',
				typeOptions: {
					multipleValues: true,
					multipleValueButtonText: 'Add Tag',
				},
				default: [],
				description: 'Unique identifiers added to company, for easy management of companys. This is not applicable for companies.',
			},
			{
				displayName: 'Name',
				name: 'name',
				type: 'string',
				default: '',
				description: 'Company name',
			},
			{
				displayName: 'Phone',
				name: 'phone',
				type: 'string',
				default: '',
				description: 'Company phone',
			},
			{
				displayName: 'Website',
				name: 'websiteOptions',
				type: 'fixedCollection',
				default: {},
				description: 'Companys websites',
				typeOptions: {
					multipleValues: true,
				},
				options: [
					{
						displayName: 'Website properties.',
						name: 'websiteProperties',
						values: [
							{
								displayName: 'Type',
								name: 'subtype',
								type: 'options',
								required: true,
								default: '',
								description: 'Type of website',
								options: [
									{
										name: 'Facebook',
										value: 'facebook',
									},
									{
										name: 'Feed',
										value: 'feed',
									},
									{
										name: 'Flickr',
										value: 'flickr',
									},
									{
										name: 'Github',
										value: 'github',
									},
									{
										name: 'Google Plus',
										value: 'googlePlus',
									},
									{
										name: 'LinkedIn',
										value: 'linkedin',
									},
									{
										name: 'Skype',
										value: 'skype',
									},
									{
										name: 'Twitter',
										value: 'twitter',
									},
									{
										name: 'URL',
										value: 'url',
									},
									{
										name: 'Xing',
										value: 'xing',
									},
									{
										name: 'YouTube',
										value: 'youtube',
									},
								],
							},
							{
								displayName: 'URL',
								name: 'url',
								type: 'string',
								required: true,
								default: '',
								description: 'Website URL',
							},
						],
					},
				],
			},
			{
				displayName: 'Custom Properties',
				name: 'customProperties',
				type: 'fixedCollection',
				default: {},
				typeOptions: {
					multipleValues: true,
				},
				options: [
					{
						displayName: 'Property',
						name: 'customProperty',
						values: [
							{
								displayName: 'Name',
								name: 'name',
								type: 'string',
								required: true,
								default: '',
								description: 'Property name',
							},
							{
								displayName: 'Sub Type',
								name: 'subtype',
								type: 'string',
								default: '',
								description: 'Property sub type',
							},
							{
								displayName: 'Value',
								name: 'value',
								type: 'string',
								default: '',
								description: 'Property value',
							},
						],
					},
				],
			},
		],
	},

];<|MERGE_RESOLUTION|>--- conflicted
+++ resolved
@@ -107,11 +107,7 @@
 			},
 		},
 		default: 20,
-<<<<<<< HEAD
-		description: 'Max number of results to return',
-=======
 		description: 'Number of results to fetch',
->>>>>>> 3d528da0
 	},
 
 	{
