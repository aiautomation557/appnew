--- conflicted
+++ resolved
@@ -109,11 +109,7 @@
 			},
 		},
 		default: false,
-<<<<<<< HEAD
-		description: 'If all results should be returned or only up to a given limit',
-=======
 		description: 'Whether to return all results or only up to a given limit',
->>>>>>> 7f933919
 	},
 	/* -------------------------------------------------------------------------- */
 	/*                                deal:create                                 */
@@ -268,11 +264,7 @@
 				],
 			},
 		},
-<<<<<<< HEAD
-		description: 'Object of values to set as described <a href="https://github.com/agilecrm/rest-api#1-deals---companies-api">here</a>',
-=======
 		description: 'Object of values to set as described <a href="https://github.com/agilecrm/rest-api#1-deals---companies-api">here</a>.',
->>>>>>> 7f933919
 	},
 	{
 		displayName: 'Additional Fields',
@@ -421,11 +413,7 @@
 			},
 		},
 
-<<<<<<< HEAD
-		description: 'Object of values to set as described <a href="https://github.com/agilecrm/rest-api#1-deals---companies-api">here</a>',
-=======
 		description: 'Object of values to set as described <a href="https://github.com/agilecrm/rest-api#1-deals---companies-api">here</a>.',
->>>>>>> 7f933919
 	},
 	{
 		displayName: 'Additional Fields',
