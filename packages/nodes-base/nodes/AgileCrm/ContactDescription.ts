import {
	INodeProperties,
} from 'n8n-workflow';

export const contactOperations: INodeProperties[] = [
	{
		displayName: 'Operation',
		name: 'operation',
		type: 'options',
		displayOptions: {
			show: {
				resource: [
					'contact',
				],
			},
		},
		options: [
			{
				name: 'Create',
				value: 'create',
				description: 'Create a new contact',
			},
			{
				name: 'Delete',
				value: 'delete',
				description: 'Delete a contact',
			},
			{
				name: 'Get',
				value: 'get',
				description: 'Get a contact',
			},
			{
				name: 'Get All',
				value: 'getAll',
				description: 'Get all contacts',
			},
			{
				name: 'Update',
				value: 'update',
				description: 'Update contact properties',
			},
		],
		default: 'get',
		description: 'The operation to perform.',
	},
];

export const contactFields: INodeProperties[] = [
	/* -------------------------------------------------------------------------- */
	/*                                  contact:get                               */
	/* -------------------------------------------------------------------------- */
	{
		displayName: 'Contact ID',
		name: 'contactId',
		type: 'string',
		required: true,
		displayOptions: {
			show: {
				resource: [
					'contact',
				],
				operation: [
					'get',
				],
			},
		},
		default: '',
		description: 'Unique identifier for a particular contact',
	},
	/* -------------------------------------------------------------------------- */
	/*                                  contact:get all                           */
	/* -------------------------------------------------------------------------- */

	{
		displayName: 'Return All',
		name: 'returnAll',
		type: 'boolean',
		displayOptions: {
			show: {
				resource: [
					'contact',
				],
				operation: [
					'getAll',
				],
			},
		},
		default: false,
<<<<<<< HEAD
		description: 'If all results should be returned or only up to a given limit',
=======
		description: 'Whether to return all results or only up to a given limit',
>>>>>>> 7f933919
	},
	{
		displayName: 'Limit',
		name: 'limit',
		type: 'number',
		displayOptions: {
			show: {
				resource: [
					'contact',
				],
				operation: [
					'getAll',
				],
				returnAll: [
					false,
				],
			},
		},
		default: 20,
		description: 'Number of results to fetch',
	},

	{
		displayName: 'Filter',
		name: 'filterType',
		type: 'options',
		options: [
			{
				name: 'None',
				value: 'none',
			},
			{
				name: 'Build Manually',
				value: 'manual',
			},
			{
				name: 'JSON',
				value: 'json',
			},
		],
		displayOptions: {
			show: {
				resource: [
					'contact',
				],
				operation: [
					'getAll',
				],
			},
		},
		default: 'none',
	},
	{
		displayName: 'Must Match',
		name: 'matchType',
		type: 'options',
		options: [
			{
				name: 'Any filter',
				value: 'anyFilter',
			},
			{
				name: 'All Filters',
				value: 'allFilters',
			},
		],
		displayOptions: {
			show: {
				resource: [
					'contact',
				],
				operation: [
					'getAll',
				],
				filterType: [
					'manual',
				],
			},
		},
		default: 'anyFilter',
	},
	{
		displayName: 'Simplify Response',
		name: 'simple',
		type: 'boolean',
		displayOptions: {
			show: {
				resource: [
					'contact',
				],
				operation: [
					'getAll',
				],
			},
		},
		// eslint-disable-next-line n8n-nodes-base/node-param-default-wrong-for-simplify
		default: false,
		description: 'Return a simplified version of the response instead of the raw data',
	},
	{
		displayName: 'Filters',
		name: 'filters',
		type: 'fixedCollection',
		typeOptions: {
			multipleValues: true,
		},
		displayOptions: {
			show: {
				resource: [
					'contact',
				],
				operation: [
					'getAll',
				],
				filterType: [
					'manual',
				],
			},
		},
		default: {},
		placeholder: 'Add Condition',
		options: [
			{
				displayName: 'Conditions',
				name: 'conditions',
				values: [
					{
						displayName: 'Field',
						name: 'field',
						type: 'string',
						default: '',
						description: 'Any searchable field',
					},
					{
						displayName: 'Condition Type',
						name: 'condition_type',
						type: 'options',
						options: [
							{
								name: 'Equals',
								value: 'EQUALS',
							},
							{
								name: 'Not Equal',
								value: 'NOTEQUALS',
							},
							{
								name: 'Last',
								value: 'LAST',
							},
							{
								name: 'Between',
								value: 'BETWEEN',
							},
							{
								name: 'On',
								value: 'ON',
							},
							{
								name: 'Before',
								value: 'BEFORE',
							},
							{
								name: 'After',
								value: 'AFTER',
							},
						],
						default: 'EQUALS',
					},
					{
						displayName: 'Value',
						name: 'value',
						type: 'string',
						default: '',
					},
					{
						displayName: 'Value 2',
						name: 'value2',
						type: 'string',
						displayOptions: {
							show: {
								condition_type: [
									'BETWEEN',
								],
							},
						},
						default: '',
					},
				],
			},
		],
	},
	{
		displayName: 'See <a href="https://github.com/agilecrm/rest-api#121-get-contacts-by-dynamic-filter" target="_blank">Agile CRM guide</a> to creating filters',
		name: 'jsonNotice',
		type: 'notice',
		displayOptions: {
			show: {
				resource: [
					'contact',
				],
				operation: [
					'getAll',
				],
				filterType: [
					'json',
				],
			},
		},
		default: '',
	},
	{
		displayName: 'Filters (JSON)',
		name: 'filterJson',
		type: 'string',
		typeOptions: {
			alwaysOpenEditWindow: true,
		},
		displayOptions: {
			show: {
				resource: [
					'contact',
				],
				operation: [
					'getAll',
				],
				filterType: [
					'json',
				],
			},
		},
		default: '',
	},
	{
		displayName: 'Options',
		name: 'options',
		type: 'collection',
		placeholder: 'Add Option',
		default: {},
		displayOptions: {
			show: {
				resource: [
					'contact',
				],
				operation: [
					'getAll',
				],
			},
		},
		options: [
			{
				displayName: 'Sort',
				name: 'sort',
				type: 'fixedCollection',
				placeholder: 'Add Sort',
				default: [],
				options: [
					{
						displayName: 'Sort',
						name: 'sort',
						values: [
							{
								displayName: 'Direction',
								name: 'direction',
								type: 'options',
								options: [
									{
										name: 'Ascending',
										value: 'ASC',
									},
									{
										name: 'Descending',
										value: 'DESC',
									},
								],
								default: 'ASC',
								description: 'The sorting direction',
							},
							{
								displayName: 'Field',
								name: 'field',
								type: 'string',
								default: '',
								description: 'The sorting field',
							},
						],
					},
				],
			},
		],
	},

	/* -------------------------------------------------------------------------- */
	/*                                contact:create                               */
	/* -------------------------------------------------------------------------- */

	{
		displayName: 'JSON Parameters',
		name: 'jsonParameters',
		type: 'boolean',
		default: false,
		displayOptions: {
			show: {
				resource: [
					'contact',
				],
				operation: [
					'create',
				],
			},
		},
	},
	{
		displayName: ' Additional Fields',
		name: 'additionalFieldsJson',
		type: 'json',
		typeOptions: {
			alwaysOpenEditWindow: true,
		},
		default: '',
		displayOptions: {
			show: {
				resource: [
					'contact',
				],
				operation: [
					'create',
				],
				jsonParameters: [
					true,
				],
			},
		},

<<<<<<< HEAD
		description: 'Object of values to set as described <a href="https://github.com/agilecrm/rest-api#1-contacts---companies-api">here</a>',
=======
		description: 'Object of values to set as described <a href="https://github.com/agilecrm/rest-api#1-contacts---companies-api">here</a>.',
>>>>>>> 7f933919
	},

	{
		displayName: 'Additional Fields',
		name: 'additionalFields',
		type: 'collection',
		placeholder: 'Add Field',
		default: {},
		displayOptions: {
			show: {
				resource: [
					'contact',
				],
				operation: [
					'create',
				],
				jsonParameters: [
					false,
				],
			},
		},
		options: [
			{
				displayName: 'Address',
				name: 'addressOptions',
				type: 'fixedCollection',
				default: {},
				description: 'Contacts address',
				typeOptions: {
					multipleValues: true,
				},
				options: [
					{
						displayName: 'Address Properties',
						name: 'addressProperties',
						values: [
							{
								displayName: 'Type',
								name: 'subtype',
								type: 'options',
								required: true,
								default: '',
								description: 'Type of address',
								options: [
									{
										name: 'Home',
										value: 'home',
									},
									{
										name: 'Postal',
										value: 'postal',
									},
									{
										name: 'Office',
										value: 'office',
									},
								],
							},
							{
								displayName: 'Address',
								name: 'address',
								type: 'string',
								required: true,
								default: '',
								description: 'Full address',
							},
						],
					},
				],
			},
			{
				displayName: 'Company',
				name: 'company',
				type: 'string',
				default: '',
				description: 'Company Name',
			},
			{
				displayName: 'Email',
				name: 'emailOptions',
				type: 'fixedCollection',
				default: {},
				description: 'Contact email',
				typeOptions: {
					multipleValues: true,
				},
				options: [
					{
						displayName: 'Email Properties',
						name: 'emailProperties',
						values: [
							{
								displayName: 'Type',
								name: 'subtype',
								type: 'options',
								required: true,
								default: '',
								description: 'Type of Email',
								options: [
									{
										name: 'Work',
										value: 'work',
									},
									{
										name: 'Personal',
										value: 'personal',
									},
								],
							},
							{
								displayName: 'Email',
								name: 'email',
								type: 'string',
								required: true,
								default: '',
							},
						],
					},
				],
			},
			{
				displayName: 'First Name',
				name: 'firstName',
				type: 'string',
				default: '',
				description: 'Contact first name',
			},
			{
				displayName: 'Last Name',
				name: 'lastName',
				type: 'string',
				default: '',
				description: 'Contact last name',
			},
			{
				displayName: 'Lead Score',
				name: 'leadScore',
				type: 'number',
				default: '',
				description: 'Lead score of contact',
				typeOptions: {
					minValue: 0,
				},
			},
			{
				displayName: 'Star Value',
				name: 'starValue',
				type: 'options',
				default: '',
				description: 'Rating of contact (Max value 5). This is not applicable for companies.',
				options: [
					{
						name: '0',
						value: 0,
					},
					{
						name: '1',
						value: 1,
					},
					{
						name: '2',
						value: 2,
					},
					{
						name: '3',
						value: 3,
					},
					{
						name: '4',
						value: 4,
					},
					{
						name: '5',
						value: 5,
					},
				],
			},
			{
				displayName: 'Phone',
				name: 'phoneOptions',
				type: 'fixedCollection',
				default: {},
				description: 'Contacts phone',
				typeOptions: {
					multipleValues: true,
				},
				options: [
					{
						displayName: 'Phone properties',
						name: 'phoneProperties',
						values: [
							{
								displayName: 'Type',
								name: 'subtype',
								type: 'options',
								required: true,
								default: '',
								description: 'Type of phone number',
								options: [
									{
										name: 'Home',
										value: 'home',
									},
									{
										name: 'Home Fax',
										value: 'homeFax',
									},
									{
										name: 'Main',
										value: 'main',
									},
									{
										name: 'Mobile',
										value: 'mobile',
									},
									{
										name: 'Other',
										value: 'other',
									},
									{
										name: 'Work Fax',
										value: 'workFax',
									},
									{
										name: 'Work',
										value: 'work',
									},
								],
							},
							{
								displayName: 'Number',
								name: 'number',
								type: 'string',
								required: true,
								default: '',
								description: 'Phone number',
							},
						],
					},
				],
			},
			{
				displayName: 'Tags',
				name: 'tags',
				type: 'string',
				typeOptions: {
					multipleValues: true,
					multipleValueButtonText: 'Add Tag',
				},
				default: [],
				description: 'Unique identifiers added to contact, for easy management of contacts. This is not applicable for companies.',
			},
			{
				displayName: 'Title',
				name: 'title',
				type: 'string',
				default: '',
				description: 'Professional title',
			},
			{
				displayName: 'Website',
				name: 'websiteOptions',
				type: 'fixedCollection',
				default: {},
				description: 'Contacts websites',
				typeOptions: {
					multipleValues: true,
				},
				options: [
					{
						displayName: 'Website properties.',
						name: 'websiteProperties',
						values: [
							{
								displayName: 'Type',
								name: 'subtype',
								type: 'options',
								required: true,
								default: '',
								description: 'Type of website',
								options: [
									{
										name: 'Facebook',
										value: 'facebook',
									},
									{
										name: 'Feed',
										value: 'feed',
									},
									{
										name: 'Flickr',
										value: 'flickr',
									},
									{
										name: 'Github',
										value: 'github',
									},
									{
										name: 'Google Plus',
										value: 'googlePlus',
									},
									{
										name: 'LinkedIn',
										value: 'linkedin',
									},
									{
										name: 'Skype',
										value: 'skype',
									},
									{
										name: 'Twitter',
										value: 'twitter',
									},
									{
										name: 'URL',
										value: 'url',
									},
									{
										name: 'Xing',
										value: 'xing',
									},
									{
										name: 'YouTube',
										value: 'youtube',
									},
								],
							},
							{
								displayName: 'URL',
								name: 'url',
								type: 'string',
								required: true,
								default: '',
								description: 'Website URL',
							},
						],
					},
				],
			},
			{
				displayName: 'Custom Properties',
				name: 'customProperties',
				type: 'fixedCollection',
				default: {},
				typeOptions: {
					multipleValues: true,
				},
				options: [
					{
						displayName: 'Property',
						name: 'customProperty',
						values: [
							{
								displayName: 'Name',
								name: 'name',
								type: 'string',
								required: true,
								default: '',
								description: 'Property name',
							},
							{
								displayName: 'Sub Type',
								name: 'subtype',
								type: 'string',
								default: '',
								description: 'Property sub type',
							},
							{
								displayName: 'Value',
								name: 'value',
								type: 'string',
								default: '',
								description: 'Property value',
							},
						],
					},
				],
			},
		],
	},

	/* -------------------------------------------------------------------------- */
	/*                                  contact:delete                               */
	/* -------------------------------------------------------------------------- */
	{
		displayName: 'Contact ID',
		name: 'contactId',
		type: 'string',
		required: true,
		displayOptions: {
			show: {
				resource: [
					'contact',
				],
				operation: [
					'delete',
				],
			},
		},
		default: '',
		description: 'Id of contact to delete',
	},

	/* -------------------------------------------------------------------------- */
	/*                                contact:update                               */
	/* -------------------------------------------------------------------------- */
	{
		displayName: 'Contact ID',
		name: 'contactId',
		type: 'string',
		required: true,
		displayOptions: {
			show: {
				resource: [
					'contact',
				],
				operation: [
					'update',
				],
			},
		},
		default: '',
		description: 'Unique identifier for a particular contact',
	},
	{
		displayName: 'JSON Parameters',
		name: 'jsonParameters',
		type: 'boolean',
		default: false,
		displayOptions: {
			show: {
				resource: [
					'contact',
				],
				operation: [
					'update',
				],
			},
		},
	},
	{
		displayName: ' Additional Fields',
		name: 'additionalFieldsJson',
		type: 'json',
		typeOptions: {
			alwaysOpenEditWindow: true,
		},
		default: '',
		displayOptions: {
			show: {
				resource: [
					'contact',
				],
				operation: [
					'update',
				],
				jsonParameters: [
					true,
				],
			},
		},
<<<<<<< HEAD
		description: 'Object of values to set as described <a href="https://github.com/agilecrm/rest-api#1-contacts---companies-api">here</a>',
=======
		description: 'Object of values to set as described <a href="https://github.com/agilecrm/rest-api#1-contacts---companies-api">here</a>.',
>>>>>>> 7f933919
	},
	{
		displayName: 'Additional Fields',
		name: 'additionalFields',
		type: 'collection',
		placeholder: 'Add Field',
		default: {},
		displayOptions: {
			show: {
				resource: [
					'contact',
				],
				operation: [
					'update',
				],
				jsonParameters: [
					false,
				],
			},
		},
		options: [
			{
				displayName: 'Address',
				name: 'addressOptions',
				type: 'fixedCollection',
				default: {},
				description: 'Contacts address',
				typeOptions: {
					multipleValues: true,
				},
				options: [
					{
						displayName: 'Address Properties',
						name: 'addressProperties',
						values: [
							{
								displayName: 'Type',
								name: 'subtype',
								type: 'options',
								required: true,
								default: '',
								description: 'Type of address',
								options: [
									{
										name: 'Home',
										value: 'home',
									},
									{
										name: 'Office',
										value: 'office',
									},
									{
										name: 'Postal',
										value: 'postal',
									},
								],
							},
							{
								displayName: 'Address',
								name: 'address',
								type: 'string',
								required: true,
								default: '',
								description: 'Full address',
							},
						],
					},
				],
			},
			{
				displayName: 'Company',
				name: 'company',
				type: 'string',
				default: '',
				description: 'Company Name',
			},
			{
				displayName: 'Email',
				name: 'emailOptions',
				type: 'fixedCollection',
				default: {},
				description: 'Contact email',
				typeOptions: {
					multipleValues: true,
				},
				options: [
					{
						displayName: 'Email Properties',
						name: 'emailProperties',
						values: [
							{
								displayName: 'Type',
								name: 'subtype',
								type: 'options',
								required: true,
								default: '',
								description: 'Type of Email',
								options: [
									{
										name: 'Work',
										value: 'work',
									},
									{
										name: 'Personal',
										value: 'personal',
									},
								],
							},
							{
								displayName: 'Email',
								name: 'email',
								type: 'string',
								required: true,
								default: '',
							},
						],
					},
				],
			},
			{
				displayName: 'First Name',
				name: 'firstName',
				type: 'string',
				default: '',
				description: 'Contact first name',
			},
			{
				displayName: 'Last Name',
				name: 'lastName',
				type: 'string',
				default: '',
				description: 'Contact last name',
			},
			{
				displayName: 'Lead Score',
				name: 'leadScore',
				type: 'number',
				default: '',
				description: 'Lead score of contact',
				typeOptions: {
					minValue: 0,
				},
			},
			{
				displayName: 'Star Value',
				name: 'starValue',
				type: 'options',
				default: '',
				description: 'Rating of contact (Max value 5). This is not applicable for companies.',
				options: [
					{
						name: '0',
						value: 0,
					},
					{
						name: '1',
						value: 1,
					},
					{
						name: '2',
						value: 2,
					},
					{
						name: '3',
						value: 3,
					},
					{
						name: '4',
						value: 4,
					},
					{
						name: '5',
						value: 5,
					},
				],
			},
			{
				displayName: 'Phone',
				name: 'phoneOptions',
				type: 'fixedCollection',
				default: {},
				description: 'Contacts phone',
				typeOptions: {
					multipleValues: true,
				},
				options: [
					{
						displayName: 'Phone properties',
						name: 'phoneProperties',
						values: [
							{
								displayName: 'Type',
								name: 'subtype',
								type: 'options',
								required: true,
								default: '',
								description: 'Type of phone number',
								options: [
									{
										name: 'Home',
										value: 'home',
									},
									{
										name: 'Home Fax',
										value: 'homeFax',
									},
									{
										name: 'Main',
										value: 'main',
									},
									{
										name: 'Mobile',
										value: 'mobile',
									},
									{
										name: 'Other',
										value: 'other',
									},
									{
										name: 'Work Fax',
										value: 'workFax',
									},
									{
										name: 'Work',
										value: 'work',
									},
								],
							},
							{
								displayName: 'Number',
								name: 'number',
								type: 'string',
								required: true,
								default: '',
								description: 'Phone number',
							},
						],
					},
				],
			},
			{
				displayName: 'Tags',
				name: 'tags',
				type: 'string',
				typeOptions: {
					multipleValues: true,
					multipleValueButtonText: 'Add Tag',
				},
				default: [],
				description: 'Unique identifiers added to contact, for easy management of contacts. This is not applicable for companies.',
			},
			{
				displayName: 'Title',
				name: 'title',
				type: 'string',
				default: '',
				description: 'Professional title',
			},
			{
				displayName: 'Website',
				name: 'websiteOptions',
				type: 'fixedCollection',
				default: {},
				description: 'Contacts websites',
				typeOptions: {
					multipleValues: true,
				},
				options: [
					{
						displayName: 'Website properties.',
						name: 'websiteProperties',
						values: [
							{
								displayName: 'Type',
								name: 'subtype',
								type: 'options',
								required: true,
								default: '',
								description: 'Type of website',
								options: [
									{
										name: 'Facebook',
										value: 'facebook',
									},
									{
										name: 'Feed',
										value: 'feed',
									},
									{
										name: 'Flickr',
										value: 'flickr',
									},
									{
										name: 'Github',
										value: 'github',
									},
									{
										name: 'Google Plus',
										value: 'googlePlus',
									},
									{
										name: 'LinkedIn',
										value: 'linkedin',
									},
									{
										name: 'Skype',
										value: 'skype',
									},
									{
										name: 'Twitter',
										value: 'twitter',
									},
									{
										name: 'URL',
										value: 'url',
									},
									{
										name: 'Xing',
										value: 'xing',
									},
									{
										name: 'YouTube',
										value: 'youtube',
									},
								],
							},
							{
								displayName: 'URL',
								name: 'url',
								type: 'string',
								required: true,
								default: '',
								description: 'Website URL',
							},
						],
					},
				],
			},
			{
				displayName: 'Custom Properties',
				name: 'customProperties',
				type: 'fixedCollection',
				default: {},
				typeOptions: {
					multipleValues: true,
				},
				options: [
					{
						displayName: 'Property',
						name: 'customProperty',
						values: [
							{
								displayName: 'Name',
								name: 'name',
								type: 'string',
								required: true,
								default: '',
								description: 'Property name',
							},
							{
								displayName: 'Sub Type',
								name: 'subtype',
								type: 'string',
								default: '',
								description: 'Property sub type',
							},
							{
								displayName: 'Value',
								name: 'value',
								type: 'string',
								default: '',
								description: 'Property value',
							},
						],
					},
				],
			},
		],
	},

];<|MERGE_RESOLUTION|>--- conflicted
+++ resolved
@@ -87,11 +87,7 @@
 			},
 		},
 		default: false,
-<<<<<<< HEAD
-		description: 'If all results should be returned or only up to a given limit',
-=======
 		description: 'Whether to return all results or only up to a given limit',
->>>>>>> 7f933919
 	},
 	{
 		displayName: 'Limit',
@@ -426,11 +422,7 @@
 			},
 		},
 
-<<<<<<< HEAD
-		description: 'Object of values to set as described <a href="https://github.com/agilecrm/rest-api#1-contacts---companies-api">here</a>',
-=======
 		description: 'Object of values to set as described <a href="https://github.com/agilecrm/rest-api#1-contacts---companies-api">here</a>.',
->>>>>>> 7f933919
 	},
 
 	{
@@ -892,11 +884,7 @@
 				],
 			},
 		},
-<<<<<<< HEAD
-		description: 'Object of values to set as described <a href="https://github.com/agilecrm/rest-api#1-contacts---companies-api">here</a>',
-=======
 		description: 'Object of values to set as described <a href="https://github.com/agilecrm/rest-api#1-contacts---companies-api">here</a>.',
->>>>>>> 7f933919
 	},
 	{
 		displayName: 'Additional Fields',
