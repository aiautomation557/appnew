--- conflicted
+++ resolved
@@ -823,11 +823,7 @@
 			},
 		},
 		default: '',
-<<<<<<< HEAD
-		description: 'ID of contact to delete.',
-=======
 		description: 'Id of contact to delete',
->>>>>>> cf530d0c
 	},
 
 	/* -------------------------------------------------------------------------- */
