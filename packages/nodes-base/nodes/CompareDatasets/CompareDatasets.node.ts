--- conflicted
+++ resolved
@@ -13,11 +13,7 @@
 		name: 'compareDatasets',
 		icon: 'file:compare.svg',
 		group: ['transform'],
-<<<<<<< HEAD
-		version: [1, 2, 3],
-=======
 		version: [1, 2, 2.1],
->>>>>>> d1945d9b
 		description: 'Compare two inputs for changes',
 		defaults: { name: 'Compare Datasets' },
 		// eslint-disable-next-line n8n-nodes-base/node-class-description-inputs-wrong-regular-node
