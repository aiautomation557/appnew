import {
	IExecuteFunctions,
	IHookFunctions,
} from 'n8n-core';

import {
	IDataObject,
	ILoadOptionsFunctions,
	NodeApiError,
	NodeOperationError,
} from 'n8n-workflow';

import {
	OptionsWithUri,
} from 'request';

export interface ICustomInterface {
	name: string;
	key: string;
	options?: Array<{
		id: number;
		label: string;
	}>;
}

export interface ICustomProperties {
	[key: string]: ICustomInterface;
}

/**
 * Make an API request to Pipedrive
 *
 * @param {IHookFunctions} this
 * @param {string} method
 * @param {string} url
 * @param {object} body
 * @returns {Promise<any>}
 */
export async function pipedriveApiRequest(this: IHookFunctions | IExecuteFunctions | ILoadOptionsFunctions, method: string, endpoint: string, body: IDataObject, query: IDataObject = {}, formData?: IDataObject, downloadFile?: boolean): Promise<any> { // tslint:disable-line:no-any
	const authenticationMethod = this.getNodeParameter('authentication', 0);

	const options: OptionsWithUri = {
		headers: {
			Accept: 'application/json',
		},
		method,
		qs: query,
		uri: `https://api.pipedrive.com/v1${endpoint}`,
	};

	if (downloadFile === true) {
		options.encoding = null;
	} else {
		options.json = true;
	}

	if (Object.keys(body).length !== 0) {
		options.body = body;
	}

	if (formData !== undefined && Object.keys(formData).length !== 0) {
		options.formData = formData;
	}

	if (query === undefined) {
		query = {};
	}

	let responseData;

	try {
		if (authenticationMethod === 'basicAuth' || authenticationMethod === 'apiToken' || authenticationMethod === 'none') {

			const credentials = this.getCredentials('pipedriveApi');
			if (credentials === undefined) {
				throw new NodeOperationError(this.getNode(), 'No credentials got returned!');
			}

			query.api_token = credentials.apiToken;
			//@ts-ignore
			responseData = await this.helpers.request(options);

		} else {
			responseData = await this.helpers.requestOAuth2!.call(this, 'pipedriveOAuth2Api', options);
		}

		if (downloadFile === true) {
			return {
				data: responseData,
			};
		}

		if (responseData.success === false) {
			throw new NodeApiError(this.getNode(), responseData);
		}

		return {
			additionalData: responseData.additional_data,
<<<<<<< HEAD
			data: responseData.data || [],
=======
			data: (responseData.data === null) ? [] : responseData.data,
>>>>>>> 1825cb45
		};
	} catch (error) {
		throw new NodeApiError(this.getNode(), error);
	}
}

/**
 * Make an API request to paginated Pipedrive endpoint
 * and return all results
 *
 * @export
 * @param {(IHookFunctions | IExecuteFunctions)} this
 * @param {string} method
 * @param {string} endpoint
 * @param {IDataObject} body
 * @param {IDataObject} [query]
 * @returns {Promise<any>}
 */
export async function pipedriveApiRequestAllItems(this: IHookFunctions | IExecuteFunctions, method: string, endpoint: string, body: IDataObject, query?: IDataObject): Promise<any> { // tslint:disable-line:no-any

	if (query === undefined) {
		query = {};
	}
	query.limit = 100;
	query.start = 0;

	const returnData: IDataObject[] = [];

	let responseData;

	do {
		responseData = await pipedriveApiRequest.call(this, method, endpoint, body, query);
		// the search path returns data diferently
		if (responseData.data.items) {
			returnData.push.apply(returnData, responseData.data.items);
		} else {
			returnData.push.apply(returnData, responseData.data);
		}

		query.start = responseData.additionalData.pagination.next_start;
	} while (
		responseData.additionalData !== undefined &&
		responseData.additionalData.pagination !== undefined &&
		responseData.additionalData.pagination.more_items_in_collection === true
	);

	return {
		data: returnData,
	};
}



/**
 * Gets the custom properties from Pipedrive
 *
 * @export
 * @param {(IHookFunctions | IExecuteFunctions)} this
 * @param {string} resource
 * @returns {Promise<ICustomProperties>}
 */
export async function pipedriveGetCustomProperties(this: IHookFunctions | IExecuteFunctions, resource: string): Promise<ICustomProperties> {

	const endpoints: { [key: string]: string } = {
		'activity': '/activityFields',
		'deal': '/dealFields',
		'organization': '/organizationFields',
		'person': '/personFields',
		'product': '/productFields',
	};

	if (endpoints[resource] === undefined) {
		throw new NodeOperationError(this.getNode(), `The resource "${resource}" is not supported for resolving custom values!`);
	}

	const requestMethod = 'GET';

	const body = {};
	const qs = {};
	// Get the custom properties and their values
	const responseData = await pipedriveApiRequest.call(this, requestMethod, endpoints[resource], body, qs);

	const customProperties: ICustomProperties = {};

	for (const customPropertyData of responseData.data) {
		customProperties[customPropertyData.key] = customPropertyData;
	}

	return customProperties;
}



/**
 * Converts names and values of custom properties from their actual values to the
 * Pipedrive internal ones
 *
 * @export
 * @param {ICustomProperties} customProperties
 * @param {IDataObject} item
 */
export function pipedriveEncodeCustomProperties(customProperties: ICustomProperties, item: IDataObject): void {
	let customPropertyData;

	for (const key of Object.keys(item)) {
		customPropertyData = Object.values(customProperties).find(customPropertyData => customPropertyData.name === key);

		if (customPropertyData !== undefined) {
			// Is a custom property

			// Check if also the value has to be resolved or just the key
			if (item[key] !== null && item[key] !== undefined && customPropertyData.options !== undefined && Array.isArray(customPropertyData.options)) {
				// Has an option key so get the actual option-value
				const propertyOption = customPropertyData.options.find(option => option.label.toString() === item[key]!.toString());

				if (propertyOption !== undefined) {
					item[customPropertyData.key as string] = propertyOption.id;
					delete item[key];
				}
			} else {
				// Does already represent the actual value or is null
				item[customPropertyData.key as string] = item[key];
				delete item[key];
			}
		}
	}
}



/**
 * Converts names and values of custom properties to their actual values
 *
 * @export
 * @param {ICustomProperties} customProperties
 * @param {IDataObject} item
 */
export function pipedriveResolveCustomProperties(customProperties: ICustomProperties, item: IDataObject): void {
	let customPropertyData;

	// Itterate over all keys and replace the custom ones
	for (const key of Object.keys(item)) {
		if (customProperties[key] !== undefined) {
			// Is a custom property
			customPropertyData = customProperties[key];

			// Check if also the value has to be resolved or just the key
			if (item[key] !== null && item[key] !== undefined && customPropertyData.options !== undefined && Array.isArray(customPropertyData.options)) {
				// Has an option key so get the actual option-value
				const propertyOption = customPropertyData.options.find(option => option.id.toString() === item[key]!.toString());

				if (propertyOption !== undefined) {
					item[customPropertyData.name as string] = propertyOption.label;
					delete item[key];
				}
			} else {
				// Does already represent the actual value or is null
				item[customPropertyData.name as string] = item[key];
				delete item[key];
			}
		}
	}

}<|MERGE_RESOLUTION|>--- conflicted
+++ resolved
@@ -96,11 +96,7 @@
 
 		return {
 			additionalData: responseData.additional_data,
-<<<<<<< HEAD
-			data: responseData.data || [],
-=======
 			data: (responseData.data === null) ? [] : responseData.data,
->>>>>>> 1825cb45
 		};
 	} catch (error) {
 		throw new NodeApiError(this.getNode(), error);
