<<<<<<< HEAD
import {
	IExecuteFunctions,
	IHookFunctions,
	ILoadOptionsFunctions,
} from 'n8n-core';

import {
	IDataObject,
	IHttpRequestMethods,
	IHttpRequestOptions,
	INodePropertyOptions,
	NodeApiError,
	NodeOperationError,
} from 'n8n-workflow';


=======
import { IExecuteFunctions, IHookFunctions, ILoadOptionsFunctions } from 'n8n-core';

import { IDataObject, INodePropertyOptions, NodeApiError, NodeOperationError } from 'n8n-workflow';

import { OptionsWithUri } from 'request';
>>>>>>> 9017fd46

export interface ICustomInterface {
	name: string;
	key: string;
	field_type: string;
	options?: Array<{
		id: number;
		label: string;
	}>;
}

export interface ICustomProperties {
	[key: string]: ICustomInterface;
}

/**
 * Make an API request to Pipedrive
 *
 * @param {IHookFunctions} this
 * @param {string} method
 * @param {string} url
 * @param {object} body
 * @returns {Promise<any>}
 */
<<<<<<< HEAD
export async function pipedriveApiRequest(this: IHookFunctions | IExecuteFunctions | ILoadOptionsFunctions, method: IHttpRequestMethods, endpoint: string, body: IDataObject, query: IDataObject = {}, formData?: IDataObject, downloadFile?: boolean): Promise<any> { // tslint:disable-line:no-any
=======
export async function pipedriveApiRequest(
	this: IHookFunctions | IExecuteFunctions | ILoadOptionsFunctions,
	method: string,
	endpoint: string,
	body: IDataObject,
	query: IDataObject = {},
	formData?: IDataObject,
	downloadFile?: boolean,
	// tslint:disable-next-line:no-any
): Promise<any> {
>>>>>>> 9017fd46
	const authenticationMethod = this.getNodeParameter('authentication', 0);

	const options: IHttpRequestOptions = {
		headers: {
			Accept: 'application/json',
		},
		method,
		qs: query,
		uri: `https://api.pipedrive.com/v1${endpoint}`,
	};

	if (downloadFile === true) {
		options.encoding = undefined;
	} else {
		options.json = true;
	}

	if (Object.keys(body).length !== 0) {
		options.body = body;
	}

	if (formData !== undefined && Object.keys(formData).length !== 0) {
		options.form = formData;
	}

	if (query === undefined) {
		query = {};
	}

	try {
		const credentialType =
			authenticationMethod === 'apiToken' ? 'pipedriveApi' : 'pipedriveOAuth2Api';
		const responseData = await this.helpers.requestWithAuthentication.call(
			this,
			credentialType,
			options,
		);

		if (downloadFile === true) {
			return {
				data: responseData,
			};
		}

		if (responseData.success === false) {
			throw new NodeApiError(this.getNode(), responseData);
		}

		return {
			additionalData: responseData.additional_data,
			data: responseData.data === null ? [] : responseData.data,
		};
	} catch (error) {
		throw new NodeApiError(this.getNode(), error);
	}
}

/**
 * Make an API request to paginated Pipedrive endpoint
 * and return all results
 *
 * @export
 * @param {(IHookFunctions | IExecuteFunctions)} this
 * @param {string} method
 * @param {string} endpoint
 * @param {IDataObject} body
 * @param {IDataObject} [query]
 * @returns {Promise<any>}
 */
<<<<<<< HEAD
export async function pipedriveApiRequestAllItems(this: IHookFunctions | IExecuteFunctions, method: IHttpRequestMethods, endpoint: string, body: IDataObject, query?: IDataObject): Promise<any> { // tslint:disable-line:no-any

=======
export async function pipedriveApiRequestAllItems(
	this: IHookFunctions | IExecuteFunctions,
	method: string,
	endpoint: string,
	body: IDataObject,
	query?: IDataObject,
	// tslint:disable-next-line:no-any
): Promise<any> {
>>>>>>> 9017fd46
	if (query === undefined) {
		query = {};
	}
	query.limit = 100;
	query.start = 0;

	const returnData: IDataObject[] = [];

	let responseData;

	do {
		responseData = await pipedriveApiRequest.call(this, method, endpoint, body, query);
		// the search path returns data diferently
		if (responseData.data.items) {
			returnData.push.apply(returnData, responseData.data.items);
		} else {
			returnData.push.apply(returnData, responseData.data);
		}

		query.start = responseData.additionalData.pagination.next_start;
	} while (
		responseData.additionalData !== undefined &&
		responseData.additionalData.pagination !== undefined &&
		responseData.additionalData.pagination.more_items_in_collection === true
	);

	return {
		data: returnData,
	};
}

/**
 * Gets the custom properties from Pipedrive
 *
 * @export
 * @param {(IHookFunctions | IExecuteFunctions)} this
 * @param {string} resource
 * @returns {Promise<ICustomProperties>}
 */
export async function pipedriveGetCustomProperties(
	this: IHookFunctions | IExecuteFunctions,
	resource: string,
): Promise<ICustomProperties> {
	const endpoints: { [key: string]: string } = {
		activity: '/activityFields',
		deal: '/dealFields',
		organization: '/organizationFields',
		person: '/personFields',
		product: '/productFields',
	};

	if (endpoints[resource] === undefined) {
		throw new NodeOperationError(
			this.getNode(),
			`The resource "${resource}" is not supported for resolving custom values!`,
		);
	}

	const requestMethod = 'GET';

	const body = {};
	const qs = {};
	// Get the custom properties and their values
	const responseData = await pipedriveApiRequest.call(
		this,
		requestMethod,
		endpoints[resource],
		body,
		qs,
	);

	const customProperties: ICustomProperties = {};

	for (const customPropertyData of responseData.data) {
		customProperties[customPropertyData.key] = customPropertyData;
	}
	return customProperties;
}

/**
 * Converts names and values of custom properties from their actual values to the
 * Pipedrive internal ones
 *
 * @export
 * @param {ICustomProperties} customProperties
 * @param {IDataObject} item
 */
export function pipedriveEncodeCustomProperties(
	customProperties: ICustomProperties,
	item: IDataObject,
): void {
	let customPropertyData;

	for (const key of Object.keys(item)) {
		customPropertyData = Object.values(customProperties).find(
			(customPropertyData) => customPropertyData.name === key,
		);

		if (customPropertyData !== undefined) {
			// Is a custom property

			// Check if also the value has to be resolved or just the key
			if (
				item[key] !== null &&
				item[key] !== undefined &&
				customPropertyData.options !== undefined &&
				Array.isArray(customPropertyData.options)
			) {
				// Has an option key so get the actual option-value
				const propertyOption = customPropertyData.options.find(
					(option) => option.label.toString() === item[key]!.toString(),
				);

				if (propertyOption !== undefined) {
					item[customPropertyData.key as string] = propertyOption.id;
					delete item[key];
				}
			} else {
				// Does already represent the actual value or is null
				item[customPropertyData.key as string] = item[key];
				delete item[key];
			}
		}
	}
}

/**
 * Converts names and values of custom properties to their actual values
 *
 * @export
 * @param {ICustomProperties} customProperties
 * @param {IDataObject} item
 */
export function pipedriveResolveCustomProperties(
	customProperties: ICustomProperties,
	item: IDataObject,
): void {
	let customPropertyData;

	// Itterate over all keys and replace the custom ones
	for (const key of Object.keys(item)) {
		if (customProperties[key] !== undefined) {
			// Is a custom property
			customPropertyData = customProperties[key];

			// value is not set, so nothing to resolve
			if (item[key] === null) {
				item[customPropertyData.name] = item[key];
				delete item[key];
				continue;
			}

			if (
				[
					'date',
					'address',
					'double',
					'monetary',
					'org',
					'people',
					'phone',
					'text',
					'time',
					'user',
					'varchar',
					'varchar_auto',
					'int',
					'time',
					'timerange',
				].includes(customPropertyData.field_type)
			) {
				item[customPropertyData.name as string] = item[key];
				delete item[key];
				// type options
			} else if (
				['enum', 'visible_to'].includes(customPropertyData.field_type) &&
				customPropertyData.options
			) {
				const propertyOption = customPropertyData.options.find(
					(option) => option.id.toString() === item[key]!.toString(),
				);
				if (propertyOption !== undefined) {
					item[customPropertyData.name as string] = propertyOption.label;
					delete item[key];
				}
				// type multioptions
			} else if (['set'].includes(customPropertyData.field_type) && customPropertyData.options) {
				const selectedIds = (item[key] as string).split(',');
				const selectedLabels = customPropertyData.options
					.filter((option) => selectedIds.includes(option.id.toString()))
					.map((option) => option.label);
				item[customPropertyData.name] = selectedLabels;
				delete item[key];
			}
		}
	}
}

export function sortOptionParameters(
	optionParameters: INodePropertyOptions[],
): INodePropertyOptions[] {
	optionParameters.sort((a, b) => {
		const aName = a.name.toLowerCase();
		const bName = b.name.toLowerCase();
		if (aName < bName) {
			return -1;
		}
		if (aName > bName) {
			return 1;
		}
		return 0;
	});

	return optionParameters;
}<|MERGE_RESOLUTION|>--- conflicted
+++ resolved
@@ -1,9 +1,4 @@
-<<<<<<< HEAD
-import {
-	IExecuteFunctions,
-	IHookFunctions,
-	ILoadOptionsFunctions,
-} from 'n8n-core';
+import { IExecuteFunctions, IHookFunctions, ILoadOptionsFunctions } from 'n8n-core';
 
 import {
 	IDataObject,
@@ -14,15 +9,6 @@
 	NodeOperationError,
 } from 'n8n-workflow';
 
-
-=======
-import { IExecuteFunctions, IHookFunctions, ILoadOptionsFunctions } from 'n8n-core';
-
-import { IDataObject, INodePropertyOptions, NodeApiError, NodeOperationError } from 'n8n-workflow';
-
-import { OptionsWithUri } from 'request';
->>>>>>> 9017fd46
-
 export interface ICustomInterface {
 	name: string;
 	key: string;
@@ -46,12 +32,9 @@
  * @param {object} body
  * @returns {Promise<any>}
  */
-<<<<<<< HEAD
-export async function pipedriveApiRequest(this: IHookFunctions | IExecuteFunctions | ILoadOptionsFunctions, method: IHttpRequestMethods, endpoint: string, body: IDataObject, query: IDataObject = {}, formData?: IDataObject, downloadFile?: boolean): Promise<any> { // tslint:disable-line:no-any
-=======
 export async function pipedriveApiRequest(
 	this: IHookFunctions | IExecuteFunctions | ILoadOptionsFunctions,
-	method: string,
+	method: IHttpRequestMethods,
 	endpoint: string,
 	body: IDataObject,
 	query: IDataObject = {},
@@ -59,7 +42,6 @@
 	downloadFile?: boolean,
 	// tslint:disable-next-line:no-any
 ): Promise<any> {
->>>>>>> 9017fd46
 	const authenticationMethod = this.getNodeParameter('authentication', 0);
 
 	const options: IHttpRequestOptions = {
@@ -129,19 +111,14 @@
  * @param {IDataObject} [query]
  * @returns {Promise<any>}
  */
-<<<<<<< HEAD
-export async function pipedriveApiRequestAllItems(this: IHookFunctions | IExecuteFunctions, method: IHttpRequestMethods, endpoint: string, body: IDataObject, query?: IDataObject): Promise<any> { // tslint:disable-line:no-any
-
-=======
 export async function pipedriveApiRequestAllItems(
 	this: IHookFunctions | IExecuteFunctions,
-	method: string,
+	method: IHttpRequestMethods,
 	endpoint: string,
 	body: IDataObject,
 	query?: IDataObject,
 	// tslint:disable-next-line:no-any
 ): Promise<any> {
->>>>>>> 9017fd46
 	if (query === undefined) {
 		query = {};
 	}
