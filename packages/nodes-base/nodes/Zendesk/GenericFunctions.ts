import { OptionsWithUri } from 'request';

import {
	IExecuteFunctions,
	IExecuteSingleFunctions,
	IHookFunctions,
	ILoadOptionsFunctions,
} from 'n8n-core';

<<<<<<< HEAD
import {
	IDataObject,
	IHttpRequestMethods,
	IHttpRequestOptions,
	JsonObject,
	NodeApiError,
 } from 'n8n-workflow';

export async function zendeskApiRequest(this: IHookFunctions | IExecuteFunctions | IExecuteSingleFunctions | ILoadOptionsFunctions, method: IHttpRequestMethods, resource: string, body: any = {}, qs: IDataObject = {}, uri?: string, option: IDataObject = {}): Promise<any> { // tslint:disable-line:no-any
=======
import { IDataObject, JsonObject, NodeApiError } from 'n8n-workflow';

export async function zendeskApiRequest(
	this: IHookFunctions | IExecuteFunctions | IExecuteSingleFunctions | ILoadOptionsFunctions,
	method: string,
	resource: string,
	// tslint:disable-next-line:no-any
	body: any = {},
	qs: IDataObject = {},
	uri?: string,
	option: IDataObject = {},
	// tslint:disable-next-line:no-any
): Promise<any> {
>>>>>>> 9017fd46
	const authenticationMethod = this.getNodeParameter('authentication', 0);

	let credentials;

	if (authenticationMethod === 'apiToken') {
		credentials = (await this.getCredentials('zendeskApi')) as { subdomain: string };
	} else {
		credentials = (await this.getCredentials('zendeskOAuth2Api')) as { subdomain: string };
	}

	let options: IHttpRequestOptions ={
		method,
		qs,
		body,
		uri: uri || getUri(resource, credentials.subdomain),
		json: true,
		arrayFormat: 'brackets',
	};

	options = Object.assign({}, options, option);
	if (Object.keys(options.body!).length === 0) {
		delete options.body;
	}

	const credentialType = authenticationMethod === 'apiToken' ? 'zendeskApi' : 'zendeskOAuth2Api';

	try {
		return await this.helpers.requestWithAuthentication.call(this, credentialType, options);
	} catch (error) {
		throw new NodeApiError(this.getNode(), error as JsonObject);
	}
}

/**
 * Make an API request to paginated flow endpoint
 * and return all results
 */
<<<<<<< HEAD
export async function zendeskApiRequestAllItems(this: IHookFunctions | IExecuteFunctions| ILoadOptionsFunctions, propertyName: string, method: IHttpRequestMethods, resource: string, body: any = {}, query: IDataObject = {}): Promise<any> { // tslint:disable-line:no-any

=======
export async function zendeskApiRequestAllItems(
	this: IHookFunctions | IExecuteFunctions | ILoadOptionsFunctions,
	propertyName: string,
	method: string,
	resource: string,
	// tslint:disable-next-line:no-any
	body: any = {},
	query: IDataObject = {},
	// tslint:disable-next-line:no-any
): Promise<any> {
>>>>>>> 9017fd46
	const returnData: IDataObject[] = [];

	let responseData;

	let uri: string | undefined;

	do {
		responseData = await zendeskApiRequest.call(this, method, resource, body, query, uri);
		uri = responseData.next_page;
		returnData.push.apply(returnData, responseData[propertyName]);
		if (query.limit && query.limit <= returnData.length) {
			return returnData;
		}
	} while (responseData.next_page !== undefined && responseData.next_page !== null);

	return returnData;
}

// tslint:disable-next-line:no-any
export function validateJSON(json: string | undefined): any {
	let result;
	try {
		result = JSON.parse(json!);
	} catch (exception) {
		result = undefined;
	}
	return result;
}

function getUri(resource: string, subdomain: string) {
	if (resource.includes('webhooks')) {
		return `https://${subdomain}.zendesk.com/api/v2${resource}`;
	} else {
		return `https://${subdomain}.zendesk.com/api/v2${resource}.json`;
	}
}<|MERGE_RESOLUTION|>--- conflicted
+++ resolved
@@ -7,22 +7,17 @@
 	ILoadOptionsFunctions,
 } from 'n8n-core';
 
-<<<<<<< HEAD
 import {
 	IDataObject,
 	IHttpRequestMethods,
 	IHttpRequestOptions,
 	JsonObject,
 	NodeApiError,
- } from 'n8n-workflow';
-
-export async function zendeskApiRequest(this: IHookFunctions | IExecuteFunctions | IExecuteSingleFunctions | ILoadOptionsFunctions, method: IHttpRequestMethods, resource: string, body: any = {}, qs: IDataObject = {}, uri?: string, option: IDataObject = {}): Promise<any> { // tslint:disable-line:no-any
-=======
-import { IDataObject, JsonObject, NodeApiError } from 'n8n-workflow';
+} from 'n8n-workflow';
 
 export async function zendeskApiRequest(
 	this: IHookFunctions | IExecuteFunctions | IExecuteSingleFunctions | ILoadOptionsFunctions,
-	method: string,
+	method: IHttpRequestMethods,
 	resource: string,
 	// tslint:disable-next-line:no-any
 	body: any = {},
@@ -31,7 +26,6 @@
 	option: IDataObject = {},
 	// tslint:disable-next-line:no-any
 ): Promise<any> {
->>>>>>> 9017fd46
 	const authenticationMethod = this.getNodeParameter('authentication', 0);
 
 	let credentials;
@@ -42,7 +36,7 @@
 		credentials = (await this.getCredentials('zendeskOAuth2Api')) as { subdomain: string };
 	}
 
-	let options: IHttpRequestOptions ={
+	let options: IHttpRequestOptions = {
 		method,
 		qs,
 		body,
@@ -69,21 +63,16 @@
  * Make an API request to paginated flow endpoint
  * and return all results
  */
-<<<<<<< HEAD
-export async function zendeskApiRequestAllItems(this: IHookFunctions | IExecuteFunctions| ILoadOptionsFunctions, propertyName: string, method: IHttpRequestMethods, resource: string, body: any = {}, query: IDataObject = {}): Promise<any> { // tslint:disable-line:no-any
-
-=======
 export async function zendeskApiRequestAllItems(
 	this: IHookFunctions | IExecuteFunctions | ILoadOptionsFunctions,
 	propertyName: string,
-	method: string,
+	method: IHttpRequestMethods,
 	resource: string,
 	// tslint:disable-next-line:no-any
 	body: any = {},
 	query: IDataObject = {},
 	// tslint:disable-next-line:no-any
 ): Promise<any> {
->>>>>>> 9017fd46
 	const returnData: IDataObject[] = [];
 
 	let responseData;
