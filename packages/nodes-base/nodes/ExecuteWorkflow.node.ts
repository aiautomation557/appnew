--- conflicted
+++ resolved
@@ -149,7 +149,6 @@
 		const source = this.getNodeParameter('source', 0) as string;
 
 		const workflowInfo: IExecuteWorkflowInfo = {};
-<<<<<<< HEAD
 
 		try {
 
@@ -163,29 +162,13 @@
 
 				let workflowJson;
 				try {
-					workflowJson = await fsReadFileAsync(workflowPath, { encoding: 'utf8' }) as string;
+					workflowJson = await fsReadFile(workflowPath, { encoding: 'utf8' }) as string;
 				} catch (error) {
 					if (error.code === 'ENOENT') {
 						throw new NodeOperationError(this.getNode(), `The file "${workflowPath}" could not be found.`);
 					}
 
 					throw error;
-=======
-		if (source === 'database') {
-			// Read workflow from database
-			workflowInfo.id = this.getNodeParameter('workflowId', 0) as string;
-
-		} else if (source === 'localFile') {
-			// Read workflow from filesystem
-			const workflowPath = this.getNodeParameter('workflowPath', 0) as string;
-
-			let workflowJson;
-			try {
-				workflowJson = await fsReadFile(workflowPath, { encoding: 'utf8' }) as string;
-			} catch (error) {
-				if (error.code === 'ENOENT') {
-					throw new NodeOperationError(this.getNode(), `The file "${workflowPath}" could not be found.`);
->>>>>>> 043cf673
 				}
 
 				workflowInfo.code = JSON.parse(workflowJson) as IWorkflowBase;
