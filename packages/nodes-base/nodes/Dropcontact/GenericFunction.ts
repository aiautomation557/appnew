import type { IExecuteFunctions, IHookFunctions } from 'n8n-core';

<<<<<<< HEAD
import { IDataObject, ILoadOptionsFunctions, IPairedItemData } from 'n8n-workflow';
=======
import type { IDataObject, ILoadOptionsFunctions } from 'n8n-workflow';
>>>>>>> d87ff130

import type { OptionsWithUri } from 'request';

/**
 * Make an authenticated API request to Bubble.
 */
export async function dropcontactApiRequest(
	this: IHookFunctions | IExecuteFunctions | ILoadOptionsFunctions,
	method: string,
	endpoint: string,
	body: IDataObject,
	qs: IDataObject,
) {
	const options: OptionsWithUri = {
		method,
		uri: `https://api.dropcontact.io${endpoint}`,
		qs,
		body,
		json: true,
	};

	if (!Object.keys(body).length) {
		delete options.body;
	}

	if (!Object.keys(qs).length) {
		delete options.qs;
	}

	return this.helpers.requestWithAuthentication.call(this, 'dropcontactApi', options);
}

export function mapPairedItemsFrom<T>(iterable: Iterable<T> | ArrayLike<T>): IPairedItemData[] {
	return Array.from(iterable, (_, i) => i).map((index) => {
		return {
			item: index,
		};
	});
}<|MERGE_RESOLUTION|>--- conflicted
+++ resolved
@@ -1,10 +1,6 @@
 import type { IExecuteFunctions, IHookFunctions } from 'n8n-core';
 
-<<<<<<< HEAD
-import { IDataObject, ILoadOptionsFunctions, IPairedItemData } from 'n8n-workflow';
-=======
-import type { IDataObject, ILoadOptionsFunctions } from 'n8n-workflow';
->>>>>>> d87ff130
+import type { IDataObject, ILoadOptionsFunctions, IPairedItemData } from 'n8n-workflow';
 
 import type { OptionsWithUri } from 'request';
 
