--- conflicted
+++ resolved
@@ -224,11 +224,7 @@
 					},
 				},
 				default: '',
-<<<<<<< HEAD
-				description: 'Value of the identification selected ',
-=======
 				description: 'Value of the identification selected',
->>>>>>> 03949a99
 			},
 			{
 				displayName: 'Status',
@@ -768,11 +764,7 @@
 						name: 'requesterIdentificationValue',
 						type: 'string',
 						default: '',
-<<<<<<< HEAD
-						description: 'Value of the identification selected ',
-=======
 						description: 'Value of the identification selected',
->>>>>>> 03949a99
 					},
 					{
 						displayName: 'Status',
