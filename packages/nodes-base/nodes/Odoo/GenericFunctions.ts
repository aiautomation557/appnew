--- conflicted
+++ resolved
@@ -1,9 +1,3 @@
-<<<<<<< HEAD
-
-=======
-import { OptionsWithUri } from 'request';
->>>>>>> 9017fd46
-
 import {
 	IExecuteFunctions,
 	IExecuteSingleFunctions,
@@ -11,16 +5,7 @@
 	ILoadOptionsFunctions,
 } from 'n8n-core';
 
-<<<<<<< HEAD
-import {
-	IDataObject,
-	IHttpRequestOptions,
-	JsonObject,
-	NodeApiError,
-} from 'n8n-workflow';
-=======
-import { IDataObject, JsonObject, NodeApiError } from 'n8n-workflow';
->>>>>>> 9017fd46
+import { IDataObject, IHttpRequestOptions, JsonObject, NodeApiError } from 'n8n-workflow';
 
 const serviceJSONRPC = 'object';
 const methodJSONRPC = 'execute';
