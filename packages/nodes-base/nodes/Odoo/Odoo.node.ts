import { IExecuteFunctions } from 'n8n-core';
import { OptionsWithUri } from 'request';

import {
	ICredentialsDecrypted,
	ICredentialTestFunctions,
	IDataObject,
	IHttpRequestOptions,
	ILoadOptionsFunctions,
	INodeCredentialTestResult,
	INodeExecutionData,
	INodePropertyOptions,
	INodeType,
	INodeTypeDescription,
	JsonObject,
} from 'n8n-workflow';

import {
	contactDescription,
	contactOperations,
	customResourceDescription,
	customResourceOperations,
	noteDescription,
	noteOperations,
	opportunityDescription,
	opportunityOperations,
} from './descriptions';

import {
	IOdooFilterOperations,
	odooCreate,
	odooDelete,
	odooGet,
	odooGetAll,
	odooGetDBName,
	odooGetModelFields,
	odooGetUserID,
	odooJSONRPCRequest,
	odooUpdate,
	processNameValueFields,
} from './GenericFunctions';

import { capitalCase } from 'change-case';
export class Odoo implements INodeType {
	description: INodeTypeDescription = {
		displayName: 'Odoo',
		name: 'odoo',
		icon: 'file:odoo.svg',
		group: ['transform'],
		version: 1,
		description: 'Consume Odoo API',
		subtitle: '={{$parameter["operation"] + ": " + $parameter["resource"]}}',
		defaults: {
			name: 'Odoo',
			color: '#714B67',
		},
		inputs: ['main'],
		outputs: ['main'],
		credentials: [
			{
				name: 'odooApi',
				required: true,
				testedBy: 'odooApiTest',
			},
		],
		properties: [
			{
				displayName: 'Resource',
				name: 'resource',
				type: 'options',
				default: 'contact',
				noDataExpression: true,
				options: [
					{
						name: 'Contact',
						value: 'contact',
					},
					{
						name: 'Custom Resource',
						value: 'custom',
					},
					{
						name: 'Note',
						value: 'note',
					},
					{
						name: 'Opportunity',
						value: 'opportunity',
					},
				],
			},

			...customResourceOperations,
			...customResourceDescription,
			...opportunityOperations,
			...opportunityDescription,
			...contactOperations,
			...contactDescription,
			...noteOperations,
			...noteDescription,
		],
	};

	methods = {
		loadOptions: {
			async getModelFields(this: ILoadOptionsFunctions): Promise<INodePropertyOptions[]> {
				let resource;
				resource = this.getCurrentNodeParameter('resource') as string;
				if (resource === 'custom') {
					resource = this.getCurrentNodeParameter('customResource') as string;
					if (!resource) return [];
				}

				const credentials = await this.getCredentials('odooApi');
				const url = credentials.url as string;
				const username = credentials.username as string;
				const password = credentials.password as string;
				const db = odooGetDBName(credentials.db as string, url);
				const userID = await odooGetUserID.call(this, db, username, password, url);

				const responce = await odooGetModelFields.call(this, db, userID, password, resource, url);
				const options = Object.values(responce).map((field) => {
					const optionField = field as { [key: string]: string };
					let name = '';
					try {
						name = capitalCase(optionField.name);
					} catch (error) {
						name = optionField.name;
					}
					return {
						name,
						value: optionField.name,
						// nodelinter-ignore-next-line
						description: `name: ${optionField?.name}, type: ${optionField?.type} required: ${optionField?.required}`,
					};
				});

				return options.sort((a, b) => a.name?.localeCompare(b.name) || 0);
			},
			async getModels(this: ILoadOptionsFunctions): Promise<INodePropertyOptions[]> {
				const credentials = await this.getCredentials('odooApi');
				const url = credentials.url as string;
				const username = credentials.username as string;
				const password = credentials.password as string;
				const db = odooGetDBName(credentials.db as string, url);
				const userID = await odooGetUserID.call(this, db, username, password, url);

				const body = {
					jsonrpc: '2.0',
					method: 'call',
					params: {
						service: 'object',
						method: 'execute',
						args: [
							db,
							userID,
							password,
							'ir.model',
							'search_read',
							[],
							['name', 'model', 'modules'],
						],
					},
					id: Math.floor(Math.random() * 100),
				};

				const responce = (await odooJSONRPCRequest.call(this, body, url)) as IDataObject[];

				const options = responce.map((model) => {
					return {
						name: model.name,
						value: model.model,
						description: `model: ${model.model}<br> modules: ${model.modules}`,
					};
				});
				return options as INodePropertyOptions[];
			},
			async getStates(this: ILoadOptionsFunctions): Promise<INodePropertyOptions[]> {
				const credentials = await this.getCredentials('odooApi');
				const url = credentials.url as string;
				const username = credentials.username as string;
				const password = credentials.password as string;
				const db = odooGetDBName(credentials.db as string, url);
				const userID = await odooGetUserID.call(this, db, username, password, url);

				const body = {
					jsonrpc: '2.0',
					method: 'call',
					params: {
						service: 'object',
						method: 'execute',
						args: [db, userID, password, 'res.country.state', 'search_read', [], ['id', 'name']],
					},
					id: Math.floor(Math.random() * 100),
				};

				const responce = (await odooJSONRPCRequest.call(this, body, url)) as IDataObject[];

				const options = responce.map((state) => {
					return {
						name: state.name as string,
						value: state.id,
					};
				});
				return options.sort((a, b) => a.name?.localeCompare(b.name) || 0) as INodePropertyOptions[];
			},
			async getCountries(this: ILoadOptionsFunctions): Promise<INodePropertyOptions[]> {
				const credentials = await this.getCredentials('odooApi');
				const url = credentials.url as string;
				const username = credentials.username as string;
				const password = credentials.password as string;
				const db = odooGetDBName(credentials.db as string, url);
				const userID = await odooGetUserID.call(this, db, username, password, url);

				const body = {
					jsonrpc: '2.0',
					method: 'call',
					params: {
						service: 'object',
						method: 'execute',
						args: [db, userID, password, 'res.country', 'search_read', [], ['id', 'name']],
					},
					id: Math.floor(Math.random() * 100),
				};

				const responce = (await odooJSONRPCRequest.call(this, body, url)) as IDataObject[];

				const options = responce.map((country) => {
					return {
						name: country.name as string,
						value: country.id,
					};
				});

				return options.sort((a, b) => a.name?.localeCompare(b.name) || 0) as INodePropertyOptions[];
			},
		},
		credentialTest: {
			async odooApiTest(
				this: ICredentialTestFunctions,
				credential: ICredentialsDecrypted,
			): Promise<INodeCredentialTestResult> {
				const credentials = credential.data;

				try {
					const body = {
						jsonrpc: '2.0',
						method: 'call',
						params: {
							service: 'common',
							method: 'login',
							args: [
								odooGetDBName(credentials?.db as string, credentials?.url as string),
								credentials?.username,
								credentials?.password,
							],
						},
						id: Math.floor(Math.random() * 100),
					};

<<<<<<< HEAD
				const options: IHttpRequestOptions = {
					headers: {
						'User-Agent': 'n8n',
						Connection: 'keep-alive',
						Accept: '*/*',
						'Content-Type': 'application/json',
					},
					method: 'POST',
					body,
					uri: `${(credentials?.url as string).replace(/\/$/, '')}/jsonrpc`,
					json: true,
				};
				const result = await this.helpers.request!(options);
=======
					const options: OptionsWithUri = {
						headers: {
							'User-Agent': 'n8n',
							Connection: 'keep-alive',
							Accept: '*/*',
							'Content-Type': 'application/json',
						},
						method: 'POST',
						body,
						uri: `${(credentials?.url as string).replace(/\/$/, '')}/jsonrpc`,
						json: true,
					};
					const result = await this.helpers.request!(options);
>>>>>>> 9017fd46
					if (result.error || !result.result) {
						return {
							status: 'Error',
							message: `Credentials are not valid`,
						};
					} else if (result.error) {
						return {
							status: 'Error',
							message: `Credentials are not valid: ${result.error.data.message}`,
						};
					}
				} catch (error) {
					return {
						status: 'Error',
						message: `Settings are not valid: ${error}`,
					};
				}
				return {
					status: 'OK',
					message: 'Authentication successful!',
				};
			},
		},
	};

	async execute(this: IExecuteFunctions): Promise<INodeExecutionData[][]> {
		let items = this.getInputData();
		items = JSON.parse(JSON.stringify(items));
		const returnData: IDataObject[] = [];
		let responseData;

		const resource = this.getNodeParameter('resource', 0) as string;
		const operation = this.getNodeParameter('operation', 0) as string;

		const credentials = await this.getCredentials('odooApi');
		const url = (credentials.url as string).replace(/\/$/, '');
		const username = credentials.username as string;
		const password = credentials.password as string;
		const db = odooGetDBName(credentials.db as string, url);
		const userID = await odooGetUserID.call(this, db, username, password, url);

		//----------------------------------------------------------------------
		//                            Main loop
		//----------------------------------------------------------------------

		for (let i = 0; i < items.length; i++) {
			try {
				if (resource === 'contact') {
					if (operation === 'create') {
						let additionalFields = this.getNodeParameter('additionalFields', i) as IDataObject;

						if (additionalFields.address) {
							const addressFields = (additionalFields.address as IDataObject).value as IDataObject;
							if (addressFields) {
								additionalFields = {
									...additionalFields,
									...addressFields,
								};
							}
							delete additionalFields.address;
						}

						const name = this.getNodeParameter('contactName', i) as string;
						const fields: IDataObject = {
							name,
							...additionalFields,
						};
						responseData = await odooCreate.call(
							this,
							db,
							userID,
							password,
							resource,
							operation,
							url,
							fields,
						);
					}

					if (operation === 'delete') {
						const contactId = this.getNodeParameter('contactId', i) as string;
						responseData = await odooDelete.call(
							this,
							db,
							userID,
							password,
							resource,
							operation,
							url,
							contactId,
						);
					}

					if (operation === 'get') {
						const contactId = this.getNodeParameter('contactId', i) as string;
						const options = this.getNodeParameter('options', i) as IDataObject;
						const fields = (options.fieldsList as IDataObject[]) || [];
						responseData = await odooGet.call(
							this,
							db,
							userID,
							password,
							resource,
							operation,
							url,
							contactId,
							fields,
						);
					}

					if (operation === 'getAll') {
						const returnAll = this.getNodeParameter('returnAll', i) as boolean;
						const options = this.getNodeParameter('options', i) as IDataObject;
						const fields = (options.fieldsList as IDataObject[]) || [];
						if (returnAll) {
							responseData = await odooGetAll.call(
								this,
								db,
								userID,
								password,
								resource,
								operation,
								url,
								undefined,
								fields,
							);
						} else {
							const limit = this.getNodeParameter('limit', i) as number;
							responseData = await odooGetAll.call(
								this,
								db,
								userID,
								password,
								resource,
								operation,
								url,
								undefined, // filters, only for custom resource
								fields,
								limit,
							);
						}
					}

					if (operation === 'update') {
						const contactId = this.getNodeParameter('contactId', i) as string;
						let updateFields = this.getNodeParameter('updateFields', i) as IDataObject;

						if (updateFields.address) {
							const addressFields = (updateFields.address as IDataObject).value as IDataObject;
							if (addressFields) {
								updateFields = {
									...updateFields,
									...addressFields,
								};
							}
							delete updateFields.address;
						}

						responseData = await odooUpdate.call(
							this,
							db,
							userID,
							password,
							resource,
							operation,
							url,
							contactId,
							updateFields,
						);
					}
				}

				if (resource === 'custom') {
					const customResource = this.getNodeParameter('customResource', i) as string;
					if (operation === 'create') {
						const fields = this.getNodeParameter('fieldsToCreateOrUpdate', i) as IDataObject;
						responseData = await odooCreate.call(
							this,
							db,
							userID,
							password,
							customResource,
							operation,
							url,
							processNameValueFields(fields),
						);
					}

					if (operation === 'delete') {
						const customResourceId = this.getNodeParameter('customResourceId', i) as string;
						responseData = await odooDelete.call(
							this,
							db,
							userID,
							password,
							customResource,
							operation,
							url,
							customResourceId,
						);
					}

					if (operation === 'get') {
						const customResourceId = this.getNodeParameter('customResourceId', i) as string;
						const options = this.getNodeParameter('options', i) as IDataObject;
						const fields = (options.fieldsList as IDataObject[]) || [];
						responseData = await odooGet.call(
							this,
							db,
							userID,
							password,
							customResource,
							operation,
							url,
							customResourceId,
							fields,
						);
					}

					if (operation === 'getAll') {
						const returnAll = this.getNodeParameter('returnAll', i) as boolean;
						const options = this.getNodeParameter('options', i) as IDataObject;
						const fields = (options.fieldsList as IDataObject[]) || [];
						const filter = this.getNodeParameter('filterRequest', i) as IOdooFilterOperations;
						if (returnAll) {
							responseData = await odooGetAll.call(
								this,
								db,
								userID,
								password,
								customResource,
								operation,
								url,
								filter,
								fields,
							);
						} else {
							const limit = this.getNodeParameter('limit', i) as number;
							responseData = await odooGetAll.call(
								this,
								db,
								userID,
								password,
								customResource,
								operation,
								url,
								filter,
								fields,
								limit,
							);
						}
					}

					if (operation === 'update') {
						const customResourceId = this.getNodeParameter('customResourceId', i) as string;
						const fields = this.getNodeParameter('fieldsToCreateOrUpdate', i) as IDataObject;
						responseData = await odooUpdate.call(
							this,
							db,
							userID,
							password,
							customResource,
							operation,
							url,
							customResourceId,
							processNameValueFields(fields),
						);
					}
				}

				if (resource === 'note') {
					if (operation === 'create') {
						// const additionalFields = this.getNodeParameter('additionalFields', i) as IDataObject;
						const memo = this.getNodeParameter('memo', i) as string;
						const fields: IDataObject = {
							memo,
							// ...additionalFields,
						};
						responseData = await odooCreate.call(
							this,
							db,
							userID,
							password,
							resource,
							operation,
							url,
							fields,
						);
					}

					if (operation === 'delete') {
						const noteId = this.getNodeParameter('noteId', i) as string;
						responseData = await odooDelete.call(
							this,
							db,
							userID,
							password,
							resource,
							operation,
							url,
							noteId,
						);
					}

					if (operation === 'get') {
						const noteId = this.getNodeParameter('noteId', i) as string;
						const options = this.getNodeParameter('options', i) as IDataObject;
						const fields = (options.fieldsList as IDataObject[]) || [];
						responseData = await odooGet.call(
							this,
							db,
							userID,
							password,
							resource,
							operation,
							url,
							noteId,
							fields,
						);
					}

					if (operation === 'getAll') {
						const returnAll = this.getNodeParameter('returnAll', i) as boolean;
						const options = this.getNodeParameter('options', i) as IDataObject;
						const fields = (options.fieldsList as IDataObject[]) || [];
						if (returnAll) {
							responseData = await odooGetAll.call(
								this,
								db,
								userID,
								password,
								resource,
								operation,
								url,
								undefined,
								fields,
							);
						} else {
							const limit = this.getNodeParameter('limit', i) as number;
							responseData = await odooGetAll.call(
								this,
								db,
								userID,
								password,
								resource,
								operation,
								url,
								undefined, // filters, only for custom resource
								fields,
								limit,
							);
						}
					}

					if (operation === 'update') {
						const noteId = this.getNodeParameter('noteId', i) as string;
						const memo = this.getNodeParameter('memo', i) as string;
						const fields: IDataObject = {
							memo,
						};
						responseData = await odooUpdate.call(
							this,
							db,
							userID,
							password,
							resource,
							operation,
							url,
							noteId,
							fields,
						);
					}
				}

				if (resource === 'opportunity') {
					if (operation === 'create') {
						const additionalFields = this.getNodeParameter('additionalFields', i) as IDataObject;
						const name = this.getNodeParameter('opportunityName', i) as string;
						const fields: IDataObject = {
							name,
							...additionalFields,
						};

						responseData = await odooCreate.call(
							this,
							db,
							userID,
							password,
							resource,
							operation,
							url,
							fields,
						);
					}

					if (operation === 'delete') {
						const opportunityId = this.getNodeParameter('opportunityId', i) as string;
						responseData = await odooDelete.call(
							this,
							db,
							userID,
							password,
							resource,
							operation,
							url,
							opportunityId,
						);
					}

					if (operation === 'get') {
						const opportunityId = this.getNodeParameter('opportunityId', i) as string;
						const options = this.getNodeParameter('options', i) as IDataObject;
						const fields = (options.fieldsList as IDataObject[]) || [];
						responseData = await odooGet.call(
							this,
							db,
							userID,
							password,
							resource,
							operation,
							url,
							opportunityId,
							fields,
						);
					}

					if (operation === 'getAll') {
						const returnAll = this.getNodeParameter('returnAll', i) as boolean;
						const options = this.getNodeParameter('options', i) as IDataObject;
						const fields = (options.fieldsList as IDataObject[]) || [];
						if (returnAll) {
							responseData = await odooGetAll.call(
								this,
								db,
								userID,
								password,
								resource,
								operation,
								url,
								undefined,
								fields,
							);
						} else {
							const limit = this.getNodeParameter('limit', i) as number;
							responseData = await odooGetAll.call(
								this,
								db,
								userID,
								password,
								resource,
								operation,
								url,
								undefined, // filters, only for custom resource
								fields,
								limit,
							);
						}
					}

					if (operation === 'update') {
						const opportunityId = this.getNodeParameter('opportunityId', i) as string;
						const updateFields = this.getNodeParameter('updateFields', i) as IDataObject;
						responseData = await odooUpdate.call(
							this,
							db,
							userID,
							password,
							resource,
							operation,
							url,
							opportunityId,
							updateFields,
						);
					}
				}

				if (Array.isArray(responseData)) {
					returnData.push.apply(returnData, responseData);
				} else if (responseData !== undefined) {
					returnData.push(responseData);
				}
			} catch (error) {
				if (this.continueOnFail()) {
					returnData.push({ error: (error as JsonObject).message });
					continue;
				}
				throw error;
			}
		}

		return [this.helpers.returnJsonArray(returnData)];
	}
}<|MERGE_RESOLUTION|>--- conflicted
+++ resolved
@@ -258,22 +258,7 @@
 						id: Math.floor(Math.random() * 100),
 					};
 
-<<<<<<< HEAD
-				const options: IHttpRequestOptions = {
-					headers: {
-						'User-Agent': 'n8n',
-						Connection: 'keep-alive',
-						Accept: '*/*',
-						'Content-Type': 'application/json',
-					},
-					method: 'POST',
-					body,
-					uri: `${(credentials?.url as string).replace(/\/$/, '')}/jsonrpc`,
-					json: true,
-				};
-				const result = await this.helpers.request!(options);
-=======
-					const options: OptionsWithUri = {
+					const options: IHttpRequestOptions = {
 						headers: {
 							'User-Agent': 'n8n',
 							Connection: 'keep-alive',
@@ -286,7 +271,6 @@
 						json: true,
 					};
 					const result = await this.helpers.request!(options);
->>>>>>> 9017fd46
 					if (result.error || !result.result) {
 						return {
 							status: 'Error',
