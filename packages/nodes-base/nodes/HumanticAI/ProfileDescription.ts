--- conflicted
+++ resolved
@@ -73,11 +73,7 @@
 				],
 			},
 		},
-<<<<<<< HEAD
-		description: 'Send a resume for a resume based analysis',
-=======
 		description: 'Send a resume for a resume based analysis.',
->>>>>>> 7f933919
 	},
 	{
 		displayName: 'Binary Property',
@@ -97,11 +93,7 @@
 				],
 			},
 		},
-<<<<<<< HEAD
-		description: 'The resume in PDF or DOCX format',
-=======
 		description: 'The resume in PDF or DOCX format.',
->>>>>>> 7f933919
 	},
 
 	/* -------------------------------------------------------------------------- */
@@ -200,11 +192,7 @@
 				],
 			},
 		},
-<<<<<<< HEAD
-		description: 'Send a resume for a resume of the user',
-=======
 		description: 'Send a resume for a resume of the user.',
->>>>>>> 7f933919
 	},
 	{
 		displayName: 'Text',
@@ -224,11 +212,7 @@
 				],
 			},
 		},
-<<<<<<< HEAD
-		description: 'Additional text written by the user',
-=======
 		description: 'Additional text written by the user.',
->>>>>>> 7f933919
 	},
 	{
 		displayName: 'Binary Property',
@@ -248,10 +232,6 @@
 				],
 			},
 		},
-<<<<<<< HEAD
-		description: 'The resume in PDF or DOCX format',
-=======
 		description: 'The resume in PDF or DOCX format.',
->>>>>>> 7f933919
 	},
 ];