--- conflicted
+++ resolved
@@ -1,22 +1,9 @@
-<<<<<<< HEAD
-import {
-	IExecuteFunctions,
-	IHookFunctions,
-	ILoadOptionsFunctions,
-} from 'n8n-core';
+import { IExecuteFunctions, IHookFunctions, ILoadOptionsFunctions } from 'n8n-core';
 import { IHttpRequestMethods, IHttpRequestOptions, NodeApiError } from 'n8n-workflow';
-
-export async function linkedInApiRequest(this: IHookFunctions | IExecuteFunctions | ILoadOptionsFunctions, method: IHttpRequestMethods, endpoint: string, body: any = {}, binary?: boolean, headers?: object): Promise<any> { // tslint:disable-line:no-any
-	const options: IHttpRequestOptions = {
-=======
-import { OptionsWithUrl } from 'request';
-
-import { IExecuteFunctions, IHookFunctions, ILoadOptionsFunctions } from 'n8n-core';
-import { NodeApiError } from 'n8n-workflow';
 
 export async function linkedInApiRequest(
 	this: IHookFunctions | IExecuteFunctions | ILoadOptionsFunctions,
-	method: string,
+	method: IHttpRequestMethods,
 	endpoint: string,
 	// tslint:disable-next-line:no-any
 	body: any = {},
@@ -24,8 +11,7 @@
 	headers?: object,
 	// tslint:disable-next-line:no-any
 ): Promise<any> {
-	const options: OptionsWithUrl = {
->>>>>>> 9017fd46
+	const options: IHttpRequestOptions = {
 		headers: {
 			Accept: 'application/json',
 			'X-Restli-Protocol-Version': '2.0.0',
