--- conflicted
+++ resolved
@@ -158,22 +158,14 @@
 				name: 'dateOnSaleFrom',
 				type: 'dateTime',
 				default: '',
-<<<<<<< HEAD
-				description: 'Start date of sale price, in the site\'s timezone',
-=======
 				description: 'Start date of sale price, in the site\'s timezone.',
->>>>>>> 7f933919
 			},
 			{
 				displayName: 'Date On Sale To',
 				name: 'dateOnSaleTo',
 				type: 'dateTime',
 				default: '',
-<<<<<<< HEAD
-				description: 'Ennd date of sale price, in the site\'s timezone',
-=======
 				description: 'Ennd date of sale price, in the site\'s timezone.',
->>>>>>> 7f933919
 			},
 			{
 				displayName: 'Description',
@@ -679,22 +671,14 @@
 				name: 'dateOnSaleFrom',
 				type: 'dateTime',
 				default: '',
-<<<<<<< HEAD
-				description: 'Start date of sale price, in the site\'s timezone',
-=======
 				description: 'Start date of sale price, in the site\'s timezone.',
->>>>>>> 7f933919
 			},
 			{
 				displayName: 'Date On Sale To',
 				name: 'dateOnSaleTo',
 				type: 'dateTime',
 				default: '',
-<<<<<<< HEAD
-				description: 'Ennd date of sale price, in the site\'s timezone',
-=======
 				description: 'Ennd date of sale price, in the site\'s timezone.',
->>>>>>> 7f933919
 			},
 			{
 				displayName: 'Description',
@@ -1134,11 +1118,7 @@
 			},
 		},
 		default: false,
-<<<<<<< HEAD
-		description: 'If all results should be returned or only up to a given limit',
-=======
 		description: 'Whether to return all results or only up to a given limit',
->>>>>>> 7f933919
 	},
 	{
 		displayName: 'Limit',
