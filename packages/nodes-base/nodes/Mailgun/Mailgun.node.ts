--- conflicted
+++ resolved
@@ -117,11 +117,6 @@
 		for (let itemIndex = 0; itemIndex < length; itemIndex++) {
 			item = items[itemIndex];
 
-<<<<<<< HEAD
-		if (credentials === undefined) {
-			throw new NodeOperationError(this.getNode(), 'No credentials got returned!');
-		}
-=======
 			const fromEmail = this.getNodeParameter('fromEmail', itemIndex) as string;
 			const toEmail = this.getNodeParameter('toEmail', itemIndex) as string;
 			const ccEmail = this.getNodeParameter('ccEmail', itemIndex) as string;
@@ -130,13 +125,12 @@
 			const text = this.getNodeParameter('text', itemIndex) as string;
 			const html = this.getNodeParameter('html', itemIndex) as string;
 			const attachmentPropertyString = this.getNodeParameter('attachments', itemIndex) as string;
->>>>>>> bea8ad37
 
 			const credentials = this.getCredentials('mailgunApi');
 
 			if (credentials === undefined) {
-				throw new Error('No credentials got returned!');
-			}
+			  throw new NodeOperationError(this.getNode(), 'No credentials got returned!');
+		  }
 
 			const formData: IDataObject = {
 				from: fromEmail,
@@ -190,7 +184,6 @@
 				json: true,
 			};
 
-<<<<<<< HEAD
 		let responseData;
 
 		try {
@@ -198,9 +191,6 @@
 		} catch (error) {
 			throw new NodeApiError(this.getNode(), error);
 		}
-=======
-			const responseData = await this.helpers.request(options);
->>>>>>> bea8ad37
 
 			returnData.push({
 				json: responseData,
