import {
	OptionsWithUri,
} from 'request';

import {
	IExecuteFunctions,
	IExecuteSingleFunctions,
	IHookFunctions,
	ILoadOptionsFunctions,
} from 'n8n-core';
<<<<<<< HEAD
import { IDataObject, NodeApiError, NodeOperationError, } from 'n8n-workflow';
=======

import {
	IDataObject,
} from 'n8n-workflow';
>>>>>>> bea8ad37

export async function clearbitApiRequest(this: IHookFunctions | IExecuteFunctions | IExecuteSingleFunctions | ILoadOptionsFunctions, method: string, api: string, resource: string, body: any = {}, qs: IDataObject = {}, uri?: string, option: IDataObject = {}): Promise<any> { // tslint:disable-line:no-any
	const credentials = this.getCredentials('clearbitApi');
	if (credentials === undefined) {
		throw new NodeOperationError(this.getNode(), 'No credentials got returned!');
	}
	let options: OptionsWithUri = {
		headers: { Authorization: `Bearer ${credentials.apiKey}` },
		method,
		qs,
		body,
		uri: uri || `https://${api}.clearbit.com${resource}`,
		json: true,
	};
	options = Object.assign({}, options, option);
	if (Object.keys(options.body).length === 0) {
		delete options.body;
	}
	try {
		return await this.helpers.request!(options);
	} catch (error) {
		throw new NodeApiError(this.getNode(), error);
	}
}<|MERGE_RESOLUTION|>--- conflicted
+++ resolved
@@ -8,14 +8,8 @@
 	IHookFunctions,
 	ILoadOptionsFunctions,
 } from 'n8n-core';
-<<<<<<< HEAD
+
 import { IDataObject, NodeApiError, NodeOperationError, } from 'n8n-workflow';
-=======
-
-import {
-	IDataObject,
-} from 'n8n-workflow';
->>>>>>> bea8ad37
 
 export async function clearbitApiRequest(this: IHookFunctions | IExecuteFunctions | IExecuteSingleFunctions | ILoadOptionsFunctions, method: string, api: string, resource: string, body: any = {}, qs: IDataObject = {}, uri?: string, option: IDataObject = {}): Promise<any> { // tslint:disable-line:no-any
 	const credentials = this.getCredentials('clearbitApi');
