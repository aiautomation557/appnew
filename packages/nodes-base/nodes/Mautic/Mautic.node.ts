--- conflicted
+++ resolved
@@ -572,7 +572,22 @@
 					}
 				}
 
-				if (resource === 'contactCompany') {
+				if (resource === 'contactSegment') {
+					//https://developer.mautic.org/?php#add-contact-to-a-segment
+					if (operation === 'add') {
+						const contactId = this.getNodeParameter('contactId', i) as string;
+						const segmentId = this.getNodeParameter('segmentId', i) as string;
+						responseData = await mauticApiRequest.call(this, 'POST', `/segments/${segmentId}/contact/${contactId}/add`);
+					}
+					//https://developer.mautic.org/#remove-contact-from-a-segment
+					if (operation === 'remove') {
+						const contactId = this.getNodeParameter('contactId', i) as string;
+						const segmentId = this.getNodeParameter('segmentId', i) as string;
+						responseData = await mauticApiRequest.call(this, 'POST', `/segments/${segmentId}/contact/${contactId}/remove`);
+					}
+				}
+
+				if (resource === 'companyContact') {
 					//https://developer.mautic.org/#add-contact-to-a-company
 					if (operation === 'add') {
 						const contactId = this.getNodeParameter('contactId', i) as string;
@@ -595,38 +610,10 @@
 					}
 				}
 
-<<<<<<< HEAD
 				if (Array.isArray(responseData)) {
 					returnData.push.apply(returnData, responseData as IDataObject[]);
 				} else {
 					returnData.push(responseData as IDataObject);
-=======
-			if (resource === 'contactSegment') {
-				//https://developer.mautic.org/?php#add-contact-to-a-segment
-				if (operation === 'add') {
-					const contactId = this.getNodeParameter('contactId', i) as string;
-					const segmentId = this.getNodeParameter('segmentId', i) as string;
-					responseData = await mauticApiRequest.call(this, 'POST', `/segments/${segmentId}/contact/${contactId}/add`);
-				}
-				//https://developer.mautic.org/#remove-contact-from-a-segment
-				if (operation === 'remove') {
-					const contactId = this.getNodeParameter('contactId', i) as string;
-					const segmentId = this.getNodeParameter('segmentId', i) as string;
-					responseData = await mauticApiRequest.call(this, 'POST', `/segments/${segmentId}/contact/${contactId}/remove`);
-				}
-			}
-
-			if (resource === 'companyContact') {
-				//https://developer.mautic.org/#add-contact-to-a-company
-				if (operation === 'add') {
-					const contactId = this.getNodeParameter('contactId', i) as string;
-					const companyId = this.getNodeParameter('companyId', i) as string;
-					responseData = await mauticApiRequest.call(this, 'POST', `/companies/${companyId}/contact/${contactId}/add`, {});
-					// responseData = responseData.company;
-					// if (simple === true) {
-					// 	responseData = responseData.fields.all;
-					// }
->>>>>>> ff7e035c
 				}
 			} catch (error) {
 				if (this.continueOnFail()) {
