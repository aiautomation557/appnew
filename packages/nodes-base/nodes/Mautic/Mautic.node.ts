--- conflicted
+++ resolved
@@ -249,7 +249,6 @@
 
 		for (let i = 0; i < length; i++) {
 			qs = {};
-<<<<<<< HEAD
 
 			if (resource === 'company') {
 				//https://developer.mautic.org/#create-company
@@ -453,42 +452,8 @@
 					responseData = responseData.company;
 					if (simple === true) {
 						responseData = responseData.fields.all;
-=======
-			try {
-				if (resource === 'company') {
-					//https://developer.mautic.org/#create-company
-					if (operation === 'create') {
-						const name = this.getNodeParameter('name', i) as string;
-						const simple = this.getNodeParameter('simple', i) as boolean;
-						const additionalFields = this.getNodeParameter('additionalFields', i) as IDataObject;
-						const body: IDataObject = {
-							companyname: name,
-						};
-						Object.assign(body, additionalFields);
-						responseData = await mauticApiRequest.call(this, 'POST', '/companies/new', body);
-						responseData = responseData.company;
-						if (simple === true) {
-							responseData = responseData.fields.all;
-						}
->>>>>>> a9987cd5
-					}
-					//https://developer.mautic.org/#edit-company
-					if (operation === 'update') {
-						const companyId = this.getNodeParameter('companyId', i) as string;
-						const simple = this.getNodeParameter('simple', i) as boolean;
-						const updateFields = this.getNodeParameter('updateFields', i) as IDataObject;
-						const body: IDataObject = {};
-						Object.assign(body, updateFields);
-						if (body.name) {
-							body.companyname = body.name;
-							delete body.name;
-						}
-						responseData = await mauticApiRequest.call(this, 'PATCH', `/companies/${companyId}/edit`, body);
-						responseData = responseData.company;
-						if (simple === true) {
-							responseData = responseData.fields.all;
-						}
-					}
+					}
+
 					//https://developer.mautic.org/#get-company
 					if (operation === 'get') {
 						const companyId = this.getNodeParameter('companyId', i) as string;
