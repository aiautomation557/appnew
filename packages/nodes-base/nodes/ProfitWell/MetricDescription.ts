import {
	INodeProperties,
} from 'n8n-workflow';

export const metricOperations: INodeProperties[] = [
	{
		displayName: 'Operation',
		name: 'operation',
		type: 'options',
		displayOptions: {
			show: {
				resource: [
					'metric',
				],
			},
		},
		options: [
			{
				name: 'Get',
				value: 'get',
				description: 'Retrieve financial metric broken down by day for either the current month or the last',
			},
		],
		default: 'get',
		description: 'The operation to perform.',
	},
];

export const metricFields: INodeProperties[] = [

	/* -------------------------------------------------------------------------- */
	/*                                metric:get                                  */
	/* -------------------------------------------------------------------------- */

	{
		displayName: 'Type',
		name: 'type',
		type: 'options',
		options: [
			{
				name: 'Daily',
				value: 'daily',
				description: 'Retrieve financial metric broken down by day for either the current month or the last',
			},
			{
				name: 'Monthly',
				value: 'monthly',
				description: 'Retrieve all monthly financial metric for your company',
			},
		],
		default: '',
		required: true,
		displayOptions: {
			show: {
				resource: [
					'metric',
				],
				operation: [
					'get',
				],
			},
		},
	},
	{
		displayName: 'Month',
		name: 'month',
		type: 'string',
		default: '',
		placeholder: 'YYYY-MM',
		required: true,
		displayOptions: {
			show: {
				resource: [
					'metric',
				],
				operation: [
					'get',
				],
				type: [
					'daily',
				],
			},
		},
		description: 'Can only be the current or previous month. Format should be YYYY-MM.',
	},
	{
		displayName: 'Simplify Response',
		name: 'simple',
		type: 'boolean',
		default: true,
		displayOptions: {
			show: {
				resource: [
					'metric',
				],
				operation: [
					'get',
				],
			},
		},
		description: 'Return a simplified version of the response instead of the raw data.',
	},
	{
		displayName: 'Options',
		name: 'options',
		type: 'collection',
		placeholder: 'Add Option',
		displayOptions: {
			show: {
				resource: [
					'metric',
				],
				operation: [
					'get',
				],
			},
		},
		default: {},
		options: [
			{
				displayName: 'Plan ID',
				name: 'plan_id',
				type: 'options',
				typeOptions: {
					loadOptionsMethod: 'getPlanIds',
				},
				default: '',
				description: 'Only return the metric for this Plan ID',
			},
			{
				displayName: 'Metrics',
				name: 'dailyMetrics',
				type: 'multiOptions',
				displayOptions: {
					show: {
						'/type': [
							'daily',
						],
					},
				},
				options: [
					{
						name: 'Active Customers',
						value: 'active_customers',
						description: 'Number of paying customers',
					},
					{
						name: 'Churned Customers',
						value: 'churned_customers',
						description: 'Number of paying customers who churned',
					},
					{
						name: 'Churned Recurring Revenue',
						value: 'churned_recurring_revenue',
						description: 'MRR lost to churn (voluntary and delinquent)',
					},
					{
						name: 'Cumulative Net New MRR',
						value: 'cumulative_net_new_mrr',
						description: 'New + Upgrades - Downgrades - Churn MRR, cumulative for the month up through the given day',
					},
					{
						name: 'Cumulative New Trialing Customers',
						value: 'cumulative_new_trialing_customers',
						description: 'Number of new trialing customers, cumulative for the month up through the given day',
					},
					{
						name: 'Downgraded Customers',
						value: 'downgraded_customers',
						description: 'Number of existing customers who net downgraded',
					},
					{
						name: 'Downgraded Recurring Revenue',
						value: 'downgraded_recurring_revenue',
						description: 'How much downgrades and plan length decreases affect your MRR',
					},
					{
						name: 'Future Churn MRR',
						value: 'future_churn_mrr',
						description: 'MRR that will be lost when users who are currently cancelled actually churn',
					},
					{
						name: 'New Customers',
						value: 'new_customers',
						description: 'Number of new, paying customers you have',
					},
					{
						name: 'New Recurring Revenue',
						value: 'new_recurring_revenue',
						description: 'MRR from new users',
					},
					{
						name: 'Reactivated Customers',
						value: 'reactivated_customers',
						description: 'Number of customers who have reactivated',
					},
					{
						name: 'Reactivated Recurring Revenue',
						value: 'reactivated_recurring_revenue',
						description: 'How much MRR comes from reactivated customers',
					},
					{
						name: 'Recurring Revenue',
						value: 'recurring_revenue',
						description: 'Your company\'s MRR',
					},
					{
						name: 'Upgraded Customers',
						value: 'upgraded_customers',
						description: 'Number of existing customers who net upgraded',
					},
					{
						name: 'Upgraded Recurring Revenue',
						value: 'upgraded_recurring_revenue',
						description: 'How much upgrades and plan length increases affect your MRR',
					},
				],
				default: [],
				description: 'Comma-separated list of metric trends to return (the default is to return all metric)',
			},
			{
				displayName: 'Metrics',
				name: 'monthlyMetrics',
				type: 'multiOptions',
				displayOptions: {
					show: {
						'/type': [
							'monthly',
						],
					},
				},
				options: [
					{
						name: 'Active Customers',
						value: 'active_customers',
						description: 'Number of paying customers',
					},
					{
						name: 'Active Trialing Customers',
						value: 'active_trialing_customers',
						description: 'Number of trialing customers',
					},
					{
						name: 'Average Revenue Per User',
						value: 'average_revenue_per_user',
						description: 'ARPU',
					},
					{
						name: 'Churned Customers',
						value: 'churned_customers',
						description: 'Number of paying customers who churned',
					},
					{
						name: 'Churned Customers Cancellations',
						value: 'churned_customers_cancellations',
						description: 'Number of customers who churned by cancelling their subscription(s)',
					},
					{
						name: 'Churned Customers Delinquent',
						value: 'churned_customers_delinquent',
						description: 'Number of customers who churned because they failed to pay you',
					},
					{
						name: 'Churned Recurring Revenue',
						value: 'churned_recurring_revenue',
						description: 'Revenue lost to churn (voluntary and delinquent)',
					},
					{
						name: 'Churned Recurring Revenue Cancellations',
						value: 'churned_recurring_revenue_cancellations',
						description: 'Revenue lost to customers who churned by cancelling their subscription(s)',
					},
					{
						name: 'Churned Recurring Revenue Delinquent',
						value: 'churned_recurring_revenue_delinquent',
						description: 'Revenue lost to customers who churned delinquent',
					},
					{
						name: 'Churned Trialing Customers',
						value: 'churned_trialing_customers',
						description: 'Number of trialling customers who churned',
					},
					{
						name: 'Converted Customers',
						value: 'converted_customers',
						description: 'Number of customers who converted from trialing to active',
					},
					{
						name: 'Converted Recurring Revenue',
						value: 'converted_recurring_revenue',
						description: 'How much MRR comes from users who converted from trialing to active',
					},
					{
						name: 'Customer Churn Cancellations Rate',
						value: 'customers_churn_cancellations_rate',
						description: 'Percentage of paying customers who churned by cancelling their subscription(s)',
					},
					{
						name: 'Customer Churn Delinquent Rate',
						value: 'customers_churn_delinquent_rate',
						description: 'Percentage of paying customers who churned because they failed to pay you',
					},
					{
						name: 'Customer Churn Rate',
						value: 'customers_churn_rate',
						description: 'Percentage of paying customers who churned',
					},
					{
						name: 'Customer Conversion Rate',
						value: 'customer_conversion_rate',
						description: 'Percent of trialing customers who converted',
					},
					{
						name: 'Customer Retention Rate',
						value: 'customers_retention_rate',
						description: 'Percent of customers active last month who are still active this month',
					},
					{
						name: 'Downgrade Customers',
						value: 'downgraded_customers',
						description: 'Number of existing customers who net downgraded',
					},
					{
						name: 'Downgrade Rate',
						value: 'downgrade_rate',
						description: 'Downgrade revenue as a percent of existing revenue',
					},
					{
						name: 'Downgrade Recurring Revenue',
						value: 'downgraded_recurring_revenue',
						description: 'How much downgrades and plan length decreases affect your MRR',
					},
					{
						name: 'Existing Customers',
						value: 'existing_customers',
						description: 'Number of paying customers you had at the start of the given month',
					},
					{
						name: 'Existing Recurring Revenue',
						value: 'existing_recurring_revenue',
						description: 'Your company\'s MRR at the start of the given month',
					},
					{
						name: 'Existing Trialing Customers',
						value: 'existing_trialing_customers',
						description: 'Number of trialing customers who existed at the start of the month',
					},
					{
						name: 'Growth_Rate',
						value: 'growth_rate',
						description: 'Rate at which your company\'s MRR has grown over the previous month',
					},
					{
						name: 'Lifetime Value',
						value: 'lifetime_value',
						description: 'Average LTV, as calculated at the end of the given period',
					},
					{
						name: 'New Customers',
						value: 'new_customers',
						description: 'Number of new, paying customers you have',
					},
					{
						name: 'New Recurring Revenue',
						value: 'new_recurring_revenue',
						description: 'MRR from new users',
					},
					{
						name: 'New Trailing Customers',
						value: 'new_trialing_customers',
						description: 'Number of new trialing customers',
					},
					{
						name: 'Reactivated Customers',
						value: 'reactivated_customers',
						description: 'Number of customers who have reactivated',
					},
					{
						name: 'Reactivated Recurring Revenue',
						value: 'reactivated_recurring_revenue',
						description: 'How much MRR comes from reactivated customers',
					},
					{
						name: 'Recurring Revenue',
						value: 'recurring_revenue',
						description: 'Your company\'s MRR',
					},
					{
						name: 'Revenue Churn Cancellations Rate',
						value: 'revenue_churn_cancellations_rate',
						description: 'Voluntary churn revenue as a percent of the month\'s starting revenue',
					},
					{
						name: 'Revenue Churn Delinquent_ Rate',
						value: 'revenue_churn_delinquent_rate',
<<<<<<< HEAD
						description: 'Delinquent churn revenue as a percent of the month\'s starting revenue	',
=======
						description: 'Delinquent churn revenue as a percent of the month\'s starting revenue',
>>>>>>> 03949a99
					},
					{
						name: 'Revenue Churn Rate',
						value: 'revenue_churn_rate',
						description: 'Revenue lost to churn as a percentage of existing revenue',
					},
					{
						name: 'Revenue Retention Rate',
						value: 'revenue_retention_rate',
						description: 'Percent of revenue coming from existing customers that was retained by the end of the month',
					},
					{
						name: 'Upgrade Rate',
						value: 'upgrade_rate',
						description: 'Upgrade revenue as a percent of existing revenue',
					},
					{
						name: 'Upgraded Customers',
						value: 'upgraded_customers',
<<<<<<< HEAD
						description: 'Number of existing customers who net upgraded	',
=======
						description: 'Number of existing customers who net upgraded',
>>>>>>> 03949a99
					},
					{
						name: 'Upgraded Recurring Revenue',
						value: 'upgraded_recurring_revenue',
						description: 'How much upgrades and plan length increases affect your MRR',
					},
					{
						name: 'Plan Changed Rate',
						value: 'plan_change_rate',
						description: 'Net change in revenue as a percentage of existing revenue',
					},
					{
						name: 'Plan Changed Recurring Revenue',
						value: 'plan_changed_recurring_revenue',
						description: 'Net change in revenue for this plan',
					},
				],
				default: [],
				description: 'Comma-separated list of metric trends to return (the default is to return all metric)',
			},
		],
	},
];<|MERGE_RESOLUTION|>--- conflicted
+++ resolved
@@ -393,11 +393,7 @@
 					{
 						name: 'Revenue Churn Delinquent_ Rate',
 						value: 'revenue_churn_delinquent_rate',
-<<<<<<< HEAD
-						description: 'Delinquent churn revenue as a percent of the month\'s starting revenue	',
-=======
 						description: 'Delinquent churn revenue as a percent of the month\'s starting revenue',
->>>>>>> 03949a99
 					},
 					{
 						name: 'Revenue Churn Rate',
@@ -417,11 +413,7 @@
 					{
 						name: 'Upgraded Customers',
 						value: 'upgraded_customers',
-<<<<<<< HEAD
-						description: 'Number of existing customers who net upgraded	',
-=======
 						description: 'Number of existing customers who net upgraded',
->>>>>>> 03949a99
 					},
 					{
 						name: 'Upgraded Recurring Revenue',
