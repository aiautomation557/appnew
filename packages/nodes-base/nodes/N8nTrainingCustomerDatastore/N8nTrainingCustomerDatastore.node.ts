import type { IExecuteFunctions } from 'n8n-core';

<<<<<<< HEAD
import { INodeExecutionData, INodeType, INodeTypeDescription } from 'n8n-workflow';
=======
import type {
	IDataObject,
	INodeExecutionData,
	INodeType,
	INodeTypeDescription,
} from 'n8n-workflow';
>>>>>>> d87ff130

const data = [
	{
		id: '23423532',
		name: 'Jay Gatsby',
		email: 'gatsby@west-egg.com',
		notes: 'Keeps asking about a green light??',
		country: 'US',
		created: '1925-04-10',
	},
	{
		id: '23423533',
		name: 'José Arcadio Buendía',
		email: 'jab@macondo.co',
		notes: 'Lots of people named after him. Very confusing',
		country: 'CO',
		created: '1967-05-05',
	},
	{
		id: '23423534',
		name: 'Max Sendak',
		email: 'info@in-and-out-of-weeks.org',
		notes: 'Keeps rolling his terrible eyes',
		country: 'US',
		created: '1963-04-09',
	},
	{
		id: '23423535',
		name: 'Zaphod Beeblebrox',
		email: 'captain@heartofgold.com',
		notes: 'Felt like I was talking to more than one person',
		country: null,
		created: '1979-10-12',
	},
	{
		id: '23423536',
		name: 'Edmund Pevensie',
		email: 'edmund@narnia.gov',
		notes: 'Passionate sailor',
		country: 'UK',
		created: '1950-10-16',
	},
];

export class N8nTrainingCustomerDatastore implements INodeType {
	description: INodeTypeDescription = {
		displayName: 'Customer Datastore (n8n training)',
		name: 'n8nTrainingCustomerDatastore',
		icon: 'file:n8nTrainingCustomerDatastore.svg',
		group: ['transform'],
		version: 1,
		subtitle: '={{$parameter["operation"]}}',
		description: 'Dummy node used for n8n training',
		defaults: {
			name: 'Customer Datastore (n8n training)',
		},
		inputs: ['main'],
		outputs: ['main'],
		properties: [
			{
				displayName: 'Operation',
				name: 'operation',
				type: 'options',
				noDataExpression: true,
				options: [
					{
						name: 'Get One Person',
						value: 'getOnePerson',
					},
					{
						name: 'Get All People',
						value: 'getAllPeople',
					},
				],
				default: 'getOnePerson',
			},
			{
				displayName: 'Return All',
				name: 'returnAll',
				type: 'boolean',
				displayOptions: {
					show: {
						operation: ['getAllPeople'],
					},
				},
				default: false,
				description: 'Whether to return all results or only up to a given limit',
			},
			{
				displayName: 'Limit',
				name: 'limit',
				type: 'number',
				displayOptions: {
					show: {
						operation: ['getAllPeople'],
						returnAll: [false],
					},
				},
				typeOptions: {
					minValue: 1,
					maxValue: 10,
				},
				default: 5,
				description: 'Max number of results to return',
			},
		],
	};

	async execute(this: IExecuteFunctions): Promise<INodeExecutionData[][]> {
		const items = this.getInputData();
		const returnData: INodeExecutionData[] = [];
		const length = items.length;
		const operation = this.getNodeParameter('operation', 0);
		let responseData;

		for (let i = 0; i < length; i++) {
			if (operation === 'getOnePerson') {
				responseData = data[0];
			}

			if (operation === 'getAllPeople') {
				const returnAll = this.getNodeParameter('returnAll', i);

				if (returnAll) {
					responseData = data;
				} else {
					const limit = this.getNodeParameter('limit', i);
					responseData = data.slice(0, limit);
				}
			}

			if (Array.isArray(responseData)) {
				const executionData = this.helpers.constructExecutionMetaData(
					this.helpers.returnJsonArray(responseData),
					{ itemData: { item: i } },
				);
				returnData.push.apply(returnData, executionData);
			} else if (responseData !== undefined) {
				returnData.push({ json: responseData });
			}
		}
		return this.prepareOutputData(returnData);
	}
}<|MERGE_RESOLUTION|>--- conflicted
+++ resolved
@@ -1,15 +1,6 @@
 import type { IExecuteFunctions } from 'n8n-core';
 
-<<<<<<< HEAD
-import { INodeExecutionData, INodeType, INodeTypeDescription } from 'n8n-workflow';
-=======
-import type {
-	IDataObject,
-	INodeExecutionData,
-	INodeType,
-	INodeTypeDescription,
-} from 'n8n-workflow';
->>>>>>> d87ff130
+import type { INodeExecutionData, INodeType, INodeTypeDescription } from 'n8n-workflow';
 
 const data = [
 	{
