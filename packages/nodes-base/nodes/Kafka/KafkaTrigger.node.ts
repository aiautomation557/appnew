--- conflicted
+++ resolved
@@ -5,22 +5,15 @@
 
 import type { ITriggerFunctions } from 'n8n-core';
 
-<<<<<<< HEAD
-import {
-	createDeferredPromise,
+import type {
 	IDataObject,
 	INodeType,
 	INodeTypeDescription,
 	IRun,
 	ITriggerResponse,
-	NodeOperationError,
-	LoggerProxy as Logger,
 } from 'n8n-workflow';
+import { createDeferredPromise, NodeOperationError, LoggerProxy as Logger } from 'n8n-workflow';
 import { MessageTracker } from './MessageTracker';
-=======
-import type { IDataObject, INodeType, INodeTypeDescription, ITriggerResponse } from 'n8n-workflow';
-import { NodeOperationError } from 'n8n-workflow';
->>>>>>> f9ecc34b
 
 export class KafkaTrigger implements INodeType {
 	description: INodeTypeDescription = {
@@ -146,22 +139,23 @@
 						displayName: 'Delete From Queue When Read',
 						name: 'acknowledge',
 						type: 'options',
-						options:[
+						options: [
 							{
 								name: 'Execution Finishes',
 								value: 'executionFinishes',
-								description: 'After the workflow execution finished. No matter if the execution was successful or not.',
+								description:
+									'After the workflow execution finished. No matter if the execution was successful or not.',
 							},
 							{
 								name: 'Execution Finishes Successfully',
 								value: 'executionFinishesSuccessfully',
-								description: 'After the workflow execution finished successfully.',
+								description: 'After the workflow execution finished successfully',
 							},
 							{
 								name: 'Immediately',
 								value: 'immediately',
-								description: 'Immediately after the message was received.',
-							}
+								description: 'Immediately after the message was received',
+							},
 						],
 						default: 'immediately',
 						description: 'When to acknowledge the message',
@@ -274,7 +268,7 @@
 				if (!closeGotCalled) {
 					this.emitError(new Error('Connection got closed unexpectedly'));
 				}
-			})
+			});
 			await consumer.run({
 				autoCommitInterval: (options.autoCommitInterval as number) || null,
 				autoCommitThreshold: (options.autoCommitThreshold as number) || null,
@@ -318,10 +312,10 @@
 					}
 
 					let responsePromise = undefined;
-					if (acknowledgeMode !== 'immediately')	{
+					if (acknowledgeMode !== 'immediately') {
 						responsePromise = await createDeferredPromise<IRun>();
 					}
-					this.emit([this.helpers.returnJsonArray([data])],undefined, responsePromise);
+					this.emit([this.helpers.returnJsonArray([data])], undefined, responsePromise);
 
 					if (responsePromise) {
 						await responsePromise.promise().then(async (data: IRun) => {
@@ -356,10 +350,10 @@
 					{
 						node: node.name,
 						workflow: workflow.id,
-					}
-				)
+					},
+				);
 			}
-		}
+		};
 
 		// The "manualTriggerFunction" function gets called by n8n
 		// when a user is in the workflow editor and starts the
