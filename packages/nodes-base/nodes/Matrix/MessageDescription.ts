--- conflicted
+++ resolved
@@ -140,11 +140,7 @@
 			},
 		],
 		default: 'plain',
-<<<<<<< HEAD
-		description: 'The format of the message\'s body',
-=======
 		description: 'The format of the message\'s body.',
->>>>>>> 7f933919
 	},
 	{
 		displayName: 'Fallback Text',
@@ -210,11 +206,7 @@
 				],
 			},
 		},
-<<<<<<< HEAD
-		description: 'If all results should be returned or only up to a given limit',
-=======
 		description: 'Whether to return all results or only up to a given limit',
->>>>>>> 7f933919
 		required: true,
 	},
 	{
