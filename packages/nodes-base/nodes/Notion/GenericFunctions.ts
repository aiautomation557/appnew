--- conflicted
+++ resolved
@@ -1,9 +1,3 @@
-<<<<<<< HEAD
-
-=======
-import { OptionsWithUri } from 'request';
->>>>>>> 9017fd46
-
 import {
 	IExecuteFunctions,
 	IExecuteSingleFunctions,
@@ -40,10 +34,6 @@
 	2: '2021-08-16',
 };
 
-<<<<<<< HEAD
-export async function notionApiRequest(this: IHookFunctions | IExecuteFunctions | IExecuteSingleFunctions | ILoadOptionsFunctions | IPollFunctions, method: IHttpRequestMethods, resource: string, body: any = {}, qs: IDataObject = {}, uri?: string, option: IDataObject = {}): Promise<any> { // tslint:disable-line:no-any
-
-=======
 export async function notionApiRequest(
 	this:
 		| IHookFunctions
@@ -51,7 +41,7 @@
 		| IExecuteSingleFunctions
 		| ILoadOptionsFunctions
 		| IPollFunctions,
-	method: string,
+	method: IHttpRequestMethods,
 	resource: string,
 	// tslint:disable-next-line:no-any
 	body: any = {},
@@ -60,9 +50,8 @@
 	option: IDataObject = {},
 	// tslint:disable-next-line:no-any
 ): Promise<any> {
->>>>>>> 9017fd46
 	try {
-		let options: IHttpRequestOptions ={
+		let options: IHttpRequestOptions = {
 			headers: {
 				'Notion-Version': apiVersion[this.getNode().typeVersion],
 			},
@@ -85,21 +74,16 @@
 	}
 }
 
-<<<<<<< HEAD
-export async function notionApiRequestAllItems(this: IExecuteFunctions | ILoadOptionsFunctions | IPollFunctions, propertyName: string, method: IHttpRequestMethods, endpoint: string, body: any = {}, query: IDataObject = {}): Promise<any> { // tslint:disable-line:no-any
-
-=======
 export async function notionApiRequestAllItems(
 	this: IExecuteFunctions | ILoadOptionsFunctions | IPollFunctions,
 	propertyName: string,
-	method: string,
+	method: IHttpRequestMethods,
 	endpoint: string,
 	// tslint:disable-next-line:no-any
 	body: any = {},
 	query: IDataObject = {},
 	// tslint:disable-next-line:no-any
 ): Promise<any> {
->>>>>>> 9017fd46
 	const resource = this.getNodeParameter('resource', 0) as string;
 
 	const returnData: IDataObject[] = [];
