import {
	OptionsWithUri,
} from 'request';

import {
	IExecuteFunctions,
	IExecuteSingleFunctions,
	IHookFunctions,
	ILoadOptionsFunctions,
} from 'n8n-core';

import {
	IDataObject,
	IDisplayOptions,
	INodeProperties,
	IPollFunctions,
	NodeApiError,
} from 'n8n-workflow';

import {
	camelCase,
	capitalCase,
} from 'change-case';

import * as moment from 'moment-timezone';

export async function notionApiRequest(this: IHookFunctions | IExecuteFunctions | IExecuteSingleFunctions | ILoadOptionsFunctions | IPollFunctions, method: string, resource: string, body: any = {}, qs: IDataObject = {}, uri?: string, option: IDataObject = {}): Promise<any> { // tslint:disable-line:no-any

	const authenticationMethod = this.getNodeParameter('authentication', 0, 'apiKey');

	try {
		let options: OptionsWithUri = {
			headers: {},
			method,
			qs,
			body,
			uri: uri || `https://api.notion.com/v1${resource}`,
			json: true,
		};

		options = Object.assign({}, options, option);
		if (authenticationMethod === 'apiKey') {
			const credentials = this.getCredentials('notionApi') as IDataObject;
			options!.headers!['Authorization'] = `Bearer ${credentials.apiKey}`;
			return this.helpers.request!(options);
		} else {
			//@ts-ignore
			return this.helpers.requestOAuth2.call(this, 'notionOAuth2Api', options);
		}

	} catch (error) {
		throw new NodeApiError(this.getNode(), error);
	}
}

export async function notionApiRequestAllItems(this: IExecuteFunctions | ILoadOptionsFunctions | IPollFunctions, propertyName: string, method: string, endpoint: string, body: any = {}, query: IDataObject = {}): Promise<any> { // tslint:disable-line:no-any

	const returnData: IDataObject[] = [];

	let responseData;

	do {
		responseData = await notionApiRequest.call(this, method, endpoint, body, query);
		const { next_cursor } = responseData;
		query['start_cursor'] = next_cursor;
		body['start_cursor'] = next_cursor;
		returnData.push.apply(returnData, responseData[propertyName]);
		if (query.limit && query.limit <= returnData.length) {
			return returnData;
		}
	} while (
		responseData.has_more !== false
	);

	return returnData;
}

export function getBlockTypes() {
	return [
		{
			name: 'Paragraph',
			value: 'paragraph',
		},
		{
			name: 'Heading 1',
			value: 'heading_1',
		},
		{
			name: 'Heading 2',
			value: 'heading_2',
		},
		{
			name: 'Heading 3',
			value: 'heading_3',
		},
		{
			name: 'Toggle',
			value: 'toggle',
		},
		{
			name: 'To-Do',
			value: 'to_do',
		},
		// {
		// 	name: 'Child Page',
		// 	value: 'child_page',
		// },
		{
			name: 'Bulleted List Item',
			value: 'bulleted_list_item',
		},
		{
			name: 'Numbered List Item',
			value: 'numbered_list_item',
		},
	];
}

function textContent(content: string) {
	return {
		text: {
			content,
		},
	};
}

export function formatTitle(content: string) {
	return {
		title: [
			textContent(content),
		],
	};
}

export function formatText(content: string) {
	return {
		text: [
			textContent(content),
		],
	};
}

function getLink(text: { textLink: string, isLink: boolean }) {
	if (text.isLink === true) {
		return {
			link: {
				url: text.textLink,
			},
		};
	}
	return {};
}

function getTexts(texts: [{ textType: string, text: string, isLink: boolean, textLink: string, mentionType: string, annotationUi: IDataObject, expression: string }]) {
	const results = [];
	for (const text of texts) {
		console.log(text);
		if (text.textType === 'text') {
			results.push({
				type: 'text',
				text: {
					content: text.text,
					...getLink(text),
				},
				annotations: text.annotationUi,
			});
		} else if (text.textType === 'mention') {
			results.push({
				type: 'mention',
				mention: {
					type: text.mentionType,
					//@ts-ignore
					[text.mentionType]: text[mentionType] as string,
				},
				annotations: text.annotationUi,
			});
		} else if (text.textType === 'equation') {
			results.push({
				type: 'equation',
				equation: {
					expression: text.expression,
				},
				annotations: text.annotationUi,
			});
		}
	}
	return results;
}

export function formatBlocks(blocks: IDataObject[]) {
	const results = [];
	for (const block of blocks) {
		results.push({
			object: 'block',
			type: block.type,
			[block.type as string]: {
				...(block.type === 'to_do') ? { checked: block.checked } : { checked: false },
				//@ts-expect-error
				// tslint:disable-next-line: no-any
				text: (block.richText === false) ? formatText(block.textContent).text : getTexts(block.text.text as any || []),
			},
		});
	}
	return results;
}

// tslint:disable-next-line: no-any
function getPropertyKeyValue(value: any, type: string, timezone: string) {
	let result = {};
	switch (type) {
		case 'rich_text':
<<<<<<< HEAD
			if (value.richText === false) {
				result = { rich_text: [{ text: { content: value.textContent } }] };
=======
			if (value.onlyContent) {
				result = { rich_text: [{ text: { content: value.content } }] };
>>>>>>> 746ccab2
			} else {
				result = { rich_text: getTexts(value.text.text) };
			}
			break;
		case 'title':
			result = { title: [{ text: { content: value.title } }] };
			break;
		case 'number':
			result = { type: 'number', number: value.numberValue };
			break;
		case 'url':
			result = { type: 'url', url: value.urlValue };
			break;
		case 'checkbox':
			result = { type: 'checkbox', checkbox: value.checkboxValue };
			break;
		case 'relation':
			result = {
				// tslint:disable-next-line: no-any
				type: 'relation', relation: (value.relationValue).reduce((acc: [], cur: any) => {
					return acc.concat(cur.split(',').map((relation: string) => ({ id: relation })));
				}, []),
			};
			break;
		case 'multi_select':
			result = {
				// tslint:disable-next-line: no-any
				type: 'multi_select', multi_select: value.multiSelectValue.filter((id: any) => id !== null).map((option: string) => ({ id: option })),
			};
			break;
		case 'email':
			result = {
				type: 'email', email: value.emailValue,
			};
			break;
		case 'people':
			result = {
				type: 'people', people: value.peopleValue.map((option: string) => ({ id: option })),
			};
			break;
		case 'phone_number':
			result = {
				type: 'phone_number', phone_number: value.phoneValue,
			};
			break;
		case 'select':
			result = {
				type: 'select', select: { id: value.selectValue },
			};
			break;
		case 'date':
			if (value.range === true) {
				result = {
					type: 'date', date: { start: moment.tz(value.dateStart, timezone).utc().format(), end: moment.tz(value.dateEnd, timezone).utc().format() },
				};
			} else {
				result = {
					type: 'date', date: { start: moment.tz(value.date, timezone).utc().format(), end: null },
				};
			}
			break;
		default:
	}
	return result;
}

function getNameAndType(key: string) {
	const [name, type] = key.split('|');
	return {
		name,
		type,
	};
}

export function mapProperties(properties: IDataObject[], timezone: string) {
	return properties.reduce((obj, value) => Object.assign(obj, {
		[`${(value.key as string).split('|')[0]}`]: getPropertyKeyValue(value, (value.key as string).split('|')[1], timezone),
	}), {});
}

export function mapSorting(data: [{ key: string, type: string, direction: string, timestamp: boolean }]) {
	return data.map((sort) => {
		return {
			direction: sort.direction,
			[(sort.timestamp) ? 'timestamp' : 'property']: sort.key.split('|')[0],
		};
	});
}

export function mapFilters(filters: IDataObject[], timezone: string) {
	// tslint:disable-next-line: no-any
	return filters.reduce((obj, value: { [key: string]: any }) => {
		let key = getNameAndType(value.key).type;
		let valuePropertyName = value[`${camelCase(key)}Value`];
		if (['is_empty', 'is_not_empty'].includes(value.condition as string)) {
			valuePropertyName = true;
		} else if (['past_week', 'past_month', 'past_year', 'next_week', 'next_month', 'next_year'].includes(value.condition as string)) {
			valuePropertyName = {};
		}
		if (key === 'rich_text') {
			key = 'text';
		} else if (key === 'phone_number') {
			key = 'phone';
		} else if (key === 'date') {
			valuePropertyName = (valuePropertyName !== undefined && !Object.keys(valuePropertyName).length) ? {} : moment.tz(value.date, timezone).utc().format();
		}
		return Object.assign(obj, {
			['property']: getNameAndType(value.key).name,
			[key]: { [`${value.condition}`]: valuePropertyName },
		});
	}, {});
}

// tslint:disable-next-line: no-any
export function simplifyProperties(properties: any) {
	// tslint:disable-next-line: no-any
	const results: any = {};
	for (const key of Object.keys(properties)) {
		const type = (properties[key] as IDataObject).type as string;
		if (['text'].includes(properties[key].type)) {
			const texts = properties[key].text.map((e: IDataObject) => e.text || {});
			results[`${key}`] = texts;
		} else if (['url', 'created_time', 'checkbox', 'number', 'last_edited_time', 'email', 'phone_number', 'date'].includes(properties[key].type)) {
			// tslint:disable-next-line: no-any
			results[`${key}`] = properties[key][type] as any;
		} else if (['title'].includes(properties[key].type)) {
			results[`${key}`] = {};
			if (properties[key][type].length !== 0) {
				results[`${key}`] = properties[key][type][0].text || {};
			}
		} else if (['created_by', 'last_edited_by', 'select'].includes(properties[key].type)) {
			results[`${key}`] = properties[key][type].name;
		} else if (['people'].includes(properties[key].type)) {
			// tslint:disable-next-line: no-any
			results[`${key}`] = properties[key][type].map((person: any) => person.person.email || {});
		} else if (['multi_select'].includes(properties[key].type)) {
			results[`${key}`] = properties[key][type].map((e: IDataObject) => e.name || {});
		} else if (['relation'].includes(properties[key].type)) {
			results[`${key}`] = properties[key][type].map((e: IDataObject) => e.id || {});
		} else if (['formula'].includes(properties[key].type)) {
			results[`${key}`] = properties[key][type][properties[key][type].type];
		}
		//figure how to resolve the rollup
		// else if (['rollup'].includes(properties[key].type)) {
		// 	results[`${key}`] = properties[key][type][properties[key][type].type];
		// }
	}
	return results;
}

// tslint:disable-next-line: no-any
export function simplifyObjects(objects: any) {
	const results: IDataObject[] = [];
	for (const { object, id, properties, parent } of objects) {
		if (object === 'page' && parent.type === 'page_id') {
			results.push({
				id,
				title: properties.title.title[0].plain_text,
			});
		} else if (object === 'page' && parent.type === 'database_id') {
			results.push({
				id,
				...Object.keys(properties).reduce((obj, value) => Object.assign(obj, {
					[properties[value]]: properties[value][properties[value].type],
				}), {}),
			});
		} else if (object === 'database') {
			const title = properties.title.title[0].plain_text;
			results.push({
				id,
				title,
				...Object.keys(properties).reduce((obj, value) => Object.assign(obj, {
					[properties[value]]: properties[value][properties[value].type],
				}), {}),
			});
		}
	}
	return results;
}

export function getFormattedChildren(children: IDataObject[]) {
	const results: IDataObject[] = [];
	for (const child of children) {
		const type = child.type;
		results.push({ [`${type}`]: child, object: 'block', type });
	}
	return results;
}

export function getConditions() {

	const elements: INodeProperties[] = [];

	const types: { [key: string]: string } = {
		title: 'rich_text',
		rich_text: 'rich_text',
		number: 'number',
		checkbox: 'checkbox',
		select: 'select',
		multi_select: 'multi_select',
		date: 'date',
		people: 'people',
		files: 'files',
		url: 'rich_text',
		email: 'rich_text',
		phone_number: 'rich_text',
		relation: 'relation',
		//formula: 'formula',
		created_by: 'people',
		created_time: 'date',
		last_edited_by: 'people',
		last_edited_time: 'date',
	};

	const typeConditions: { [key: string]: string[] } = {
		rich_text: [
			'equals',
			'does_not_equal',
			'contains',
			'does_not_contain',
			'starts_with',
			'ends_with',
			'is_empty',
			'is_not_empty',
		],
		number: [
			'equals',
			'does_not_equal',
			'grater_than',
			'less_than',
			'greater_than_or_equal_to',
			'less_than_or_equal_to',
			'is_empty',
			'is_not_empty',
		],
		checkbox: [
			'equals',
			'does_not_equal',
		],
		select: [
			'equals',
			'does_not_equal',
			'is_empty',
			'is_not_empty',
		],
		multi_select: [
			'contains',
			'does_not_equal',
			'is_empty',
			'is_not_empty',
		],
		date: [
			'equals',
			'before',
			'after',
			'on_or_before',
			'is_empty',
			'is_not_empty',
			'on_or_after',
			'past_week',
			'past_month',
			'past_year',
			'next_week',
			'next_month',
			'next_year',
		],
		people: [
			'contains',
			'does_not_contain',
			'is_empty',
			'is_not_empty',
		],
		files: [
			'is_empty',
			'is_not_empty',
		],
		relation: [
			'contains',
			'does_not_contain',
			'is_empty',
			'is_not_empty',
		],
		formula: [
			'contains',
			'does_not_contain',
			'is_empty',
			'is_not_empty',
		],
	};

	for (const type of Object.keys(types)) {
		elements.push(
			{
				displayName: 'Condition',
				name: 'condition',
				type: 'options',
				displayOptions: {
					show: {
						type: [
							type,
						],
					},
				} as IDisplayOptions,
				options: (typeConditions[types[type]] as string[]).map((type: string) => ({ name: capitalCase(type), value: type })),
				default: '',
				description: 'The value of the property to filter by.',
			} as INodeProperties,
		);
	}
	return elements;
}<|MERGE_RESOLUTION|>--- conflicted
+++ resolved
@@ -209,13 +209,8 @@
 	let result = {};
 	switch (type) {
 		case 'rich_text':
-<<<<<<< HEAD
 			if (value.richText === false) {
 				result = { rich_text: [{ text: { content: value.textContent } }] };
-=======
-			if (value.onlyContent) {
-				result = { rich_text: [{ text: { content: value.content } }] };
->>>>>>> 746ccab2
 			} else {
 				result = { rich_text: getTexts(value.text.text) };
 			}
