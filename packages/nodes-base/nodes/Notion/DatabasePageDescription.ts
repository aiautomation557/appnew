--- conflicted
+++ resolved
@@ -2,7 +2,7 @@
 	INodeProperties,
 } from 'n8n-workflow';
 
-import { 
+import {
 	getConditions,
 	getSearchFilters,
 } from './GenericFunctions';
@@ -276,11 +276,7 @@
 							},
 						},
 						default: [],
-<<<<<<< HEAD
-						description: 'Name of the options you want to set. Multiples can be defined separated by comma',
-=======
 						description: 'Name of the options you want to set. Multiples can be defined separated by comma.',
->>>>>>> b48e9203
 					},
 					{
 						displayName: 'Option',
@@ -466,11 +462,7 @@
 						},
 						type: 'dateTime',
 						default: '',
-<<<<<<< HEAD
-						description: 'An ISO 8601 formatted date, with optional time. Represents the end of a date range',
-=======
-						description: ' An ISO 8601 formatted date, with optional time. Represents the end of a date range',
->>>>>>> b48e9203
+						description: 'An ISO 8601 formatted date, with optional time. Represents the end of a date range.',
 					},
 					{
 						displayName: 'Timezone',
@@ -880,11 +872,7 @@
 						},
 						type: 'dateTime',
 						default: '',
-<<<<<<< HEAD
-						description: 'An ISO 8601 formatted date, with optional time. Represents the end of a date range',
-=======
-						description: ' An ISO 8601 formatted date, with optional time. Represents the end of a date range',
->>>>>>> b48e9203
+						description: 'An ISO 8601 formatted date, with optional time. Represents the end of a date range.',
 					},
 					{
 						displayName: 'Timezone',
