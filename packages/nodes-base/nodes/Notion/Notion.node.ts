--- conflicted
+++ resolved
@@ -44,17 +44,10 @@
 	blockOperations,
 } from './BlockDescription';
 
-<<<<<<< HEAD
 import { 
 	databasePageFields,
 	databasePageOperations,
 } from './DatabasePageDescription';
-=======
-import {
-	databaseRecordFields,
-	databaseRecordOperations,
-} from './DatabaseRecordDescription';
->>>>>>> 746ccab2
 
 export class Notion implements INodeType {
 	description: INodeTypeDescription = {
