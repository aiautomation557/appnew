--- conflicted
+++ resolved
@@ -259,23 +259,18 @@
 							this.getNodeParameter('blockUi.blockValues', i, []) as IDataObject[],
 						),
 					};
-<<<<<<< HEAD
-					const block = await notionApiRequest.call(this, 'PATCH', `/blocks/${blockId}/children`, body);
-
-					const executionData = this.helpers.constructExecutionMetaData(
-						{item: i},
-						this.helpers.returnJsonArray(block)
-					);
-					returnData.push(...executionData);
-=======
 					const block = await notionApiRequest.call(
 						this,
 						'PATCH',
 						`/blocks/${blockId}/children`,
 						body,
 					);
-					returnData.push(block);
->>>>>>> 9bf71e73
+
+					const executionData = this.helpers.constructExecutionMetaData(
+						{item: i},
+						this.helpers.returnJsonArray(block)
+					);
+					returnData.push(...executionData);
 				}
 			}
 
@@ -380,19 +375,12 @@
 					if (simple === true) {
 						responseData = simplifyObjects(responseData, false, 1);
 					}
-<<<<<<< HEAD
-
-					const executionData = this.helpers.constructExecutionMetaData(
-						{item: i},
-						this.helpers.returnJsonArray(responseData)
-					);
-					returnData.push(...executionData);
-=======
-					returnData.push.apply(
-						returnData,
-						Array.isArray(responseData) ? responseData : [responseData],
-					);
->>>>>>> 9bf71e73
+
+					const executionData = this.helpers.constructExecutionMetaData(
+						{item: i},
+						this.helpers.returnJsonArray(responseData)
+					);
+					returnData.push(...executionData);
 				}
 			}
 
@@ -481,19 +469,12 @@
 					if (simple === true) {
 						responseData = simplifyObjects(responseData, false, 1);
 					}
-<<<<<<< HEAD
-
-					const executionData = this.helpers.constructExecutionMetaData(
-						{item: i},
-						this.helpers.returnJsonArray(responseData)
-					);
-					returnData.push(...executionData);
-=======
-					returnData.push.apply(
-						returnData,
-						Array.isArray(responseData) ? responseData : [responseData],
-					);
->>>>>>> 9bf71e73
+
+					const executionData = this.helpers.constructExecutionMetaData(
+						{item: i},
+						this.helpers.returnJsonArray(responseData)
+					);
+					returnData.push(...executionData);
 				}
 			}
 		}
@@ -549,19 +530,12 @@
 					if (simple === true) {
 						responseData = simplifyObjects(responseData, false, 1);
 					}
-<<<<<<< HEAD
-
-					const executionData = this.helpers.constructExecutionMetaData(
-						{item: i},
-						this.helpers.returnJsonArray(responseData)
-					);
-					returnData.push(...executionData);
-=======
-					returnData.push.apply(
-						returnData,
-						Array.isArray(responseData) ? responseData : [responseData],
-					);
->>>>>>> 9bf71e73
+
+					const executionData = this.helpers.constructExecutionMetaData(
+						{item: i},
+						this.helpers.returnJsonArray(responseData)
+					);
+					returnData.push(...executionData);
 				}
 			}
 
@@ -573,19 +547,12 @@
 					if (simple === true) {
 						responseData = simplifyObjects(responseData, false, 1);
 					}
-<<<<<<< HEAD
-
-					const executionData = this.helpers.constructExecutionMetaData(
-						{item: i},
-						this.helpers.returnJsonArray(responseData)
-					);
-					returnData.push(...executionData);
-=======
-					returnData.push.apply(
-						returnData,
-						Array.isArray(responseData) ? responseData : [responseData],
-					);
->>>>>>> 9bf71e73
+
+					const executionData = this.helpers.constructExecutionMetaData(
+						{item: i},
+						this.helpers.returnJsonArray(responseData)
+					);
+					returnData.push(...executionData);
 				}
 			}
 
