--- conflicted
+++ resolved
@@ -1,21 +1,14 @@
 import { createSign } from 'crypto';
 
-<<<<<<< HEAD
-import { IExecuteFunctions, IHookFunctions } from 'n8n-core';
+import type { IExecuteFunctions, IHookFunctions } from 'n8n-core';
 
-import {
+import type {
 	IDataObject,
 	IHttpRequestOptions,
 	ILoadOptionsFunctions,
 	JsonObject,
-	NodeApiError,
 } from 'n8n-workflow';
-=======
-import type { IExecuteFunctions, IHookFunctions } from 'n8n-core';
-
-import type { IDataObject, IHttpRequestOptions, ILoadOptionsFunctions } from 'n8n-workflow';
 import { NodeApiError } from 'n8n-workflow';
->>>>>>> 7d741814
 
 /**
  * Make an authenticated API request to Wise.
