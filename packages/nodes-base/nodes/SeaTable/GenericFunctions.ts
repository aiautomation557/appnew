--- conflicted
+++ resolved
@@ -2,18 +2,8 @@
 
 import type { OptionsWithUri } from 'request';
 
-<<<<<<< HEAD
-import {
-	IDataObject,
-	ILoadOptionsFunctions,
-	IPollFunctions,
-	JsonObject,
-	NodeApiError,
-} from 'n8n-workflow';
-=======
-import type { IDataObject, ILoadOptionsFunctions, IPollFunctions } from 'n8n-workflow';
+import type { IDataObject, ILoadOptionsFunctions, IPollFunctions, JsonObject } from 'n8n-workflow';
 import { NodeApiError } from 'n8n-workflow';
->>>>>>> 7d741814
 
 import type { TDtableMetadataColumns, TDtableViewColumns, TEndpointVariableName } from './types';
 
