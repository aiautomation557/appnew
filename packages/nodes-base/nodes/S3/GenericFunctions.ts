import { Request, sign } from 'aws4';

import { get } from 'lodash';

<<<<<<< HEAD

=======
import { OptionsWithUri } from 'request';
>>>>>>> 9017fd46

import { parseString } from 'xml2js';

import {
	IExecuteFunctions,
	IHookFunctions,
	ILoadOptionsFunctions,
	IWebhookFunctions,
} from 'n8n-core';

<<<<<<< HEAD
import {
	IDataObject, IHttpRequestMethods, IHttpRequestOptions, NodeApiError, NodeOperationError,
} from 'n8n-workflow';

import { URL } from 'url';

export async function s3ApiRequest(this: IHookFunctions | IExecuteFunctions | ILoadOptionsFunctions | IWebhookFunctions, bucket: string, method: IHttpRequestMethods, path: string, body?: string | Buffer, query: IDataObject = {}, headers?: object, option: IDataObject = {}, region?: string): Promise<any> { // tslint:disable-line:no-any

=======
import { IDataObject, NodeApiError, NodeOperationError } from 'n8n-workflow';

import { URL } from 'url';

export async function s3ApiRequest(
	this: IHookFunctions | IExecuteFunctions | ILoadOptionsFunctions | IWebhookFunctions,
	bucket: string,
	method: string,
	path: string,
	body?: string | Buffer,
	query: IDataObject = {},
	headers?: object,
	option: IDataObject = {},
	region?: string,
	// tslint:disable-next-line:no-any
): Promise<any> {
>>>>>>> 9017fd46
	let credentials;

	credentials = await this.getCredentials('s3');

	if (!(credentials.endpoint as string).startsWith('http')) {
		throw new NodeOperationError(
			this.getNode(),
			'HTTP(S) Scheme is required in endpoint definition',
		);
	}

	const endpoint = new URL(credentials.endpoint as string);

	if (bucket) {
		if (credentials.forcePathStyle) {
			path = `/${bucket}${path}`;
		} else {
			endpoint.host = `${bucket}.${endpoint.host}`;
		}
	}

	endpoint.pathname = path;

	// Sign AWS API request with the user credentials
	const signOpts = {
		headers: headers || {},
		region: region || credentials.region,
		host: endpoint.host,
		method,
		path: `${path}?${queryToString(query).replace(/\+/g, '%2B')}`,
		service: 's3',
		body,
	} as Request;

	const securityHeaders = {
		accessKeyId: `${credentials.accessKeyId}`.trim(),
		secretAccessKey: `${credentials.secretAccessKey}`.trim(),
		sessionToken: credentials.temporaryCredentials
			? `${credentials.sessionToken}`.trim()
			: undefined,
	};

	sign(signOpts, securityHeaders);

	const options: IHttpRequestOptions = {
		headers: signOpts.headers,
		method,
		qs: query,
		uri: endpoint.toString(),
		body: signOpts.body,
	};

	if (Object.keys(option).length !== 0) {
		Object.assign(options, option);
	}
	try {
		return await this.helpers.request!(options);
	} catch (error) {
		throw new NodeApiError(this.getNode(), error);
	}
}

<<<<<<< HEAD
export async function s3ApiRequestREST(this: IHookFunctions | IExecuteFunctions | ILoadOptionsFunctions, bucket: string, method: IHttpRequestMethods, path: string, body?: string, query: IDataObject = {}, headers?: object, options: IDataObject = {}, region?: string): Promise<any> { // tslint:disable-line:no-any
	const response = await s3ApiRequest.call(this, bucket, method, path, body, query, headers, options, region);
=======
export async function s3ApiRequestREST(
	this: IHookFunctions | IExecuteFunctions | ILoadOptionsFunctions,
	bucket: string,
	method: string,
	path: string,
	body?: string,
	query: IDataObject = {},
	headers?: object,
	options: IDataObject = {},
	region?: string,
	// tslint:disable-next-line:no-any
): Promise<any> {
	const response = await s3ApiRequest.call(
		this,
		bucket,
		method,
		path,
		body,
		query,
		headers,
		options,
		region,
	);
>>>>>>> 9017fd46
	try {
		return JSON.parse(response);
	} catch (error) {
		return response;
	}
}

<<<<<<< HEAD
export async function s3ApiRequestSOAP(this: IHookFunctions | IExecuteFunctions | ILoadOptionsFunctions | IWebhookFunctions, bucket: string, method: IHttpRequestMethods, path: string, body?: string | Buffer, query: IDataObject = {}, headers?: object, option: IDataObject = {}, region?: string): Promise<any> { // tslint:disable-line:no-any
	const response = await s3ApiRequest.call(this, bucket, method, path, body, query, headers, option, region);
=======
export async function s3ApiRequestSOAP(
	this: IHookFunctions | IExecuteFunctions | ILoadOptionsFunctions | IWebhookFunctions,
	bucket: string,
	method: string,
	path: string,
	body?: string | Buffer,
	query: IDataObject = {},
	headers?: object,
	option: IDataObject = {},
	region?: string,
	// tslint:disable-next-line:no-any
): Promise<any> {
	const response = await s3ApiRequest.call(
		this,
		bucket,
		method,
		path,
		body,
		query,
		headers,
		option,
		region,
	);
>>>>>>> 9017fd46
	try {
		return await new Promise((resolve, reject) => {
			parseString(response, { explicitArray: false }, (err, data) => {
				if (err) {
					return reject(err);
				}
				resolve(data);
			});
		});
	} catch (error) {
		return error;
	}
}

<<<<<<< HEAD
export async function s3ApiRequestSOAPAllItems(this: IHookFunctions | IExecuteFunctions | ILoadOptionsFunctions | IWebhookFunctions, propertyName: string, service: string, method: IHttpRequestMethods, path: string, body?: string, query: IDataObject = {}, headers: IDataObject = {}, option: IDataObject = {}, region?: string): Promise<any> { // tslint:disable-line:no-any

=======
export async function s3ApiRequestSOAPAllItems(
	this: IHookFunctions | IExecuteFunctions | ILoadOptionsFunctions | IWebhookFunctions,
	propertyName: string,
	service: string,
	method: string,
	path: string,
	body?: string,
	query: IDataObject = {},
	headers: IDataObject = {},
	option: IDataObject = {},
	region?: string,
	// tslint:disable-next-line:no-any
): Promise<any> {
>>>>>>> 9017fd46
	const returnData: IDataObject[] = [];

	let responseData;

	do {
		responseData = await s3ApiRequestSOAP.call(
			this,
			service,
			method,
			path,
			body,
			query,
			headers,
			option,
			region,
		);

		//https://forums.aws.amazon.com/thread.jspa?threadID=55746
		if (get(responseData, `${propertyName.split('.')[0]}.NextContinuationToken`)) {
			query['continuation-token'] = get(
				responseData,
				`${propertyName.split('.')[0]}.NextContinuationToken`,
			);
		}
		if (get(responseData, propertyName)) {
			if (Array.isArray(get(responseData, propertyName))) {
				returnData.push.apply(returnData, get(responseData, propertyName));
			} else {
				returnData.push(get(responseData, propertyName));
			}
		}
		if (query.limit && query.limit <= returnData.length) {
			return returnData;
		}
	} while (
		get(responseData, `${propertyName.split('.')[0]}.IsTruncated`) !== undefined &&
		get(responseData, `${propertyName.split('.')[0]}.IsTruncated`) !== 'false'
	);

	return returnData;
}

function queryToString(params: IDataObject) {
	return Object.keys(params)
		.map((key) => key + '=' + params[key])
		.join('&');
}<|MERGE_RESOLUTION|>--- conflicted
+++ resolved
@@ -1,12 +1,6 @@
 import { Request, sign } from 'aws4';
 
 import { get } from 'lodash';
-
-<<<<<<< HEAD
-
-=======
-import { OptionsWithUri } from 'request';
->>>>>>> 9017fd46
 
 import { parseString } from 'xml2js';
 
@@ -17,24 +11,20 @@
 	IWebhookFunctions,
 } from 'n8n-core';
 
-<<<<<<< HEAD
 import {
-	IDataObject, IHttpRequestMethods, IHttpRequestOptions, NodeApiError, NodeOperationError,
+	IDataObject,
+	IHttpRequestMethods,
+	IHttpRequestOptions,
+	NodeApiError,
+	NodeOperationError,
 } from 'n8n-workflow';
-
-import { URL } from 'url';
-
-export async function s3ApiRequest(this: IHookFunctions | IExecuteFunctions | ILoadOptionsFunctions | IWebhookFunctions, bucket: string, method: IHttpRequestMethods, path: string, body?: string | Buffer, query: IDataObject = {}, headers?: object, option: IDataObject = {}, region?: string): Promise<any> { // tslint:disable-line:no-any
-
-=======
-import { IDataObject, NodeApiError, NodeOperationError } from 'n8n-workflow';
 
 import { URL } from 'url';
 
 export async function s3ApiRequest(
 	this: IHookFunctions | IExecuteFunctions | ILoadOptionsFunctions | IWebhookFunctions,
 	bucket: string,
-	method: string,
+	method: IHttpRequestMethods,
 	path: string,
 	body?: string | Buffer,
 	query: IDataObject = {},
@@ -43,7 +33,6 @@
 	region?: string,
 	// tslint:disable-next-line:no-any
 ): Promise<any> {
->>>>>>> 9017fd46
 	let credentials;
 
 	credentials = await this.getCredentials('s3');
@@ -106,22 +95,18 @@
 	}
 }
 
-<<<<<<< HEAD
-export async function s3ApiRequestREST(this: IHookFunctions | IExecuteFunctions | ILoadOptionsFunctions, bucket: string, method: IHttpRequestMethods, path: string, body?: string, query: IDataObject = {}, headers?: object, options: IDataObject = {}, region?: string): Promise<any> { // tslint:disable-line:no-any
-	const response = await s3ApiRequest.call(this, bucket, method, path, body, query, headers, options, region);
-=======
 export async function s3ApiRequestREST(
 	this: IHookFunctions | IExecuteFunctions | ILoadOptionsFunctions,
 	bucket: string,
-	method: string,
+	method: IHttpRequestMethods,
 	path: string,
 	body?: string,
 	query: IDataObject = {},
 	headers?: object,
 	options: IDataObject = {},
 	region?: string,
-	// tslint:disable-next-line:no-any
-): Promise<any> {
+): Promise<any> {
+	// tslint:disable-line:no-any
 	const response = await s3ApiRequest.call(
 		this,
 		bucket,
@@ -133,7 +118,6 @@
 		options,
 		region,
 	);
->>>>>>> 9017fd46
 	try {
 		return JSON.parse(response);
 	} catch (error) {
@@ -141,22 +125,18 @@
 	}
 }
 
-<<<<<<< HEAD
-export async function s3ApiRequestSOAP(this: IHookFunctions | IExecuteFunctions | ILoadOptionsFunctions | IWebhookFunctions, bucket: string, method: IHttpRequestMethods, path: string, body?: string | Buffer, query: IDataObject = {}, headers?: object, option: IDataObject = {}, region?: string): Promise<any> { // tslint:disable-line:no-any
-	const response = await s3ApiRequest.call(this, bucket, method, path, body, query, headers, option, region);
-=======
 export async function s3ApiRequestSOAP(
 	this: IHookFunctions | IExecuteFunctions | ILoadOptionsFunctions | IWebhookFunctions,
 	bucket: string,
-	method: string,
+	method: IHttpRequestMethods,
 	path: string,
 	body?: string | Buffer,
 	query: IDataObject = {},
 	headers?: object,
 	option: IDataObject = {},
 	region?: string,
-	// tslint:disable-next-line:no-any
-): Promise<any> {
+): Promise<any> {
+	// tslint:disable-line:no-any
 	const response = await s3ApiRequest.call(
 		this,
 		bucket,
@@ -168,7 +148,6 @@
 		option,
 		region,
 	);
->>>>>>> 9017fd46
 	try {
 		return await new Promise((resolve, reject) => {
 			parseString(response, { explicitArray: false }, (err, data) => {
@@ -183,24 +162,20 @@
 	}
 }
 
-<<<<<<< HEAD
-export async function s3ApiRequestSOAPAllItems(this: IHookFunctions | IExecuteFunctions | ILoadOptionsFunctions | IWebhookFunctions, propertyName: string, service: string, method: IHttpRequestMethods, path: string, body?: string, query: IDataObject = {}, headers: IDataObject = {}, option: IDataObject = {}, region?: string): Promise<any> { // tslint:disable-line:no-any
-
-=======
 export async function s3ApiRequestSOAPAllItems(
 	this: IHookFunctions | IExecuteFunctions | ILoadOptionsFunctions | IWebhookFunctions,
 	propertyName: string,
 	service: string,
-	method: string,
+	method: IHttpRequestMethods,
 	path: string,
 	body?: string,
 	query: IDataObject = {},
 	headers: IDataObject = {},
 	option: IDataObject = {},
 	region?: string,
-	// tslint:disable-next-line:no-any
-): Promise<any> {
->>>>>>> 9017fd46
+): Promise<any> {
+	// tslint:disable-line:no-any
+
 	const returnData: IDataObject[] = [];
 
 	let responseData;
