--- conflicted
+++ resolved
@@ -7,8 +7,6 @@
 import {
 	OptionsWithUri,
 } from 'request';
-<<<<<<< HEAD
-=======
 
 import {
 	IDataObject,
@@ -17,7 +15,6 @@
 import {
 	get,
 } from 'lodash';
->>>>>>> 393bc8fd
 
 /**
  * Make an API request to Asana
@@ -28,17 +25,8 @@
  * @param {object} body
  * @returns {Promise<any>}
  */
-<<<<<<< HEAD
-export async function asanaApiRequest(this: IHookFunctions | IExecuteFunctions | ILoadOptionsFunctions, method: string, endpoint: string, body: object, query: object = {}): Promise<any> { // tslint:disable-line:no-any
+export async function asanaApiRequest(this: IHookFunctions | IExecuteFunctions | ILoadOptionsFunctions, method: string, endpoint: string, body: object, query?: object, uri?: string | undefined): Promise<any> { // tslint:disable-line:no-any
 	const authenticationMethod = this.getNodeParameter('authentication', 0);
-=======
-export async function asanaApiRequest(this: IHookFunctions | IExecuteFunctions | ILoadOptionsFunctions, method: string, endpoint: string, body: object, query?: object, uri?: string | undefined): Promise<any> { // tslint:disable-line:no-any
-	const credentials = this.getCredentials('asanaApi');
-
-	if (credentials === undefined) {
-		throw new Error('No credentials got returned!');
-	}
->>>>>>> 393bc8fd
 
 	const options: OptionsWithUri = {
 		headers: {},
