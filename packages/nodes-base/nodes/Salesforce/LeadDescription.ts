--- conflicted
+++ resolved
@@ -282,11 +282,7 @@
 				name: 'mobilePhone',
 				type: 'string',
 				default: '',
-<<<<<<< HEAD
-				description: 'Contact’s mobile phone number',
-=======
 				description: 'Contact’s mobile phone number.',
->>>>>>> 7f933919
 			},
 			{
 				displayName: 'Number Of Employees',
@@ -548,11 +544,7 @@
 				name: 'mobilePhone',
 				type: 'string',
 				default: '',
-<<<<<<< HEAD
-				description: 'Contact’s mobile phone number',
-=======
 				description: 'Contact’s mobile phone number.',
->>>>>>> 7f933919
 			},
 			{
 				displayName: 'Number Of Employees',
@@ -711,11 +703,7 @@
 			},
 		},
 		default: false,
-<<<<<<< HEAD
-		description: 'If all results should be returned or only up to a given limit',
-=======
 		description: 'Whether to return all results or only up to a given limit',
->>>>>>> 7f933919
 	},
 	{
 		displayName: 'Limit',
