--- conflicted
+++ resolved
@@ -18,11 +18,6 @@
 import * as jwt from 'jsonwebtoken';
 
 export async function salesforceApiRequest(this: IExecuteFunctions | IExecuteSingleFunctions | ILoadOptionsFunctions, method: string, endpoint: string, body: any = {}, qs: IDataObject = {}, uri?: string, option: IDataObject = {}): Promise<any> { // tslint:disable-line:no-any
-<<<<<<< HEAD
-	const authenticationMethod = this.getNodeParameter('authentication', 0, 'oAuth2') as string;
-
-=======
-	const credentials = this.getCredentials('salesforceOAuth2Api');
 	const subdomain = ((credentials!.accessTokenUrl as string).match(/https:\/\/(.+).salesforce\.com/) || [])[1];
 	const options: OptionsWithUri = {
 		method,
@@ -31,7 +26,8 @@
 		uri: `https://${subdomain}.salesforce.com/services/data/v39.0${uri || endpoint}`,
 		json: true,
 	};
->>>>>>> 958efa15
+	const authenticationMethod = this.getNodeParameter('authentication', 0, 'oAuth2') as string;
+
 	try {
 		if (authenticationMethod === 'jwt') {
 			// https://help.salesforce.com/articleView?id=remoteaccess_oauth_jwt_flow.htm&type=5
