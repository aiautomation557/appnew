--- conflicted
+++ resolved
@@ -1,7 +1,4 @@
 import { IExecuteFunctions, IHookFunctions, ILoadOptionsFunctions } from 'n8n-core';
-
-<<<<<<< HEAD
-
 
 import {
 	IDataObject,
@@ -10,11 +7,6 @@
 	IPollFunctions,
 	NodeApiError,
 } from 'n8n-workflow';
-=======
-import { OptionsWithUri } from 'request';
-
-import { IDataObject, IPollFunctions, NodeApiError } from 'n8n-workflow';
->>>>>>> 9017fd46
 
 /**
  * Make an API request to Airtable
@@ -25,12 +17,9 @@
  * @param {object} body
  * @returns {Promise<any>}
  */
-<<<<<<< HEAD
-export async function apiRequest(this: IHookFunctions | IExecuteFunctions | ILoadOptionsFunctions | IPollFunctions, method: IHttpRequestMethods, endpoint: string, body: IDataObject, query?: IDataObject, uri?: string, option: IDataObject = {}): Promise<any> { // tslint:disable-line:no-any
-=======
 export async function apiRequest(
 	this: IHookFunctions | IExecuteFunctions | ILoadOptionsFunctions | IPollFunctions,
-	method: string,
+	method: IHttpRequestMethods,
 	endpoint: string,
 	body: IDataObject,
 	query?: IDataObject,
@@ -38,7 +27,6 @@
 	option: IDataObject = {},
 	// tslint:disable-next-line:no-any
 ): Promise<any> {
->>>>>>> 9017fd46
 	const credentials = await this.getCredentials('stackbyApi');
 
 	const options: IHttpRequestOptions = {
@@ -80,19 +68,14 @@
  * @param {IDataObject} [query]
  * @returns {Promise<any>}
  */
-<<<<<<< HEAD
-export async function apiRequestAllItems(this: IHookFunctions | IExecuteFunctions | IPollFunctions, method: IHttpRequestMethods, endpoint: string, body: IDataObject = {}, query: IDataObject = {}): Promise<any> { // tslint:disable-line:no-any
-
-=======
 export async function apiRequestAllItems(
 	this: IHookFunctions | IExecuteFunctions | IPollFunctions,
-	method: string,
+	method: IHttpRequestMethods,
 	endpoint: string,
 	body: IDataObject = {},
 	query: IDataObject = {},
 	// tslint:disable-next-line:no-any
 ): Promise<any> {
->>>>>>> 9017fd46
 	query.maxrecord = 100;
 
 	query.offset = 0;
