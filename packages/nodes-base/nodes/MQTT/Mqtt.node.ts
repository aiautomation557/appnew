--- conflicted
+++ resolved
@@ -9,12 +9,8 @@
 	INodeTypeDescription,
 } from 'n8n-workflow';
 
-<<<<<<< HEAD
-import mqtt from 'mqtt';
+import * as mqtt from 'mqtt';
 import { formatPrivateKey } from '@utils/utilities';
-=======
-import * as mqtt from 'mqtt';
->>>>>>> 990068ff
 
 export class Mqtt implements INodeType {
 	description: INodeTypeDescription = {
