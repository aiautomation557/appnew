--- conflicted
+++ resolved
@@ -6,11 +6,7 @@
 	ICredentialTestFunctions,
 	IDataObject,
 	IHttpRequestOptions,
-<<<<<<< HEAD
 	JsonObject,
-	NodeApiError,
-=======
->>>>>>> 7d741814
 } from 'n8n-workflow';
 import { NodeApiError } from 'n8n-workflow';
 
