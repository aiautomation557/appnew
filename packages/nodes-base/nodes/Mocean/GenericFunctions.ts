import { IExecuteFunctions, IHookFunctions } from 'n8n-core';

<<<<<<< HEAD
import {
	IDataObject, IHttpRequestMethods, JsonObject, NodeApiError, NodeOperationError,
} from 'n8n-workflow';
=======
import { IDataObject, JsonObject, NodeApiError, NodeOperationError } from 'n8n-workflow';
>>>>>>> 9017fd46

/**
 * Make an API request to Twilio
 *
 * @param {IHookFunctions} this
 * @param {string} method
 * @param {string} url
 * @param {object} body
 * @returns {Promise<any>}
 */
<<<<<<< HEAD
export async function moceanApiRequest(this: IHookFunctions | IExecuteFunctions, method: IHttpRequestMethods, endpoint: string, body: IDataObject, query?: IDataObject): Promise<any> { // tslint:disable-line:no-any
=======
export async function moceanApiRequest(
	this: IHookFunctions | IExecuteFunctions,
	method: string,
	endpoint: string,
	body: IDataObject,
	query?: IDataObject,
	// tslint:disable-next-line:no-any
): Promise<any> {
>>>>>>> 9017fd46
	const credentials = await this.getCredentials('moceanApi');

	if (query === undefined) {
		query = {};
	}

	if (method === 'POST') {
		body['mocean-api-key'] = credentials['mocean-api-key'];
		body['mocean-api-secret'] = credentials['mocean-api-secret'];
		body['mocean-resp-format'] = 'JSON';
	} else if (method === 'GET') {
		query['mocean-api-key'] = credentials['mocean-api-key'];
		query['mocean-api-secret'] = credentials['mocean-api-secret'];
		query['mocean-resp-format'] = 'JSON';
	}

	const options = {
		method,
		form: body,
		qs: query,
		uri: `https://rest.moceanapi.com${endpoint}`,
		json: true,
	};

	try {
		return await this.helpers.request(options);
	} catch (error) {
		throw new NodeApiError(this.getNode(), error as JsonObject);
	}
}<|MERGE_RESOLUTION|>--- conflicted
+++ resolved
@@ -1,12 +1,12 @@
 import { IExecuteFunctions, IHookFunctions } from 'n8n-core';
 
-<<<<<<< HEAD
 import {
-	IDataObject, IHttpRequestMethods, JsonObject, NodeApiError, NodeOperationError,
+	IDataObject,
+	IHttpRequestMethods,
+	JsonObject,
+	NodeApiError,
+	NodeOperationError,
 } from 'n8n-workflow';
-=======
-import { IDataObject, JsonObject, NodeApiError, NodeOperationError } from 'n8n-workflow';
->>>>>>> 9017fd46
 
 /**
  * Make an API request to Twilio
@@ -17,18 +17,14 @@
  * @param {object} body
  * @returns {Promise<any>}
  */
-<<<<<<< HEAD
-export async function moceanApiRequest(this: IHookFunctions | IExecuteFunctions, method: IHttpRequestMethods, endpoint: string, body: IDataObject, query?: IDataObject): Promise<any> { // tslint:disable-line:no-any
-=======
 export async function moceanApiRequest(
 	this: IHookFunctions | IExecuteFunctions,
-	method: string,
+	method: IHttpRequestMethods,
 	endpoint: string,
 	body: IDataObject,
 	query?: IDataObject,
 	// tslint:disable-next-line:no-any
 ): Promise<any> {
->>>>>>> 9017fd46
 	const credentials = await this.getCredentials('moceanApi');
 
 	if (query === undefined) {
