import type { INodeType, INodeTypeDescription, IWebhookFunctions } from 'n8n-workflow';
import { FORM_TRIGGER_PATH_IDENTIFIER } from 'n8n-workflow';
import { formWebhook } from './utils';
import { formNodeDescription } from './description';

export class FormTrigger implements INodeType {
	description: INodeTypeDescription = {
		displayName: 'n8n Form Trigger',
		name: 'formTrigger',
		icon: 'file:form.svg',
		group: ['trigger'],
		version: 1,
		description: 'Runs the flow when an n8n generated webform is submitted',
		defaults: {
			name: 'n8n Form Trigger',
		},
		inputs: [],
		outputs: ['main'],
		webhooks: [
			{
				name: 'setup',
				httpMethod: 'GET',
				responseMode: 'onReceived',
				isFullPath: true,
				path: `={{$parameter["path"]}}/${FORM_TRIGGER_PATH_IDENTIFIER}`,
				ndvHideUrl: true,
			},
			{
				name: 'default',
				httpMethod: 'POST',
				responseMode: '={{$parameter["responseMode"]}}',
				isFullPath: true,
				path: `={{$parameter["path"]}}/${FORM_TRIGGER_PATH_IDENTIFIER}`,
				ndvHideMethod: true,
			},
		],
		eventTriggerDescription: 'Waiting for you to submit the form',
		activationMessage: 'You can now make calls to your production Form URL.',
		triggerPanel: {
			header: 'Pull in a test form submission',
			executionsHelp: {
				inactive:
					"Form Trigger has two modes: test and production. <br /> <br /> <b>Use test mode while you build your workflow</b>. Click the 'Test Step' button, then fill out the test form that opens in a popup tab. The executions will show up in the editor.<br /> <br /> <b>Use production mode to run your workflow automatically</b>. <a data-key=\"activate\">Activate</a> the workflow, then make requests to the production URL. Then every time there's a form submission via the Production Form URL, the workflow will execute. These executions will show up in the executions list, but not in the editor.",
				active:
					"Form Trigger has two modes: test and production. <br /> <br /> <b>Use test mode while you build your workflow</b>. Click the 'Test Step' button, then fill out the test form that opens in a popup tab. The executions will show up in the editor.<br /> <br /> <b>Use production mode to run your workflow automatically</b>. <a data-key=\"activate\">Activate</a> the workflow, then make requests to the production URL. Then every time there's a form submission via the Production Form URL, the workflow will execute. These executions will show up in the executions list, but not in the editor.",
			},
			activationHint: {
				active:
					"This node will also trigger automatically on new form submissions (but those executions won't show up here).",
				inactive:
					'<a data-key="activate">Activate</a> this workflow to have it also run automatically for new form submissions created via the Production URL.',
			},
		},
<<<<<<< HEAD
		properties: formNodeDescription,
=======
		properties: [
			{
				displayName: 'Form Title',
				name: 'formTitle',
				type: 'string',
				default: '',
				placeholder: 'e.g. Contact us',
				required: true,
				description: 'Shown at the top of the form',
			},
			{
				displayName: 'Form Description',
				name: 'formDescription',
				type: 'string',
				default: '',
				placeholder: "e.g. We'll get back to you soon",
				description:
					'Shown underneath the Form Title. Can be used to prompt the user on how to complete the form.',
			},
			{
				displayName: 'Form Fields',
				name: 'formFields',
				placeholder: 'Add Form Field',
				type: 'fixedCollection',
				default: { values: [{ label: '', fieldType: 'text' }] },
				typeOptions: {
					multipleValues: true,
					sortable: true,
				},
				options: [
					{
						displayName: 'Values',
						name: 'values',
						values: [
							{
								displayName: 'Field Label',
								name: 'fieldLabel',
								type: 'string',
								default: '',
								placeholder: 'e.g. What is your name?',
								description: 'Label appears above the input field',
								required: true,
							},
							{
								displayName: 'Field Type',
								name: 'fieldType',
								type: 'options',
								default: 'text',
								description: 'The type of field to add to the form',
								options: [
									{
										name: 'Date',
										value: 'date',
									},
									{
										name: 'Dropdown List',
										value: 'dropdown',
									},
									{
										name: 'Number',
										value: 'number',
									},
									{
										name: 'Password',
										value: 'password',
									},
									{
										name: 'Text',
										value: 'text',
									},
									{
										name: 'Textarea',
										value: 'textarea',
									},
								],
								required: true,
							},
							{
								displayName: 'Field Options',
								name: 'fieldOptions',
								placeholder: 'Add Field Option',
								description: 'List of options that can be selected from the dropdown',
								type: 'fixedCollection',
								default: { values: [{ option: '' }] },
								required: true,
								displayOptions: {
									show: {
										fieldType: ['dropdown'],
									},
								},
								typeOptions: {
									multipleValues: true,
									sortable: true,
								},
								options: [
									{
										displayName: 'Values',
										name: 'values',
										values: [
											{
												displayName: 'Option',
												name: 'option',
												type: 'string',
												default: '',
											},
										],
									},
								],
							},
							{
								displayName: 'Multiple Choice',
								name: 'multiselect',
								type: 'boolean',
								default: false,
								description:
									'Whether to allow the user to select multiple options from the dropdown list',
								displayOptions: {
									show: {
										fieldType: ['dropdown'],
									},
								},
							},
							{
								displayName: 'Required Field',
								name: 'requiredField',
								type: 'boolean',
								default: false,
								description:
									'Whether to require the user to enter a value for this field before submitting the form',
							},
						],
					},
				],
			},
			{
				displayName: 'Respond When',
				name: 'responseMode',
				type: 'options',
				options: [
					{
						name: 'Form Is Submitted',
						value: 'onReceived',
						description: 'As soon as this node receives the form submission',
					},
					{
						name: 'Workflow Finishes',
						value: 'lastNode',
						description: 'When the last node of the workflow is executed',
					},
				],
				default: 'onReceived',
				description: 'When to respond to the form submission',
			},
			{
				displayName: 'Options',
				name: 'options',
				type: 'collection',
				placeholder: 'Add Option',
				default: {},
				options: [
					{
						displayName: 'Form Submitted Text',
						name: 'formSubmittedText',
						description: 'The text displayed to users after they filled the form',
						type: 'string',
						default: 'Your response has been recorded',
					},
				],
			},
		],
>>>>>>> 9bdb85c4
	};

	async webhook(this: IWebhookFunctions) {
		return formWebhook(this);
	}
}<|MERGE_RESOLUTION|>--- conflicted
+++ resolved
@@ -51,9 +51,7 @@
 					'<a data-key="activate">Activate</a> this workflow to have it also run automatically for new form submissions created via the Production URL.',
 			},
 		},
-<<<<<<< HEAD
-		properties: formNodeDescription,
-=======
+
 		properties: [
 			{
 				displayName: 'Form Title',
@@ -224,7 +222,6 @@
 				],
 			},
 		],
->>>>>>> 9bdb85c4
 	};
 
 	async webhook(this: IWebhookFunctions) {
