--- conflicted
+++ resolved
@@ -87,11 +87,7 @@
 				],
 			},
 		},
-<<<<<<< HEAD
-		description: 'Monitor IDs to be displayed in status page (the values are separated with a dash (-) or 0 for all monitors).',
-=======
 		description: 'Monitor ids to be displayed in status page (the values are separated with a dash (-) or 0 for all monitors)',
->>>>>>> cf530d0c
 	},
 	{
 		displayName: 'Additional Fields',
@@ -241,11 +237,7 @@
 				name: 'psps',
 				type: 'string',
 				default: '',
-<<<<<<< HEAD
-				description: 'Public status pages IDs separated with dash, e.g. 236-1782-4790.',
-=======
 				description: 'Public status pages ids separated with dash, e.g. 236-1782-4790',
->>>>>>> cf530d0c
 			},
 		],
 	},
