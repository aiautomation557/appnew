import {
	OptionsWithUri,
} from 'request';

import {
	IExecuteFunctions,
} from 'n8n-core';

import {
	IDataObject,
	JsonObject,
	NodeApiError,
} from 'n8n-workflow';

import {
	ElasticsearchApiCredentials,
} from './types';

export async function elasticsearchApiRequest(
	this: IExecuteFunctions,
	method: 'GET' | 'PUT' | 'POST' | 'DELETE',
	endpoint: string,
	body: IDataObject = {},
	qs: IDataObject = {},
) {
	const {
		baseUrl,
		ignoreSSLIssues,
	} = await this.getCredentials('elasticsearchApi') as ElasticsearchApiCredentials;

	const options: OptionsWithUri = {
<<<<<<< HEAD
		headers: {
			'Content-Type': 'application/json',
		},
=======
>>>>>>> eae9a60a
		method,
		body,
		qs,
		uri: `${baseUrl}${endpoint}`,
		json: true,
		rejectUnauthorized: !ignoreSSLIssues,
	};

	if (!Object.keys(body).length) {
		delete options.body;
	}

	if (!Object.keys(qs).length) {
		delete options.qs;
	}

	try {
		return await this.helpers.requestWithAuthentication.call(this, 'elasticsearchApi', options);
	} catch (error) {
		throw new NodeApiError(this.getNode(), error as JsonObject);
	}
}<|MERGE_RESOLUTION|>--- conflicted
+++ resolved
@@ -29,12 +29,6 @@
 	} = await this.getCredentials('elasticsearchApi') as ElasticsearchApiCredentials;
 
 	const options: OptionsWithUri = {
-<<<<<<< HEAD
-		headers: {
-			'Content-Type': 'application/json',
-		},
-=======
->>>>>>> eae9a60a
 		method,
 		body,
 		qs,
