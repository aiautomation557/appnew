import { IExecuteFunctions } from 'n8n-core';

import {
	ICredentialsDecrypted,
	ICredentialTestFunctions,
	IDataObject,
	INodeCredentialTestResult,
	INodeExecutionData,
	INodeType,
	INodeTypeDescription,
	JsonObject,
} from 'n8n-workflow';

<<<<<<< HEAD
import {
	elasticsearchApiRequest, elasticsearchApiRequestAllItems,
} from './GenericFunctions';
=======
import { elasticsearchApiRequest } from './GenericFunctions';
>>>>>>> e1e2c943

import { documentFields, documentOperations, indexFields, indexOperations } from './descriptions';

import { DocumentGetAllOptions, ElasticsearchApiCredentials, FieldsUiValues } from './types';

import { omit } from 'lodash';

export class Elasticsearch implements INodeType {
	description: INodeTypeDescription = {
		displayName: 'Elasticsearch',
		name: 'elasticsearch',
		icon: 'file:elasticsearch.svg',
		group: ['transform'],
		version: 1,
		subtitle: '={{$parameter["operation"] + ": " + $parameter["resource"]}}',
		description: 'Consume the Elasticsearch API',
		defaults: {
			name: 'Elasticsearch',
		},
		inputs: ['main'],
		outputs: ['main'],
		credentials: [
			{
				name: 'elasticsearchApi',
				required: true,
			},
		],
		properties: [
			{
				displayName: 'Resource',
				name: 'resource',
				type: 'options',
				noDataExpression: true,
				options: [
					{
						name: 'Document',
						value: 'document',
					},
					{
						name: 'Index',
						value: 'index',
					},
				],
				default: 'document',
			},
			...documentOperations,
			...documentFields,
			...indexOperations,
			...indexFields,
		],
	};

	async execute(this: IExecuteFunctions): Promise<INodeExecutionData[][]> {
		const items = this.getInputData();
		const returnData: INodeExecutionData[] = [];

		const resource = this.getNodeParameter('resource', 0) as 'document' | 'index';
		const operation = this.getNodeParameter('operation', 0) as string;

		let responseData;

		for (let i = 0; i < items.length; i++) {
<<<<<<< HEAD
			try {
				if (resource === 'document') {

					// **********************************************************************
					//                                document
					// **********************************************************************

					// https://www.elastic.co/guide/en/elasticsearch/reference/current/docs.html
=======
			if (resource === 'document') {
				// **********************************************************************
				//                                document
				// **********************************************************************
>>>>>>> e1e2c943

					if (operation === 'delete') {

<<<<<<< HEAD
						// ----------------------------------------
						//             document: delete
						// ----------------------------------------

						// https://www.elastic.co/guide/en/elasticsearch/reference/current/docs-delete.html
=======
				if (operation === 'delete') {
					// ----------------------------------------
					//             document: delete
					// ----------------------------------------
>>>>>>> e1e2c943

						const indexId = this.getNodeParameter('indexId', i);
						const documentId = this.getNodeParameter('documentId', i);

<<<<<<< HEAD
						const endpoint = `/${indexId}/_doc/${documentId}`;
						responseData = await elasticsearchApiRequest.call(this, 'DELETE', endpoint);

					} else if (operation === 'get') {

						// ----------------------------------------
						//              document: get
						// ----------------------------------------
=======
					const indexId = this.getNodeParameter('indexId', i);
					const documentId = this.getNodeParameter('documentId', i);

					const endpoint = `/${indexId}/_doc/${documentId}`;
					responseData = await elasticsearchApiRequest.call(this, 'DELETE', endpoint);
				} else if (operation === 'get') {
					// ----------------------------------------
					//              document: get
					// ----------------------------------------
>>>>>>> e1e2c943

						// https://www.elastic.co/guide/en/elasticsearch/reference/current/docs-get.html

						const indexId = this.getNodeParameter('indexId', i);
						const documentId = this.getNodeParameter('documentId', i);

						const qs = {} as IDataObject;
						const options = this.getNodeParameter('options', i) as IDataObject;

						if (Object.keys(options).length) {
							Object.assign(qs, options);
							qs._source = true;
						}

						const endpoint = `/${indexId}/_doc/${documentId}`;
						responseData = await elasticsearchApiRequest.call(this, 'GET', endpoint, {}, qs);

<<<<<<< HEAD
						const simple = this.getNodeParameter('simple', i) as IDataObject;

						if (simple) {
							responseData = {
								_id: responseData._id,
								...responseData._source,
							};
						}

					} else if (operation === 'getAll') {
=======
					if (simple) {
						responseData = {
							_id: responseData._id,
							...responseData._source,
						};
					}
				} else if (operation === 'getAll') {
					// ----------------------------------------
					//            document: getAll
					// ----------------------------------------
>>>>>>> e1e2c943

						// ----------------------------------------
						//            document: getAll
						// ----------------------------------------

						// https://www.elastic.co/guide/en/elasticsearch/reference/current/search-search.html

						const indexId = this.getNodeParameter('indexId', i);

						const body = {} as IDataObject;
						const qs = {} as IDataObject;
						const options = this.getNodeParameter('options', i) as DocumentGetAllOptions;
						// const paginate = this.getNodeParameter('paginate', i) as boolean;

						if (Object.keys(options).length) {
							const { query, ...rest } = options;
							if (query) Object.assign(body, JSON.parse(query));
							Object.assign(qs, rest);
							qs._source = true;
						}

						const returnAll = this.getNodeParameter('returnAll', 0);

						if (returnAll) {
							//Defines the number of hits to return. Defaults to 10. By default, you cannot page through more than 10,000 hits
							qs.size = 10000;
							if (qs.sort) {
								responseData = await elasticsearchApiRequestAllItems.call(this, indexId as string, body, qs);
							} else {
								responseData = await elasticsearchApiRequest.call(this, 'GET', `/${indexId}/_search`, body, qs);
								responseData = responseData.hits.hits;
							}
						} else {
							qs.size = this.getNodeParameter('limit', 0);

							responseData = await elasticsearchApiRequest.call(this, 'GET', `/${indexId}/_search`, body, qs);
							responseData = responseData.hits.hits;
						}

<<<<<<< HEAD
						const simple = this.getNodeParameter('simple', 0) as IDataObject;
=======
					responseData = await elasticsearchApiRequest.call(
						this,
						'GET',
						`/${indexId}/_search`,
						body,
						qs,
					);
					responseData = responseData.hits.hits;
>>>>>>> e1e2c943

						if (simple) {
							responseData = responseData.map((item: IDataObject) => {
								return {
									_id: item._id,
									...(item._source as {}),
								};
							});
						}

<<<<<<< HEAD
					} else if (operation === 'create') {

						// ----------------------------------------
						//             document: create
						// ----------------------------------------

						// https://www.elastic.co/guide/en/elasticsearch/reference/current/docs-index_.html
=======
					if (simple) {
						responseData = responseData.map((item: IDataObject) => {
							return {
								_id: item._id,
								...(item._source as {}),
							};
						});
					}
				} else if (operation === 'create') {
					// ----------------------------------------
					//             document: create
					// ----------------------------------------
>>>>>>> e1e2c943

						const body: IDataObject = {};

						const dataToSend = this.getNodeParameter('dataToSend', 0) as 'defineBelow' | 'autoMapInputData';

<<<<<<< HEAD
						if (dataToSend === 'defineBelow') {

							const fields = this.getNodeParameter('fieldsUi.fieldValues', i, []) as FieldsUiValues;
							fields.forEach(({ fieldId, fieldValue }) => body[fieldId] = fieldValue);

						} else {

							const inputData = items[i].json;
							const rawInputsToIgnore = this.getNodeParameter('inputsToIgnore', i) as string;
							const inputsToIgnore = rawInputsToIgnore.split(',').map(c => c.trim());

							for (const key of Object.keys(inputData)) {
								if (inputsToIgnore.includes(key)) continue;
								body[key] = inputData[key];
							}
=======
					const dataToSend = this.getNodeParameter('dataToSend', 0) as
						| 'defineBelow'
						| 'autoMapInputData';

					if (dataToSend === 'defineBelow') {
						const fields = this.getNodeParameter('fieldsUi.fieldValues', i, []) as FieldsUiValues;
						fields.forEach(({ fieldId, fieldValue }) => (body[fieldId] = fieldValue));
					} else {
						const inputData = items[i].json;
						const rawInputsToIgnore = this.getNodeParameter('inputsToIgnore', i) as string;
						const inputsToIgnore = rawInputsToIgnore.split(',').map((c) => c.trim());
>>>>>>> e1e2c943

						}
<<<<<<< HEAD

						const qs = {} as IDataObject;
						const additionalFields = this.getNodeParameter('additionalFields', i) as IDataObject;

						if (Object.keys(additionalFields).length) {
							Object.assign(qs, omit(additionalFields, ['documentId']));
						}
=======
					}

					const qs = {} as IDataObject;
					const additionalFields = this.getNodeParameter('additionalFields', i) as IDataObject;
					const options = this.getNodeParameter('options', i, {}) as IDataObject;
>>>>>>> e1e2c943

						const indexId = this.getNodeParameter('indexId', i);
						const { documentId } = additionalFields;

<<<<<<< HEAD
						if (documentId) {
							const endpoint = `/${indexId}/_doc/${documentId}`;
							responseData = await elasticsearchApiRequest.call(this, 'PUT', endpoint, body);
						} else {
							const endpoint = `/${indexId}/_doc`;
							responseData = await elasticsearchApiRequest.call(this, 'POST', endpoint, body);
						}

					} else if (operation === 'update') {

						// ----------------------------------------
						//             document: update
						// ----------------------------------------

						// https://www.elastic.co/guide/en/elasticsearch/reference/current/docs-update.html
=======
					Object.assign(qs, options);

					const indexId = this.getNodeParameter('indexId', i);
					const { documentId } = additionalFields;

					if (documentId) {
						const endpoint = `/${indexId}/_doc/${documentId}`;
						responseData = await elasticsearchApiRequest.call(this, 'PUT', endpoint, body, qs);
					} else {
						const endpoint = `/${indexId}/_doc`;
						responseData = await elasticsearchApiRequest.call(this, 'POST', endpoint, body, qs);
					}
				} else if (operation === 'update') {
					// ----------------------------------------
					//             document: update
					// ----------------------------------------
>>>>>>> e1e2c943

						const body = { doc: {} } as { doc: { [key: string]: string } };

						const dataToSend = this.getNodeParameter('dataToSend', 0) as 'defineBelow' | 'autoMapInputData';

<<<<<<< HEAD
						if (dataToSend === 'defineBelow') {

							const fields = this.getNodeParameter('fieldsUi.fieldValues', i, []) as FieldsUiValues;
							fields.forEach(({ fieldId, fieldValue }) => body.doc[fieldId] = fieldValue);

						} else {

							const inputData = items[i].json;
							const rawInputsToIgnore = this.getNodeParameter('inputsToIgnore', i) as string;
							const inputsToIgnore = rawInputsToIgnore.split(',').map(c => c.trim());

							for (const key of Object.keys(inputData)) {
								if (inputsToIgnore.includes(key)) continue;
								body.doc[key] = inputData[key] as string;
							}
=======
					const dataToSend = this.getNodeParameter('dataToSend', 0) as
						| 'defineBelow'
						| 'autoMapInputData';

					if (dataToSend === 'defineBelow') {
						const fields = this.getNodeParameter('fieldsUi.fieldValues', i, []) as FieldsUiValues;
						fields.forEach(({ fieldId, fieldValue }) => (body.doc[fieldId] = fieldValue));
					} else {
						const inputData = items[i].json;
						const rawInputsToIgnore = this.getNodeParameter('inputsToIgnore', i) as string;
						const inputsToIgnore = rawInputsToIgnore.split(',').map((c) => c.trim());
>>>>>>> e1e2c943

						}
<<<<<<< HEAD

						const indexId = this.getNodeParameter('indexId', i);
						const documentId = this.getNodeParameter('documentId', i);

						const endpoint = `/${indexId}/_update/${documentId}`;
						responseData = await elasticsearchApiRequest.call(this, 'POST', endpoint, body);

					}

				} else if (resource === 'index') {

					// **********************************************************************
					//                                 index
					// **********************************************************************

					// https://www.elastic.co/guide/en/elasticsearch/reference/current/indices.html
=======
					}

					const indexId = this.getNodeParameter('indexId', i);
					const documentId = this.getNodeParameter('documentId', i);
					const options = this.getNodeParameter('options', i, {}) as IDataObject;

					const qs = {
						...options,
					};

					const endpoint = `/${indexId}/_update/${documentId}`;
					responseData = await elasticsearchApiRequest.call(this, 'POST', endpoint, body, qs);
				}
			} else if (resource === 'index') {
				// **********************************************************************
				//                                 index
				// **********************************************************************
>>>>>>> e1e2c943

					if (operation === 'create') {

<<<<<<< HEAD
						// ----------------------------------------
						//              index: create
						// ----------------------------------------

						// https://www.elastic.co/guide/en/elasticsearch/reference/current/indices-create-index.html
=======
				if (operation === 'create') {
					// ----------------------------------------
					//              index: create
					// ----------------------------------------
>>>>>>> e1e2c943

						const indexId = this.getNodeParameter('indexId', i);

						const body = {} as IDataObject;
						const qs = {} as IDataObject;
						const additionalFields = this.getNodeParameter('additionalFields', i) as IDataObject;

						if (Object.keys(additionalFields).length) {
							const { aliases, mappings, settings, ...rest } = additionalFields;
							Object.assign(body, aliases, mappings, settings);
							Object.assign(qs, rest);
						}

						responseData = await elasticsearchApiRequest.call(this, 'PUT', `/${indexId}`);
						responseData = { id: indexId, ...responseData };
						delete responseData.index;

<<<<<<< HEAD
					} else if (operation === 'delete') {

						// ----------------------------------------
						//              index: delete
						// ----------------------------------------

						// https://www.elastic.co/guide/en/elasticsearch/reference/current/indices-delete-index.html
=======
					responseData = await elasticsearchApiRequest.call(this, 'PUT', `/${indexId}`);
					responseData = { id: indexId, ...responseData };
					delete responseData.index;
				} else if (operation === 'delete') {
					// ----------------------------------------
					//              index: delete
					// ----------------------------------------
>>>>>>> e1e2c943

						const indexId = this.getNodeParameter('indexId', i);

						responseData = await elasticsearchApiRequest.call(this, 'DELETE', `/${indexId}`);
						responseData = { success: true };

<<<<<<< HEAD
					} else if (operation === 'get') {

						// ----------------------------------------
						//              index: get
						// ----------------------------------------

						// https://www.elastic.co/guide/en/elasticsearch/reference/current/indices-get-index.html
=======
					responseData = await elasticsearchApiRequest.call(this, 'DELETE', `/${indexId}`);
					responseData = { success: true };
				} else if (operation === 'get') {
					// ----------------------------------------
					//              index: get
					// ----------------------------------------
>>>>>>> e1e2c943

						const indexId = this.getNodeParameter('indexId', i) as string;

						const qs = {} as IDataObject;
						const additionalFields = this.getNodeParameter('additionalFields', i) as IDataObject;

						if (Object.keys(additionalFields).length) {
							Object.assign(qs, additionalFields);
						}

						responseData = await elasticsearchApiRequest.call(this, 'GET', `/${indexId}`, {}, qs);
						responseData = { id: indexId, ...responseData[indexId] };

<<<<<<< HEAD
					} else if (operation === 'getAll') {

						// ----------------------------------------
						//              index: getAll
						// ----------------------------------------

						// https://www.elastic.co/guide/en/elasticsearch/reference/current/indices-aliases.html
=======
					responseData = await elasticsearchApiRequest.call(this, 'GET', `/${indexId}`, {}, qs);
					responseData = { id: indexId, ...responseData[indexId] };
				} else if (operation === 'getAll') {
					// ----------------------------------------
					//              index: getAll
					// ----------------------------------------
>>>>>>> e1e2c943

						responseData = await elasticsearchApiRequest.call(this, 'GET', '/_aliases');
						responseData = Object.keys(responseData).map(i => ({ indexId: i }));

<<<<<<< HEAD
						const returnAll = this.getNodeParameter('returnAll', i);
=======
					responseData = await elasticsearchApiRequest.call(this, 'GET', '/_aliases');
					responseData = Object.keys(responseData).map((i) => ({ indexId: i }));
>>>>>>> e1e2c943

						if (!returnAll) {
							const limit = this.getNodeParameter('limit', i) as number;
							responseData = responseData.slice(0, limit);
						}

					}
				}
<<<<<<< HEAD

				Array.isArray(responseData)
					? returnData.push(...responseData)
					: returnData.push(responseData);

			} catch (error) {
				if (this.continueOnFail()) {
					returnData.push({ error: error.message });
					continue;
				}
				throw error;
			}
=======
			}

			const executionData = this.helpers.constructExecutionMetaData(
				this.helpers.returnJsonArray(responseData),
				{ itemData: { item: i } },
			);
			returnData.push(...executionData);
>>>>>>> e1e2c943
		}

		return this.prepareOutputData(returnData);
	}
}<|MERGE_RESOLUTION|>--- conflicted
+++ resolved
@@ -1,27 +1,12 @@
 import { IExecuteFunctions } from 'n8n-core';
 
-import {
-	ICredentialsDecrypted,
-	ICredentialTestFunctions,
-	IDataObject,
-	INodeCredentialTestResult,
-	INodeExecutionData,
-	INodeType,
-	INodeTypeDescription,
-	JsonObject,
-} from 'n8n-workflow';
-
-<<<<<<< HEAD
-import {
-	elasticsearchApiRequest, elasticsearchApiRequestAllItems,
-} from './GenericFunctions';
-=======
-import { elasticsearchApiRequest } from './GenericFunctions';
->>>>>>> e1e2c943
+import { IDataObject, INodeExecutionData, INodeType, INodeTypeDescription } from 'n8n-workflow';
+
+import { elasticsearchApiRequest, elasticsearchApiRequestAllItems } from './GenericFunctions';
 
 import { documentFields, documentOperations, indexFields, indexOperations } from './descriptions';
 
-import { DocumentGetAllOptions, ElasticsearchApiCredentials, FieldsUiValues } from './types';
+import { DocumentGetAllOptions, FieldsUiValues } from './types';
 
 import { omit } from 'lodash';
 
@@ -80,50 +65,18 @@
 		let responseData;
 
 		for (let i = 0; i < items.length; i++) {
-<<<<<<< HEAD
-			try {
-				if (resource === 'document') {
-
-					// **********************************************************************
-					//                                document
-					// **********************************************************************
-
-					// https://www.elastic.co/guide/en/elasticsearch/reference/current/docs.html
-=======
 			if (resource === 'document') {
 				// **********************************************************************
 				//                                document
 				// **********************************************************************
->>>>>>> e1e2c943
-
-					if (operation === 'delete') {
-
-<<<<<<< HEAD
-						// ----------------------------------------
-						//             document: delete
-						// ----------------------------------------
-
-						// https://www.elastic.co/guide/en/elasticsearch/reference/current/docs-delete.html
-=======
+
 				if (operation === 'delete') {
 					// ----------------------------------------
 					//             document: delete
 					// ----------------------------------------
->>>>>>> e1e2c943
-
-						const indexId = this.getNodeParameter('indexId', i);
-						const documentId = this.getNodeParameter('documentId', i);
-
-<<<<<<< HEAD
-						const endpoint = `/${indexId}/_doc/${documentId}`;
-						responseData = await elasticsearchApiRequest.call(this, 'DELETE', endpoint);
-
-					} else if (operation === 'get') {
-
-						// ----------------------------------------
-						//              document: get
-						// ----------------------------------------
-=======
+
+					// https://www.elastic.co/guide/en/elasticsearch/reference/current/docs-delete.html
+
 					const indexId = this.getNodeParameter('indexId', i);
 					const documentId = this.getNodeParameter('documentId', i);
 
@@ -133,36 +86,25 @@
 					// ----------------------------------------
 					//              document: get
 					// ----------------------------------------
->>>>>>> e1e2c943
-
-						// https://www.elastic.co/guide/en/elasticsearch/reference/current/docs-get.html
-
-						const indexId = this.getNodeParameter('indexId', i);
-						const documentId = this.getNodeParameter('documentId', i);
-
-						const qs = {} as IDataObject;
-						const options = this.getNodeParameter('options', i) as IDataObject;
-
-						if (Object.keys(options).length) {
-							Object.assign(qs, options);
-							qs._source = true;
-						}
-
-						const endpoint = `/${indexId}/_doc/${documentId}`;
-						responseData = await elasticsearchApiRequest.call(this, 'GET', endpoint, {}, qs);
-
-<<<<<<< HEAD
-						const simple = this.getNodeParameter('simple', i) as IDataObject;
-
-						if (simple) {
-							responseData = {
-								_id: responseData._id,
-								...responseData._source,
-							};
-						}
-
-					} else if (operation === 'getAll') {
-=======
+
+					// https://www.elastic.co/guide/en/elasticsearch/reference/current/docs-get.html
+
+					const indexId = this.getNodeParameter('indexId', i);
+					const documentId = this.getNodeParameter('documentId', i);
+
+					const qs = {} as IDataObject;
+					const options = this.getNodeParameter('options', i) as IDataObject;
+
+					if (Object.keys(options).length) {
+						Object.assign(qs, options);
+						qs._source = true;
+					}
+
+					const endpoint = `/${indexId}/_doc/${documentId}`;
+					responseData = await elasticsearchApiRequest.call(this, 'GET', endpoint, {}, qs);
+
+					const simple = this.getNodeParameter('simple', i) as IDataObject;
+
 					if (simple) {
 						responseData = {
 							_id: responseData._id,
@@ -173,77 +115,60 @@
 					// ----------------------------------------
 					//            document: getAll
 					// ----------------------------------------
->>>>>>> e1e2c943
-
-						// ----------------------------------------
-						//            document: getAll
-						// ----------------------------------------
-
-						// https://www.elastic.co/guide/en/elasticsearch/reference/current/search-search.html
-
-						const indexId = this.getNodeParameter('indexId', i);
-
-						const body = {} as IDataObject;
-						const qs = {} as IDataObject;
-						const options = this.getNodeParameter('options', i) as DocumentGetAllOptions;
-						// const paginate = this.getNodeParameter('paginate', i) as boolean;
-
-						if (Object.keys(options).length) {
-							const { query, ...rest } = options;
-							if (query) Object.assign(body, JSON.parse(query));
-							Object.assign(qs, rest);
-							qs._source = true;
-						}
-
-						const returnAll = this.getNodeParameter('returnAll', 0);
-
-						if (returnAll) {
-							//Defines the number of hits to return. Defaults to 10. By default, you cannot page through more than 10,000 hits
-							qs.size = 10000;
-							if (qs.sort) {
-								responseData = await elasticsearchApiRequestAllItems.call(this, indexId as string, body, qs);
-							} else {
-								responseData = await elasticsearchApiRequest.call(this, 'GET', `/${indexId}/_search`, body, qs);
-								responseData = responseData.hits.hits;
-							}
+
+					// https://www.elastic.co/guide/en/elasticsearch/reference/current/search-search.html
+
+					const indexId = this.getNodeParameter('indexId', i);
+
+					const body = {} as IDataObject;
+					const qs = {} as IDataObject;
+					const options = this.getNodeParameter('options', i) as DocumentGetAllOptions;
+					// const paginate = this.getNodeParameter('paginate', i) as boolean;
+
+					if (Object.keys(options).length) {
+						const { query, ...rest } = options;
+						if (query) Object.assign(body, JSON.parse(query));
+						Object.assign(qs, rest);
+						qs._source = true;
+					}
+
+					const returnAll = this.getNodeParameter('returnAll', 0);
+
+					if (returnAll) {
+						//Defines the number of hits to return. Defaults to 10. By default, you cannot page through more than 10,000 hits
+						qs.size = 10000;
+						if (qs.sort) {
+							responseData = await elasticsearchApiRequestAllItems.call(
+								this,
+								indexId as string,
+								body,
+								qs,
+							);
 						} else {
-							qs.size = this.getNodeParameter('limit', 0);
-
-							responseData = await elasticsearchApiRequest.call(this, 'GET', `/${indexId}/_search`, body, qs);
+							responseData = await elasticsearchApiRequest.call(
+								this,
+								'GET',
+								`/${indexId}/_search`,
+								body,
+								qs,
+							);
 							responseData = responseData.hits.hits;
 						}
-
-<<<<<<< HEAD
-						const simple = this.getNodeParameter('simple', 0) as IDataObject;
-=======
-					responseData = await elasticsearchApiRequest.call(
-						this,
-						'GET',
-						`/${indexId}/_search`,
-						body,
-						qs,
-					);
-					responseData = responseData.hits.hits;
->>>>>>> e1e2c943
-
-						if (simple) {
-							responseData = responseData.map((item: IDataObject) => {
-								return {
-									_id: item._id,
-									...(item._source as {}),
-								};
-							});
-						}
-
-<<<<<<< HEAD
-					} else if (operation === 'create') {
-
-						// ----------------------------------------
-						//             document: create
-						// ----------------------------------------
-
-						// https://www.elastic.co/guide/en/elasticsearch/reference/current/docs-index_.html
-=======
+					} else {
+						qs.size = this.getNodeParameter('limit', 0);
+
+						responseData = await elasticsearchApiRequest.call(
+							this,
+							'GET',
+							`/${indexId}/_search`,
+							body,
+							qs,
+						);
+						responseData = responseData.hits.hits;
+					}
+
+					const simple = this.getNodeParameter('simple', 0) as IDataObject;
+
 					if (simple) {
 						responseData = responseData.map((item: IDataObject) => {
 							return {
@@ -256,29 +181,11 @@
 					// ----------------------------------------
 					//             document: create
 					// ----------------------------------------
->>>>>>> e1e2c943
-
-						const body: IDataObject = {};
-
-						const dataToSend = this.getNodeParameter('dataToSend', 0) as 'defineBelow' | 'autoMapInputData';
-
-<<<<<<< HEAD
-						if (dataToSend === 'defineBelow') {
-
-							const fields = this.getNodeParameter('fieldsUi.fieldValues', i, []) as FieldsUiValues;
-							fields.forEach(({ fieldId, fieldValue }) => body[fieldId] = fieldValue);
-
-						} else {
-
-							const inputData = items[i].json;
-							const rawInputsToIgnore = this.getNodeParameter('inputsToIgnore', i) as string;
-							const inputsToIgnore = rawInputsToIgnore.split(',').map(c => c.trim());
-
-							for (const key of Object.keys(inputData)) {
-								if (inputsToIgnore.includes(key)) continue;
-								body[key] = inputData[key];
-							}
-=======
+
+					// https://www.elastic.co/guide/en/elasticsearch/reference/current/docs-index_.html
+
+					const body: IDataObject = {};
+
 					const dataToSend = this.getNodeParameter('dataToSend', 0) as
 						| 'defineBelow'
 						| 'autoMapInputData';
@@ -290,84 +197,39 @@
 						const inputData = items[i].json;
 						const rawInputsToIgnore = this.getNodeParameter('inputsToIgnore', i) as string;
 						const inputsToIgnore = rawInputsToIgnore.split(',').map((c) => c.trim());
->>>>>>> e1e2c943
-
+
+						for (const key of Object.keys(inputData)) {
+							if (inputsToIgnore.includes(key)) continue;
+							body[key] = inputData[key];
 						}
-<<<<<<< HEAD
-
-						const qs = {} as IDataObject;
-						const additionalFields = this.getNodeParameter('additionalFields', i) as IDataObject;
-
-						if (Object.keys(additionalFields).length) {
-							Object.assign(qs, omit(additionalFields, ['documentId']));
-						}
-=======
 					}
 
 					const qs = {} as IDataObject;
 					const additionalFields = this.getNodeParameter('additionalFields', i) as IDataObject;
-					const options = this.getNodeParameter('options', i, {}) as IDataObject;
->>>>>>> e1e2c943
-
-						const indexId = this.getNodeParameter('indexId', i);
-						const { documentId } = additionalFields;
-
-<<<<<<< HEAD
-						if (documentId) {
-							const endpoint = `/${indexId}/_doc/${documentId}`;
-							responseData = await elasticsearchApiRequest.call(this, 'PUT', endpoint, body);
-						} else {
-							const endpoint = `/${indexId}/_doc`;
-							responseData = await elasticsearchApiRequest.call(this, 'POST', endpoint, body);
-						}
-
-					} else if (operation === 'update') {
-
-						// ----------------------------------------
-						//             document: update
-						// ----------------------------------------
-
-						// https://www.elastic.co/guide/en/elasticsearch/reference/current/docs-update.html
-=======
-					Object.assign(qs, options);
+
+					if (Object.keys(additionalFields).length) {
+						Object.assign(qs, omit(additionalFields, ['documentId']));
+					}
 
 					const indexId = this.getNodeParameter('indexId', i);
 					const { documentId } = additionalFields;
 
 					if (documentId) {
 						const endpoint = `/${indexId}/_doc/${documentId}`;
-						responseData = await elasticsearchApiRequest.call(this, 'PUT', endpoint, body, qs);
+						responseData = await elasticsearchApiRequest.call(this, 'PUT', endpoint, body);
 					} else {
 						const endpoint = `/${indexId}/_doc`;
-						responseData = await elasticsearchApiRequest.call(this, 'POST', endpoint, body, qs);
+						responseData = await elasticsearchApiRequest.call(this, 'POST', endpoint, body);
 					}
 				} else if (operation === 'update') {
 					// ----------------------------------------
 					//             document: update
 					// ----------------------------------------
->>>>>>> e1e2c943
-
-						const body = { doc: {} } as { doc: { [key: string]: string } };
-
-						const dataToSend = this.getNodeParameter('dataToSend', 0) as 'defineBelow' | 'autoMapInputData';
-
-<<<<<<< HEAD
-						if (dataToSend === 'defineBelow') {
-
-							const fields = this.getNodeParameter('fieldsUi.fieldValues', i, []) as FieldsUiValues;
-							fields.forEach(({ fieldId, fieldValue }) => body.doc[fieldId] = fieldValue);
-
-						} else {
-
-							const inputData = items[i].json;
-							const rawInputsToIgnore = this.getNodeParameter('inputsToIgnore', i) as string;
-							const inputsToIgnore = rawInputsToIgnore.split(',').map(c => c.trim());
-
-							for (const key of Object.keys(inputData)) {
-								if (inputsToIgnore.includes(key)) continue;
-								body.doc[key] = inputData[key] as string;
-							}
-=======
+
+					// https://www.elastic.co/guide/en/elasticsearch/reference/current/docs-update.html
+
+					const body = { doc: {} } as { doc: { [key: string]: string } };
+
 					const dataToSend = this.getNodeParameter('dataToSend', 0) as
 						| 'defineBelow'
 						| 'autoMapInputData';
@@ -379,86 +241,45 @@
 						const inputData = items[i].json;
 						const rawInputsToIgnore = this.getNodeParameter('inputsToIgnore', i) as string;
 						const inputsToIgnore = rawInputsToIgnore.split(',').map((c) => c.trim());
->>>>>>> e1e2c943
-
+
+						for (const key of Object.keys(inputData)) {
+							if (inputsToIgnore.includes(key)) continue;
+							body.doc[key] = inputData[key] as string;
 						}
-<<<<<<< HEAD
-
-						const indexId = this.getNodeParameter('indexId', i);
-						const documentId = this.getNodeParameter('documentId', i);
-
-						const endpoint = `/${indexId}/_update/${documentId}`;
-						responseData = await elasticsearchApiRequest.call(this, 'POST', endpoint, body);
-
-					}
-
-				} else if (resource === 'index') {
-
-					// **********************************************************************
-					//                                 index
-					// **********************************************************************
-
-					// https://www.elastic.co/guide/en/elasticsearch/reference/current/indices.html
-=======
 					}
 
 					const indexId = this.getNodeParameter('indexId', i);
 					const documentId = this.getNodeParameter('documentId', i);
-					const options = this.getNodeParameter('options', i, {}) as IDataObject;
-
-					const qs = {
-						...options,
-					};
 
 					const endpoint = `/${indexId}/_update/${documentId}`;
-					responseData = await elasticsearchApiRequest.call(this, 'POST', endpoint, body, qs);
+					responseData = await elasticsearchApiRequest.call(this, 'POST', endpoint, body);
 				}
 			} else if (resource === 'index') {
 				// **********************************************************************
 				//                                 index
 				// **********************************************************************
->>>>>>> e1e2c943
-
-					if (operation === 'create') {
-
-<<<<<<< HEAD
-						// ----------------------------------------
-						//              index: create
-						// ----------------------------------------
-
-						// https://www.elastic.co/guide/en/elasticsearch/reference/current/indices-create-index.html
-=======
+
+				// https://www.elastic.co/guide/en/elasticsearch/reference/current/indices.html
+
 				if (operation === 'create') {
 					// ----------------------------------------
 					//              index: create
 					// ----------------------------------------
->>>>>>> e1e2c943
-
-						const indexId = this.getNodeParameter('indexId', i);
-
-						const body = {} as IDataObject;
-						const qs = {} as IDataObject;
-						const additionalFields = this.getNodeParameter('additionalFields', i) as IDataObject;
-
-						if (Object.keys(additionalFields).length) {
-							const { aliases, mappings, settings, ...rest } = additionalFields;
-							Object.assign(body, aliases, mappings, settings);
-							Object.assign(qs, rest);
-						}
-
-						responseData = await elasticsearchApiRequest.call(this, 'PUT', `/${indexId}`);
-						responseData = { id: indexId, ...responseData };
-						delete responseData.index;
-
-<<<<<<< HEAD
-					} else if (operation === 'delete') {
-
-						// ----------------------------------------
-						//              index: delete
-						// ----------------------------------------
-
-						// https://www.elastic.co/guide/en/elasticsearch/reference/current/indices-delete-index.html
-=======
+
+					// https://www.elastic.co/guide/en/elasticsearch/reference/current/indices-create-index.html
+
+					const indexId = this.getNodeParameter('indexId', i);
+
+					const body = {} as IDataObject;
+					const qs = {} as IDataObject;
+					const additionalFields = this.getNodeParameter('additionalFields', i) as IDataObject;
+
+					if (Object.keys(additionalFields).length) {
+						const { aliases, mappings, settings, ...rest } = additionalFields;
+						Object.assign(body, aliases, mappings, settings);
+						Object.assign(qs, rest);
+					}
+
 					responseData = await elasticsearchApiRequest.call(this, 'PUT', `/${indexId}`);
 					responseData = { id: indexId, ...responseData };
 					delete responseData.index;
@@ -466,98 +287,54 @@
 					// ----------------------------------------
 					//              index: delete
 					// ----------------------------------------
->>>>>>> e1e2c943
-
-						const indexId = this.getNodeParameter('indexId', i);
-
-						responseData = await elasticsearchApiRequest.call(this, 'DELETE', `/${indexId}`);
-						responseData = { success: true };
-
-<<<<<<< HEAD
-					} else if (operation === 'get') {
-
-						// ----------------------------------------
-						//              index: get
-						// ----------------------------------------
-
-						// https://www.elastic.co/guide/en/elasticsearch/reference/current/indices-get-index.html
-=======
+
+					// https://www.elastic.co/guide/en/elasticsearch/reference/current/indices-delete-index.html
+
+					const indexId = this.getNodeParameter('indexId', i);
+
 					responseData = await elasticsearchApiRequest.call(this, 'DELETE', `/${indexId}`);
 					responseData = { success: true };
 				} else if (operation === 'get') {
 					// ----------------------------------------
 					//              index: get
 					// ----------------------------------------
->>>>>>> e1e2c943
-
-						const indexId = this.getNodeParameter('indexId', i) as string;
-
-						const qs = {} as IDataObject;
-						const additionalFields = this.getNodeParameter('additionalFields', i) as IDataObject;
-
-						if (Object.keys(additionalFields).length) {
-							Object.assign(qs, additionalFields);
-						}
-
-						responseData = await elasticsearchApiRequest.call(this, 'GET', `/${indexId}`, {}, qs);
-						responseData = { id: indexId, ...responseData[indexId] };
-
-<<<<<<< HEAD
-					} else if (operation === 'getAll') {
-
-						// ----------------------------------------
-						//              index: getAll
-						// ----------------------------------------
-
-						// https://www.elastic.co/guide/en/elasticsearch/reference/current/indices-aliases.html
-=======
+
+					// https://www.elastic.co/guide/en/elasticsearch/reference/current/indices-get-index.html
+
+					const indexId = this.getNodeParameter('indexId', i) as string;
+
+					const qs = {} as IDataObject;
+					const additionalFields = this.getNodeParameter('additionalFields', i) as IDataObject;
+
+					if (Object.keys(additionalFields).length) {
+						Object.assign(qs, additionalFields);
+					}
+
 					responseData = await elasticsearchApiRequest.call(this, 'GET', `/${indexId}`, {}, qs);
 					responseData = { id: indexId, ...responseData[indexId] };
 				} else if (operation === 'getAll') {
 					// ----------------------------------------
 					//              index: getAll
 					// ----------------------------------------
->>>>>>> e1e2c943
-
-						responseData = await elasticsearchApiRequest.call(this, 'GET', '/_aliases');
-						responseData = Object.keys(responseData).map(i => ({ indexId: i }));
-
-<<<<<<< HEAD
-						const returnAll = this.getNodeParameter('returnAll', i);
-=======
+
+					// https://www.elastic.co/guide/en/elasticsearch/reference/current/indices-aliases.html
+
 					responseData = await elasticsearchApiRequest.call(this, 'GET', '/_aliases');
 					responseData = Object.keys(responseData).map((i) => ({ indexId: i }));
->>>>>>> e1e2c943
-
-						if (!returnAll) {
-							const limit = this.getNodeParameter('limit', i) as number;
-							responseData = responseData.slice(0, limit);
-						}
-
+
+					const returnAll = this.getNodeParameter('returnAll', i);
+
+					if (!returnAll) {
+						const limit = this.getNodeParameter('limit', i) as number;
+						responseData = responseData.slice(0, limit);
 					}
 				}
-<<<<<<< HEAD
-
-				Array.isArray(responseData)
-					? returnData.push(...responseData)
-					: returnData.push(responseData);
-
-			} catch (error) {
-				if (this.continueOnFail()) {
-					returnData.push({ error: error.message });
-					continue;
-				}
-				throw error;
 			}
-=======
-			}
-
 			const executionData = this.helpers.constructExecutionMetaData(
 				this.helpers.returnJsonArray(responseData),
 				{ itemData: { item: i } },
 			);
 			returnData.push(...executionData);
->>>>>>> e1e2c943
 		}
 
 		return this.prepareOutputData(returnData);
