import {
	BINARY_ENCODING,
	IExecuteFunctions,
	IExecuteSingleFunctions
} from 'n8n-core';
import {
	IDataObject,
	INodeExecutionData,
	INodeType,
	INodeTypeDescription,
	NodeOperationError,
} from 'n8n-workflow';

import {
	writeFile as fsWriteFile,
} from 'fs/promises';


export class WriteBinaryFile implements INodeType {
	description: INodeTypeDescription = {
		displayName: 'Write Binary File',
		name: 'writeBinaryFile',
		icon: 'fa:file-export',
		group: ['output'],
		version: 1,
		description: 'Writes a binary file to disk',
		defaults: {
			name: 'Write Binary File',
			color: '#CC2233',
		},
		inputs: ['main'],
		outputs: ['main'],
		properties: [
			{
				displayName: 'File Name',
				name: 'fileName',
				type: 'string',
				default: '',
				required: true,
				placeholder: '/data/example.jpg',
				description: 'Path to which the file should be written.',
			},
			{
				displayName: 'Property Name',
				name: 'dataPropertyName',
				type: 'string',
				default: 'data',
				required: true,
				description: 'Name of the binary property which contains<br />the data for the file to be written.',
			},
		],
	};


	async execute(this: IExecuteFunctions): Promise<INodeExecutionData[][]> {

		const items = this.getInputData();

		const returnData: INodeExecutionData[] = [];
		const length = items.length as unknown as number;
		let item: INodeExecutionData;

		for (let itemIndex = 0; itemIndex < length; itemIndex++) {
			try {
				const dataPropertyName = this.getNodeParameter('dataPropertyName', itemIndex) as string;

				const fileName = this.getNodeParameter('fileName', itemIndex) as string;

				item = items[itemIndex];

				if (item.binary === undefined) {
					throw new NodeOperationError(this.getNode(), 'No binary data set. So file can not be written!');
				}

				if (item.binary[dataPropertyName] === undefined) {
					throw new NodeOperationError(this.getNode(), `The binary property "${dataPropertyName}" does not exist. So no file can be written!`);
				}

				// Write the file to disk
				await fsWriteFileAsync(fileName, Buffer.from(item.binary[dataPropertyName].data, BINARY_ENCODING), 'binary');

<<<<<<< HEAD
				const newItem: INodeExecutionData = {
					json: {},
				};
				Object.assign(newItem.json, item.json);
=======
			// Write the file to disk
			await fsWriteFile(fileName, Buffer.from(item.binary[dataPropertyName].data, BINARY_ENCODING), 'binary');
>>>>>>> 043cf673

				if (item.binary !== undefined) {
					// Create a shallow copy of the binary data so that the old
					// data references which do not get changed still stay behind
					// but the incoming data does not get changed.
					newItem.binary = {};
					Object.assign(newItem.binary, item.binary);
				}

				// Add the file name to data

				(newItem.json as IDataObject).fileName = fileName;

				returnData.push(newItem);

			} catch (error) {
				if (this.continueOnFail()) {
					returnData.push({json:{ error: error.message }});
					continue;
				}
				throw error;
			}
		}
		return this.prepareOutputData(returnData);
	}

}<|MERGE_RESOLUTION|>--- conflicted
+++ resolved
@@ -77,17 +77,12 @@
 				}
 
 				// Write the file to disk
-				await fsWriteFileAsync(fileName, Buffer.from(item.binary[dataPropertyName].data, BINARY_ENCODING), 'binary');
+				await fsWriteFile(fileName, Buffer.from(item.binary[dataPropertyName].data, BINARY_ENCODING), 'binary');
 
-<<<<<<< HEAD
 				const newItem: INodeExecutionData = {
 					json: {},
 				};
 				Object.assign(newItem.json, item.json);
-=======
-			// Write the file to disk
-			await fsWriteFile(fileName, Buffer.from(item.binary[dataPropertyName].data, BINARY_ENCODING), 'binary');
->>>>>>> 043cf673
 
 				if (item.binary !== undefined) {
 					// Create a shallow copy of the binary data so that the old
