import {
	OptionsWithUri,
} from 'request';

import {
	IExecuteFunctions,
	IExecuteSingleFunctions,
	IHookFunctions,
	ILoadOptionsFunctions,
	IWebhookFunctions,
} from 'n8n-core';

import {
<<<<<<< HEAD
	IDataObject,
} from 'n8n-workflow';
=======
	IDataObject, NodeApiError, NodeOperationError,
 } from 'n8n-workflow';
>>>>>>> 78936fd1

export async function webflowApiRequest(
	this: IHookFunctions | IExecuteFunctions | ILoadOptionsFunctions | IWebhookFunctions,
	method: string,
	resource: string,
	body: IDataObject = {},
	qs: IDataObject = {},
	uri?: string,
	option: IDataObject = {},
) {
	const authenticationMethod = this.getNodeParameter('authentication', 0);

	let options: OptionsWithUri = {
		headers: {
			'accept-version': '1.0.0',
		},
		method,
		qs,
		body,
		uri: uri || `https://api.webflow.com${resource}`,
		json: true,
	};
	options = Object.assign({}, options, option);

	if (Object.keys(options.qs).length === 0) {
		delete options.qs;
	}

	if (Object.keys(options.body).length === 0) {
		delete options.body;
	}
	try {
		if (authenticationMethod === 'accessToken') {
			const credentials = this.getCredentials('webflowApi');
			if (credentials === undefined) {
				throw new NodeOperationError(this.getNode(), 'No credentials got returned!');
			}

			options.headers!['authorization'] = `Bearer ${credentials.accessToken}`;

			return await this.helpers.request!(options);
		} else {
			return await this.helpers.requestOAuth2!.call(this, 'webflowOAuth2Api', options);
		}
	} catch (error) {
<<<<<<< HEAD
		if (error?.response?.body?.err) {
			let errorMessage = error.response.body.err;
			if (error.response.body.problems) {
				errorMessage = error.response.body.problems.join('|');
			}
			throw new Error(`Webflow Error: [${error.statusCode}]: ${errorMessage}`);
		}
		throw error;
=======
		throw new NodeApiError(this.getNode(), error);
>>>>>>> 78936fd1
	}
}

export async function webflowApiRequestAllItems(
	this: IExecuteFunctions | ILoadOptionsFunctions,
	method: string,
	endpoint: string,
	body: IDataObject = {},
	query: IDataObject = {},
) {

	const returnData: IDataObject[] = [];

	let responseData;

	query.limit = 100;
	query.offset = 0;

	do {
		responseData = await webflowApiRequest.call(this, method, endpoint, body, query);
		if (responseData.offset !== undefined) {
			query.offset += query.limit;
		}
		returnData.push.apply(returnData, responseData.items);
	} while (
		returnData.length < responseData.total
	);

	return returnData;
}
<|MERGE_RESOLUTION|>--- conflicted
+++ resolved
@@ -4,20 +4,16 @@
 
 import {
 	IExecuteFunctions,
-	IExecuteSingleFunctions,
 	IHookFunctions,
 	ILoadOptionsFunctions,
 	IWebhookFunctions,
 } from 'n8n-core';
 
 import {
-<<<<<<< HEAD
 	IDataObject,
+	NodeApiError,
+	NodeOperationError,
 } from 'n8n-workflow';
-=======
-	IDataObject, NodeApiError, NodeOperationError,
- } from 'n8n-workflow';
->>>>>>> 78936fd1
 
 export async function webflowApiRequest(
 	this: IHookFunctions | IExecuteFunctions | ILoadOptionsFunctions | IWebhookFunctions,
@@ -63,18 +59,7 @@
 			return await this.helpers.requestOAuth2!.call(this, 'webflowOAuth2Api', options);
 		}
 	} catch (error) {
-<<<<<<< HEAD
-		if (error?.response?.body?.err) {
-			let errorMessage = error.response.body.err;
-			if (error.response.body.problems) {
-				errorMessage = error.response.body.problems.join('|');
-			}
-			throw new Error(`Webflow Error: [${error.statusCode}]: ${errorMessage}`);
-		}
-		throw error;
-=======
 		throw new NodeApiError(this.getNode(), error);
->>>>>>> 78936fd1
 	}
 }
 
