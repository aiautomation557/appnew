--- conflicted
+++ resolved
@@ -1,8 +1,4 @@
-<<<<<<< HEAD
-
-=======
 import { OptionsWithUri } from 'request';
->>>>>>> 9017fd46
 
 import {
 	IExecuteFunctions,
@@ -11,16 +7,7 @@
 	IWebhookFunctions,
 } from 'n8n-core';
 
-<<<<<<< HEAD
-import {
-	IDataObject,
-	IHttpRequestMethods,
-	IHttpRequestOptions,
-	NodeApiError,
-} from 'n8n-workflow';
-=======
 import { IDataObject, NodeApiError } from 'n8n-workflow';
->>>>>>> 9017fd46
 
 export async function webflowApiRequest(
 	this: IHookFunctions | IExecuteFunctions | ILoadOptionsFunctions | IWebhookFunctions,
@@ -42,12 +29,7 @@
 		credentialsType = 'webflowOAuth2Api';
 	}
 
-<<<<<<< HEAD
-
-	let options: IHttpRequestOptions ={
-=======
-	let options: OptionsWithUri = {
->>>>>>> 9017fd46
+	let options: IHttpRequestOptions = {
 		headers: {
 			'accept-version': '1.0.0',
 		},
