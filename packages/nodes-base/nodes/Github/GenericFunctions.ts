--- conflicted
+++ resolved
@@ -1,14 +1,12 @@
-import { OptionsWithUri } from 'request';
-
 import { IExecuteFunctions, IHookFunctions } from 'n8n-core';
 
-<<<<<<< HEAD
 import {
-	IDataObject, IHttpRequestMethods, IHttpRequestOptions, NodeApiError, NodeOperationError,
+	IDataObject,
+	IHttpRequestMethods,
+	IHttpRequestOptions,
+	NodeApiError,
+	NodeOperationError,
 } from 'n8n-workflow';
-=======
-import { IDataObject, NodeApiError, NodeOperationError } from 'n8n-workflow';
->>>>>>> 9017fd46
 
 /**
  * Make an API request to Github
@@ -19,22 +17,16 @@
  * @param {object} body
  * @returns {Promise<any>}
  */
-<<<<<<< HEAD
-export async function githubApiRequest(this: IHookFunctions | IExecuteFunctions, method: IHttpRequestMethods, endpoint: string, body: object, query?: object, option: IDataObject = {}): Promise<any> { // tslint:disable-line:no-any
-
-	const options: IHttpRequestOptions = {
-=======
 export async function githubApiRequest(
 	this: IHookFunctions | IExecuteFunctions,
-	method: string,
+	method: IHttpRequestMethods,
 	endpoint: string,
 	body: object,
 	query?: object,
 	option: IDataObject = {},
 	// tslint:disable-next-line:no-any
 ): Promise<any> {
-	const options: OptionsWithUri = {
->>>>>>> 9017fd46
+	const options: IHttpRequestOptions = {
 		method,
 		headers: {
 			'User-Agent': 'n8n',
@@ -109,20 +101,15 @@
 	return responseData.sha;
 }
 
-<<<<<<< HEAD
-export async function githubApiRequestAllItems(this: IHookFunctions | IExecuteFunctions, method: IHttpRequestMethods, endpoint: string, body: any = {}, query: IDataObject = {}): Promise<any> { // tslint:disable-line:no-any
-
-=======
 export async function githubApiRequestAllItems(
 	this: IHookFunctions | IExecuteFunctions,
-	method: string,
+	method: IHttpRequestMethods,
 	endpoint: string,
 	// tslint:disable-next-line:no-any
 	body: any = {},
 	query: IDataObject = {},
 	// tslint:disable-next-line:no-any
 ): Promise<any> {
->>>>>>> 9017fd46
 	const returnData: IDataObject[] = [];
 
 	let responseData;
