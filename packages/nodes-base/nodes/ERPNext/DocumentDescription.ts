--- conflicted
+++ resolved
@@ -76,11 +76,7 @@
 		name: 'returnAll',
 		type: 'boolean',
 		default: false,
-<<<<<<< HEAD
-		description: 'Return all items',
-=======
 		description: 'Whether to return all results or only up to a given limit',
->>>>>>> 7f933919
 		displayOptions: {
 			show: {
 				resource: [
