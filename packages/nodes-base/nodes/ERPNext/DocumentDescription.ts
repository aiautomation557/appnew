--- conflicted
+++ resolved
@@ -93,11 +93,7 @@
 		name: 'limit',
 		type: 'number',
 		default: 10,
-<<<<<<< HEAD
-		description: 'Max number of results to return',
-=======
 		description: 'The number of results to return',
->>>>>>> 3d528da0
 		displayOptions: {
 			show: {
 				resource: [
