import { INodeProperties } from 'n8n-workflow';

export const userOperations: INodeProperties[] = [
	{
		displayName: 'Operation',
		name: 'operation',
		type: 'options',
		noDataExpression: true,
		displayOptions: {
			show: {
				resource: [
					'user',
				],
			},
		},
		options: [
			{
				name: 'Add Tags',
				value: 'addTags',
				description: 'Adds a tag to a users profile',
			},
			{
				name: 'Alias',
				value: 'alias',
				description: 'Change a users identifier',
			},
			{
<<<<<<< HEAD
				name: 'Create/Update',
				value: 'create',
				description: 'Create or update a user profile',
=======
				name: 'Unsubscribe',
				value: 'unsubscribe',
				description: 'Unsubscribe a user',
			},
			{
				name: 'Re-Subscribe',
				value: 'resubscribe',
				description: 'Resubscribe a user',
>>>>>>> b5b46ab6
			},
			{
				name: 'Delete',
				value: 'delete',
				description: 'Delete a user',
			},
			{
				name: 'Re-subscribe',
				value: 'resubscribe',
				description: 'Resubscribe a user',
			},
			{
				name: 'Remove Tags',
				value: 'removeTags',
				description: 'Removes a tag from a users profile',
			},
			{
				name: 'Unsubscribe',
				value: 'unsubscribe',
				description: 'Unsubscribe a user',
			},
		],
		default: 'create',
	},
];

export const userFields: INodeProperties[] = [

/* -------------------------------------------------------------------------- */
/*                                user:create                                 */
/* -------------------------------------------------------------------------- */

	{
		displayName: 'ID',
		name: 'id',
		type: 'string',
		required: true,
		default: '',
		displayOptions: {
			show: {
				resource: [
					'user',
				],
				operation: [
					'create',
				],
			},
		},
		description: 'The unique identifier of the customer',
	},
	{
		displayName: 'JSON Parameters',
		name: 'jsonParameters',
		type: 'boolean',
		default: false,
		displayOptions: {
			show: {
				resource: [
					'user',
				],
				operation: [
					'create',
				],
			},
		},
	},
	{
		displayName: 'Additional Fields',
		name: 'additionalFields',
		type: 'collection',
		placeholder: 'Add Field',
		default: {},
		displayOptions: {
			show: {
				resource: [
					'user',
				],
				operation: [
					'create',
				],
			},
		},
		options: [
			{
				displayName: 'Email',
				name: 'email',
				type: 'string',
				default: '',
				description: 'The table to create the row in',
			},
		],
	},
	{
		displayName: 'Data',
		name: 'dataAttributesUi',
		placeholder: 'Add Data',
		description: 'Key value pairs that represent the custom user properties you want to update',
		type: 'fixedCollection',
		typeOptions: {
			multipleValues: true,
		},
		default: {},
		displayOptions: {
			show: {
				resource: [
					'user',
				],
				operation: [
					'create',
				],
				jsonParameters: [
					false,
				],
			},
		},
		options: [
			{
				name: 'dataAttributesValues',
				displayName: 'Data',
				values: [
					{
						displayName: 'Key',
						name: 'key',
						type: 'string',
						default: '',
						description: 'Name of the property to set',
					},
					{
						displayName: 'Value',
						name: 'value',
						type: 'string',
						default: '',
						description: 'Value of the property to set',
					},
				],
			},
		],
	},
	{
		displayName: 'Data',
		name: 'dataAttributesJson',
		type: 'json',
		default: '',
		typeOptions: {
			alwaysOpenEditWindow: true,
		},
		description: 'Key value pairs that represent the custom user properties you want to update',
		displayOptions: {
			show: {
				resource: [
					'user',
				],
				operation: [
					'create',
				],
				jsonParameters: [
					true,
				],
			},
		},
	},

/* -------------------------------------------------------------------------- */
/*                                   user:alias                                */
/* -------------------------------------------------------------------------- */
	{
		displayName: 'ID',
		name: 'id',
		type: 'string',
		required: true,
		default: '',
		displayOptions: {
			show: {
				resource: [
					'user',
				],
				operation: [
					'alias',
				],
			},
		},
		description: 'The old unique identifier of the user',
	},
	{
		displayName: 'New ID',
		name: 'newId',
		type: 'string',
		required: true,
		default: '',
		displayOptions: {
			show: {
				resource: [
					'user',
				],
				operation: [
					'alias',
				],
			},
		},
		description: 'The new unique identifier of the user',
	},
/* -------------------------------------------------------------------------- */
/*                                   user:unsubscribe                         */
/* -------------------------------------------------------------------------- */
	{
		displayName: 'ID',
		name: 'id',
		type: 'string',
		required: true,
		default: '',
		displayOptions: {
			show: {
				resource: [
					'user',
				],
				operation: [
					'unsubscribe',
				],
			},
		},
		description: 'The unique identifier of the user',
	},
/* -------------------------------------------------------------------------- */
/*                                 user:resubscribe                           */
/* -------------------------------------------------------------------------- */
	{
		displayName: 'ID',
		name: 'id',
		type: 'string',
		required: true,
		default: '',
		displayOptions: {
			show: {
				resource: [
					'user',
				],
				operation: [
					'resubscribe',
				],
			},
		},
		description: 'The unique identifier of the user',
	},
/* -------------------------------------------------------------------------- */
/*                                 user:delete                                */
/* -------------------------------------------------------------------------- */
	{
		displayName: 'ID',
		name: 'id',
		type: 'string',
		required: true,
		default: '',
		displayOptions: {
			show: {
				resource: [
					'user',
				],
				operation: [
					'delete',
				],
			},
		},
		description: 'The unique identifier of the user',
	},
/* -------------------------------------------------------------------------- */
/*                                 user:addTags                               */
/* -------------------------------------------------------------------------- */
	{
		displayName: 'ID',
		name: 'id',
		type: 'string',
		required: true,
		default: '',
		displayOptions: {
			show: {
				resource: [
					'user',
				],
				operation: [
					'addTags',
				],
			},
		},
		description: 'The unique identifier of the user',
	},
	{
		displayName: 'Tags',
		name: 'tags',
		type: 'string',
		required: true,
		default: '',
		displayOptions: {
			show: {
				resource: [
					'user',
				],
				operation: [
					'addTags',
				],
			},
		},
		description: 'Tags to add separated by ","',
	},
/* -------------------------------------------------------------------------- */
/*                                 user:removeTags                            */
/* -------------------------------------------------------------------------- */
	{
		displayName: 'ID',
		name: 'id',
		type: 'string',
		required: true,
		default: '',
		displayOptions: {
			show: {
				resource: [
					'user',
				],
				operation: [
					'removeTags',
				],
			},
		},
		description: 'The unique identifier of the user',
	},
	{
		displayName: 'Tags',
		name: 'tags',
		type: 'string',
		required: true,
		default: '',
		displayOptions: {
			show: {
				resource: [
					'user',
				],
				operation: [
					'removeTags',
				],
			},
		},
		description: 'Tags to remove separated by ","',
	},
];<|MERGE_RESOLUTION|>--- conflicted
+++ resolved
@@ -25,20 +25,9 @@
 				description: 'Change a users identifier',
 			},
 			{
-<<<<<<< HEAD
 				name: 'Create/Update',
 				value: 'create',
 				description: 'Create or update a user profile',
-=======
-				name: 'Unsubscribe',
-				value: 'unsubscribe',
-				description: 'Unsubscribe a user',
-			},
-			{
-				name: 'Re-Subscribe',
-				value: 'resubscribe',
-				description: 'Resubscribe a user',
->>>>>>> b5b46ab6
 			},
 			{
 				name: 'Delete',
@@ -46,7 +35,7 @@
 				description: 'Delete a user',
 			},
 			{
-				name: 'Re-subscribe',
+				name: 'Re-Subscribe',
 				value: 'resubscribe',
 				description: 'Resubscribe a user',
 			},
