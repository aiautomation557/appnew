--- conflicted
+++ resolved
@@ -1,20 +1,16 @@
 import { OptionsWithUri } from 'request';
-<<<<<<< HEAD
+import { IExecuteFunctions, IExecuteSingleFunctions, ILoadOptionsFunctions } from 'n8n-core';
 import {
-	IExecuteFunctions,
-	IExecuteSingleFunctions,
-	ILoadOptionsFunctions,
-} from 'n8n-core';
-import { IDataObject, IHttpRequestMethods, IHttpRequestOptions, NodeApiError, NodeOperationError, } from 'n8n-workflow';
-
-export async function veroApiRequest(this: IExecuteFunctions | IExecuteSingleFunctions | ILoadOptionsFunctions, method: IHttpRequestMethods, resource: string, body: any = {}, qs: IDataObject = {}, uri?: string, option: IDataObject = {}): Promise<any> { // tslint:disable-line:no-any
-=======
-import { IExecuteFunctions, IExecuteSingleFunctions, ILoadOptionsFunctions } from 'n8n-core';
-import { IDataObject, NodeApiError, NodeOperationError } from 'n8n-workflow';
+	IDataObject,
+	IHttpRequestMethods,
+	IHttpRequestOptions,
+	NodeApiError,
+	NodeOperationError,
+} from 'n8n-workflow';
 
 export async function veroApiRequest(
 	this: IExecuteFunctions | IExecuteSingleFunctions | ILoadOptionsFunctions,
-	method: string,
+	method: IHttpRequestMethods,
 	resource: string,
 	// tslint:disable-next-line:no-any
 	body: any = {},
@@ -23,10 +19,9 @@
 	option: IDataObject = {},
 	// tslint:disable-next-line:no-any
 ): Promise<any> {
->>>>>>> 9017fd46
 	const credentials = await this.getCredentials('veroApi');
 
-	let options: IHttpRequestOptions ={
+	let options: IHttpRequestOptions = {
 		method,
 		qs,
 		body,
