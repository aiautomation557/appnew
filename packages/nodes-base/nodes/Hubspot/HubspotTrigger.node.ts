--- conflicted
+++ resolved
@@ -86,20 +86,12 @@
 									{
 										name: 'Contact Created',
 										value: 'contact.creation',
-<<<<<<< HEAD
-										description: 'To get notified if any contact is created in a customer\'s account',
-=======
 										description: 'To get notified if any contact is created in a customer\'s account.',
->>>>>>> 7f933919
 									},
 									{
 										name: 'Contact Deleted',
 										value: 'contact.deletion',
-<<<<<<< HEAD
-										description: 'To get notified if any contact is deleted in a customer\'s account',
-=======
 										description: 'To get notified if any contact is deleted in a customer\'s account.',
->>>>>>> 7f933919
 									},
 									{
 										name: 'Contact Privacy Deleted',
@@ -114,56 +106,32 @@
 									{
 										name: 'Company Created',
 										value: 'company.creation',
-<<<<<<< HEAD
-										description: 'To get notified if any company is created in a customer\'s account',
-=======
 										description: 'To get notified if any company is created in a customer\'s account.',
->>>>>>> 7f933919
 									},
 									{
 										name: 'Company Deleted',
 										value: 'company.deletion',
-<<<<<<< HEAD
-										description: 'To get notified if any company is deleted in a customer\'s account',
-=======
 										description: 'To get notified if any company is deleted in a customer\'s account.',
->>>>>>> 7f933919
 									},
 									{
 										name: 'Company Property Changed',
 										value: 'company.propertyChange',
-<<<<<<< HEAD
-										description: 'To get notified if a specified property is changed for any company in a customer\'s account',
-=======
 										description: 'To get notified if a specified property is changed for any company in a customer\'s account.',
->>>>>>> 7f933919
 									},
 									{
 										name: 'Deal Created',
 										value: 'deal.creation',
-<<<<<<< HEAD
-										description: 'To get notified if any deal is created in a customer\'s account',
-=======
 										description: 'To get notified if any deal is created in a customer\'s account.',
->>>>>>> 7f933919
 									},
 									{
 										name: 'Deal Deleted',
 										value: 'deal.deletion',
-<<<<<<< HEAD
-										description: 'To get notified if any deal is deleted in a customer\'s account',
-=======
 										description: 'To get notified if any deal is deleted in a customer\'s account.',
->>>>>>> 7f933919
 									},
 									{
 										name: 'Deal Property Changed',
 										value: 'deal.propertyChange',
-<<<<<<< HEAD
-										description: 'To get notified if a specified property is changed for any deal in a customer\'s account',
-=======
 										description: 'To get notified if a specified property is changed for any deal in a customer\'s account.',
->>>>>>> 7f933919
 									},
 								],
 								default: 'contact.creation',
