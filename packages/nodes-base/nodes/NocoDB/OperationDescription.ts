--- conflicted
+++ resolved
@@ -90,11 +90,7 @@
 			},
 		},
 		default: false,
-<<<<<<< HEAD
-		description: 'When set to true the attachment fields define in \'Download Fields\' will be downloaded',
-=======
 		description: 'When set to true the attachment fields define in \'Download Fields\' will be downloaded.',
->>>>>>> 7f933919
 	},
 	{
 		displayName: 'Download Fields',
@@ -226,11 +222,7 @@
 			},
 		},
 		default: false,
-<<<<<<< HEAD
-		description: 'When set to true the attachment fields define in \'Download Fields\' will be downloaded',
-=======
 		description: 'When set to true the attachment fields define in \'Download Fields\' will be downloaded.',
->>>>>>> 7f933919
 	},
 	{
 		displayName: 'Download Fields',
