/* eslint-disable n8n-nodes-base/node-filename-against-convention */
import type { IExecuteFunctions } from 'n8n-core';

import type {
	IDataObject,
	ILoadOptionsFunctions,
	INodeExecutionData,
	INodeType,
	INodeTypeDescription,
} from 'n8n-workflow';
import { NodeApiError, NodeOperationError } from 'n8n-workflow';

import { apiRequest, apiRequestAllItems, downloadRecordAttachments } from './GenericFunctions';

import { operationFields } from './OperationDescription';

export class NocoDB implements INodeType {
	description: INodeTypeDescription = {
		displayName: 'NocoDB',
		name: 'nocoDb',
		icon: 'file:nocodb.svg',
		group: ['input'],
		version: [1, 2],
		subtitle: '={{$parameter["operation"] + ": " + $parameter["resource"]}}',
		description: 'Read, update, write and delete data from NocoDB',
		defaults: {
			name: 'NocoDB',
		},
		inputs: ['main'],
		outputs: ['main'],
		credentials: [
			{
				name: 'nocoDb',
				required: true,
				displayOptions: {
					show: {
						authentication: ['nocoDb'],
					},
				},
			},
			{
				name: 'nocoDbApiToken',
				required: true,
				displayOptions: {
					show: {
						authentication: ['nocoDbApiToken'],
					},
				},
			},
		],
		properties: [
			{
				displayName: 'Authentication',
				name: 'authentication',
				type: 'options',
				options: [
					{
						name: 'User Token',
						value: 'nocoDb',
					},
					{
						name: 'API Token',
						value: 'nocoDbApiToken',
					},
				],
				default: 'nocoDb',
			},
			{
				displayName: 'API Version',
				name: 'version',
				type: 'options',
				displayOptions: {
					show: {
						'@version': [1],
					},
				},
				isNodeSetting: true,
				options: [
					{
						name: 'Before v0.90.0',
						value: 1,
					},
					{
						name: 'v0.90.0 Onwards',
						value: 2,
					},
				],
				default: 1,
			},
			{
				displayName: 'API Version',
				name: 'version',
				type: 'options',
				displayOptions: {
					show: {
						'@version': [2],
					},
				},
				isNodeSetting: true,
				options: [
					{
						name: 'Before v0.90.0',
						value: 1,
					},
					{
						name: 'v0.90.0 Onwards',
						value: 2,
					},
				],
				default: 2,
			},
			{
				displayName: 'Resource',
				name: 'resource',
				type: 'options',
				noDataExpression: true,
				options: [
					{
						name: 'Row',
						value: 'row',
					},
				],
				default: 'row',
			},
			{
				displayName: 'Operation',
				name: 'operation',
				type: 'options',
				noDataExpression: true,
				displayOptions: {
					show: {
						resource: ['row'],
					},
				},
				options: [
					{
						name: 'Create',
						value: 'create',
						description: 'Create a row',
						action: 'Create a row',
					},
					{
						name: 'Delete',
						value: 'delete',
						description: 'Delete a row',
						action: 'Delete a row',
					},
					{
						name: 'Get',
						value: 'get',
						description: 'Retrieve a row',
						action: 'Get a row',
					},
					{
						name: 'Get Many',
						value: 'getAll',
						description: 'Retrieve many rows',
						action: 'Get many rows',
					},
					{
						name: 'Update',
						value: 'update',
						description: 'Update a row',
						action: 'Update a row',
					},
				],
				default: 'get',
			},
			...operationFields,
		],
	};

	methods = {
		loadOptions: {
			async getProjects(this: ILoadOptionsFunctions) {
				try {
					const requestMethod = 'GET';
					const endpoint = '/api/v1/db/meta/projects/';
					const responseData = await apiRequest.call(this, requestMethod, endpoint, {}, {});
					return responseData.list.map((i: IDataObject) => ({ name: i.title, value: i.id }));
				} catch (e) {
					throw new NodeOperationError(
						this.getNode(),
						new Error('Error while fetching projects!', { cause: e }),
					);
				}
			},
			// This only supports using the Project ID
			async getTables(this: ILoadOptionsFunctions) {
				const projectId = this.getNodeParameter('projectId', 0) as string;
				if (projectId) {
					try {
						const requestMethod = 'GET';
						const endpoint = `/api/v1/db/meta/projects/${projectId}/tables`;
						const responseData = await apiRequest.call(this, requestMethod, endpoint, {}, {});
						return responseData.list.map((i: IDataObject) => ({ name: i.title, value: i.id }));
					} catch (e) {
						throw new NodeOperationError(
							this.getNode(),
							new Error('Error while fetching tables!', { cause: e }),
						);
					}
				} else {
					throw new NodeOperationError(this.getNode(), 'No project selected!');
				}
			},
		},
	};

	async execute(this: IExecuteFunctions): Promise<INodeExecutionData[][]> {
		const items = this.getInputData();
		const returnData: IDataObject[] = [];
		let responseData;

		const version = this.getNodeParameter('version', 0) as number;
		const resource = this.getNodeParameter('resource', 0);
		const operation = this.getNodeParameter('operation', 0);

		let returnAll = false;
		let requestMethod = '';

		let qs: IDataObject = {};

		let endPoint = '';

		const projectId = this.getNodeParameter('projectId', 0) as string;
		const table = this.getNodeParameter('table', 0) as string;

		if (resource === 'row') {
			if (operation === 'create') {
				requestMethod = 'POST';

				if (version === 1) {
					endPoint = `/nc/${projectId}/api/v1/${table}/bulk`;
				} else if (version === 2) {
					endPoint = `/api/v1/db/data/bulk/noco/${projectId}/${table}`;
				}

				const body: IDataObject[] = [];

				for (let i = 0; i < items.length; i++) {
					const newItem: IDataObject = {};
					const dataToSend = this.getNodeParameter('dataToSend', i) as
						| 'defineBelow'
						| 'autoMapInputData';

					if (dataToSend === 'autoMapInputData') {
						const incomingKeys = Object.keys(items[i].json);
						const rawInputsToIgnore = this.getNodeParameter('inputsToIgnore', i) as string;
						const inputDataToIgnore = rawInputsToIgnore.split(',').map((c) => c.trim());
						for (const key of incomingKeys) {
							if (inputDataToIgnore.includes(key)) continue;
							newItem[key] = items[i].json[key];
						}
					} else {
						const fields = this.getNodeParameter('fieldsUi.fieldValues', i, []) as Array<{
							fieldName: string;
							binaryData: boolean;
							fieldValue?: string;
							binaryProperty?: string;
						}>;

						for (const field of fields) {
							if (!field.binaryData) {
								newItem[field.fieldName] = field.fieldValue;
							} else if (field.binaryProperty) {
								if (!items[i].binary) {
									throw new NodeOperationError(this.getNode(), 'No binary data exists on item!', {
										itemIndex: i,
									});
								}
								const binaryPropertyName = field.binaryProperty;
								if (binaryPropertyName && !items[i].binary![binaryPropertyName]) {
									throw new NodeOperationError(
										this.getNode(),
										`Item has no binary property called "${binaryPropertyName}"`,
										{ itemIndex: i },
									);
								}
								const binaryData = items[i].binary![binaryPropertyName];
								const dataBuffer = await this.helpers.getBinaryDataBuffer(i, binaryPropertyName);

								const formData = {
									file: {
										value: dataBuffer,
										options: {
											filename: binaryData.fileName,
											contentType: binaryData.mimeType,
										},
									},
									json: JSON.stringify({
										api: 'xcAttachmentUpload',
										project_id: projectId,
										dbAlias: 'db',
										args: {},
									}),
								};

								let postUrl = '';
								if (version === 1) {
									postUrl = '/dashboard';
								} else if (version === 2) {
									postUrl = '/api/v1/db/storage/upload';
								}

								responseData = await apiRequest.call(
									this,
									'POST',
									postUrl,
									{},
									{ project_id: projectId },
									undefined,
									{
										formData,
									},
								);
								newItem[field.fieldName] = JSON.stringify([responseData]);
							}
						}
					}
					body.push(newItem);
				}
				try {
					responseData = await apiRequest.call(this, requestMethod, endPoint, body, qs);

					// Calculate ID manually and add to return data
					let id = responseData[0];
					for (let i = body.length - 1; i >= 0; i--) {
						body[i].id = id--;
					}

					returnData.push(...body);
				} catch (error) {
					if (this.continueOnFail()) {
						returnData.push({ error: error.toString() });
					}
					throw new NodeApiError(this.getNode(), error);
				}
			}

			if (operation === 'delete') {
				requestMethod = 'DELETE';
				if (version === 1) {
					endPoint = `/nc/${projectId}/api/v1/${table}/bulk`;
				} else if (version === 2) {
					endPoint = `/api/v1/db/data/bulk/noco/${projectId}/${table}`;
				}

				const body: IDataObject[] = [];

				for (let i = 0; i < items.length; i++) {
					const id = this.getNodeParameter('id', i) as string;
					body.push({ id });
				}

				try {
					responseData = await apiRequest.call(this, requestMethod, endPoint, body, qs);
					if (version === 1) {
						returnData.push(...items.map((item) => item.json));
					} else if (version === 2) {
						returnData.push(
							...responseData.map((result: number, index: number) => {
								if (result === 0) {
									const errorMessage = `The row with the ID "${body[index].id}" could not be deleted. It probably doesn't exist.`;
									if (this.continueOnFail()) {
										return { error: errorMessage };
									}
									throw new NodeApiError(
										this.getNode(),
										{ message: errorMessage },
										{ message: errorMessage, itemIndex: index },
									);
								}
								return {
									success: true,
								};
							}),
						);
					}
				} catch (error) {
					if (this.continueOnFail()) {
						returnData.push({ error: error.toString() });
					}
					throw new NodeApiError(this.getNode(), error);
				}
			}

			if (operation === 'getAll') {
				const data = [];
				const downloadAttachments = this.getNodeParameter('downloadAttachments', 0) as boolean;
				try {
					for (let i = 0; i < items.length; i++) {
						requestMethod = 'GET';

						if (version === 1) {
							endPoint = `/nc/${projectId}/api/v1/${table}`;
						} else if (version === 2) {
							endPoint = `/api/v1/db/data/noco/${projectId}/${table}`;
						}
<<<<<<< HEAD

						returnAll = this.getNodeParameter('returnAll', 0) as boolean;
						qs = this.getNodeParameter('options', i, {}) as IDataObject;

						if (qs.sort) {
							const properties = (qs.sort as IDataObject).property as Array<{
								field: string;
								direction: string;
							}>;
							qs.sort = properties
								.map((prop) => `${prop.direction === 'asc' ? '' : '-'}${prop.field}`)
								.join(',');
						}

						if (qs.fields) {
							qs.fields = (qs.fields as IDataObject[]).join(',');
=======

						returnAll = this.getNodeParameter('returnAll', 0);
						qs = this.getNodeParameter('options', i, {});

						if (qs.sort) {
							const properties = (qs.sort as IDataObject).property as Array<{
								field: string;
								direction: string;
							}>;
							qs.sort = properties
								.map((prop) => `${prop.direction === 'asc' ? '' : '-'}${prop.field}`)
								.join(',');
						}

						if (qs.fields) {
							qs.fields = (qs.fields as IDataObject[]).join(',');
						}

						if (returnAll) {
							responseData = await apiRequestAllItems.call(this, requestMethod, endPoint, {}, qs);
						} else {
							qs.limit = this.getNodeParameter('limit', 0);
							responseData = await apiRequest.call(this, requestMethod, endPoint, {}, qs);
							if (version === 2) {
								responseData = responseData.list;
							}
						}

						const executionData = this.helpers.constructExecutionMetaData(
							this.helpers.returnJsonArray(responseData),
							{ itemData: { item: i } },
						);
						returnData.push(...executionData);

						if (downloadAttachments) {
							const downloadFieldNames = (
								this.getNodeParameter('downloadFieldNames', 0) as string
							).split(',');
							const response = await downloadRecordAttachments.call(
								this,
								responseData,
								downloadFieldNames,
							);
							data.push(...response);
>>>>>>> 17eff4d7
						}
					}

<<<<<<< HEAD
						if (returnAll === true) {
							responseData = await apiRequestAllItems.call(this, requestMethod, endPoint, {}, qs);
						} else {
							qs.limit = this.getNodeParameter('limit', 0) as number;
							responseData = await apiRequest.call(this, requestMethod, endPoint, {}, qs);
							if (version === 2) {
								responseData = responseData.list;
							}
						}

						const executionData = this.helpers.constructExecutionMetaData(
							this.helpers.returnJsonArray(responseData),
							{ itemData: { item: i } },
						);
						returnData.push(...executionData);

						if (downloadAttachments === true) {
							const downloadFieldNames = (
								this.getNodeParameter('downloadFieldNames', 0) as string
							).split(',');
							const response = await downloadRecordAttachments.call(
								this,
								responseData,
								downloadFieldNames,
							);
							data.push(...response);
						}
					}

=======
>>>>>>> 17eff4d7
					if (downloadAttachments) {
						return [data];
					}
				} catch (error) {
					if (this.continueOnFail()) {
						returnData.push({ json: { error: error.toString() } });
					} else {
						throw error;
					}
				}

				return this.prepareOutputData(returnData as INodeExecutionData[]);
			}

			if (operation === 'get') {
				requestMethod = 'GET';
				const newItems: INodeExecutionData[] = [];

				for (let i = 0; i < items.length; i++) {
					try {
						const id = this.getNodeParameter('id', i) as string;

						if (version === 1) {
							endPoint = `/nc/${projectId}/api/v1/${table}/${id}`;
						} else if (version === 2) {
							endPoint = `/api/v1/db/data/noco/${projectId}/${table}/${id}`;
						}

						responseData = await apiRequest.call(this, requestMethod, endPoint, {}, qs);

						if (version === 2) {
							if (Object.keys(responseData).length === 0) {
								// Get did fail
								const errorMessage = `The row with the ID "${id}" could not be queried. It probably doesn't exist.`;
								if (this.continueOnFail()) {
									newItems.push({ json: { error: errorMessage } });
									continue;
								}
								throw new NodeApiError(
									this.getNode(),
									{ message: errorMessage },
									{ message: errorMessage, itemIndex: i },
								);
							}
						}

						const downloadAttachments = this.getNodeParameter('downloadAttachments', i) as boolean;

<<<<<<< HEAD
						if (downloadAttachments === true) {
=======
						if (downloadAttachments) {
>>>>>>> 17eff4d7
							const downloadFieldNames = (
								this.getNodeParameter('downloadFieldNames', i) as string
							).split(',');
							const data = await downloadRecordAttachments.call(
								this,
								[responseData],
								downloadFieldNames,
							);
							const newItem = {
								binary: data[0].binary,
								json: {},
							};

							const executionData = this.helpers.constructExecutionMetaData(
								[newItem] as INodeExecutionData[],
								{ itemData: { item: i } },
							);

							newItems.push(...executionData);
						} else {
							const executionData = this.helpers.constructExecutionMetaData(
								this.helpers.returnJsonArray(responseData),
								{ itemData: { item: i } },
							);

							newItems.push(...executionData);
						}
					} catch (error) {
						if (this.continueOnFail()) {
							const executionData = this.helpers.constructExecutionMetaData(
								this.helpers.returnJsonArray({ error: error.toString() }),
								{ itemData: { item: i } },
							);

							newItems.push(...executionData);
							continue;
						}
						throw new NodeApiError(this.getNode(), error, { itemIndex: i });
					}
				}
				return this.prepareOutputData(newItems);
			}

			if (operation === 'update') {
				requestMethod = 'PATCH';

				if (version === 1) {
					endPoint = `/nc/${projectId}/api/v1/${table}/bulk`;
					requestMethod = 'PUT';
				} else if (version === 2) {
					endPoint = `/api/v1/db/data/bulk/noco/${projectId}/${table}`;
				}
				const body: IDataObject[] = [];

				for (let i = 0; i < items.length; i++) {
					const id = this.getNodeParameter('id', i) as string;
					const newItem: IDataObject = { id };
					const dataToSend = this.getNodeParameter('dataToSend', i) as
						| 'defineBelow'
						| 'autoMapInputData';

					if (dataToSend === 'autoMapInputData') {
						const incomingKeys = Object.keys(items[i].json);
						const rawInputsToIgnore = this.getNodeParameter('inputsToIgnore', i) as string;
						const inputDataToIgnore = rawInputsToIgnore.split(',').map((c) => c.trim());
						for (const key of incomingKeys) {
							if (inputDataToIgnore.includes(key)) continue;
							newItem[key] = items[i].json[key];
						}
					} else {
						const fields = this.getNodeParameter('fieldsUi.fieldValues', i, []) as Array<{
							fieldName: string;
							binaryData: boolean;
							fieldValue?: string;
							binaryProperty?: string;
						}>;

						for (const field of fields) {
							if (!field.binaryData) {
								newItem[field.fieldName] = field.fieldValue;
							} else if (field.binaryProperty) {
								if (!items[i].binary) {
									throw new NodeOperationError(this.getNode(), 'No binary data exists on item!', {
										itemIndex: i,
									});
								}
								const binaryPropertyName = field.binaryProperty;
								if (binaryPropertyName && !items[i].binary![binaryPropertyName]) {
									throw new NodeOperationError(
										this.getNode(),
										`Item has no binary property called "${binaryPropertyName}"`,
										{ itemIndex: i },
									);
								}
								const binaryData = items[i].binary![binaryPropertyName];
								const dataBuffer = await this.helpers.getBinaryDataBuffer(i, binaryPropertyName);

								const formData = {
									file: {
										value: dataBuffer,
										options: {
											filename: binaryData.fileName,
											contentType: binaryData.mimeType,
										},
									},
									json: JSON.stringify({
										api: 'xcAttachmentUpload',
										project_id: projectId,
										dbAlias: 'db',
										args: {},
									}),
								};
								let postUrl = '';
								if (version === 1) {
									postUrl = '/dashboard';
								} else if (version === 2) {
									postUrl = '/api/v1/db/storage/upload';
								}
								responseData = await apiRequest.call(
									this,
									'POST',
									postUrl,
									{},
									{ project_id: projectId },
									undefined,
									{
										formData,
									},
								);
								newItem[field.fieldName] = JSON.stringify([responseData]);
							}
						}
					}
					body.push(newItem);
				}

				try {
					responseData = await apiRequest.call(this, requestMethod, endPoint, body, qs);

					if (version === 1) {
						returnData.push(...body);
					} else if (version === 2) {
						returnData.push(
							...responseData.map((result: number, index: number) => {
								if (result === 0) {
									const errorMessage = `The row with the ID "${body[index].id}" could not be updated. It probably doesn't exist.`;
									if (this.continueOnFail()) {
										return { error: errorMessage };
									}
									throw new NodeApiError(
										this.getNode(),
										{ message: errorMessage },
										{ message: errorMessage, itemIndex: index },
									);
								}
								return {
									success: true,
								};
							}),
						);
					}
				} catch (error) {
					if (this.continueOnFail()) {
						returnData.push({ error: error.toString() });
					}
					throw new NodeApiError(this.getNode(), error);
				}
			}
		}
		return [this.helpers.returnJsonArray(returnData)];
	}
}<|MERGE_RESOLUTION|>--- conflicted
+++ resolved
@@ -397,24 +397,6 @@
 						} else if (version === 2) {
 							endPoint = `/api/v1/db/data/noco/${projectId}/${table}`;
 						}
-<<<<<<< HEAD
-
-						returnAll = this.getNodeParameter('returnAll', 0) as boolean;
-						qs = this.getNodeParameter('options', i, {}) as IDataObject;
-
-						if (qs.sort) {
-							const properties = (qs.sort as IDataObject).property as Array<{
-								field: string;
-								direction: string;
-							}>;
-							qs.sort = properties
-								.map((prop) => `${prop.direction === 'asc' ? '' : '-'}${prop.field}`)
-								.join(',');
-						}
-
-						if (qs.fields) {
-							qs.fields = (qs.fields as IDataObject[]).join(',');
-=======
 
 						returnAll = this.getNodeParameter('returnAll', 0);
 						qs = this.getNodeParameter('options', i, {});
@@ -459,42 +441,9 @@
 								downloadFieldNames,
 							);
 							data.push(...response);
->>>>>>> 17eff4d7
-						}
-					}
-
-<<<<<<< HEAD
-						if (returnAll === true) {
-							responseData = await apiRequestAllItems.call(this, requestMethod, endPoint, {}, qs);
-						} else {
-							qs.limit = this.getNodeParameter('limit', 0) as number;
-							responseData = await apiRequest.call(this, requestMethod, endPoint, {}, qs);
-							if (version === 2) {
-								responseData = responseData.list;
-							}
-						}
-
-						const executionData = this.helpers.constructExecutionMetaData(
-							this.helpers.returnJsonArray(responseData),
-							{ itemData: { item: i } },
-						);
-						returnData.push(...executionData);
-
-						if (downloadAttachments === true) {
-							const downloadFieldNames = (
-								this.getNodeParameter('downloadFieldNames', 0) as string
-							).split(',');
-							const response = await downloadRecordAttachments.call(
-								this,
-								responseData,
-								downloadFieldNames,
-							);
-							data.push(...response);
-						}
-					}
-
-=======
->>>>>>> 17eff4d7
+						}
+					}
+
 					if (downloadAttachments) {
 						return [data];
 					}
@@ -543,11 +492,7 @@
 
 						const downloadAttachments = this.getNodeParameter('downloadAttachments', i) as boolean;
 
-<<<<<<< HEAD
-						if (downloadAttachments === true) {
-=======
 						if (downloadAttachments) {
->>>>>>> 17eff4d7
 							const downloadFieldNames = (
 								this.getNodeParameter('downloadFieldNames', i) as string
 							).split(',');
