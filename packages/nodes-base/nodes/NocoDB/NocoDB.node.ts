--- conflicted
+++ resolved
@@ -381,39 +381,19 @@
 						for (let i = 0; i < items.length; i++) {
 								requestMethod = 'GET';
 
-<<<<<<< HEAD
 								if (version === 1) {
 										endPoint = `/nc/${projectId}/api/v1/${table}`;
-								} else if (version === 2 ) {
+								} else if (version === 2) {
 										endPoint = `/api/v1/db/data/noco/${projectId}/${table}`;
 								}
-=======
-						if (version === 1) {
-							endPoint = `/nc/${projectId}/api/v1/${table}`;
-						} else if (version === 2) {
-							endPoint = `/api/v1/db/data/noco/${projectId}/${table}`;
-						}
->>>>>>> 9bf71e73
 
 								returnAll = this.getNodeParameter('returnAll', 0) as boolean;
 								qs = this.getNodeParameter('options', i, {}) as IDataObject;
 
-<<<<<<< HEAD
 								if (qs.sort) {
 										const properties = (qs.sort as IDataObject).property as Array<{ field: string, direction: string }>;
 										qs.sort = properties.map(prop => `${prop.direction === 'asc' ? '' : '-'}${prop.field}`).join(',');
 								}
-=======
-						if (qs.sort) {
-							const properties = (qs.sort as IDataObject).property as Array<{
-								field: string;
-								direction: string;
-							}>;
-							qs.sort = properties
-								.map((prop) => `${prop.direction === 'asc' ? '' : '-'}${prop.field}`)
-								.join(',');
-						}
->>>>>>> 9bf71e73
 
 								if (qs.fields) {
 										qs.fields = (qs.fields as IDataObject[]).join(',');
@@ -435,27 +415,13 @@
 								);
 								returnData.push(...executionData);
 
-<<<<<<< HEAD
 								if (downloadAttachments === true) {
 										const downloadFieldNames = (this.getNodeParameter('downloadFieldNames', 0) as string).split(',');
 										const response = await downloadRecordAttachments.call(this, responseData, downloadFieldNames);
 										data.push(...response);
 								}
-=======
-						if (downloadAttachments === true) {
-							const downloadFieldNames = (
-								this.getNodeParameter('downloadFieldNames', 0) as string
-							).split(',');
-							const response = await downloadRecordAttachments.call(
-								this,
-								responseData,
-								downloadFieldNames,
-							);
-							data.push(...response);
->>>>>>> 9bf71e73
-						}
-
-<<<<<<< HEAD
+						}
+
 						if (downloadAttachments) {
 								return [data];
 						}
@@ -466,16 +432,6 @@
 						} else {
 							throw error;
 						}
-=======
-					if (downloadAttachments) {
-						return [data];
-					}
-				} catch (error) {
-					if (this.continueOnFail()) {
-						returnData.push({ error: error.toString() });
-					}
-					throw error;
->>>>>>> 9bf71e73
 				}
 			}
 
@@ -487,7 +443,6 @@
 						try {
 								const id = this.getNodeParameter('id', i) as string;
 
-<<<<<<< HEAD
 								if (version === 1) {
 										endPoint = `/nc/${projectId}/api/v1/${table}/${id}`;
 								}	else if (version === 2) {
@@ -507,39 +462,6 @@
 												throw new NodeApiError(this.getNode(), { message: errorMessage }, { message: errorMessage, itemIndex: i });
 										}
 								}
-=======
-						if (version === 1) {
-							endPoint = `/nc/${projectId}/api/v1/${table}/${id}`;
-						} else if (version === 2) {
-							endPoint = `/api/v1/db/data/noco/${projectId}/${table}/${id}`;
-						}
-
-						responseData = await apiRequest.call(this, requestMethod, endPoint, {}, qs);
-
-						let newItem: INodeExecutionData = { json: {} };
-
-						if (version === 1) {
-							newItem = { json: responseData };
-						} else if (version === 2) {
-							if (Object.keys(responseData).length === 0) {
-								// Get did fail
-								const errorMessage = `The row with the ID "${id}" could not be queried. It probably doesn't exist.`;
-								if (this.continueOnFail()) {
-									newItem = {
-										json: { error: errorMessage },
-									};
-								}
-								throw new NodeApiError(
-									this.getNode(),
-									{ message: errorMessage },
-									{ message: errorMessage, itemIndex: i },
-								);
-							} else {
-								// Get did work
-								newItem = { json: responseData };
-							}
-						}
->>>>>>> 9bf71e73
 
 								const downloadAttachments = this.getNodeParameter('downloadAttachments', i) as boolean;
 
@@ -566,26 +488,12 @@
 										newItems.push(...executionData);
 								}
 
-<<<<<<< HEAD
 						} catch (error) {
 								if (this.continueOnFail()) {
 									const executionData = this.helpers.constructExecutionMetaData(
 										{item: i},
 										this.helpers.returnJsonArray({error: error.toString()})
 								);
-=======
-						if (downloadAttachments === true) {
-							const downloadFieldNames = (
-								this.getNodeParameter('downloadFieldNames', i) as string
-							).split(',');
-							const data = await downloadRecordAttachments.call(
-								this,
-								[responseData],
-								downloadFieldNames,
-							);
-							newItem.binary = data[0].binary;
-						}
->>>>>>> 9bf71e73
 
 								newItems.push(...executionData);
 										continue;
