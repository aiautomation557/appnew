import { OptionsWithUri } from 'request';

import { IExecuteFunctions, IExecuteSingleFunctions, ILoadOptionsFunctions } from 'n8n-core';

<<<<<<< HEAD
import {
	IDataObject, IHttpRequestMethods, IHttpRequestOptions, NodeApiError
} from 'n8n-workflow';

export async function microsoftApiRequest(this: IExecuteFunctions | IExecuteSingleFunctions | ILoadOptionsFunctions, method: IHttpRequestMethods, resource: string, body: any = {}, qs: IDataObject = {}, uri?: string, headers: IDataObject = {}, option: IDataObject = { json: true }): Promise<any> { // tslint:disable-line:no-any
	const options: IHttpRequestOptions = {
=======
import { IDataObject, NodeApiError } from 'n8n-workflow';

export async function microsoftApiRequest(
	this: IExecuteFunctions | IExecuteSingleFunctions | ILoadOptionsFunctions,
	method: string,
	resource: string,
	// tslint:disable-next-line:no-any
	body: any = {},
	qs: IDataObject = {},
	uri?: string,
	headers: IDataObject = {},
	option: IDataObject = { json: true },
	// tslint:disable-next-line:no-any
): Promise<any> {
	const options: OptionsWithUri = {
>>>>>>> 9017fd46
		headers: {
			'Content-Type': 'application/json',
		},
		method,
		body,
		qs,
		uri: uri || `https://graph.microsoft.com/v1.0/me${resource}`,
	};
	try {
		Object.assign(options, option);
		if (Object.keys(headers).length !== 0) {
			options.headers = Object.assign({}, options.headers, headers);
		}
		if (Object.keys(qs).length === 0) {
			delete options.qs;
		}
		if (Object.keys(body).length === 0) {
			delete options.body;
		}
		//@ts-ignore
		return await this.helpers.requestOAuth2.call(this, 'microsoftOneDriveOAuth2Api', options);
	} catch (error) {
		throw new NodeApiError(this.getNode(), error);
	}
}

<<<<<<< HEAD
export async function microsoftApiRequestAllItems(this: IExecuteFunctions | ILoadOptionsFunctions, propertyName: string ,method: IHttpRequestMethods, endpoint: string, body: any = {}, query: IDataObject = {}): Promise<any> { // tslint:disable-line:no-any

=======
export async function microsoftApiRequestAllItems(
	this: IExecuteFunctions | ILoadOptionsFunctions,
	propertyName: string,
	method: string,
	endpoint: string,
	// tslint:disable-next-line:no-any
	body: any = {},
	query: IDataObject = {},
	// tslint:disable-next-line:no-any
): Promise<any> {
>>>>>>> 9017fd46
	const returnData: IDataObject[] = [];

	let responseData;
	let uri: string | undefined;
	query['$top'] = 100;

	do {
		responseData = await microsoftApiRequest.call(this, method, endpoint, body, query, uri);
		uri = responseData['@odata.nextLink'];
		if (uri && uri.includes('$top')) {
			delete query['$top'];
		}
		returnData.push.apply(returnData, responseData[propertyName]);
	} while (responseData['@odata.nextLink'] !== undefined);

	return returnData;
}

<<<<<<< HEAD
export async function microsoftApiRequestAllItemsSkip(this: IExecuteFunctions | ILoadOptionsFunctions, propertyName: string ,method: IHttpRequestMethods, endpoint: string, body: any = {}, query: IDataObject = {}): Promise<any> { // tslint:disable-line:no-any

=======
export async function microsoftApiRequestAllItemsSkip(
	this: IExecuteFunctions | ILoadOptionsFunctions,
	propertyName: string,
	method: string,
	endpoint: string,
	// tslint:disable-next-line:no-any
	body: any = {},
	query: IDataObject = {},
	// tslint:disable-next-line:no-any
): Promise<any> {
>>>>>>> 9017fd46
	const returnData: IDataObject[] = [];

	let responseData;
	query['$top'] = 100;
	query['$skip'] = 0;

	do {
		responseData = await microsoftApiRequest.call(this, method, endpoint, body, query);
		query['$skip'] += query['$top'];
		returnData.push.apply(returnData, responseData[propertyName]);
	} while (responseData['value'].length !== 0);

	return returnData;
}<|MERGE_RESOLUTION|>--- conflicted
+++ resolved
@@ -2,19 +2,11 @@
 
 import { IExecuteFunctions, IExecuteSingleFunctions, ILoadOptionsFunctions } from 'n8n-core';
 
-<<<<<<< HEAD
-import {
-	IDataObject, IHttpRequestMethods, IHttpRequestOptions, NodeApiError
-} from 'n8n-workflow';
-
-export async function microsoftApiRequest(this: IExecuteFunctions | IExecuteSingleFunctions | ILoadOptionsFunctions, method: IHttpRequestMethods, resource: string, body: any = {}, qs: IDataObject = {}, uri?: string, headers: IDataObject = {}, option: IDataObject = { json: true }): Promise<any> { // tslint:disable-line:no-any
-	const options: IHttpRequestOptions = {
-=======
-import { IDataObject, NodeApiError } from 'n8n-workflow';
+import { IDataObject, IHttpRequestMethods, IHttpRequestOptions, NodeApiError } from 'n8n-workflow';
 
 export async function microsoftApiRequest(
 	this: IExecuteFunctions | IExecuteSingleFunctions | ILoadOptionsFunctions,
-	method: string,
+	method: IHttpRequestMethods,
 	resource: string,
 	// tslint:disable-next-line:no-any
 	body: any = {},
@@ -24,8 +16,7 @@
 	option: IDataObject = { json: true },
 	// tslint:disable-next-line:no-any
 ): Promise<any> {
-	const options: OptionsWithUri = {
->>>>>>> 9017fd46
+	const options: IHttpRequestOptions = {
 		headers: {
 			'Content-Type': 'application/json',
 		},
@@ -52,21 +43,16 @@
 	}
 }
 
-<<<<<<< HEAD
-export async function microsoftApiRequestAllItems(this: IExecuteFunctions | ILoadOptionsFunctions, propertyName: string ,method: IHttpRequestMethods, endpoint: string, body: any = {}, query: IDataObject = {}): Promise<any> { // tslint:disable-line:no-any
-
-=======
 export async function microsoftApiRequestAllItems(
 	this: IExecuteFunctions | ILoadOptionsFunctions,
 	propertyName: string,
-	method: string,
+	method: IHttpRequestMethods,
 	endpoint: string,
 	// tslint:disable-next-line:no-any
 	body: any = {},
 	query: IDataObject = {},
 	// tslint:disable-next-line:no-any
 ): Promise<any> {
->>>>>>> 9017fd46
 	const returnData: IDataObject[] = [];
 
 	let responseData;
@@ -85,21 +71,16 @@
 	return returnData;
 }
 
-<<<<<<< HEAD
-export async function microsoftApiRequestAllItemsSkip(this: IExecuteFunctions | ILoadOptionsFunctions, propertyName: string ,method: IHttpRequestMethods, endpoint: string, body: any = {}, query: IDataObject = {}): Promise<any> { // tslint:disable-line:no-any
-
-=======
 export async function microsoftApiRequestAllItemsSkip(
 	this: IExecuteFunctions | ILoadOptionsFunctions,
 	propertyName: string,
-	method: string,
+	method: IHttpRequestMethods,
 	endpoint: string,
 	// tslint:disable-next-line:no-any
 	body: any = {},
 	query: IDataObject = {},
 	// tslint:disable-next-line:no-any
 ): Promise<any> {
->>>>>>> 9017fd46
 	const returnData: IDataObject[] = [];
 
 	let responseData;
