import type { IExecuteFunctions } from 'n8n-core';

import type {
	IBinaryKeyData,
	IDataObject,
	ILoadOptionsFunctions,
	INodeExecutionData,
	INodePropertyOptions,
	INodeType,
	INodeTypeDescription,
	JsonObject,
} from 'n8n-workflow';
import { NodeApiError, NodeOperationError } from 'n8n-workflow';

import {
	binaryToAttachments,
	createMessage,
	downloadAttachments,
	makeRecipient,
	microsoftApiRequest,
	microsoftApiRequestAllItems,
} from './GenericFunctions';

import { draftFields, draftOperations } from './DraftDescription';

import { draftMessageSharedFields } from './DraftMessageSharedDescription';

import { messageFields, messageOperations } from './MessageDescription';

import {
	messageAttachmentFields,
	messageAttachmentOperations,
} from './MessageAttachmentDescription';

import { folderFields, folderOperations } from './FolderDescription';

import { folderMessageFields, folderMessageOperations } from './FolderMessageDecription';

export class MicrosoftOutlook implements INodeType {
	description: INodeTypeDescription = {
		displayName: 'Microsoft Outlook',
		name: 'microsoftOutlook',
		group: ['transform'],
		icon: 'file:outlook.svg',
		version: 1,
		subtitle: '={{$parameter["operation"] + ": " + $parameter["resource"]}}',
		description: 'Consume Microsoft Outlook API',
		defaults: {
			name: 'Microsoft Outlook',
		},
		inputs: ['main'],
		outputs: ['main'],
		credentials: [
			{
				name: 'microsoftOutlookOAuth2Api',
				required: true,
			},
		],
		properties: [
			{
				displayName: 'Resource',
				name: 'resource',
				type: 'options',
				noDataExpression: true,
				default: 'message',
				options: [
					{
						name: 'Draft',
						value: 'draft',
					},
					{
						name: 'Folder',
						value: 'folder',
					},
					{
						name: 'Folder Message',
						value: 'folderMessage',
					},
					{
						name: 'Message',
						value: 'message',
					},
					{
						name: 'Message Attachment',
						value: 'messageAttachment',
					},
				],
			},
			// Draft
			...draftOperations,
			...draftFields,
			// Message
			...messageOperations,
			...messageFields,
			// Message Attachment
			...messageAttachmentOperations,
			...messageAttachmentFields,
			// Folder
			...folderOperations,
			...folderFields,
			// Folder Message
			...folderMessageOperations,
			...folderMessageFields,

			// Draft & Message
			...draftMessageSharedFields,
		],
	};

	methods = {
		loadOptions: {
			// Get all the categories to display them to user so that he can
			// select them easily
			async getCategories(this: ILoadOptionsFunctions): Promise<INodePropertyOptions[]> {
				const returnData: INodePropertyOptions[] = [];
				const categories = await microsoftApiRequestAllItems.call(
					this,
					'value',
					'GET',
					'/outlook/masterCategories',
				);
				for (const category of categories) {
					returnData.push({
						name: category.displayName as string,
						value: category.id as string,
					});
				}
				return returnData;
			},
		},
	};

	async execute(this: IExecuteFunctions): Promise<INodeExecutionData[][]> {
		const items = this.getInputData();
		const returnData: INodeExecutionData[] = [];
		const length = items.length;
		const qs: IDataObject = {};
		let responseData;

		const resource = this.getNodeParameter('resource', 0);
		const operation = this.getNodeParameter('operation', 0);

		if (['draft', 'message'].includes(resource)) {
			if (operation === 'delete') {
				for (let i = 0; i < length; i++) {
					try {
						const messageId = this.getNodeParameter('messageId', i) as string;
						responseData = await microsoftApiRequest.call(this, 'DELETE', `/messages/${messageId}`);
						const executionData = this.helpers.constructExecutionMetaData(
							this.helpers.returnJsonArray({ success: true }),
							{ itemData: { item: i } },
						);
						returnData.push(...executionData);
					} catch (error) {
						if (this.continueOnFail()) {
							const executionData = this.helpers.constructExecutionMetaData(
								this.helpers.returnJsonArray({ error: error.message }),
								{ itemData: { item: i } },
							);
							returnData.push(...executionData);
							continue;
						}
						throw error;
					}
				}
			}

			if (operation === 'get') {
				for (let i = 0; i < length; i++) {
					try {
						const messageId = this.getNodeParameter('messageId', i) as string;
						const additionalFields = this.getNodeParameter('additionalFields', i);

						if (additionalFields.fields) {
							qs.$select = additionalFields.fields;
						}

						if (additionalFields.filter) {
							qs.$filter = additionalFields.filter;
						}

						responseData = await microsoftApiRequest.call(
							this,
							'GET',
							`/messages/${messageId}`,
							undefined,
							qs,
						);

						if (additionalFields.dataPropertyAttachmentsPrefixName) {
							const prefix = additionalFields.dataPropertyAttachmentsPrefixName as string;
<<<<<<< HEAD
							const data = await downloadAttachments.call(
								this,
								responseData as IDataObject[],
								prefix,
							);
							returnData.push.apply(returnData, data as unknown as IDataObject[]);
						} else {
							returnData.push(responseData as IDataObject);
=======
							const data = await downloadAttachments.call(this, responseData, prefix);
							const executionData = this.helpers.constructExecutionMetaData(
								this.helpers.returnJsonArray(data),
								{ itemData: { item: i } },
							);
							returnData.push(...executionData);
						} else {
							const executionData = this.helpers.constructExecutionMetaData(
								this.helpers.returnJsonArray(responseData),
								{ itemData: { item: i } },
							);
							returnData.push(...executionData);
>>>>>>> f0695827
						}

						if (additionalFields.dataPropertyAttachmentsPrefixName) {
							return [returnData];
						}
					} catch (error) {
						if (this.continueOnFail()) {
							const executionData = this.helpers.constructExecutionMetaData(
								this.helpers.returnJsonArray({ error: error.message }),
								{ itemData: { item: i } },
							);
							returnData.push(...executionData);
							continue;
						}
						throw error;
					}
				}
			}

			if (operation === 'update') {
				for (let i = 0; i < length; i++) {
					try {
						const messageId = this.getNodeParameter('messageId', i) as string;

						const updateFields = this.getNodeParameter('updateFields', i);

						// Create message from optional fields
						const body: IDataObject = createMessage(updateFields);

						responseData = await microsoftApiRequest.call(
							this,
							'PATCH',
							`/messages/${messageId}`,
							body,
							{},
						);
<<<<<<< HEAD
						returnData.push(responseData as IDataObject);
=======
						const executionData = this.helpers.constructExecutionMetaData(
							this.helpers.returnJsonArray(responseData),
							{ itemData: { item: i } },
						);
						returnData.push(...executionData);
>>>>>>> f0695827
					} catch (error) {
						if (this.continueOnFail()) {
							const executionData = this.helpers.constructExecutionMetaData(
								this.helpers.returnJsonArray({ error: error.message }),
								{ itemData: { item: i } },
							);
							returnData.push(...executionData);
							continue;
						}
						throw error;
					}
				}
			}
		}

		if (resource === 'draft') {
			if (operation === 'create') {
				for (let i = 0; i < length; i++) {
					try {
						const additionalFields = this.getNodeParameter('additionalFields', i);

						const subject = this.getNodeParameter('subject', i) as string;

						const bodyContent = this.getNodeParameter('bodyContent', i, '') as string;

						additionalFields.subject = subject;

						additionalFields.bodyContent = bodyContent || ' ';

						// Create message object from optional fields
						const body: IDataObject = createMessage(additionalFields);

						if (additionalFields.attachments) {
							const attachments = (additionalFields.attachments as IDataObject)
								.attachments as IDataObject[];

							// Handle attachments
							body.attachments = await binaryToAttachments.call(this, attachments, items, i);
						}

						responseData = await microsoftApiRequest.call(this, 'POST', '/messages', body, {});

<<<<<<< HEAD
						returnData.push(responseData as IDataObject);
=======
						const executionData = this.helpers.constructExecutionMetaData(
							this.helpers.returnJsonArray(responseData),
							{ itemData: { item: i } },
						);
						returnData.push(...executionData);
>>>>>>> f0695827
					} catch (error) {
						if (this.continueOnFail()) {
							const executionData = this.helpers.constructExecutionMetaData(
								this.helpers.returnJsonArray({ error: error.message }),
								{ itemData: { item: i } },
							);
							returnData.push(...executionData);
							continue;
						}
						throw error;
					}
				}
			}

			if (operation === 'send') {
				for (let i = 0; i < length; i++) {
					try {
						const messageId = this.getNodeParameter('messageId', i);
						const additionalFields = this.getNodeParameter('additionalFields', i, {});

						if (additionalFields?.recipients) {
							const recipients = (additionalFields.recipients as string)
								.split(',')
								.filter((email) => !!email);
							if (recipients.length !== 0) {
								await microsoftApiRequest.call(this, 'PATCH', `/messages/${messageId}`, {
									toRecipients: recipients.map((recipient: string) => makeRecipient(recipient)),
								});
							}
						}

						responseData = await microsoftApiRequest.call(
							this,
							'POST',
							`/messages/${messageId}/send`,
						);
						const executionData = this.helpers.constructExecutionMetaData(
							this.helpers.returnJsonArray({ success: true }),
							{ itemData: { item: i } },
						);
						returnData.push(...executionData);
					} catch (error) {
						if (this.continueOnFail()) {
							const executionData = this.helpers.constructExecutionMetaData(
								this.helpers.returnJsonArray({ error: error.message }),
								{ itemData: { item: i } },
							);
							returnData.push(...executionData);
							continue;
						}
						throw error;
					}
				}
			}
		}

		if (resource === 'message') {
			if (operation === 'reply') {
				for (let i = 0; i < length; i++) {
					try {
						const messageId = this.getNodeParameter('messageId', i) as string;
						const replyType = this.getNodeParameter('replyType', i) as string;
						const comment = this.getNodeParameter('comment', i) as string;
						const send = this.getNodeParameter('send', i, false) as boolean;
						const additionalFields = this.getNodeParameter('additionalFields', i, {});

						const body: IDataObject = {};

						let action = 'createReply';
						if (replyType === 'replyAll') {
							body.comment = comment;
							action = 'createReplyAll';
						} else {
							body.comment = comment;
							body.message = {};
							Object.assign(body.message, createMessage(additionalFields));
							//@ts-ignore
							delete body.message.attachments;
						}

						responseData = await microsoftApiRequest.call(
							this,
							'POST',
							`/messages/${messageId}/${action}`,
							body,
						);

						if (additionalFields.attachments) {
							const attachments = (additionalFields.attachments as IDataObject)
								.attachments as IDataObject[];
							// Handle attachments
							const data = await binaryToAttachments.call(this, attachments, items, i);

							for (const attachment of data) {
								await microsoftApiRequest.call(
									this,
									'POST',
									`/messages/${responseData.id}/attachments`,
									attachment,
									{},
								);
							}
						}

						if (send) {
							await microsoftApiRequest.call(this, 'POST', `/messages/${responseData.id}/send`);
						}

<<<<<<< HEAD
						returnData.push(responseData as IDataObject);
=======
						const executionData = this.helpers.constructExecutionMetaData(
							this.helpers.returnJsonArray(responseData),
							{ itemData: { item: i } },
						);
						returnData.push(...executionData);
>>>>>>> f0695827
					} catch (error) {
						if (this.continueOnFail()) {
							const executionData = this.helpers.constructExecutionMetaData(
								this.helpers.returnJsonArray({ error: error.message }),
								{ itemData: { item: i } },
							);
							returnData.push(...executionData);
							continue;
						}
						throw error;
					}
				}
			}

			if (operation === 'getMime') {
				for (let i = 0; i < length; i++) {
					try {
						const messageId = this.getNodeParameter('messageId', i) as string;
						const dataPropertyNameDownload = this.getNodeParameter('binaryPropertyName', i);
						const response = await microsoftApiRequest.call(
							this,
							'GET',
							`/messages/${messageId}/$value`,
							undefined,
							{},
							undefined,
							{},
							{ encoding: null, resolveWithFullResponse: true },
						);

						let mimeType: string | undefined;
						if (response.headers['content-type']) {
							mimeType = response.headers['content-type'];
						}

						const newItem: INodeExecutionData = {
							json: items[i].json,
							binary: {},
						};

						if (items[i].binary !== undefined) {
							// Create a shallow copy of the binary data so that the old
							// data references which do not get changed still stay behind
							// but the incoming data does not get changed.
							Object.assign(newItem.binary!, items[i].binary);
						}

						items[i] = newItem;

						const fileName = `${messageId}.eml`;
						const data = Buffer.from(response.body as string, 'utf8');
						items[i].binary![dataPropertyNameDownload] = await this.helpers.prepareBinaryData(
							data as unknown as Buffer,
							fileName,
							mimeType,
						);
					} catch (error) {
						if (this.continueOnFail()) {
							items[i].json = { error: error.message };
							continue;
						}
						throw error;
					}
				}
			}

			if (operation === 'getAll') {
				let additionalFields: IDataObject = {};
				for (let i = 0; i < length; i++) {
					try {
						const returnAll = this.getNodeParameter('returnAll', i);
						additionalFields = this.getNodeParameter('additionalFields', i);

						if (additionalFields.fields) {
							qs.$select = additionalFields.fields;
						}

						if (additionalFields.filter) {
							qs.$filter = additionalFields.filter;
						}

						const endpoint = '/messages';

						if (returnAll) {
							responseData = await microsoftApiRequestAllItems.call(
								this,
								'value',
								'GET',
								endpoint,
								undefined,
								qs,
							);
						} else {
							qs.$top = this.getNodeParameter('limit', i);
							responseData = await microsoftApiRequest.call(this, 'GET', endpoint, undefined, qs);
							responseData = responseData.value;
						}

						if (additionalFields.dataPropertyAttachmentsPrefixName) {
							const prefix = additionalFields.dataPropertyAttachmentsPrefixName as string;
<<<<<<< HEAD
							const data = await downloadAttachments.call(
								this,
								responseData as IDataObject[],
								prefix,
							);
							returnData.push.apply(returnData, data as unknown as IDataObject[]);
						} else {
							returnData.push.apply(returnData, responseData as IDataObject[]);
=======
							const data = await downloadAttachments.call(this, responseData, prefix);
							const executionData = this.helpers.constructExecutionMetaData(
								this.helpers.returnJsonArray(data),
								{ itemData: { item: i } },
							);
							returnData.push(...executionData);
						} else {
							const executionData = this.helpers.constructExecutionMetaData(
								this.helpers.returnJsonArray(responseData),
								{ itemData: { item: i } },
							);
							returnData.push(...executionData);
>>>>>>> f0695827
						}
					} catch (error) {
						if (this.continueOnFail()) {
							const executionData = this.helpers.constructExecutionMetaData(
								this.helpers.returnJsonArray({ error: error.message }),
								{ itemData: { item: i } },
							);
							returnData.push(...executionData);
							continue;
						}
						throw error;
					}
				}

				if (additionalFields.dataPropertyAttachmentsPrefixName) {
					return [returnData];
				}
			}

			if (operation === 'move') {
				for (let i = 0; i < length; i++) {
					try {
						const messageId = this.getNodeParameter('messageId', i) as string;
						const destinationId = this.getNodeParameter('folderId', i) as string;
						const body: IDataObject = {
							destinationId,
						};

						responseData = await microsoftApiRequest.call(
							this,
							'POST',
							`/messages/${messageId}/move`,
							body,
						);
						const executionData = this.helpers.constructExecutionMetaData(
							this.helpers.returnJsonArray({ success: true }),
							{ itemData: { item: i } },
						);
						returnData.push(...executionData);
					} catch (error) {
						if (this.continueOnFail()) {
							const executionData = this.helpers.constructExecutionMetaData(
								this.helpers.returnJsonArray({ error: error.message }),
								{ itemData: { item: i } },
							);
							returnData.push(...executionData);
							continue;
						}
						throw error;
					}
				}
			}

			if (operation === 'send') {
				for (let i = 0; i < length; i++) {
					try {
						const additionalFields = this.getNodeParameter('additionalFields', i);

						const toRecipients = this.getNodeParameter('toRecipients', i) as string;

						const subject = this.getNodeParameter('subject', i) as string;

						const bodyContent = this.getNodeParameter('bodyContent', i, '') as string;

						additionalFields.subject = subject;

						additionalFields.bodyContent = bodyContent || ' ';

						additionalFields.toRecipients = toRecipients;

						const saveToSentItems =
							additionalFields.saveToSentItems === undefined
								? true
								: additionalFields.saveToSentItems;
						delete additionalFields.saveToSentItems;

						// Create message object from optional fields
						const message: IDataObject = createMessage(additionalFields);

						if (additionalFields.attachments) {
							const attachments = (additionalFields.attachments as IDataObject)
								.attachments as IDataObject[];

							// Handle attachments
							message.attachments = await binaryToAttachments.call(this, attachments, items, i);
						}

						const body: IDataObject = {
							message,
							saveToSentItems,
						};

						responseData = await microsoftApiRequest.call(this, 'POST', '/sendMail', body, {});
						const executionData = this.helpers.constructExecutionMetaData(
							this.helpers.returnJsonArray({ success: true }),
							{ itemData: { item: i } },
						);
						returnData.push(...executionData);
					} catch (error) {
						if (this.continueOnFail()) {
							const executionData = this.helpers.constructExecutionMetaData(
								this.helpers.returnJsonArray({ error: error.message }),
								{ itemData: { item: i } },
							);
							returnData.push(...executionData);
							continue;
						}
						throw error;
					}
				}
			}
		}

		if (resource === 'messageAttachment') {
			if (operation === 'add') {
				for (let i = 0; i < length; i++) {
					try {
						const messageId = this.getNodeParameter('messageId', i) as string;
						const binaryPropertyName = this.getNodeParameter('binaryPropertyName', 0);
						const additionalFields = this.getNodeParameter('additionalFields', i);

						if (items[i].binary === undefined) {
							throw new NodeOperationError(this.getNode(), 'No binary data exists on item!');
						}
						//@ts-ignore
						if (items[i].binary[binaryPropertyName] === undefined) {
							throw new NodeOperationError(
								this.getNode(),
								`Item has no binary property called "${binaryPropertyName}"`,
								{ itemIndex: i },
							);
						}

						const binaryData = (items[i].binary as IBinaryKeyData)[binaryPropertyName];
						const dataBuffer = await this.helpers.getBinaryDataBuffer(i, binaryPropertyName);

						const fileName =
							additionalFields.fileName === undefined
								? binaryData.fileName
								: additionalFields.fileName;

						if (!fileName) {
							throw new NodeOperationError(
								this.getNode(),
								'File name is not set. It has either to be set via "Additional Fields" or has to be set on the binary property!',
								{ itemIndex: i },
							);
						}

						// Check if the file is over 3MB big
						if (dataBuffer.length > 3e6) {
							// Maximum chunk size is 4MB
							const chunkSize = 4e6;
							const body: IDataObject = {
								AttachmentItem: {
									attachmentType: 'file',
									name: fileName,
									size: dataBuffer.length,
								},
							};

							// Create upload session
							responseData = await microsoftApiRequest.call(
								this,
								'POST',
								`/messages/${messageId}/attachments/createUploadSession`,
								body,
							);
							const uploadUrl = responseData.uploadUrl;

							if (uploadUrl === undefined) {
								throw new NodeApiError(this.getNode(), responseData as JsonObject, {
									message: 'Failed to get upload session',
								});
							}

							for (
								let bytesUploaded = 0;
								bytesUploaded < dataBuffer.length;
								bytesUploaded += chunkSize
							) {
								// Upload the file chunk by chunk
								const nextChunk = Math.min(bytesUploaded + chunkSize, dataBuffer.length);
								const contentRange = `bytes ${bytesUploaded}-${nextChunk - 1}/${dataBuffer.length}`;

								const data = dataBuffer.subarray(bytesUploaded, nextChunk);

								responseData = await this.helpers.request(uploadUrl, {
									method: 'PUT',
									headers: {
										'Content-Type': 'application/octet-stream',
										'Content-Length': data.length,
										'Content-Range': contentRange,
									},
									body: data,
								});
							}
						} else {
							const body: IDataObject = {
								'@odata.type': '#microsoft.graph.fileAttachment',
								name: fileName,
								contentBytes: dataBuffer.toString('base64'),
							};

							responseData = await microsoftApiRequest.call(
								this,
								'POST',
								`/messages/${messageId}/attachments`,
								body,
								{},
							);
						}
						const executionData = this.helpers.constructExecutionMetaData(
							this.helpers.returnJsonArray({ success: true }),
							{ itemData: { item: i } },
						);
						returnData.push(...executionData);
					} catch (error) {
						if (this.continueOnFail()) {
							const executionData = this.helpers.constructExecutionMetaData(
								this.helpers.returnJsonArray({ error: error.message }),
								{ itemData: { item: i } },
							);
							returnData.push(...executionData);
							continue;
						}
						throw error;
					}
				}
			}

			if (operation === 'download') {
				for (let i = 0; i < length; i++) {
					try {
						const messageId = this.getNodeParameter('messageId', i) as string;
						const attachmentId = this.getNodeParameter('attachmentId', i) as string;
						const dataPropertyNameDownload = this.getNodeParameter('binaryPropertyName', i);

						// Get attachment details first
						const attachmentDetails = await microsoftApiRequest.call(
							this,
							'GET',
							`/messages/${messageId}/attachments/${attachmentId}`,
							undefined,
							{ $select: 'id,name,contentType' },
						);

						let mimeType: string | undefined;
						if (attachmentDetails.contentType) {
							mimeType = attachmentDetails.contentType;
						}
						const fileName = attachmentDetails.name;

						const response = await microsoftApiRequest.call(
							this,
							'GET',
							`/messages/${messageId}/attachments/${attachmentId}/$value`,
							undefined,
							{},
							undefined,
							{},
							{ encoding: null, resolveWithFullResponse: true },
						);

						const newItem: INodeExecutionData = {
							json: items[i].json,
							binary: {},
						};

						if (items[i].binary !== undefined) {
							// Create a shallow copy of the binary data so that the old
							// data references which do not get changed still stay behind
							// but the incoming data does not get changed.
							Object.assign(newItem.binary!, items[i].binary);
						}

						items[i] = newItem;
						const data = Buffer.from(response.body as string, 'utf8');
						items[i].binary![dataPropertyNameDownload] = await this.helpers.prepareBinaryData(
							data as unknown as Buffer,
							fileName as string,
							mimeType,
						);
					} catch (error) {
						if (this.continueOnFail()) {
							items[i].json = { error: error.message };
							continue;
						}
						throw error;
					}
				}
			}

			if (operation === 'get') {
				for (let i = 0; i < length; i++) {
					try {
						const messageId = this.getNodeParameter('messageId', i) as string;
						const attachmentId = this.getNodeParameter('attachmentId', i) as string;
						const additionalFields = this.getNodeParameter('additionalFields', i);

						// Have sane defaults so we don't fetch attachment data in this operation
						qs.$select = 'id,lastModifiedDateTime,name,contentType,size,isInline';
						if (additionalFields.fields) {
							qs.$select = additionalFields.fields;
						}

						responseData = await microsoftApiRequest.call(
							this,
							'GET',
							`/messages/${messageId}/attachments/${attachmentId}`,
							undefined,
							qs,
						);
<<<<<<< HEAD
						returnData.push(responseData as IDataObject);
=======
						const executionData = this.helpers.constructExecutionMetaData(
							this.helpers.returnJsonArray(responseData),
							{ itemData: { item: i } },
						);
						returnData.push(...executionData);
>>>>>>> f0695827
					} catch (error) {
						if (this.continueOnFail()) {
							const executionData = this.helpers.constructExecutionMetaData(
								this.helpers.returnJsonArray({ error: error.message }),
								{ itemData: { item: i } },
							);
							returnData.push(...executionData);
							continue;
						}
						throw error;
					}
				}
			}

			if (operation === 'getAll') {
				for (let i = 0; i < length; i++) {
					try {
						const messageId = this.getNodeParameter('messageId', i) as string;
						const returnAll = this.getNodeParameter('returnAll', i);
						const additionalFields = this.getNodeParameter('additionalFields', i);

						// Have sane defaults so we don't fetch attachment data in this operation
						qs.$select = 'id,lastModifiedDateTime,name,contentType,size,isInline';
						if (additionalFields.fields) {
							qs.$select = additionalFields.fields;
						}

						if (additionalFields.filter) {
							qs.$filter = additionalFields.filter;
						}

						const endpoint = `/messages/${messageId}/attachments`;
						if (returnAll) {
							responseData = await microsoftApiRequestAllItems.call(
								this,
								'value',
								'GET',
								endpoint,
								undefined,
								qs,
							);
						} else {
							qs.$top = this.getNodeParameter('limit', i);
							responseData = await microsoftApiRequest.call(this, 'GET', endpoint, undefined, qs);
							responseData = responseData.value;
						}
						const executionData = this.helpers.constructExecutionMetaData(
							this.helpers.returnJsonArray(responseData),
							{ itemData: { item: i } },
						);
						returnData.push(...executionData);
					} catch (error) {
						if (this.continueOnFail()) {
							const executionData = this.helpers.constructExecutionMetaData(
								this.helpers.returnJsonArray({ error: error.message }),
								{ itemData: { item: i } },
							);
							returnData.push(...executionData);
							continue;
						}
						throw error;
					}
				}
			}
		}

		if (resource === 'folder') {
			if (operation === 'create') {
				for (let i = 0; i < length; i++) {
					try {
						const displayName = this.getNodeParameter('displayName', i) as string;
						const folderType = this.getNodeParameter('folderType', i) as string;
						const body: IDataObject = {
							displayName,
						};

						let endpoint = '/mailFolders';

						if (folderType === 'searchFolder') {
							endpoint = '/mailFolders/searchfolders/childFolders';
							const includeNestedFolders = this.getNodeParameter('includeNestedFolders', i);
							const sourceFolderIds = this.getNodeParameter('sourceFolderIds', i);
							const filterQuery = this.getNodeParameter('filterQuery', i);
							Object.assign(body, {
								'@odata.type': 'microsoft.graph.mailSearchFolder',
								includeNestedFolders,
								sourceFolderIds,
								filterQuery,
							});
						}

						responseData = await microsoftApiRequest.call(this, 'POST', endpoint, body);
<<<<<<< HEAD
						returnData.push(responseData as IDataObject);
=======
						const executionData = this.helpers.constructExecutionMetaData(
							this.helpers.returnJsonArray(responseData),
							{ itemData: { item: i } },
						);
						returnData.push(...executionData);
>>>>>>> f0695827
					} catch (error) {
						if (this.continueOnFail()) {
							const executionData = this.helpers.constructExecutionMetaData(
								this.helpers.returnJsonArray({ error: error.message }),
								{ itemData: { item: i } },
							);
							returnData.push(...executionData);
							continue;
						}
						throw error;
					}
				}
			}

			if (operation === 'delete') {
				for (let i = 0; i < length; i++) {
					try {
						const folderId = this.getNodeParameter('folderId', i) as string;
						responseData = await microsoftApiRequest.call(
							this,
							'DELETE',
							`/mailFolders/${folderId}`,
						);
						const executionData = this.helpers.constructExecutionMetaData(
							this.helpers.returnJsonArray({ success: true }),
							{ itemData: { item: i } },
						);
						returnData.push(...executionData);
					} catch (error) {
						if (this.continueOnFail()) {
							const executionData = this.helpers.constructExecutionMetaData(
								this.helpers.returnJsonArray({ error: error.message }),
								{ itemData: { item: i } },
							);
							returnData.push(...executionData);
							continue;
						}
						throw error;
					}
				}
			}

			if (operation === 'get') {
				for (let i = 0; i < length; i++) {
					try {
						const folderId = this.getNodeParameter('folderId', i) as string;
						const additionalFields = this.getNodeParameter('additionalFields', i);

						if (additionalFields.fields) {
							qs.$select = additionalFields.fields;
						}

						if (additionalFields.filter) {
							qs.$filter = additionalFields.filter;
						}
						responseData = await microsoftApiRequest.call(
							this,
							'GET',
							`/mailFolders/${folderId}`,
							{},
							qs,
						);
<<<<<<< HEAD
						returnData.push(responseData as IDataObject);
=======
						const executionData = this.helpers.constructExecutionMetaData(
							this.helpers.returnJsonArray(responseData),
							{ itemData: { item: i } },
						);
						returnData.push(...executionData);
>>>>>>> f0695827
					} catch (error) {
						if (this.continueOnFail()) {
							const executionData = this.helpers.constructExecutionMetaData(
								this.helpers.returnJsonArray({ error: error.message }),
								{ itemData: { item: i } },
							);
							returnData.push(...executionData);
							continue;
						}
						throw error;
					}
				}
			}

			if (operation === 'getAll') {
				for (let i = 0; i < length; i++) {
					try {
						const returnAll = this.getNodeParameter('returnAll', i);
						const additionalFields = this.getNodeParameter('additionalFields', i);

						if (additionalFields.fields) {
							qs.$select = additionalFields.fields;
						}

						if (additionalFields.filter) {
							qs.$filter = additionalFields.filter;
						}

						if (returnAll) {
							responseData = await microsoftApiRequestAllItems.call(
								this,
								'value',
								'GET',
								'/mailFolders',
								{},
								qs,
							);
						} else {
							qs.$top = this.getNodeParameter('limit', i);
							responseData = await microsoftApiRequest.call(this, 'GET', '/mailFolders', {}, qs);
							responseData = responseData.value;
						}
						const executionData = this.helpers.constructExecutionMetaData(
							this.helpers.returnJsonArray(responseData),
							{ itemData: { item: i } },
						);
						returnData.push(...executionData);
					} catch (error) {
						if (this.continueOnFail()) {
							const executionData = this.helpers.constructExecutionMetaData(
								this.helpers.returnJsonArray({ error: error.message }),
								{ itemData: { item: i } },
							);
							returnData.push(...executionData);
							continue;
						}
						throw error;
					}
				}
			}

			if (operation === 'getChildren') {
				for (let i = 0; i < length; i++) {
					try {
						const folderId = this.getNodeParameter('folderId', i) as string;
						const returnAll = this.getNodeParameter('returnAll', i);
						const additionalFields = this.getNodeParameter('additionalFields', i);

						if (additionalFields.fields) {
							qs.$select = additionalFields.fields;
						}

						if (additionalFields.filter) {
							qs.$filter = additionalFields.filter;
						}

						if (returnAll) {
							responseData = await microsoftApiRequestAllItems.call(
								this,
								'value',
								'GET',
								`/mailFolders/${folderId}/childFolders`,
								qs,
							);
						} else {
							qs.$top = this.getNodeParameter('limit', i);
							responseData = await microsoftApiRequest.call(
								this,
								'GET',
								`/mailFolders/${folderId}/childFolders`,
								undefined,
								qs,
							);
							responseData = responseData.value;
						}
						const executionData = this.helpers.constructExecutionMetaData(
							this.helpers.returnJsonArray(responseData),
							{ itemData: { item: i } },
						);
						returnData.push(...executionData);
					} catch (error) {
						if (this.continueOnFail()) {
							const executionData = this.helpers.constructExecutionMetaData(
								this.helpers.returnJsonArray({ error: error.message }),
								{ itemData: { item: i } },
							);
							returnData.push(...executionData);
							continue;
						}
						throw error;
					}
				}
			}

			if (operation === 'update') {
				for (let i = 0; i < length; i++) {
					try {
						const folderId = this.getNodeParameter('folderId', i) as string;
						const updateFields = this.getNodeParameter('updateFields', i);

						const body: IDataObject = {
							...updateFields,
						};

						responseData = await microsoftApiRequest.call(
							this,
							'PATCH',
							`/mailFolders/${folderId}`,
							body,
						);
<<<<<<< HEAD
						returnData.push(responseData as IDataObject);
=======
						const executionData = this.helpers.constructExecutionMetaData(
							this.helpers.returnJsonArray(responseData),
							{ itemData: { item: i } },
						);
						returnData.push(...executionData);
>>>>>>> f0695827
					} catch (error) {
						if (this.continueOnFail()) {
							const executionData = this.helpers.constructExecutionMetaData(
								this.helpers.returnJsonArray({ error: error.message }),
								{ itemData: { item: i } },
							);
							returnData.push(...executionData);
							continue;
						}
						throw error;
					}
				}
			}
		}

		if (resource === 'folderMessage') {
			for (let i = 0; i < length; i++) {
				try {
					if (operation === 'getAll') {
						const folderId = this.getNodeParameter('folderId', i) as string;
						const returnAll = this.getNodeParameter('returnAll', i);
						const additionalFields = this.getNodeParameter('additionalFields', i);

						if (additionalFields.fields) {
							qs.$select = additionalFields.fields;
						}

						if (additionalFields.filter) {
							qs.$filter = additionalFields.filter;
						}

						const endpoint = `/mailFolders/${folderId}/messages`;
						if (returnAll) {
							responseData = await microsoftApiRequestAllItems.call(
								this,
								'value',
								'GET',
								endpoint,
								qs,
							);
						} else {
							qs.$top = this.getNodeParameter('limit', i);
							responseData = await microsoftApiRequest.call(this, 'GET', endpoint, undefined, qs);
							responseData = responseData.value;
						}
						const executionData = this.helpers.constructExecutionMetaData(
							this.helpers.returnJsonArray(responseData),
							{ itemData: { item: i } },
						);
						returnData.push(...executionData);
					}
				} catch (error) {
					if (this.continueOnFail()) {
						const executionData = this.helpers.constructExecutionMetaData(
							this.helpers.returnJsonArray({ error: error.message }),
							{ itemData: { item: i } },
						);
						returnData.push(...executionData);
						continue;
					}
					throw error;
				}
			}
		}

		if (
			(resource === 'message' && operation === 'getMime') ||
			(resource === 'messageAttachment' && operation === 'download')
		) {
			return this.prepareOutputData(items);
		} else {
			return this.prepareOutputData(returnData);
		}
	}
}<|MERGE_RESOLUTION|>--- conflicted
+++ resolved
@@ -189,29 +189,18 @@
 
 						if (additionalFields.dataPropertyAttachmentsPrefixName) {
 							const prefix = additionalFields.dataPropertyAttachmentsPrefixName as string;
-<<<<<<< HEAD
-							const data = await downloadAttachments.call(
-								this,
-								responseData as IDataObject[],
-								prefix,
-							);
-							returnData.push.apply(returnData, data as unknown as IDataObject[]);
+							const data = await downloadAttachments.call(this, responseData, prefix);
+							const executionData = this.helpers.constructExecutionMetaData(
+								this.helpers.returnJsonArray(data),
+								{ itemData: { item: i } },
+							);
+							returnData.push(...executionData);
 						} else {
-							returnData.push(responseData as IDataObject);
-=======
-							const data = await downloadAttachments.call(this, responseData, prefix);
-							const executionData = this.helpers.constructExecutionMetaData(
-								this.helpers.returnJsonArray(data),
-								{ itemData: { item: i } },
-							);
-							returnData.push(...executionData);
-						} else {
 							const executionData = this.helpers.constructExecutionMetaData(
 								this.helpers.returnJsonArray(responseData),
 								{ itemData: { item: i } },
 							);
 							returnData.push(...executionData);
->>>>>>> f0695827
 						}
 
 						if (additionalFields.dataPropertyAttachmentsPrefixName) {
@@ -248,15 +237,11 @@
 							body,
 							{},
 						);
-<<<<<<< HEAD
-						returnData.push(responseData as IDataObject);
-=======
 						const executionData = this.helpers.constructExecutionMetaData(
 							this.helpers.returnJsonArray(responseData),
 							{ itemData: { item: i } },
 						);
 						returnData.push(...executionData);
->>>>>>> f0695827
 					} catch (error) {
 						if (this.continueOnFail()) {
 							const executionData = this.helpers.constructExecutionMetaData(
@@ -299,15 +284,11 @@
 
 						responseData = await microsoftApiRequest.call(this, 'POST', '/messages', body, {});
 
-<<<<<<< HEAD
-						returnData.push(responseData as IDataObject);
-=======
 						const executionData = this.helpers.constructExecutionMetaData(
 							this.helpers.returnJsonArray(responseData),
 							{ itemData: { item: i } },
 						);
 						returnData.push(...executionData);
->>>>>>> f0695827
 					} catch (error) {
 						if (this.continueOnFail()) {
 							const executionData = this.helpers.constructExecutionMetaData(
@@ -416,15 +397,11 @@
 							await microsoftApiRequest.call(this, 'POST', `/messages/${responseData.id}/send`);
 						}
 
-<<<<<<< HEAD
-						returnData.push(responseData as IDataObject);
-=======
 						const executionData = this.helpers.constructExecutionMetaData(
 							this.helpers.returnJsonArray(responseData),
 							{ itemData: { item: i } },
 						);
 						returnData.push(...executionData);
->>>>>>> f0695827
 					} catch (error) {
 						if (this.continueOnFail()) {
 							const executionData = this.helpers.constructExecutionMetaData(
@@ -525,29 +502,18 @@
 
 						if (additionalFields.dataPropertyAttachmentsPrefixName) {
 							const prefix = additionalFields.dataPropertyAttachmentsPrefixName as string;
-<<<<<<< HEAD
-							const data = await downloadAttachments.call(
-								this,
-								responseData as IDataObject[],
-								prefix,
-							);
-							returnData.push.apply(returnData, data as unknown as IDataObject[]);
+							const data = await downloadAttachments.call(this, responseData, prefix);
+							const executionData = this.helpers.constructExecutionMetaData(
+								this.helpers.returnJsonArray(data),
+								{ itemData: { item: i } },
+							);
+							returnData.push(...executionData);
 						} else {
-							returnData.push.apply(returnData, responseData as IDataObject[]);
-=======
-							const data = await downloadAttachments.call(this, responseData, prefix);
-							const executionData = this.helpers.constructExecutionMetaData(
-								this.helpers.returnJsonArray(data),
-								{ itemData: { item: i } },
-							);
-							returnData.push(...executionData);
-						} else {
 							const executionData = this.helpers.constructExecutionMetaData(
 								this.helpers.returnJsonArray(responseData),
 								{ itemData: { item: i } },
 							);
 							returnData.push(...executionData);
->>>>>>> f0695827
 						}
 					} catch (error) {
 						if (this.continueOnFail()) {
@@ -861,15 +827,11 @@
 							undefined,
 							qs,
 						);
-<<<<<<< HEAD
-						returnData.push(responseData as IDataObject);
-=======
 						const executionData = this.helpers.constructExecutionMetaData(
 							this.helpers.returnJsonArray(responseData),
 							{ itemData: { item: i } },
 						);
 						returnData.push(...executionData);
->>>>>>> f0695827
 					} catch (error) {
 						if (this.continueOnFail()) {
 							const executionData = this.helpers.constructExecutionMetaData(
@@ -962,15 +924,11 @@
 						}
 
 						responseData = await microsoftApiRequest.call(this, 'POST', endpoint, body);
-<<<<<<< HEAD
-						returnData.push(responseData as IDataObject);
-=======
 						const executionData = this.helpers.constructExecutionMetaData(
 							this.helpers.returnJsonArray(responseData),
 							{ itemData: { item: i } },
 						);
 						returnData.push(...executionData);
->>>>>>> f0695827
 					} catch (error) {
 						if (this.continueOnFail()) {
 							const executionData = this.helpers.constructExecutionMetaData(
@@ -1033,15 +991,11 @@
 							{},
 							qs,
 						);
-<<<<<<< HEAD
-						returnData.push(responseData as IDataObject);
-=======
 						const executionData = this.helpers.constructExecutionMetaData(
 							this.helpers.returnJsonArray(responseData),
 							{ itemData: { item: i } },
 						);
 						returnData.push(...executionData);
->>>>>>> f0695827
 					} catch (error) {
 						if (this.continueOnFail()) {
 							const executionData = this.helpers.constructExecutionMetaData(
@@ -1172,15 +1126,11 @@
 							`/mailFolders/${folderId}`,
 							body,
 						);
-<<<<<<< HEAD
-						returnData.push(responseData as IDataObject);
-=======
 						const executionData = this.helpers.constructExecutionMetaData(
 							this.helpers.returnJsonArray(responseData),
 							{ itemData: { item: i } },
 						);
 						returnData.push(...executionData);
->>>>>>> f0695827
 					} catch (error) {
 						if (this.continueOnFail()) {
 							const executionData = this.helpers.constructExecutionMetaData(
