<<<<<<< HEAD


import {
	IExecuteFunctions,
	IExecuteSingleFunctions,
	ILoadOptionsFunctions,
} from 'n8n-core';

import {
	IDataObject,
	IHttpRequestMethods,
	IHttpRequestOptions,
	INodeExecutionData,
	NodeApiError,
} from 'n8n-workflow';

export async function microsoftApiRequest(this: IExecuteFunctions | IExecuteSingleFunctions | ILoadOptionsFunctions, method: IHttpRequestMethods, resource: string, body: any = {}, qs: IDataObject = {}, uri?: string, headers: IDataObject = {}, option: IDataObject = { json: true }): Promise<any> { // tslint:disable-line:no-any
=======
import { OptionsWithUri } from 'request';

import { IExecuteFunctions, IExecuteSingleFunctions, ILoadOptionsFunctions } from 'n8n-core';

import { IDataObject, INodeExecutionData, NodeApiError } from 'n8n-workflow';

export async function microsoftApiRequest(
	this: IExecuteFunctions | IExecuteSingleFunctions | ILoadOptionsFunctions,
	method: string,
	resource: string,
	// tslint:disable-next-line:no-any
	body: any = {},
	qs: IDataObject = {},
	uri?: string,
	headers: IDataObject = {},
	option: IDataObject = { json: true },
	// tslint:disable-next-line:no-any
): Promise<any> {
>>>>>>> 9017fd46
	const credentials = await this.getCredentials('microsoftOutlookOAuth2Api');

	let apiUrl = `https://graph.microsoft.com/v1.0/me${resource}`;
	// If accessing shared mailbox
	if (credentials.useShared && credentials.userPrincipalName) {
		apiUrl = `https://graph.microsoft.com/v1.0/users/${credentials.userPrincipalName}${resource}`;
	}

	const options: IHttpRequestOptions = {
		headers: {
			'Content-Type': 'application/json',
		},
		method,
		body,
		qs,
		uri: uri || apiUrl,
	};
	try {
		Object.assign(options, option);

		if (Object.keys(headers).length !== 0) {
			options.headers = Object.assign({}, options.headers, headers);
		}

		if (Object.keys(body).length === 0) {
			delete options.body;
		}

		//@ts-ignore
		return await this.helpers.requestOAuth2.call(this, 'microsoftOutlookOAuth2Api', options);
	} catch (error) {
		throw new NodeApiError(this.getNode(), error);
	}
}

<<<<<<< HEAD
export async function microsoftApiRequestAllItems(this: IExecuteFunctions | ILoadOptionsFunctions, propertyName: string, method: IHttpRequestMethods, endpoint: string, body: any = {}, query: IDataObject = {}, headers: IDataObject = {}): Promise<any> { // tslint:disable-line:no-any

=======
export async function microsoftApiRequestAllItems(
	this: IExecuteFunctions | ILoadOptionsFunctions,
	propertyName: string,
	method: string,
	endpoint: string,
	// tslint:disable-next-line:no-any
	body: any = {},
	query: IDataObject = {},
	headers: IDataObject = {},
	// tslint:disable-next-line:no-any
): Promise<any> {
>>>>>>> 9017fd46
	const returnData: IDataObject[] = [];

	let responseData;
	let uri: string | undefined;
	query['$top'] = 100;

	do {
		responseData = await microsoftApiRequest.call(
			this,
			method,
			endpoint,
			body,
			query,
			uri,
			headers,
		);
		uri = responseData['@odata.nextLink'];
		returnData.push.apply(returnData, responseData[propertyName]);
	} while (responseData['@odata.nextLink'] !== undefined);

	return returnData;
}

<<<<<<< HEAD
export async function microsoftApiRequestAllItemsSkip(this: IExecuteFunctions | ILoadOptionsFunctions, propertyName: string, method: IHttpRequestMethods, endpoint: string, body: any = {}, query: IDataObject = {}, headers: IDataObject = {}): Promise<any> { // tslint:disable-line:no-any

=======
export async function microsoftApiRequestAllItemsSkip(
	this: IExecuteFunctions | ILoadOptionsFunctions,
	propertyName: string,
	method: string,
	endpoint: string,
	// tslint:disable-next-line:no-any
	body: any = {},
	query: IDataObject = {},
	headers: IDataObject = {},
	// tslint:disable-next-line:no-any
): Promise<any> {
>>>>>>> 9017fd46
	const returnData: IDataObject[] = [];

	let responseData;
	query['$top'] = 100;
	query['$skip'] = 0;

	do {
		responseData = await microsoftApiRequest.call(
			this,
			method,
			endpoint,
			body,
			query,
			undefined,
			headers,
		);
		query['$skip'] += query['$top'];
		returnData.push.apply(returnData, responseData[propertyName]);
	} while (responseData['value'].length !== 0);

	return returnData;
}

export function makeRecipient(email: string) {
	return {
		emailAddress: {
			address: email,
		},
	};
}

export function createMessage(fields: IDataObject) {
	const message: IDataObject = {};

	// Create body object
	if (fields.bodyContent || fields.bodyContentType) {
		const bodyObject = {
			content: fields.bodyContent,
			contentType: fields.bodyContentType,
		};

		message['body'] = bodyObject;
		delete fields['bodyContent'];
		delete fields['bodyContentType'];
	}

	// Handle custom headers
	if (
		'internetMessageHeaders' in fields &&
		'headers' in (fields.internetMessageHeaders as IDataObject)
	) {
		fields.internetMessageHeaders = (fields.internetMessageHeaders as IDataObject).headers;
	}

	// Handle recipient fields
	['bccRecipients', 'ccRecipients', 'replyTo', 'sender', 'toRecipients'].forEach((key) => {
		if (Array.isArray(fields[key])) {
			fields[key] = (fields[key] as string[]).map((email) => makeRecipient(email));
		} else if (fields[key] !== undefined) {
			fields[key] = (fields[key] as string)
				.split(',')
				.map((recipient: string) => makeRecipient(recipient));
		}
	});

	['from', 'sender'].forEach((key) => {
		if (fields[key] !== undefined) {
			fields[key] = makeRecipient(fields[key] as string);
		}
	});

	Object.assign(message, fields);

	return message;
}

export async function downloadAttachments(
	this: IExecuteFunctions,
	messages: IDataObject[] | IDataObject,
	prefix: string,
) {
	const elements: INodeExecutionData[] = [];
	if (!Array.isArray(messages)) {
		messages = [messages];
	}
	for (const message of messages) {
		const element: INodeExecutionData = {
			json: message,
			binary: {},
		};
		if (message.hasAttachments === true) {
			const attachments = await microsoftApiRequestAllItems.call(
				this,
				'value',
				'GET',
				`/messages/${message.id}/attachments`,
				{},
			);
			for (const [index, attachment] of attachments.entries()) {
				const response = await microsoftApiRequest.call(
					this,
					'GET',
					`/messages/${message.id}/attachments/${attachment.id}/$value`,
					undefined,
					{},
					undefined,
					{},
					{ encoding: null, resolveWithFullResponse: true },
				);

				const data = Buffer.from(response.body as string, 'utf8');
				element.binary![`${prefix}${index}`] = await this.helpers.prepareBinaryData(
					data as unknown as Buffer,
					attachment.name,
					attachment.contentType,
				);
			}
		}
		if (Object.keys(element.binary!).length === 0) {
			delete element.binary;
		}
		elements.push(element);
	}
	return elements;
}<|MERGE_RESOLUTION|>--- conflicted
+++ resolved
@@ -1,11 +1,4 @@
-<<<<<<< HEAD
-
-
-import {
-	IExecuteFunctions,
-	IExecuteSingleFunctions,
-	ILoadOptionsFunctions,
-} from 'n8n-core';
+import { IExecuteFunctions, IExecuteSingleFunctions, ILoadOptionsFunctions } from 'n8n-core';
 
 import {
 	IDataObject,
@@ -15,17 +8,9 @@
 	NodeApiError,
 } from 'n8n-workflow';
 
-export async function microsoftApiRequest(this: IExecuteFunctions | IExecuteSingleFunctions | ILoadOptionsFunctions, method: IHttpRequestMethods, resource: string, body: any = {}, qs: IDataObject = {}, uri?: string, headers: IDataObject = {}, option: IDataObject = { json: true }): Promise<any> { // tslint:disable-line:no-any
-=======
-import { OptionsWithUri } from 'request';
-
-import { IExecuteFunctions, IExecuteSingleFunctions, ILoadOptionsFunctions } from 'n8n-core';
-
-import { IDataObject, INodeExecutionData, NodeApiError } from 'n8n-workflow';
-
 export async function microsoftApiRequest(
 	this: IExecuteFunctions | IExecuteSingleFunctions | ILoadOptionsFunctions,
-	method: string,
+	method: IHttpRequestMethods,
 	resource: string,
 	// tslint:disable-next-line:no-any
 	body: any = {},
@@ -35,7 +20,6 @@
 	option: IDataObject = { json: true },
 	// tslint:disable-next-line:no-any
 ): Promise<any> {
->>>>>>> 9017fd46
 	const credentials = await this.getCredentials('microsoftOutlookOAuth2Api');
 
 	let apiUrl = `https://graph.microsoft.com/v1.0/me${resource}`;
@@ -71,14 +55,10 @@
 	}
 }
 
-<<<<<<< HEAD
-export async function microsoftApiRequestAllItems(this: IExecuteFunctions | ILoadOptionsFunctions, propertyName: string, method: IHttpRequestMethods, endpoint: string, body: any = {}, query: IDataObject = {}, headers: IDataObject = {}): Promise<any> { // tslint:disable-line:no-any
-
-=======
 export async function microsoftApiRequestAllItems(
 	this: IExecuteFunctions | ILoadOptionsFunctions,
 	propertyName: string,
-	method: string,
+	method: IHttpRequestMethods,
 	endpoint: string,
 	// tslint:disable-next-line:no-any
 	body: any = {},
@@ -86,7 +66,6 @@
 	headers: IDataObject = {},
 	// tslint:disable-next-line:no-any
 ): Promise<any> {
->>>>>>> 9017fd46
 	const returnData: IDataObject[] = [];
 
 	let responseData;
@@ -110,14 +89,10 @@
 	return returnData;
 }
 
-<<<<<<< HEAD
-export async function microsoftApiRequestAllItemsSkip(this: IExecuteFunctions | ILoadOptionsFunctions, propertyName: string, method: IHttpRequestMethods, endpoint: string, body: any = {}, query: IDataObject = {}, headers: IDataObject = {}): Promise<any> { // tslint:disable-line:no-any
-
-=======
 export async function microsoftApiRequestAllItemsSkip(
 	this: IExecuteFunctions | ILoadOptionsFunctions,
 	propertyName: string,
-	method: string,
+	method: IHttpRequestMethods,
 	endpoint: string,
 	// tslint:disable-next-line:no-any
 	body: any = {},
@@ -125,7 +100,6 @@
 	headers: IDataObject = {},
 	// tslint:disable-next-line:no-any
 ): Promise<any> {
->>>>>>> 9017fd46
 	const returnData: IDataObject[] = [];
 
 	let responseData;
