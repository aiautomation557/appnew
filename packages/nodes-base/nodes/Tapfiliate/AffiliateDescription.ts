import {
	INodeProperties,
} from 'n8n-workflow';

export const affiliateOperations: INodeProperties[] = [
	{
		displayName: 'Operation',
		name: 'operation',
		type: 'options',
		displayOptions: {
			show: {
				resource: [
					'affiliate',
				],
			},
		},
		options: [
			{
				name: 'Create',
				value: 'create',
				description: 'Create an affiliate',
			},
			{
				name: 'Delete',
				value: 'delete',
				description: 'Delete an affiliate',
			},
			{
				name: 'Get',
				value: 'get',
				description: 'Get an affiliate by ID',
			},
			{
				name: 'Get All',
				value: 'getAll',
				description: 'Get all affiliates',
			},
		],
		default: 'create',
		description: 'The operation to perform.',
	},
];

export const affiliateFields: INodeProperties[] = [
	/* -------------------------------------------------------------------------- */
	/*                                 affiliate:create                           */
	/* -------------------------------------------------------------------------- */
	{
		displayName: 'Email',
		name: 'email',
		type: 'string',
		required: true,
		default: '',
		displayOptions: {
			show: {
				operation: [
					'create',
				],
				resource: [
					'affiliate',
				],
			},
		},
		description: 'The affiliate’s email',
	},
	{
		displayName: 'First Name',
		name: 'firstname',
		type: 'string',
		required: true,
		displayOptions: {
			show: {
				operation: [
					'create',
				],
				resource: [
					'affiliate',
				],
			},
		},
		default: '',
		description: 'The affiliate’s firstname',
	},
	{
		displayName: 'Last Name',
		name: 'lastname',
		type: 'string',
		required: true,
		displayOptions: {
			show: {
				operation: [
					'create',
				],
				resource: [
					'affiliate',
				],
			},
		},
		default: '',
		description: 'The affiliate’s lastname',
	},
	{
		displayName: 'Additional Fields',
		name: 'additionalFields',
		type: 'collection',
		placeholder: 'Add Field',
		default: {},
		displayOptions: {
			show: {
				resource: [
					'affiliate',
				],
				operation: [
					'create',
				],
			},
		},
		options: [
			{
				displayName: 'Address',
				name: 'addressUi',
				placeholder: 'Address',
				type: 'fixedCollection',
				typeOptions: {
					multipleValues: false,
				},
				default: {},
				options: [
					{
						name: 'addressValues',
						displayName: 'Address',
						values: [
							{
								displayName: 'Line 1',
								name: 'address',
								type: 'string',
								default: '',
							},
							{
								displayName: 'Line 2',
								name: 'address_two',
								type: 'string',
								default: '',
							},
							{
								displayName: 'Postal Code',
								name: 'postal_code',
								type: 'string',
								default: '',
							},
							{
								displayName: 'City',
								name: 'city',
								type: 'string',
								default: '',
							},
							{
								displayName: 'State',
								name: 'state',
								type: 'string',
								default: '',
							},
							{
								displayName: 'Country Code',
								name: 'country',
								type: 'string',
								default: '',
								description: `The country’s ISO_3166-1 code. <a href="https://en.wikipedia.org/wiki/ISO_3166-1">Codes</a>.`,
							},
						],
					},
				],
			},
			{
				displayName: 'Company Name',
				name: 'companyName',
				type: 'string',
				default: '',
				description: 'The affiliate’s company data',
			},
		],
	},

	/* -------------------------------------------------------------------------- */
	/*                                 affiliate:delete                           */
	/* -------------------------------------------------------------------------- */
	{
		displayName: 'Affiliate ID',
		name: 'affiliateId',
		required: true,
		type: 'string',
		default: '',
		displayOptions: {
			show: {
				resource: [
					'affiliate',
				],
				operation: [
					'delete',
				],
			},
		},
		description: 'The ID of the affiliate',
	},

	/* -------------------------------------------------------------------------- */
	/*                                 affiliate:get                              */
	/* -------------------------------------------------------------------------- */
	{
		displayName: 'Affiliate ID',
		name: 'affiliateId',
		type: 'string',
		required: true,
		default: '',
		displayOptions: {
			show: {
				resource: [
					'affiliate',
				],
				operation: [
					'get',
				],
			},
		},
		description: 'The ID of the affiliate',
	},

	/* -------------------------------------------------------------------------- */
	/*                                 affiliate:getAll                           */
	/* -------------------------------------------------------------------------- */
	{
		displayName: 'Return All',
		name: 'returnAll',
		type: 'boolean',
		displayOptions: {
			show: {
				resource: [
					'affiliate',
				],
				operation: [
					'getAll',
				],
			},
		},
		default: false,
		description: 'If set to true, all the results will be returned',
	},
	{
		displayName: 'Limit',
		name: 'limit',
		type: 'number',
		displayOptions: {
			show: {
				resource: [
					'affiliate',
				],
				operation: [
					'getAll',
				],
				returnAll: [
					false,
				],
			},
		},
		typeOptions: {
			minValue: 1,
			maxValue: 1000,
		},
		default: 100,
		description: 'How many results to return',
	},
	{
		displayName: 'Filters',
		name: 'filters',
		type: 'collection',
		placeholder: 'Add Field',
		default: {},
		displayOptions: {
			show: {
				resource: [
					'affiliate',
				],
				operation: [
					'getAll',
				],
			},
		},
		options: [
			{
				displayName: 'Affiliate Group ID',
				name: 'affiliate_group_id',
				type: 'string',
				default: '',
				description: 'Retrieves affiliates for a certain affiliate group',
			},
			{
				displayName: 'Click ID',
				name: 'click_id',
				type: 'string',
				default: '',
<<<<<<< HEAD
=======
				description: 'Click ID',
>>>>>>> ef8a76f3
			},
			{
				displayName: 'Email',
				name: 'email',
				type: 'string',
				default: '',
				description: 'An email address,',
			},
			{
				displayName: 'Parent ID',
				name: 'parentId',
				type: 'string',
				default: '',
				description: 'Retrieves children for a certain parent affiliate',
			},
			{
				displayName: 'Referral Code',
				name: 'referral_code',
				type: 'string',
				default: '',
				description: 'An affiliate’s referral code. This corresponds to the value of ref= in their referral link.',
			},
			{
				displayName: 'Source ID',
				name: 'source_id',
				type: 'string',
				default: '',
<<<<<<< HEAD
=======
				description: 'The Source ID',
>>>>>>> ef8a76f3
			},
		],
	},
];<|MERGE_RESOLUTION|>--- conflicted
+++ resolved
@@ -298,10 +298,6 @@
 				name: 'click_id',
 				type: 'string',
 				default: '',
-<<<<<<< HEAD
-=======
-				description: 'Click ID',
->>>>>>> ef8a76f3
 			},
 			{
 				displayName: 'Email',
@@ -329,10 +325,6 @@
 				name: 'source_id',
 				type: 'string',
 				default: '',
-<<<<<<< HEAD
-=======
-				description: 'The Source ID',
->>>>>>> ef8a76f3
 			},
 		],
 	},
