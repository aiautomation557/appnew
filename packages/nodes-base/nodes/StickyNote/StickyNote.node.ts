--- conflicted
+++ resolved
@@ -18,15 +18,10 @@
 			name: 'Note',
 			color: '#FFD233',
 		},
-<<<<<<< HEAD
-		inputs: ['main'],
-		outputs: ['main'],
-=======
 		// eslint-disable-next-line n8n-nodes-base/node-class-description-inputs-wrong-regular-node
 		inputs: [],
 		// eslint-disable-next-line n8n-nodes-base/node-class-description-outputs-wrong
 		outputs: [],
->>>>>>> b48e9203
 		properties: [
 			{
 				displayName: 'Content',
