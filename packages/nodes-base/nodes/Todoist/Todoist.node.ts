--- conflicted
+++ resolved
@@ -176,28 +176,6 @@
 				description: 'The project you want to operate on',
 			},
 			{
-<<<<<<< HEAD
-=======
-				displayName: 'Labels',
-				name: 'labels',
-				type: 'multiOptions',
-				typeOptions: {
-					loadOptionsMethod: 'getLabels',
-				},
-				displayOptions: {
-					show: {
-						resource: [
-							'task',
-						],
-						operation: [
-							'create',
-						],
-					},
-				},
-				default: [],
-			},
-			{
->>>>>>> 7f16a714
 				displayName: 'Content',
 				name: 'content',
 				type: 'string',
