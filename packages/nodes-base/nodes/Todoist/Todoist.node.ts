--- conflicted
+++ resolved
@@ -477,7 +477,6 @@
 
 		for (let i = 0; i < length; i++) {
 
-<<<<<<< HEAD
 			try {
 				if (resource === 'task') {
 					if (operation === 'create') {
@@ -486,52 +485,34 @@
 						const projectId = this.getNodeParameter('project', i) as number;
 						const labels = this.getNodeParameter('labels', i) as number[];
 						const options = this.getNodeParameter('options', i) as IDataObject;
-
+	
 						const body: IBodyCreateTask = {
 							content,
 							project_id: projectId,
 							priority: (options.priority!) ? parseInt(options.priority as string, 10) : 1,
 						};
-
+	
+						if (options.description) {
+							body.description = options.description as string;
+						}
+	
 						if (options.dueDateTime) {
 							body.due_datetime = options.dueDateTime as string;
 						}
-
+	
 						if (options.dueString) {
 							body.due_string = options.dueString as string;
 						}
-
+	
 						if (labels !== undefined && labels.length !== 0) {
 							body.label_ids = labels;
 						}
-
+	
 						if (options.section) {
 							body.section_id = options.section as number;
 						}
-
+	
 						responseData = await todoistApiRequest.call(this, 'POST', '/tasks', body);
-=======
-			if (resource === 'task') {
-				if (operation === 'create') {
-					//https://developer.todoist.com/rest/v1/#create-a-new-task
-					const content = this.getNodeParameter('content', i) as string;
-					const projectId = this.getNodeParameter('project', i) as number;
-					const labels = this.getNodeParameter('labels', i) as number[];
-					const options = this.getNodeParameter('options', i) as IDataObject;
-
-					const body: IBodyCreateTask = {
-						content,
-						project_id: projectId,
-						priority: (options.priority!) ? parseInt(options.priority as string, 10) : 1,
-					};
-
-					if (options.description) {
-						body.description = options.description as string;
-					}
-
-					if (options.dueDateTime) {
-						body.due_datetime = options.dueDateTime as string;
->>>>>>> ff7e035c
 					}
 					if (operation === 'close') {
 						//https://developer.todoist.com/rest/v1/#close-a-task
