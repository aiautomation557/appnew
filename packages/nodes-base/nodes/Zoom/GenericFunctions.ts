<<<<<<< HEAD

=======
import { OptionsWithUri } from 'request';
>>>>>>> 9017fd46

import { IExecuteFunctions, IExecuteSingleFunctions, ILoadOptionsFunctions } from 'n8n-core';

<<<<<<< HEAD
import {
	IDataObject, IHttpRequestMethods, IHttpRequestOptions, NodeApiError, NodeOperationError,
} from 'n8n-workflow';

export async function zoomApiRequest(this: IExecuteFunctions | IExecuteSingleFunctions | ILoadOptionsFunctions, method: IHttpRequestMethods, resource: string, body: object = {}, query: object = {}, headers: {} | undefined = undefined, option: {} = {}): Promise<any> { // tslint:disable-line:no-any
=======
import { IDataObject, NodeApiError, NodeOperationError } from 'n8n-workflow';
>>>>>>> 9017fd46

export async function zoomApiRequest(
	this: IExecuteFunctions | IExecuteSingleFunctions | ILoadOptionsFunctions,
	method: string,
	resource: string,
	body: object = {},
	query: object = {},
	headers: {} | undefined = undefined,
	option: {} = {},
	// tslint:disable-next-line:no-any
): Promise<any> {
	const authenticationMethod = this.getNodeParameter('authentication', 0, 'accessToken') as string;

	let options: IHttpRequestOptions = {
		method,
		headers: headers || {
			'Content-Type': 'application/json',
		},
		body,
		qs: query as IDataObject,
		uri: `https://api.zoom.us/v2${resource}`,
		json: true,
	};
	options = Object.assign({}, options, option);
	if (Object.keys(body).length === 0) {
		delete options.body;
	}
	if (Object.keys(query).length === 0) {
		delete options.qs;
	}

	try {
		if (authenticationMethod === 'accessToken') {
			return await this.helpers.requestWithAuthentication.call(this, 'zoomApi', options);
		} else {
			//@ts-ignore
			return await this.helpers.requestOAuth2.call(this, 'zoomOAuth2Api', options);
		}
	} catch (error) {
		throw new NodeApiError(this.getNode(), error);
	}
}

export async function zoomApiRequestAllItems(
	this: IExecuteFunctions | ILoadOptionsFunctions,
	propertyName: string,
	method: IHttpRequestMethods,
	endpoint: string,
	body: IDataObject = {},
	query: IDataObject = {},
	// tslint:disable-next-line:no-any
): Promise<any> {
	const returnData: IDataObject[] = [];
	let responseData;
	query.page_number = 0;
	do {
		responseData = await zoomApiRequest.call(this, method, endpoint, body, query);
		query.page_number++;
		returnData.push.apply(returnData, responseData[propertyName]);
		// zoom free plan rate limit is 1 request/second
		// TODO just wait when the plan is free
		await wait();
	} while (responseData.page_count !== responseData.page_number);

	return returnData;
}
function wait() {
	return new Promise((resolve, reject) => {
		setTimeout(() => {
			resolve(true);
		}, 1000);
	});
}<|MERGE_RESOLUTION|>--- conflicted
+++ resolved
@@ -1,24 +1,16 @@
-<<<<<<< HEAD
-
-=======
-import { OptionsWithUri } from 'request';
->>>>>>> 9017fd46
-
 import { IExecuteFunctions, IExecuteSingleFunctions, ILoadOptionsFunctions } from 'n8n-core';
 
-<<<<<<< HEAD
 import {
-	IDataObject, IHttpRequestMethods, IHttpRequestOptions, NodeApiError, NodeOperationError,
+	IDataObject,
+	IHttpRequestMethods,
+	IHttpRequestOptions,
+	NodeApiError,
+	NodeOperationError,
 } from 'n8n-workflow';
-
-export async function zoomApiRequest(this: IExecuteFunctions | IExecuteSingleFunctions | ILoadOptionsFunctions, method: IHttpRequestMethods, resource: string, body: object = {}, query: object = {}, headers: {} | undefined = undefined, option: {} = {}): Promise<any> { // tslint:disable-line:no-any
-=======
-import { IDataObject, NodeApiError, NodeOperationError } from 'n8n-workflow';
->>>>>>> 9017fd46
 
 export async function zoomApiRequest(
 	this: IExecuteFunctions | IExecuteSingleFunctions | ILoadOptionsFunctions,
-	method: string,
+	method: IHttpRequestMethods,
 	resource: string,
 	body: object = {},
 	query: object = {},
