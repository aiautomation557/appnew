import {
	INodeProperties,
} from 'n8n-workflow';

export const webinarOperations: INodeProperties[] = [
	{
		displayName: 'Operation',
		name: 'operation',
		type: 'options',
		displayOptions: {
			show: {
				resource: [
					'webinar',
				],
			},
		},
		options: [
			{
				name: 'Create',
				value: 'create',
				description: 'Create a webinar',
			},
			{
				name: 'Delete',
				value: 'delete',
				description: 'Delete a webinar',
			},
			{
				name: 'Get',
				value: 'get',
				description: 'Retrieve a webinar',
			},
			{
				name: 'Get All',
				value: 'getAll',
				description: 'Retrieve all webinars',
			},
			{
				name: 'Update',
				value: 'update',
				description: 'Update a webinar',
			},
		],
		default: 'create',
		description: 'The operation to perform.',
	},
];

export const webinarFields: INodeProperties[] = [
	/* -------------------------------------------------------------------------- */
	/*                                 webinar:create                                */
	/* -------------------------------------------------------------------------- */
	{
		displayName: 'User ID',
		name: 'userId',
		type: 'string',
		default: '',
		required: true,
		displayOptions: {
			show: {
				operation: [
					'create',
				],
				resource: [
					'webinar',
				],
			},
		},
		description: 'User ID or email ID',
	},
	{
		displayName: 'Additional Fields',
		name: 'additionalFields',
		type: 'collection',
		placeholder: 'Add Field',
		default: {},
		displayOptions: {
			show: {
				operation: [
					'create',

				],
				resource: [
					'webinar',
				],
			},
		},
		options: [
			{
				displayName: 'Agenda',
				name: 'agenda',
				type: 'string',
				default: '',
				description: 'Webinar agenda',
			},
			{
				displayName: 'Alternative Hosts',
				name: 'alternativeHosts',
				type: 'string',
				default: '',
				description: 'Alternative hosts email IDs',
			},
			{
				displayName: 'Approval Type',
				name: 'approvalType',
				type: 'options',
				options: [
					{
						name: 'Automatically Approve',
						value: 0,
					},
					{
						name: 'Manually Approve',
						value: 1,
					},
					{
						name: 'No Registration Required',
						value: 2,
					},
				],
				default: 2,
			},
			{
				displayName: 'Audio',
				name: 'audio',
				type: 'options',
				options: [
					{
						name: 'Both Telephony and VoiP',
						value: 'both',
					},
					{
						name: 'Telephony',
						value: 'telephony',
					},
					{
						name: 'VOIP',
						value: 'voip',
					},

				],
				default: 'both',
				description: 'Determine how participants can join audio portion of the webinar',
			},
			{
				displayName: 'Auto Recording',
				name: 'autoRecording',
				type: 'options',
				options: [
					{
						name: 'Record on Local',
						value: 'local',
					},
					{
						name: 'Record on Cloud',
						value: 'cloud',
					},
					{
						name: 'Disabled',
						value: 'none',
					},
				],
				default: 'none',
			},
			{
				displayName: 'Duration',
				name: 'duration',
				type: 'string',
				default: '',
			},
			{
				displayName: 'Host Video',
				name: 'hostVideo',
				type: 'boolean',
				default: false,
				description: 'Start video when host joins the webinar',
			},
			{
				displayName: 'Panelists Video',
				name: 'panelistsVideo',
				type: 'boolean',
				default: false,
				description: 'Start video when panelists joins the webinar',
			},
			{
				displayName: 'Password',
				name: 'password',
				type: 'string',
				default: '',
				description: 'Password to join the webinar with maximum 10 characters',
			},
			{
				displayName: 'Practice Session',
				name: 'practiceSession',
				type: 'boolean',
				default: false,
				description: 'Enable Practice session',
			},
			{
				displayName: 'Registration Type',
				name: 'registrationType',
				type: 'options',
				options: [
					{
						name: 'Attendees register once and can attend any of the occurrences',
						value: 1,
					},
					{
						name: 'Attendees need to register for every occurrence',
						value: 2,
					},
					{
						name: 'Attendees register once and can choose one or more occurrences to attend',
						value: 3,
					},
				],
				default: 1,
				description: 'Registration type. Used for recurring webinar with fixed time only.',
			},
			{
				displayName: 'Start Time',
				name: 'startTime',
				type: 'dateTime',
				default: '',
				description: 'Start time should be used only for scheduled or recurring webinar with fixed time',
			},
			{
				displayName: 'Timezone',
				name: 'timeZone',
				type: 'options',
				typeOptions: {
					loadOptionsMethod: 'getTimezones',
				},
				default: '',
				description: `Time zone used in the response. The default is the time zone of the calendar.`,
			},
			{
				displayName: 'Webinar Topic',
				name: 'topic',
				type: 'string',
				default: '',
			},
			{
				displayName: 'Webinar Type',
				name: 'type',
				type: 'options',
				options: [
					{
						name: 'Webinar',
						value: 5,
					},
					{
						name: 'Recurring webinar with no fixed time',
						value: 6,
					},
					{
						name: 'Recurring webinar with fixed time',
						value: 9,
					},
				],
				default: 5,
			},

		],
	},
	/* -------------------------------------------------------------------------- */
	/*                                 webinar:get                                */
	/* -------------------------------------------------------------------------- */
	{
		displayName: 'Webinar ID',
		name: 'webinarId',
		type: 'string',
		default: '',
		required: true,
		displayOptions: {
			show: {
				operation: [
					'get',
				],
				resource: [
					'webinar',
				],
			},
		},
	},
	{
		displayName: 'Additional Fields',
		name: 'additionalFields',
		type: 'collection',
		placeholder: 'Add Field',
		default: {},
		displayOptions: {
			show: {
				operation: [
					'get',

				],
				resource: [
					'webinar',
				],
			},
		},
		options: [
			{
				displayName: 'Occurrence ID',
				name: 'occurrenceId',
				type: 'string',
				default: '',
				description: 'To view webinar details of a particular occurrence of the recurring webinar',
			},
			{
				displayName: 'Show Previous Occurrences',
				name: 'showPreviousOccurrences',
				type: 'boolean',
				default: false,
<<<<<<< HEAD
				description: 'To view webinar details of all previous occurrences of the recurring webinar',
=======
				description: 'To view webinar details of all previous occurrences of the recurring webinar.',
>>>>>>> 49d0e3e8
			},
		],
	},
	/* -------------------------------------------------------------------------- */
	/*                                 webinar:getAll                               */
	/* -------------------------------------------------------------------------- */
	{
		displayName: 'User ID',
		name: 'userId',
		type: 'string',
		default: '',
		required: true,
		displayOptions: {
			show: {
				operation: [
					'getAll',
				],
				resource: [
					'webinar',
				],
			},
		},
		description: 'User ID or email-ID',
	},
	{
		displayName: 'Return All',
		name: 'returnAll',
		type: 'boolean',
		displayOptions: {
			show: {
				operation: [
					'getAll',
				],
				resource: [
					'webinar',
				],
			},
		},
		default: false,
		description: 'If all results should be returned or only up to a given limit',
	},
	{
		displayName: 'Limit',
		name: 'limit',
		type: 'number',
		displayOptions: {
			show: {
				operation: [
					'getAll',
				],
				resource: [
					'webinar',
				],
				returnAll: [
					false,
				],
			},
		},
		typeOptions: {
			minValue: 1,
			maxValue: 300,
		},
		default: 30,
		description: 'How many results to return',
	},
	/* -------------------------------------------------------------------------- */
	/*                                 webinar:delete                                */
	/* -------------------------------------------------------------------------- */
	{
		displayName: 'Webinar ID',
		name: 'webinarId',
		type: 'string',
		default: '',
		required: true,
		displayOptions: {
			show: {
				operation: [
					'delete',
				],
				resource: [
					'webinarId',
				],
			},
		},
	},
	{
		displayName: 'Additional Fields',
		name: 'additionalFields',
		type: 'collection',
		placeholder: 'Add Field',
		default: {},
		displayOptions: {
			show: {
				operation: [
					'delete',
				],
				resource: [
					'webinar',
				],
			},
		},
		options: [
			{
				displayName: 'Occurrence ID',
				name: 'occurrenceId',
				type: 'string',
				default: '',
				description: 'Webinar occurrence ID',
			},

		],

	},
	/* -------------------------------------------------------------------------- */
	/*                                 webinar:update                                */
	/* -------------------------------------------------------------------------- */
	{
		displayName: 'Webinar ID',
		name: 'webinarId',
		type: 'string',
		default: '',
		required: true,
		displayOptions: {
			show: {
				operation: [
					'update',
				],
				resource: [
					'webinar',
				],
			},
		},
		description: 'User ID or email address of user',
	},
	{
		displayName: 'Additional Fields',
		name: 'additionalFields',
		type: 'collection',
		placeholder: 'Add Field',
		default: {},
		displayOptions: {
			show: {
				operation: [
					'update',

				],
				resource: [
					'webinar',
				],
			},
		},
		options: [
			{
				displayName: 'Agenda',
				name: 'agenda',
				type: 'string',
				default: '',
				description: 'Webinar agenda',
			},
			{
				displayName: 'Alternative Hosts',
				name: 'alternativeHosts',
				type: 'string',
				default: '',
				description: 'Alternative hosts email IDs',
			},
			{
				displayName: 'Approval Type',
				name: 'approvalType',
				type: 'options',
				options: [
					{
						name: 'Automatically Approve',
						value: 0,
					},
					{
						name: 'Manually Approve',
						value: 1,
					},
					{
						name: 'No Registration Required',
						value: 2,
					},
				],
				default: 2,
			},
			{
				displayName: 'Auto Recording',
				name: 'autoRecording',
				type: 'options',
				options: [
					{
						name: 'Record on Local',
						value: 'local',
					},
					{
						name: 'Record on Cloud',
						value: 'cloud',
					},
					{
						name: 'Disabled',
						value: 'none',
					},
				],
				default: 'none',
			},
			{
				displayName: 'Audio',
				name: 'audio',
				type: 'options',
				options: [
					{
						name: 'Both Telephony and VoiP',
						value: 'both',
					},
					{
						name: 'Telephony',
						value: 'telephony',
					},
					{
						name: 'VOIP',
						value: 'voip',
					},

				],
				default: 'both',
				description: 'Determine how participants can join audio portion of the webinar',
			},
			{
				displayName: 'Duration',
				name: 'duration',
				type: 'string',
				default: '',
			},
			{
				displayName: 'Host Video',
				name: 'hostVideo',
				type: 'boolean',
				default: false,
				description: 'Start video when host joins the webinar',
			},
			{
				displayName: 'Occurrence ID',
				name: 'occurrenceId',
				type: 'string',
				default: '',
				description: 'Webinar occurrence ID',
			},
			{
				displayName: 'Password',
				name: 'password',
				type: 'string',
				default: '',
				description: 'Password to join the webinar with maximum 10 characters',
			},
			{
				displayName: 'Panelists Video',
				name: 'panelistsVideo',
				type: 'boolean',
				default: false,
				description: 'Start video when panelists joins the webinar',
			},
			{
				displayName: 'Practice Session',
				name: 'practiceSession',
				type: 'boolean',
				default: false,
				description: 'Enable Practice session',
			},
			{
				displayName: 'Registration Type',
				name: 'registrationType',
				type: 'options',
				options: [
					{
						name: 'Attendees register once and can attend any of the occurrences',
						value: 1,
					},
					{
						name: 'Attendees need to register for every occurrence',
						value: 2,
					},
					{
						name: 'Attendees register once and can choose one or more occurrences to attend',
						value: 3,
					},
				],
				default: 1,
				description: 'Registration type. Used for recurring webinars with fixed time only.',
			},
			{
				displayName: 'Start Time',
				name: 'startTime',
				type: 'dateTime',
				default: '',
				description: 'Start time should be used only for scheduled or recurring webinar with fixed time',
			},
			{
				displayName: 'Timezone',
				name: 'timeZone',
				type: 'options',
				typeOptions: {
					loadOptionsMethod: 'getTimezones',
				},
				default: '',
				description: `Time zone used in the response. The default is the time zone of the calendar.`,
			},
			{
				displayName: 'Webinar Topic',
				name: 'topic',
				type: 'string',
				default: '',
			},
			{
				displayName: 'Webinar Type',
				name: 'type',
				type: 'options',
				options: [
					{
						name: 'Webinar',
						value: 5,
					},
					{
						name: 'Recurring webinar with no fixed time',
						value: 6,
					},
					{
						name: 'Recurring webinar with fixed time',
						value: 9,
					},
				],
				default: 5,
			},
		],
	},

];<|MERGE_RESOLUTION|>--- conflicted
+++ resolved
@@ -313,11 +313,7 @@
 				name: 'showPreviousOccurrences',
 				type: 'boolean',
 				default: false,
-<<<<<<< HEAD
-				description: 'To view webinar details of all previous occurrences of the recurring webinar',
-=======
 				description: 'To view webinar details of all previous occurrences of the recurring webinar.',
->>>>>>> 49d0e3e8
 			},
 		],
 	},
