import {
	INodeProperties,
} from 'n8n-workflow';

export const meetingRegistrantOperations: INodeProperties[] = [
	{
		displayName: 'Operation',
		name: 'operation',
		type: 'options',
		displayOptions: {
			show: {
				resource: [
					'meetingRegistrant',
				],
			},
		},
		options: [
			{
				name: 'Create',
				value: 'create',
				description: 'Create Meeting Registrants',
			},
			{
				name: 'Update',
				value: 'update',
				description: 'Update Meeting Registrant Status',
			},
			{
				name: 'Get All',
				value: 'getAll',
				description: 'Retrieve all Meeting Registrants',
			},

		],
		default: 'create',
		description: 'The operation to perform.',
	},
];

export const meetingRegistrantFields: INodeProperties[] = [
	/* -------------------------------------------------------------------------- */
	/*                                 meetingRegistrant:create                   */
	/* -------------------------------------------------------------------------- */
	{
		displayName: 'Meeting Id',
		name: 'meetingId',
		type: 'string',
		default: '',
		required: true,
		displayOptions: {
			show: {
				operation: [
					'create',
				],
				resource: [
					'meetingRegistrant',
				],
			},
		},
<<<<<<< HEAD
=======
		description: 'Meeting ID',
>>>>>>> ef8a76f3
	},
	{
		displayName: 'Email',
		name: 'email',
		type: 'string',
		required: true,
		default: '',
		displayOptions: {
			show: {
				operation: [
					'create',
				],
				resource: [
					'meetingRegistrant',
				],
			},
		},
		description: 'Valid Email-ID',
	},
	{
		displayName: 'First Name',
		name: 'firstName',
		required: true,
		type: 'string',
		default: '',
		displayOptions: {
			show: {
				operation: [
					'create',
				],
				resource: [
					'meetingRegistrant',
				],
			},
		},
<<<<<<< HEAD
=======
		description: 'First Name',
>>>>>>> ef8a76f3
	},
	{
		displayName: 'Additional Fields',
		name: 'additionalFields',
		type: 'collection',
		placeholder: 'Add Field',
		default: {},
		displayOptions: {
			show: {
				operation: [
					'create',

				],
				resource: [
					'meetingRegistrant',
				],
			},
		},
		options: [
			{
				displayName: 'Address',
				name: 'address',
				type: 'string',
				default: '',
				description: 'Valid address of registrant',
			},
			{
				displayName: 'City',
				name: 'city',
				type: 'string',
				default: '',
				description: 'Valid city of registrant',
			},
			{
				displayName: 'Comments',
				name: 'comments',
				type: 'string',
				default: '',
				description: 'Allows registrants to provide any questions they have',
			},
			{
				displayName: 'Country',
				name: 'country',
				type: 'string',
				default: '',
				description: 'Valid country of registrant',
			},
			{
				displayName: 'Job Title',
				name: 'jobTitle',
				type: 'string',
				default: '',
				description: 'Job title of registrant',
			},
			{
				displayName: 'Last Name',
				name: 'lastName',
				type: 'string',
				default: '',
<<<<<<< HEAD
=======
				description: 'Last Name',
>>>>>>> ef8a76f3
			},
			{
				displayName: 'Occurrence IDs',
				name: 'occurrenceId',
				type: 'string',
				default: '',
				description: 'Occurrence IDs separated by comma',
			},
			{
				displayName: 'Organization',
				name: 'org',
				type: 'string',
				default: '',
				description: 'Organization of registrant',
			},
			{
				displayName: 'Phone Number',
				name: 'phone',
				type: 'string',
				default: '',
				description: 'Valid phone number of registrant',
			},
			{
				displayName: 'Purchasing Time Frame',
				name: 'purchasingTimeFrame',
				type: 'options',
				options: [
					{
						name: 'Within a month',
						value: 'Within a month',
					},
					{
						name: '1-3 months',
						value: '1-3 months',
					},
					{
						name: '4-6 months',
						value: '4-6 months',
					},
					{
						name: 'More than 6 months',
						value: 'More than 6 months',
					},
					{
						name: 'No timeframe',
						value: 'No timeframe',
					},
				],
				default: '',
				description: 'Meeting type',
			},
			{
				displayName: 'Role in Purchase Process',
				name: 'roleInPurchaseProcess',
				type: 'options',
				options: [
					{
						name: 'Decision Maker',
						value: 'Decision Maker',
					},
					{
						name: 'Evaluator/Recommender',
						value: 'Evaluator/Recommender',
					},
					{
						name: 'Influener',
						value: 'Influener',
					},
					{
						name: 'Not Involved',
						value: 'Not Involved',
					},

				],
				default: '',
<<<<<<< HEAD
=======
				description: 'Role in purchase process',
>>>>>>> ef8a76f3
			},
			{
				displayName: 'State',
				name: 'state',
				type: 'string',
				default: '',
				description: 'Valid state of registrant',
			},
			{
				displayName: 'Zip Code',
				name: 'zip',
				type: 'string',
				default: '',
				description: 'Valid zip-code of registrant',
			},

		],
	},
	/* -------------------------------------------------------------------------- */
	/*                                 meetingRegistrant:getAll                   */
	/* -------------------------------------------------------------------------- */
	{
		displayName: 'Meeting ID',
		name: 'meetingId',
		type: 'string',
		default: '',
		required: true,
		displayOptions: {
			show: {
				operation: [
					'getAll',
				],
				resource: [
					'meetingRegistrant',
				],
			},
		},
<<<<<<< HEAD
=======
		description: 'Meeting ID',
>>>>>>> ef8a76f3
	},
	{
		displayName: 'Return All',
		name: 'returnAll',
		type: 'boolean',
		displayOptions: {
			show: {
				operation: [
					'getAll',
				],
				resource: [
					'meetingRegistrant',
				],
			},
		},
		default: false,
		description: 'If all results should be returned or only up to a given limit',
	},
	{
		displayName: 'Limit',
		name: 'limit',
		type: 'number',
		displayOptions: {
			show: {
				operation: [
					'getAll',
				],
				resource: [
					'meetingRegistrant',
				],
				returnAll: [
					false,
				],
			},
		},
		typeOptions: {
			minValue: 1,
			maxValue: 300,
		},
		default: 30,
		description: 'How many results to return',
	},
	{
		displayName: 'Additional Fields',
		name: 'additionalFields',
		type: 'collection',
		placeholder: 'Add Field',
		default: {},
		displayOptions: {
			show: {
				operation: [
					'getAll',

				],
				resource: [
					'meetingRegistrant',
				],
			},
		},
		options: [
			{
				displayName: 'Occurrence ID',
				name: 'occurrenceId',
				type: 'string',
				default: '',
<<<<<<< HEAD
=======
				description: 'Occurrence ID',
>>>>>>> ef8a76f3
			},
			{
				displayName: 'Status',
				name: 'status',
				type: 'options',
				options: [
					{
						name: 'Pending',
						value: 'pending',
					},
					{
						name: 'Approved',
						value: 'approved',
					},
					{
						name: 'Denied',
						value: 'denied',
					},
				],
				default: 'approved',
				description: 'Registrant Status',
			},

		],
	},
	/* -------------------------------------------------------------------------- */
	/*                                 meetingRegistrant:update                   */
	/* -------------------------------------------------------------------------- */
	{
		displayName: 'Meeting ID',
		name: 'meetingId',
		type: 'string',
		default: '',
		required: true,
		displayOptions: {
			show: {
				operation: [
					'update',
				],
				resource: [
					'meetingRegistrant',
				],
			},
		},
<<<<<<< HEAD
=======
		description: 'Meeting ID',
>>>>>>> ef8a76f3
	},
	{
		displayName: 'Action',
		name: 'action',
		type: 'options',
		required: true,
		displayOptions: {
			show: {
				operation: [
					'update',
				],
				resource: [
					'meetingRegistrant',
				],
			},
		},
		options: [
			{
				name: 'Cancel',
				value: 'cancel',
			},
			{
				name: 'Approved',
				value: 'approve',
			},
			{
				name: 'Deny',
				value: 'deny',
			},
		],
		default: '',
		description: 'Registrant Status',
	},
	{
		displayName: 'Additional Fields',
		name: 'additionalFields',
		type: 'collection',
		placeholder: 'Add Field',
		default: {},
		displayOptions: {
			show: {
				operation: [
					'update',
				],
				resource: [
					'meetingRegistrant',
				],
			},
		},
		options: [
			{
				displayName: 'Occurrence ID',
				name: 'occurrenceId',
				type: 'string',
				default: '',
<<<<<<< HEAD
=======
				description: 'Occurrence ID',
>>>>>>> ef8a76f3
			},

		],
	},

];<|MERGE_RESOLUTION|>--- conflicted
+++ resolved
@@ -57,10 +57,6 @@
 				],
 			},
 		},
-<<<<<<< HEAD
-=======
-		description: 'Meeting ID',
->>>>>>> ef8a76f3
 	},
 	{
 		displayName: 'Email',
@@ -96,10 +92,6 @@
 				],
 			},
 		},
-<<<<<<< HEAD
-=======
-		description: 'First Name',
->>>>>>> ef8a76f3
 	},
 	{
 		displayName: 'Additional Fields',
@@ -159,10 +151,6 @@
 				name: 'lastName',
 				type: 'string',
 				default: '',
-<<<<<<< HEAD
-=======
-				description: 'Last Name',
->>>>>>> ef8a76f3
 			},
 			{
 				displayName: 'Occurrence IDs',
@@ -238,10 +226,6 @@
 
 				],
 				default: '',
-<<<<<<< HEAD
-=======
-				description: 'Role in purchase process',
->>>>>>> ef8a76f3
 			},
 			{
 				displayName: 'State',
@@ -279,10 +263,6 @@
 				],
 			},
 		},
-<<<<<<< HEAD
-=======
-		description: 'Meeting ID',
->>>>>>> ef8a76f3
 	},
 	{
 		displayName: 'Return All',
@@ -348,10 +328,6 @@
 				name: 'occurrenceId',
 				type: 'string',
 				default: '',
-<<<<<<< HEAD
-=======
-				description: 'Occurrence ID',
->>>>>>> ef8a76f3
 			},
 			{
 				displayName: 'Status',
@@ -396,10 +372,6 @@
 				],
 			},
 		},
-<<<<<<< HEAD
-=======
-		description: 'Meeting ID',
->>>>>>> ef8a76f3
 	},
 	{
 		displayName: 'Action',
@@ -455,10 +427,6 @@
 				name: 'occurrenceId',
 				type: 'string',
 				default: '',
-<<<<<<< HEAD
-=======
-				description: 'Occurrence ID',
->>>>>>> ef8a76f3
 			},
 
 		],
