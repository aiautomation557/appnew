--- conflicted
+++ resolved
@@ -1,18 +1,8 @@
 import EventSource from 'eventsource';
-<<<<<<< HEAD
-import { ITriggerFunctions } from 'n8n-core';
-import {
-	IDataObject,
-	INodeType,
-	INodeTypeDescription,
-	ITriggerResponse,
-	jsonParse,
-} from 'n8n-workflow';
-=======
+
 import type { ITriggerFunctions } from 'n8n-core';
-import type { INodeType, INodeTypeDescription, ITriggerResponse } from 'n8n-workflow';
+import type { IDataObject, INodeType, INodeTypeDescription, ITriggerResponse } from 'n8n-workflow';
 import { jsonParse } from 'n8n-workflow';
->>>>>>> 7d741814
 
 export class SseTrigger implements INodeType {
 	description: INodeTypeDescription = {
