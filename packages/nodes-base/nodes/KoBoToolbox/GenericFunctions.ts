--- conflicted
+++ resolved
@@ -178,8 +178,6 @@
 	if (attachmentList && attachmentList.length) {
 		for (const [index, attachment] of attachmentList.entries()) {
 			// look for the question name linked to this attachment
-<<<<<<< HEAD
-			const fileName = attachment.filename.split('/').pop();
 			const sanitizedFileName = _.toString(fileName).replace(/_[^_]+(?=\.\w+)/,'');  // strip suffix
 
 			let relatedQuestion = null;
@@ -195,27 +193,7 @@
 						break;
 					}
 				}
-=======
-			const filename = attachment.filename;
-			let relatedQuestion = null;
-			if('question' === options.binaryNamingScheme) {
-				Object.keys(submission).forEach(question => {
-					if (filename.endsWith('/' + _.toString(submission[question]).replace(/\s/g, '_'))) {
-						relatedQuestion = question;
-					}
-				});
->>>>>>> c38f6af4
-			}
-
-			// Download attachment
-			// NOTE: this needs to follow redirects (possibly across domains), while keeping Authorization headers
-			// The Axios client will not propagate the Authorization header on redirects (see https://github.com/axios/axios/issues/3607), so we need to follow ourselves...
-			let response = null;
-			const attachmentUrl = attachment[options.version as string] || attachment.download_url as string;
-			let final = false, redir = 0;
-
-			const axiosOptions: IHttpRequestOptions = {
-				url: attachmentUrl,
+			}
 				method: 'GET',
 				headers: {
 					'Authorization': `Token ${credentials.token}`,
@@ -247,10 +225,6 @@
 				else {
 					binaryName = `${options.dataPropertyAttachmentsPrefixName || 'attachment_'}${index}`;
 				}
-<<<<<<< HEAD
-=======
-				const fileName = filename.split('/').pop();
->>>>>>> c38f6af4
 
 				binaryItem.binary![binaryName] = await this.helpers.prepareBinaryData(response.body, fileName);
 			}
@@ -268,10 +242,4 @@
 		url: '/api/v2/assets/',
 		qs: {
 			q: 'asset_type:survey',
-			ordering: 'name',
-		},
-		scroll: true,
-	});
-
-	return responseData?.map((survey: any) => ({ name: survey.name, value: survey.uid })) || [];  // tslint:disable-line:no-any
-}+			ordering: 'name',