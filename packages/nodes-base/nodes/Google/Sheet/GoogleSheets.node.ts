<<<<<<< HEAD
import { IExecuteFunctions } from 'n8n-core';

import {
	ICredentialsDecrypted,
	ICredentialTestFunctions,
	IDataObject,
	ILoadOptionsFunctions,
	INodeCredentialTestResult,
	INodeExecutionData,
	INodePropertyOptions,
	INodeType,
	INodeTypeDescription,
	NodeOperationError,
} from 'n8n-workflow';

import {
	GoogleSheet,
	ILookupValues,
	ISheetUpdateData,
	IToDelete,
	ValueInputOption,
	ValueRenderOption,
} from './GoogleSheet';

import {
	getAccessToken,
	googleApiRequest,
	hexToRgb,
	IGoogleAuthCredentials,
} from './GenericFunctions';

export class GoogleSheets implements INodeType {
	description: INodeTypeDescription = {
		displayName: 'Google Sheets',
		name: 'googleSheets',
		icon: 'file:googleSheets.svg',
		group: ['input', 'output'],
		version: [1, 2],
		subtitle: '={{$parameter["operation"] + ": " + $parameter["resource"]}}',
		description: 'Read, update and write data to Google Sheets',
		defaults: {
			name: 'Google Sheets',
		},
		inputs: ['main'],
		outputs: ['main'],
		credentials: [
			{
				name: 'googleApi',
				required: true,
				displayOptions: {
					show: {
						authentication: ['serviceAccount'],
					},
				},
				testedBy: 'googleApiCredentialTest',
			},
			{
				name: 'googleSheetsOAuth2Api',
				required: true,
				displayOptions: {
					show: {
						authentication: ['oAuth2'],
					},
				},
			},
		],
		properties: [
			{
				displayName: 'Authentication',
				name: 'authentication',
				type: 'options',
				options: [
					{
						name: 'Service Account',
						value: 'serviceAccount',
					},
					{
						name: 'OAuth2',
						value: 'oAuth2',
					},
				],
				default: 'serviceAccount',
				displayOptions: {
					show: {
						'@version': [1],
					},
				},
			},
			{
				displayName: 'Authentication',
				name: 'authentication',
				type: 'options',
				options: [
					{
						// eslint-disable-next-line n8n-nodes-base/node-param-display-name-miscased
						name: 'OAuth2 (recommended)',
						value: 'oAuth2',
					},
					{
						name: 'Service Account',
						value: 'serviceAccount',
					},
				],
				default: 'oAuth2',
				displayOptions: {
					show: {
						'@version': [2],
					},
				},
			},
			{
				displayName: 'Resource',
				name: 'resource',
				type: 'options',
				noDataExpression: true,
				options: [
					{
						name: 'Spreadsheet',
						value: 'spreadsheet',
					},
					{
						name: 'Sheet',
						value: 'sheet',
					},
				],
				default: 'sheet',
			},
			{
				displayName: 'Operation',
				name: 'operation',
				type: 'options',
				noDataExpression: true,
				displayOptions: {
					show: {
						resource: ['sheet'],
					},
				},
				options: [
					{
						name: 'Append',
						value: 'append',
						description: 'Append data to a sheet',
						action: 'Append data to a sheet',
					},
					{
						name: 'Clear',
						value: 'clear',
						description: 'Clear data from a sheet',
						action: 'Clear a sheet',
					},
					{
						name: 'Create',
						value: 'create',
						description: 'Create a new sheet',
						action: 'Create a sheet',
					},
					{
						name: 'Create or Update',
						value: 'upsert',
						description:
							'Create a new record, or update the current one if it already exists (upsert)',
						action: 'Create or update a sheet',
					},
					{
						name: 'Delete',
						value: 'delete',
						description: 'Delete columns and rows from a sheet',
						action: 'Delete a sheet',
					},
					{
						name: 'Lookup',
						value: 'lookup',
						description: 'Look up a specific column value and return the matching row',
						action: 'Look up a column value in a sheet',
					},
					{
						name: 'Read',
						value: 'read',
						description: 'Read data from a sheet',
						action: 'Read a sheet',
					},
					{
						name: 'Remove',
						value: 'remove',
						description: 'Remove a sheet',
						action: 'Remove a sheet',
					},
					{
						name: 'Update',
						value: 'update',
						description: 'Update rows in a sheet',
						action: 'Update a sheet',
					},
				],
				default: 'read',
			},

			// ----------------------------------
			//         All
			// ----------------------------------
			{
				displayName: 'Spreadsheet ID',
				name: 'sheetId',
				type: 'string',
				displayOptions: {
					show: {
						resource: ['sheet'],
					},
				},
				default: '',
				required: true,
				description:
					'The ID of the Google Spreadsheet. Found as part of the sheet URL https://docs.google.com/spreadsheets/d/{ID}/.',
			},
			{
				displayName: 'Range',
				name: 'range',
				type: 'string',
				displayOptions: {
					show: {
						resource: ['sheet'],
					},
					hide: {
						operation: ['create', 'delete', 'remove'],
					},
				},
				default: 'A:F',
				required: true,
				description:
					'The table range to read from or to append data to. See the Google <a href="https://developers.google.com/sheets/api/guides/values#writing">documentation</a> for the details. If it contains multiple sheets it can also be added like this: "MySheet!A:F"',
			},

			// ----------------------------------
			//         Delete
			// ----------------------------------
			{
				displayName: 'To Delete',
				name: 'toDelete',
				placeholder: 'Add Columns/Rows to delete',
				description: 'Deletes columns and rows from a sheet',
				type: 'fixedCollection',
				typeOptions: {
					multipleValues: true,
				},
				displayOptions: {
					show: {
						resource: ['sheet'],
						operation: ['delete'],
					},
				},
				default: {},
				options: [
					{
						displayName: 'Columns',
						name: 'columns',
						values: [
							{
								displayName: 'Sheet Name or ID',
								name: 'sheetId',
								type: 'options',
								typeOptions: {
									loadOptionsMethod: 'getSheets',
								},
								options: [],
								default: '',
								required: true,
								description:
									'The sheet to delete columns from. Choose from the list, or specify an ID using an <a href="https://docs.n8n.io/code-examples/expressions/">expression</a>.',
							},
							{
								displayName: 'Start Index',
								name: 'startIndex',
								type: 'number',
								typeOptions: {
									minValue: 0,
								},
								default: 0,
								description: 'The start index (0 based and inclusive) of column to delete',
							},
							{
								displayName: 'Amount',
								name: 'amount',
								type: 'number',
								typeOptions: {
									minValue: 1,
								},
								default: 1,
								description: 'Number of columns to delete',
							},
						],
					},
					{
						displayName: 'Rows',
						name: 'rows',
						values: [
							{
								displayName: 'Sheet Name or ID',
								name: 'sheetId',
								type: 'options',
								typeOptions: {
									loadOptionsMethod: 'getSheets',
								},
								options: [],
								default: '',
								required: true,
								description:
									'The sheet to delete columns from. Choose from the list, or specify an ID using an <a href="https://docs.n8n.io/code-examples/expressions/">expression</a>.',
							},
							{
								displayName: 'Start Index',
								name: 'startIndex',
								type: 'number',
								typeOptions: {
									minValue: 0,
								},
								default: 0,
								description: 'The start index (0 based and inclusive) of row to delete',
							},
							{
								displayName: 'Amount',
								name: 'amount',
								type: 'number',
								typeOptions: {
									minValue: 1,
								},
								default: 1,
								description: 'Number of rows to delete',
							},
						],
					},
				],
			},

			// ----------------------------------
			//         Read
			// ----------------------------------
			{
				displayName: 'RAW Data',
				name: 'rawData',
				type: 'boolean',
				displayOptions: {
					show: {
						resource: ['sheet'],
						operation: ['read'],
					},
				},
				default: false,
				description:
					'Whether the data should be returned RAW instead of parsed into keys according to their header',
			},
			{
				displayName: 'Data Property',
				name: 'dataProperty',
				type: 'string',
				default: 'data',
				displayOptions: {
					show: {
						resource: ['sheet'],
						operation: ['read'],
						rawData: [true],
					},
				},
				description: 'The name of the property into which to write the RAW data',
			},

			// ----------------------------------
			//         Update
			// ----------------------------------
			{
				displayName: 'RAW Data',
				name: 'rawData',
				type: 'boolean',
				displayOptions: {
					show: {
						resource: ['sheet'],
						operation: ['update', 'upsert'],
					},
				},
				default: false,
				description: 'Whether the data supplied is RAW instead of parsed into keys',
			},
			{
				displayName: 'Data Property',
				name: 'dataProperty',
				type: 'string',
				default: 'data',
				displayOptions: {
					show: {
						resource: ['sheet'],
						operation: ['update', 'upsert'],
						rawData: [true],
					},
				},
				description: 'The name of the property from which to read the RAW data',
			},

			// ----------------------------------
			//         Read & Update & lookupColumn
			// ----------------------------------
			{
				displayName: 'Data Start Row',
				name: 'dataStartRow',
				type: 'number',
				typeOptions: {
					minValue: 1,
				},
				default: 1,
				displayOptions: {
					show: {
						resource: ['sheet'],
					},
					hide: {
						operation: ['append', 'create', 'clear', 'delete', 'remove'],
						rawData: [true],
					},
				},
				description:
					'Index of the first row which contains the actual data and not the keys. Starts with 0.',
			},

			// ----------------------------------
			//         Mixed
			// ----------------------------------
			{
				displayName: 'Key Row',
				name: 'keyRow',
				type: 'number',
				typeOptions: {
					minValue: 0,
				},
				displayOptions: {
					show: {
						resource: ['sheet'],
					},
					hide: {
						operation: ['clear', 'create', 'delete', 'remove'],
						rawData: [true],
					},
				},
				default: 0,
				description:
					'Index of the row which contains the keys. Starts at 0. The incoming node data is matched to the keys for assignment. The matching is case sensitive.',
			},

			// ----------------------------------
			//         lookup
			// ----------------------------------
			{
				displayName: 'Lookup Column',
				name: 'lookupColumn',
				type: 'string',
				default: '',
				placeholder: 'Email',
				required: true,
				displayOptions: {
					show: {
						resource: ['sheet'],
						operation: ['lookup'],
					},
				},
				description: 'The name of the column in which to look for value',
			},
			{
				displayName: 'Lookup Value',
				name: 'lookupValue',
				type: 'string',
				default: '',
				placeholder: 'frank@example.com',
				displayOptions: {
					show: {
						resource: ['sheet'],
						operation: ['lookup'],
					},
				},
				description: 'The value to look for in column',
			},

			// ----------------------------------
			//         Update
			// ----------------------------------
			{
				displayName: 'Key',
				name: 'key',
				type: 'string',
				default: 'id',
				displayOptions: {
					show: {
						resource: ['sheet'],
						operation: ['update', 'upsert'],
						rawData: [false],
					},
				},
				description: 'The name of the key to identify which data should be updated in the sheet',
			},

			{
				displayName: 'Options',
				name: 'options',
				type: 'collection',
				placeholder: 'Add Option',
				default: {},
				displayOptions: {
					show: {
						resource: ['sheet'],
						operation: ['append', 'lookup', 'read', 'update', 'upsert'],
					},
				},
				options: [
					{
						displayName: 'Continue If Empty',
						name: 'continue',
						type: 'boolean',
						default: false,
						displayOptions: {
							show: {
								'/operation': ['lookup', 'read'],
							},
						},
						// eslint-disable-next-line n8n-nodes-base/node-param-description-boolean-without-whether
						description:
							'By default, the workflow stops executing if the lookup/read does not return values',
					},
					{
						displayName: 'Return All Matches',
						name: 'returnAllMatches',
						type: 'boolean',
						default: false,
						displayOptions: {
							show: {
								'/operation': ['lookup'],
							},
						},
						// eslint-disable-next-line n8n-nodes-base/node-param-description-boolean-without-whether
						description:
							'By default only the first result gets returned. If options gets set all found matches get returned.',
					},
					{
						displayName: 'Use Header Names as JSON Paths',
						name: 'usePathForKeyRow',
						type: 'boolean',
						default: false,
						displayOptions: {
							show: {
								'/operation': ['append'],
							},
						},
						description:
							'Whether you want to match the headers as path, for example, the row header "category.name" will match the "category" object and get the field "name" from it. By default "category.name" will match with the field with exact name, not nested object.',
					},
					{
						displayName: 'Value Input Mode',
						name: 'valueInputMode',
						type: 'options',
						displayOptions: {
							show: {
								'/operation': ['append', 'update', 'upsert'],
							},
						},
						options: [
							{
								name: 'RAW',
								value: 'RAW',
								description: 'The values will not be parsed and will be stored as-is',
							},
							{
								name: 'User Entered',
								value: 'USER_ENTERED',
								description:
									'The values will be parsed as if the user typed them into the UI. Numbers will stay as numbers, but strings may be converted to numbers, dates, etc. following the same rules that are applied when entering text into a cell via the Google Sheets UI.',
							},
						],
						default: 'RAW',
						description: 'Determines how data should be interpreted',
					},
					{
						displayName: 'Value Render Mode',
						name: 'valueRenderMode',
						type: 'options',
						displayOptions: {
							show: {
								'/operation': ['lookup', 'read'],
							},
						},
						options: [
							{
								name: 'Formatted Value',
								value: 'FORMATTED_VALUE',
								description:
									"Values will be calculated & formatted in the reply according to the cell's formatting.Formatting is based on the spreadsheet's locale, not the requesting user's locale.For example, if A1 is 1.23 and A2 is =A1 and formatted as currency, then A2 would return \"$1.23\"",
							},
							{
								name: 'Formula',
								value: 'FORMULA',
								description:
									'Values will not be calculated. The reply will include the formulas. For example, if A1 is 1.23 and A2 is =A1 and formatted as currency, then A2 would return "=A1".',
							},
							{
								name: 'Unformatted Value',
								value: 'UNFORMATTED_VALUE',
								description:
									'Values will be calculated, but not formatted in the reply. For example, if A1 is 1.23 and A2 is =A1 and formatted as currency, then A2 would return the number 1.23.',
							},
						],
						default: 'UNFORMATTED_VALUE',
						description: 'Determines how values should be rendered in the output',
					},
					{
						displayName: 'Value Render Mode',
						name: 'valueRenderMode',
						type: 'options',
						displayOptions: {
							show: {
								'/operation': ['update', 'upsert'],
								'/rawData': [false],
							},
						},
						options: [
							{
								name: 'Formatted Value',
								value: 'FORMATTED_VALUE',
								description:
									"Values will be calculated & formatted in the reply according to the cell's formatting.Formatting is based on the spreadsheet's locale, not the requesting user's locale. For example, if A1 is 1.23 and A2 is =A1 and formatted as currency, then A2 would return \"$1.23\".",
							},
							{
								name: 'Formula',
								value: 'FORMULA',
								description:
									'Values will not be calculated. The reply will include the formulas. For example, if A1 is 1.23 and A2 is =A1 and formatted as currency, then A2 would return "=A1".',
							},
							{
								name: 'Unformatted Value',
								value: 'UNFORMATTED_VALUE',
								description:
									'Values will be calculated, but not formatted in the reply. For example, if A1 is 1.23 and A2 is =A1 and formatted as currency, then A2 would return the number 1.23.',
							},
						],
						default: 'UNFORMATTED_VALUE',
						description: 'Determines how values should be rendered in the output',
					},
				],
			},

			{
				displayName: 'Operation',
				name: 'operation',
				type: 'options',
				noDataExpression: true,
				displayOptions: {
					show: {
						resource: ['spreadsheet'],
					},
				},
				options: [
					{
						name: 'Create',
						value: 'create',
						description: 'Create a spreadsheet',
						action: 'Create a spreadsheet',
					},
				],
				default: 'create',
			},
			// ----------------------------------
			//         spreadsheet:create
			// ----------------------------------
			{
				displayName: 'Title',
				name: 'title',
				type: 'string',
				default: '',
				displayOptions: {
					show: {
						resource: ['spreadsheet'],
						operation: ['create'],
					},
				},
				description: 'The title of the spreadsheet',
			},
			{
				displayName: 'Sheets',
				name: 'sheetsUi',
				placeholder: 'Add Sheet',
				type: 'fixedCollection',
				typeOptions: {
					multipleValues: true,
				},
				default: {},
				displayOptions: {
					show: {
						resource: ['spreadsheet'],
						operation: ['create'],
					},
				},
				options: [
					{
						name: 'sheetValues',
						displayName: 'Sheet',
						values: [
							{
								displayName: 'Sheet Properties',
								name: 'propertiesUi',
								placeholder: 'Add Property',
								type: 'collection',
								default: {},
								options: [
									{
										displayName: 'Hidden',
										name: 'hidden',
										type: 'boolean',
										default: false,
										description: 'Whether the Sheet should be hidden in the UI',
									},
									{
										displayName: 'Title',
										name: 'title',
										type: 'string',
										default: '',
										description: 'Title of the property to create',
									},
								],
							},
						],
					},
				],
			},
			{
				displayName: 'Options',
				name: 'options',
				type: 'collection',
				placeholder: 'Add Option',
				default: {},
				displayOptions: {
					show: {
						resource: ['spreadsheet'],
						operation: ['create'],
					},
				},
				options: [
					{
						displayName: 'Locale',
						name: 'locale',
						type: 'string',
						default: '',
						placeholder: 'en_US',
						description: `The locale of the spreadsheet in one of the following formats:
						<ul>
							<li>en (639-1)</li>
							<li>fil (639-2 if no 639-1 format exists)</li>
							<li>en_US (combination of ISO language an country)</li>
						<ul>`,
					},
					{
						displayName: 'Recalculation Interval',
						name: 'autoRecalc',
						type: 'options',
						options: [
							{
								name: 'Default',
								value: '',
								description: 'Default value',
							},
							{
								name: 'On Change',
								value: 'ON_CHANGE',
								description: 'Volatile functions are updated on every change',
							},
							{
								name: 'Minute',
								value: 'MINUTE',
								description: 'Volatile functions are updated on every change and every minute',
							},
							{
								name: 'Hour',
								value: 'HOUR',
								description: 'Volatile functions are updated on every change and hourly',
							},
						],
						default: '',
						description: 'Cell recalculation interval options',
					},
				],
			},

			// ----------------------------------
			//         sheet:create
			// ----------------------------------
			{
				displayName: 'Simplify',
				name: 'simple',
				type: 'boolean',
				default: true,
				displayOptions: {
					show: {
						resource: ['sheet'],
						operation: ['create'],
					},
				},
				description:
					'Whether to return a simplified version of the response instead of the raw data',
			},
			{
				displayName: 'Options',
				name: 'options',
				type: 'collection',
				placeholder: 'Add Option',
				default: {},
				displayOptions: {
					show: {
						resource: ['sheet'],
						operation: ['create'],
					},
				},
				options: [
					{
						displayName: 'Grid Properties',
						name: 'gridProperties',
						type: 'collection',
						placeholder: 'Add Property',
						default: {},
						options: [
							{
								displayName: 'Column Count',
								name: 'columnCount',
								type: 'number',
								default: 0,
								description: 'The number of columns in the grid',
							},
							{
								displayName: 'Column Group Control After',
								name: 'columnGroupControlAfter',
								type: 'boolean',
								default: false,
								description: 'Whether the column grouping control toggle is shown after the group',
							},
							{
								displayName: 'Frozen Column Count',
								name: 'frozenColumnCount',
								type: 'number',
								default: 0,
								description: 'The number of columns that are frozen in the grid',
							},
							{
								displayName: 'Frozen Row Count',
								name: 'frozenRowCount',
								type: 'number',
								default: 0,
								description: 'The number of rows that are frozen in the grid',
							},
							{
								displayName: 'Hide Gridlines',
								name: 'hideGridlines',
								type: 'boolean',
								default: false,
								description: "Whether the grid isn't showing gridlines in the UI",
							},
							{
								displayName: 'Row Count',
								name: 'rowCount',
								type: 'number',
								default: 0,
								description: 'The number of rows in the grid',
							},
							{
								displayName: 'Row Group Control After',
								name: 'rowGroupControlAfter',
								type: 'boolean',
								default: false,
								description: 'Whether the row grouping control toggle is shown after the group',
							},
						],
						description: 'The type of the sheet',
					},
					{
						displayName: 'Hidden',
						name: 'hidden',
						type: 'boolean',
						default: false,
						description: "Whether the sheet is hidden in the UI, false if it's visible",
					},
					{
						displayName: 'Right To Left',
						name: 'rightToLeft',
						type: 'boolean',
						default: false,
						description: 'Whether the sheet is an RTL sheet instead of an LTR sheet',
					},
					{
						displayName: 'Sheet ID',
						name: 'sheetId',
						type: 'number',
						default: 0,
						description:
							'The ID of the sheet. Must be non-negative. This field cannot be changed once set.',
					},
					{
						displayName: 'Sheet Index',
						name: 'index',
						type: 'number',
						default: 0,
						description: 'The index of the sheet within the spreadsheet',
					},
					{
						displayName: 'Tab Color',
						name: 'tabColor',
						type: 'color',
						default: '0aa55c',
						description: 'The color of the tab in the UI',
					},
					{
						displayName: 'Title',
						name: 'title',
						type: 'string',
						default: '',
						description: 'The Sheet name',
					},
				],
			},

			// ----------------------------------
			//         sheet:remove
			// ----------------------------------
			{
				displayName: 'Sheet ID',
				name: 'id',
				type: 'string',
				default: '',
				required: true,
				displayOptions: {
					show: {
						resource: ['sheet'],
						operation: ['remove'],
					},
				},
				description: 'The ID of the sheet to delete',
			},
		],
	};

	methods = {
		loadOptions: {
			// Get all the sheets in a Spreadsheet
			async getSheets(this: ILoadOptionsFunctions): Promise<INodePropertyOptions[]> {
				const spreadsheetId = this.getCurrentNodeParameter('sheetId') as string;

				const sheet = new GoogleSheet(spreadsheetId, this);
				const responseData = await sheet.spreadsheetGetSheets();

				if (responseData === undefined) {
					throw new NodeOperationError(this.getNode(), 'No data got returned');
				}

				const returnData: INodePropertyOptions[] = [];
				for (const sheet of responseData.sheets!) {
					if (sheet.properties!.sheetType !== 'GRID') {
						continue;
					}

					returnData.push({
						name: sheet.properties!.title as string,
						value: sheet.properties!.sheetId as unknown as string,
					});
				}

				return returnData;
			},
		},
		credentialTest: {
			async googleApiCredentialTest(
				this: ICredentialTestFunctions,
				credential: ICredentialsDecrypted,
			): Promise<INodeCredentialTestResult> {
				try {
					const tokenRequest = await getAccessToken.call(
						this,
						credential.data! as unknown as IGoogleAuthCredentials,
					);
					if (!tokenRequest.access_token) {
						return {
							status: 'Error',
							message: 'Could not generate a token from your private key.',
						};
					}
				} catch (err) {
					return {
						status: 'Error',
						message: `Private key validation failed: ${err.message}`,
					};
				}

				return {
					status: 'OK',
					message: 'Connection successful!',
				};
			},
		},
	};

	async execute(this: IExecuteFunctions): Promise<INodeExecutionData[][]> {
		const operation = this.getNodeParameter('operation', 0) as string;
		const resource = this.getNodeParameter('resource', 0) as string;

		if (resource === 'sheet') {
			const spreadsheetId = this.getNodeParameter('sheetId', 0) as string;

			const sheet = new GoogleSheet(spreadsheetId, this);

			let range = '';
			if (!['create', 'delete', 'remove'].includes(operation)) {
				range = this.getNodeParameter('range', 0) as string;
			}

			const options = this.getNodeParameter('options', 0, {}) as IDataObject;

			const valueInputMode = (options.valueInputMode || 'RAW') as ValueInputOption;
			const valueRenderMode = (options.valueRenderMode || 'UNFORMATTED_VALUE') as ValueRenderOption;

			if (operation === 'append') {
				// ----------------------------------
				//         append
				// ----------------------------------
				try {
					const keyRow = parseInt(this.getNodeParameter('keyRow', 0) as string, 10);

					const items = this.getInputData();

					const setData: IDataObject[] = [];
					items.forEach((item) => {
						setData.push(item.json);
					});

					const usePathForKeyRow = (options.usePathForKeyRow || false) as boolean;

					// Convert data into array format
					const _data = await sheet.appendSheetData(
						setData,
						sheet.encodeRange(range),
						keyRow,
						valueInputMode,
						usePathForKeyRow,
					);

					// TODO: Should add this data somewhere
					// TODO: Should have something like add metadata which does not get passed through

					return this.prepareOutputData(items);
				} catch (error) {
					if (this.continueOnFail()) {
						return this.prepareOutputData([{ json: { error: error.message } }]);
					}
					throw error;
				}
			} else if (operation === 'clear') {
				// ----------------------------------
				//         clear
				// ----------------------------------
				try {
					await sheet.clearData(sheet.encodeRange(range));

					const items = this.getInputData();
					return this.prepareOutputData(items);
				} catch (error) {
					if (this.continueOnFail()) {
						return this.prepareOutputData([{ json: { error: error.message } }]);
					}
					throw error;
				}
			} else if (operation === 'create') {
				const returnData: IDataObject[] = [];

				let responseData;
				for (let i = 0; i < this.getInputData().length; i++) {
					try {
						const spreadsheetId = this.getNodeParameter('sheetId', i) as string;
						const options = this.getNodeParameter('options', i, {}) as IDataObject;
						const simple = this.getNodeParameter('simple', 0) as boolean;
						const properties = { ...options };

						if (options.tabColor) {
							const { red, green, blue } = hexToRgb(options.tabColor as string)!;
							properties.tabColor = { red: red / 255, green: green / 255, blue: blue / 255 };
						}

						const requests = [
							{
								addSheet: {
									properties,
								},
							},
						];

						responseData = await googleApiRequest.call(
							this,
							'POST',
							`/v4/spreadsheets/${spreadsheetId}:batchUpdate`,
							{ requests },
						);

						if (simple === true) {
							Object.assign(responseData, responseData.replies[0].addSheet.properties);
							delete responseData.replies;
						}
						returnData.push(responseData);
					} catch (error) {
						if (this.continueOnFail()) {
							returnData.push({ error: error.message });
							continue;
						}
						throw error;
					}
				}

				return [this.helpers.returnJsonArray(returnData)];
			} else if (operation === 'delete') {
				// ----------------------------------
				//         delete
				// ----------------------------------
				try {
					const requests: IDataObject[] = [];

					const toDelete = this.getNodeParameter('toDelete', 0) as IToDelete;

					const deletePropertyToDimensions: IDataObject = {
						columns: 'COLUMNS',
						rows: 'ROWS',
					};

					for (const propertyName of Object.keys(deletePropertyToDimensions)) {
						if (toDelete[propertyName] !== undefined) {
							toDelete[propertyName]!.forEach((range) => {
								requests.push({
									deleteDimension: {
										range: {
											sheetId: range.sheetId,
											dimension: deletePropertyToDimensions[propertyName] as string,
											startIndex: range.startIndex,
											endIndex:
												parseInt(range.startIndex.toString(), 10) +
												parseInt(range.amount.toString(), 10),
										},
									},
								});
							});
						}
					}

					const _data = await sheet.spreadsheetBatchUpdate(requests);

					const items = this.getInputData();
					return this.prepareOutputData(items);
				} catch (error) {
					if (this.continueOnFail()) {
						return this.prepareOutputData([{ json: { error: error.message } }]);
					}
					throw error;
				}
			} else if (operation === 'lookup') {
				// ----------------------------------
				//         lookup
				// ----------------------------------
				try {
					const sheetData = await sheet.getData(sheet.encodeRange(range), valueRenderMode);

					if (sheetData === undefined) {
						return [];
					}

					const dataStartRow = parseInt(this.getNodeParameter('dataStartRow', 0) as string, 10);
					const keyRow = parseInt(this.getNodeParameter('keyRow', 0) as string, 10);

					const items = this.getInputData();

					const lookupValues: ILookupValues[] = [];
					for (let i = 0; i < items.length; i++) {
						lookupValues.push({
							lookupColumn: this.getNodeParameter('lookupColumn', i) as string,
							lookupValue: this.getNodeParameter('lookupValue', i) as string,
						});
					}

					let returnData = await sheet.lookupValues(
						sheetData,
						keyRow,
						dataStartRow,
						lookupValues,
						options.returnAllMatches as boolean | undefined,
					);

					if (returnData.length === 0 && options.continue && options.returnAllMatches) {
						returnData = [{}];
					} else if (
						returnData.length === 1 &&
						Object.keys(returnData[0]).length === 0 &&
						!options.continue &&
						!options.returnAllMatches
					) {
						returnData = [];
					}

					return [this.helpers.returnJsonArray(returnData)];
				} catch (error) {
					if (this.continueOnFail()) {
						return [this.helpers.returnJsonArray({ error: error.message })];
					}
					throw error;
				}
			} else if (operation === 'read') {
				// ----------------------------------
				//         read
				// ----------------------------------
				try {
					const rawData = this.getNodeParameter('rawData', 0) as boolean;

					const sheetData = await sheet.getData(sheet.encodeRange(range), valueRenderMode);

					let returnData: IDataObject[];
					if (!sheetData) {
						returnData = [];
					} else if (rawData === true) {
						const dataProperty = this.getNodeParameter('dataProperty', 0) as string;
						returnData = [
							{
								[dataProperty]: sheetData,
							},
						];
					} else {
						const dataStartRow = parseInt(this.getNodeParameter('dataStartRow', 0) as string, 10);
						const keyRow = parseInt(this.getNodeParameter('keyRow', 0) as string, 10);

						returnData = sheet.structureArrayDataByColumn(sheetData, keyRow, dataStartRow);
					}

					if (returnData.length === 0 && options.continue) {
						returnData = [{}];
					}

					return [this.helpers.returnJsonArray(returnData)];
				} catch (error) {
					if (this.continueOnFail()) {
						return [this.helpers.returnJsonArray({ error: error.message })];
					}
					throw error;
				}
			} else if (operation === 'remove') {
				const returnData: IDataObject[] = [];

				let responseData;
				for (let i = 0; i < this.getInputData().length; i++) {
					try {
						const sheetId = this.getNodeParameter('id', i) as string;
						const spreadsheetId = this.getNodeParameter('sheetId', i) as string;

						const requests = [
							{
								deleteSheet: {
									sheetId,
								},
							},
						];

						responseData = await googleApiRequest.call(
							this,
							'POST',
							`/v4/spreadsheets/${spreadsheetId}:batchUpdate`,
							{ requests },
						);
						delete responseData.replies;
						returnData.push(responseData);
					} catch (error) {
						if (this.continueOnFail()) {
							returnData.push({ error: error.message });
							continue;
						}
						throw error;
					}
				}

				return [this.helpers.returnJsonArray(returnData)];
			} else if (operation === 'update' || operation === 'upsert') {
				// ----------------------------------
				//         update/upsert
				// ----------------------------------
				const upsert = operation === 'upsert' ? true : false;
				try {
					const rawData = this.getNodeParameter('rawData', 0) as boolean;

					const items = this.getInputData();

					if (rawData === true) {
						const dataProperty = this.getNodeParameter('dataProperty', 0) as string;

						const updateData: ISheetUpdateData[] = [];
						for (let i = 0; i < items.length; i++) {
							updateData.push({
								range,
								values: items[i].json[dataProperty] as string[][],
							});
						}

						const _data = await sheet.batchUpdate(updateData, valueInputMode);
					} else {
						const keyName = this.getNodeParameter('key', 0) as string;
						const keyRow = parseInt(this.getNodeParameter('keyRow', 0) as string, 10);
						const dataStartRow = parseInt(this.getNodeParameter('dataStartRow', 0) as string, 10);

						const setData: IDataObject[] = [];
						items.forEach((item) => {
							setData.push(item.json);
						});

						const _data = await sheet.updateSheetData(
							setData,
							keyName,
							range,
							keyRow,
							dataStartRow,
							valueInputMode,
							valueRenderMode,
							upsert,
						);
					}
					// TODO: Should add this data somewhere
					// TODO: Should have something like add metadata which does not get passed through

					return this.prepareOutputData(items);
				} catch (error) {
					if (this.continueOnFail()) {
						return this.prepareOutputData([{ json: { error: error.message } }]);
					}
					throw error;
				}
			}
		}

		if (resource === 'spreadsheet') {
			const returnData: IDataObject[] = [];

			let responseData;

			if (operation === 'create') {
				// ----------------------------------
				//         create
				// ----------------------------------
				// https://developers.google.com/sheets/api/reference/rest/v4/spreadsheets/create

				for (let i = 0; i < this.getInputData().length; i++) {
					try {
						const title = this.getNodeParameter('title', i) as string;
						const sheetsUi = this.getNodeParameter('sheetsUi', i, {}) as IDataObject;

						const body = {
							properties: {
								title,
								autoRecalc: undefined as undefined | string,
								locale: undefined as undefined | string,
							},
							sheets: [] as IDataObject[],
						};

						const options = this.getNodeParameter('options', i, {}) as IDataObject;

						if (Object.keys(sheetsUi).length) {
							const data = [];
							const sheets = sheetsUi.sheetValues as IDataObject[];
							for (const sheet of sheets) {
								const properties = sheet.propertiesUi as IDataObject;
								if (properties) {
									data.push({ properties });
								}
							}
							body.sheets = data;
						}

						body.properties!.autoRecalc = options.autoRecalc
							? (options.autoRecalc as string)
							: undefined;
						body.properties!.locale = options.locale ? (options.locale as string) : undefined;

						responseData = await googleApiRequest.call(this, 'POST', `/v4/spreadsheets`, body);

						returnData.push(responseData);
					} catch (error) {
						if (this.continueOnFail()) {
							returnData.push({ error: error.message });
							continue;
						}
						throw error;
					}
				}
			}

			return [this.helpers.returnJsonArray(returnData)];
		}

		return [];
=======
import { INodeTypeBaseDescription, IVersionedNodeType, VersionedNodeType } from 'n8n-workflow';

import { GoogleSheetsV1 } from './v1/GoogleSheetsV1.node';
import { GoogleSheetsV2 } from './v2/GoogleSheetsV2.node';

export class GoogleSheets extends VersionedNodeType {
	constructor() {
		const baseDescription: INodeTypeBaseDescription = {
			displayName: 'Google Sheets ',
			name: 'googleSheets',
			icon: 'file:googleSheets.svg',
			group: ['input', 'output'],
			defaultVersion: 3,
			subtitle: '={{$parameter["operation"] + ": " + $parameter["resource"]}}',
			description: 'Read, update and write data to Google Sheets',
		};

		const nodeVersions: IVersionedNodeType['nodeVersions'] = {
			1: new GoogleSheetsV1(baseDescription),
			2: new GoogleSheetsV1(baseDescription),
			3: new GoogleSheetsV2(baseDescription),
		};

		super(nodeVersions, baseDescription);
>>>>>>> 92c77127
	}
}<|MERGE_RESOLUTION|>--- conflicted
+++ resolved
@@ -1,1399 +1,3 @@
-<<<<<<< HEAD
-import { IExecuteFunctions } from 'n8n-core';
-
-import {
-	ICredentialsDecrypted,
-	ICredentialTestFunctions,
-	IDataObject,
-	ILoadOptionsFunctions,
-	INodeCredentialTestResult,
-	INodeExecutionData,
-	INodePropertyOptions,
-	INodeType,
-	INodeTypeDescription,
-	NodeOperationError,
-} from 'n8n-workflow';
-
-import {
-	GoogleSheet,
-	ILookupValues,
-	ISheetUpdateData,
-	IToDelete,
-	ValueInputOption,
-	ValueRenderOption,
-} from './GoogleSheet';
-
-import {
-	getAccessToken,
-	googleApiRequest,
-	hexToRgb,
-	IGoogleAuthCredentials,
-} from './GenericFunctions';
-
-export class GoogleSheets implements INodeType {
-	description: INodeTypeDescription = {
-		displayName: 'Google Sheets',
-		name: 'googleSheets',
-		icon: 'file:googleSheets.svg',
-		group: ['input', 'output'],
-		version: [1, 2],
-		subtitle: '={{$parameter["operation"] + ": " + $parameter["resource"]}}',
-		description: 'Read, update and write data to Google Sheets',
-		defaults: {
-			name: 'Google Sheets',
-		},
-		inputs: ['main'],
-		outputs: ['main'],
-		credentials: [
-			{
-				name: 'googleApi',
-				required: true,
-				displayOptions: {
-					show: {
-						authentication: ['serviceAccount'],
-					},
-				},
-				testedBy: 'googleApiCredentialTest',
-			},
-			{
-				name: 'googleSheetsOAuth2Api',
-				required: true,
-				displayOptions: {
-					show: {
-						authentication: ['oAuth2'],
-					},
-				},
-			},
-		],
-		properties: [
-			{
-				displayName: 'Authentication',
-				name: 'authentication',
-				type: 'options',
-				options: [
-					{
-						name: 'Service Account',
-						value: 'serviceAccount',
-					},
-					{
-						name: 'OAuth2',
-						value: 'oAuth2',
-					},
-				],
-				default: 'serviceAccount',
-				displayOptions: {
-					show: {
-						'@version': [1],
-					},
-				},
-			},
-			{
-				displayName: 'Authentication',
-				name: 'authentication',
-				type: 'options',
-				options: [
-					{
-						// eslint-disable-next-line n8n-nodes-base/node-param-display-name-miscased
-						name: 'OAuth2 (recommended)',
-						value: 'oAuth2',
-					},
-					{
-						name: 'Service Account',
-						value: 'serviceAccount',
-					},
-				],
-				default: 'oAuth2',
-				displayOptions: {
-					show: {
-						'@version': [2],
-					},
-				},
-			},
-			{
-				displayName: 'Resource',
-				name: 'resource',
-				type: 'options',
-				noDataExpression: true,
-				options: [
-					{
-						name: 'Spreadsheet',
-						value: 'spreadsheet',
-					},
-					{
-						name: 'Sheet',
-						value: 'sheet',
-					},
-				],
-				default: 'sheet',
-			},
-			{
-				displayName: 'Operation',
-				name: 'operation',
-				type: 'options',
-				noDataExpression: true,
-				displayOptions: {
-					show: {
-						resource: ['sheet'],
-					},
-				},
-				options: [
-					{
-						name: 'Append',
-						value: 'append',
-						description: 'Append data to a sheet',
-						action: 'Append data to a sheet',
-					},
-					{
-						name: 'Clear',
-						value: 'clear',
-						description: 'Clear data from a sheet',
-						action: 'Clear a sheet',
-					},
-					{
-						name: 'Create',
-						value: 'create',
-						description: 'Create a new sheet',
-						action: 'Create a sheet',
-					},
-					{
-						name: 'Create or Update',
-						value: 'upsert',
-						description:
-							'Create a new record, or update the current one if it already exists (upsert)',
-						action: 'Create or update a sheet',
-					},
-					{
-						name: 'Delete',
-						value: 'delete',
-						description: 'Delete columns and rows from a sheet',
-						action: 'Delete a sheet',
-					},
-					{
-						name: 'Lookup',
-						value: 'lookup',
-						description: 'Look up a specific column value and return the matching row',
-						action: 'Look up a column value in a sheet',
-					},
-					{
-						name: 'Read',
-						value: 'read',
-						description: 'Read data from a sheet',
-						action: 'Read a sheet',
-					},
-					{
-						name: 'Remove',
-						value: 'remove',
-						description: 'Remove a sheet',
-						action: 'Remove a sheet',
-					},
-					{
-						name: 'Update',
-						value: 'update',
-						description: 'Update rows in a sheet',
-						action: 'Update a sheet',
-					},
-				],
-				default: 'read',
-			},
-
-			// ----------------------------------
-			//         All
-			// ----------------------------------
-			{
-				displayName: 'Spreadsheet ID',
-				name: 'sheetId',
-				type: 'string',
-				displayOptions: {
-					show: {
-						resource: ['sheet'],
-					},
-				},
-				default: '',
-				required: true,
-				description:
-					'The ID of the Google Spreadsheet. Found as part of the sheet URL https://docs.google.com/spreadsheets/d/{ID}/.',
-			},
-			{
-				displayName: 'Range',
-				name: 'range',
-				type: 'string',
-				displayOptions: {
-					show: {
-						resource: ['sheet'],
-					},
-					hide: {
-						operation: ['create', 'delete', 'remove'],
-					},
-				},
-				default: 'A:F',
-				required: true,
-				description:
-					'The table range to read from or to append data to. See the Google <a href="https://developers.google.com/sheets/api/guides/values#writing">documentation</a> for the details. If it contains multiple sheets it can also be added like this: "MySheet!A:F"',
-			},
-
-			// ----------------------------------
-			//         Delete
-			// ----------------------------------
-			{
-				displayName: 'To Delete',
-				name: 'toDelete',
-				placeholder: 'Add Columns/Rows to delete',
-				description: 'Deletes columns and rows from a sheet',
-				type: 'fixedCollection',
-				typeOptions: {
-					multipleValues: true,
-				},
-				displayOptions: {
-					show: {
-						resource: ['sheet'],
-						operation: ['delete'],
-					},
-				},
-				default: {},
-				options: [
-					{
-						displayName: 'Columns',
-						name: 'columns',
-						values: [
-							{
-								displayName: 'Sheet Name or ID',
-								name: 'sheetId',
-								type: 'options',
-								typeOptions: {
-									loadOptionsMethod: 'getSheets',
-								},
-								options: [],
-								default: '',
-								required: true,
-								description:
-									'The sheet to delete columns from. Choose from the list, or specify an ID using an <a href="https://docs.n8n.io/code-examples/expressions/">expression</a>.',
-							},
-							{
-								displayName: 'Start Index',
-								name: 'startIndex',
-								type: 'number',
-								typeOptions: {
-									minValue: 0,
-								},
-								default: 0,
-								description: 'The start index (0 based and inclusive) of column to delete',
-							},
-							{
-								displayName: 'Amount',
-								name: 'amount',
-								type: 'number',
-								typeOptions: {
-									minValue: 1,
-								},
-								default: 1,
-								description: 'Number of columns to delete',
-							},
-						],
-					},
-					{
-						displayName: 'Rows',
-						name: 'rows',
-						values: [
-							{
-								displayName: 'Sheet Name or ID',
-								name: 'sheetId',
-								type: 'options',
-								typeOptions: {
-									loadOptionsMethod: 'getSheets',
-								},
-								options: [],
-								default: '',
-								required: true,
-								description:
-									'The sheet to delete columns from. Choose from the list, or specify an ID using an <a href="https://docs.n8n.io/code-examples/expressions/">expression</a>.',
-							},
-							{
-								displayName: 'Start Index',
-								name: 'startIndex',
-								type: 'number',
-								typeOptions: {
-									minValue: 0,
-								},
-								default: 0,
-								description: 'The start index (0 based and inclusive) of row to delete',
-							},
-							{
-								displayName: 'Amount',
-								name: 'amount',
-								type: 'number',
-								typeOptions: {
-									minValue: 1,
-								},
-								default: 1,
-								description: 'Number of rows to delete',
-							},
-						],
-					},
-				],
-			},
-
-			// ----------------------------------
-			//         Read
-			// ----------------------------------
-			{
-				displayName: 'RAW Data',
-				name: 'rawData',
-				type: 'boolean',
-				displayOptions: {
-					show: {
-						resource: ['sheet'],
-						operation: ['read'],
-					},
-				},
-				default: false,
-				description:
-					'Whether the data should be returned RAW instead of parsed into keys according to their header',
-			},
-			{
-				displayName: 'Data Property',
-				name: 'dataProperty',
-				type: 'string',
-				default: 'data',
-				displayOptions: {
-					show: {
-						resource: ['sheet'],
-						operation: ['read'],
-						rawData: [true],
-					},
-				},
-				description: 'The name of the property into which to write the RAW data',
-			},
-
-			// ----------------------------------
-			//         Update
-			// ----------------------------------
-			{
-				displayName: 'RAW Data',
-				name: 'rawData',
-				type: 'boolean',
-				displayOptions: {
-					show: {
-						resource: ['sheet'],
-						operation: ['update', 'upsert'],
-					},
-				},
-				default: false,
-				description: 'Whether the data supplied is RAW instead of parsed into keys',
-			},
-			{
-				displayName: 'Data Property',
-				name: 'dataProperty',
-				type: 'string',
-				default: 'data',
-				displayOptions: {
-					show: {
-						resource: ['sheet'],
-						operation: ['update', 'upsert'],
-						rawData: [true],
-					},
-				},
-				description: 'The name of the property from which to read the RAW data',
-			},
-
-			// ----------------------------------
-			//         Read & Update & lookupColumn
-			// ----------------------------------
-			{
-				displayName: 'Data Start Row',
-				name: 'dataStartRow',
-				type: 'number',
-				typeOptions: {
-					minValue: 1,
-				},
-				default: 1,
-				displayOptions: {
-					show: {
-						resource: ['sheet'],
-					},
-					hide: {
-						operation: ['append', 'create', 'clear', 'delete', 'remove'],
-						rawData: [true],
-					},
-				},
-				description:
-					'Index of the first row which contains the actual data and not the keys. Starts with 0.',
-			},
-
-			// ----------------------------------
-			//         Mixed
-			// ----------------------------------
-			{
-				displayName: 'Key Row',
-				name: 'keyRow',
-				type: 'number',
-				typeOptions: {
-					minValue: 0,
-				},
-				displayOptions: {
-					show: {
-						resource: ['sheet'],
-					},
-					hide: {
-						operation: ['clear', 'create', 'delete', 'remove'],
-						rawData: [true],
-					},
-				},
-				default: 0,
-				description:
-					'Index of the row which contains the keys. Starts at 0. The incoming node data is matched to the keys for assignment. The matching is case sensitive.',
-			},
-
-			// ----------------------------------
-			//         lookup
-			// ----------------------------------
-			{
-				displayName: 'Lookup Column',
-				name: 'lookupColumn',
-				type: 'string',
-				default: '',
-				placeholder: 'Email',
-				required: true,
-				displayOptions: {
-					show: {
-						resource: ['sheet'],
-						operation: ['lookup'],
-					},
-				},
-				description: 'The name of the column in which to look for value',
-			},
-			{
-				displayName: 'Lookup Value',
-				name: 'lookupValue',
-				type: 'string',
-				default: '',
-				placeholder: 'frank@example.com',
-				displayOptions: {
-					show: {
-						resource: ['sheet'],
-						operation: ['lookup'],
-					},
-				},
-				description: 'The value to look for in column',
-			},
-
-			// ----------------------------------
-			//         Update
-			// ----------------------------------
-			{
-				displayName: 'Key',
-				name: 'key',
-				type: 'string',
-				default: 'id',
-				displayOptions: {
-					show: {
-						resource: ['sheet'],
-						operation: ['update', 'upsert'],
-						rawData: [false],
-					},
-				},
-				description: 'The name of the key to identify which data should be updated in the sheet',
-			},
-
-			{
-				displayName: 'Options',
-				name: 'options',
-				type: 'collection',
-				placeholder: 'Add Option',
-				default: {},
-				displayOptions: {
-					show: {
-						resource: ['sheet'],
-						operation: ['append', 'lookup', 'read', 'update', 'upsert'],
-					},
-				},
-				options: [
-					{
-						displayName: 'Continue If Empty',
-						name: 'continue',
-						type: 'boolean',
-						default: false,
-						displayOptions: {
-							show: {
-								'/operation': ['lookup', 'read'],
-							},
-						},
-						// eslint-disable-next-line n8n-nodes-base/node-param-description-boolean-without-whether
-						description:
-							'By default, the workflow stops executing if the lookup/read does not return values',
-					},
-					{
-						displayName: 'Return All Matches',
-						name: 'returnAllMatches',
-						type: 'boolean',
-						default: false,
-						displayOptions: {
-							show: {
-								'/operation': ['lookup'],
-							},
-						},
-						// eslint-disable-next-line n8n-nodes-base/node-param-description-boolean-without-whether
-						description:
-							'By default only the first result gets returned. If options gets set all found matches get returned.',
-					},
-					{
-						displayName: 'Use Header Names as JSON Paths',
-						name: 'usePathForKeyRow',
-						type: 'boolean',
-						default: false,
-						displayOptions: {
-							show: {
-								'/operation': ['append'],
-							},
-						},
-						description:
-							'Whether you want to match the headers as path, for example, the row header "category.name" will match the "category" object and get the field "name" from it. By default "category.name" will match with the field with exact name, not nested object.',
-					},
-					{
-						displayName: 'Value Input Mode',
-						name: 'valueInputMode',
-						type: 'options',
-						displayOptions: {
-							show: {
-								'/operation': ['append', 'update', 'upsert'],
-							},
-						},
-						options: [
-							{
-								name: 'RAW',
-								value: 'RAW',
-								description: 'The values will not be parsed and will be stored as-is',
-							},
-							{
-								name: 'User Entered',
-								value: 'USER_ENTERED',
-								description:
-									'The values will be parsed as if the user typed them into the UI. Numbers will stay as numbers, but strings may be converted to numbers, dates, etc. following the same rules that are applied when entering text into a cell via the Google Sheets UI.',
-							},
-						],
-						default: 'RAW',
-						description: 'Determines how data should be interpreted',
-					},
-					{
-						displayName: 'Value Render Mode',
-						name: 'valueRenderMode',
-						type: 'options',
-						displayOptions: {
-							show: {
-								'/operation': ['lookup', 'read'],
-							},
-						},
-						options: [
-							{
-								name: 'Formatted Value',
-								value: 'FORMATTED_VALUE',
-								description:
-									"Values will be calculated & formatted in the reply according to the cell's formatting.Formatting is based on the spreadsheet's locale, not the requesting user's locale.For example, if A1 is 1.23 and A2 is =A1 and formatted as currency, then A2 would return \"$1.23\"",
-							},
-							{
-								name: 'Formula',
-								value: 'FORMULA',
-								description:
-									'Values will not be calculated. The reply will include the formulas. For example, if A1 is 1.23 and A2 is =A1 and formatted as currency, then A2 would return "=A1".',
-							},
-							{
-								name: 'Unformatted Value',
-								value: 'UNFORMATTED_VALUE',
-								description:
-									'Values will be calculated, but not formatted in the reply. For example, if A1 is 1.23 and A2 is =A1 and formatted as currency, then A2 would return the number 1.23.',
-							},
-						],
-						default: 'UNFORMATTED_VALUE',
-						description: 'Determines how values should be rendered in the output',
-					},
-					{
-						displayName: 'Value Render Mode',
-						name: 'valueRenderMode',
-						type: 'options',
-						displayOptions: {
-							show: {
-								'/operation': ['update', 'upsert'],
-								'/rawData': [false],
-							},
-						},
-						options: [
-							{
-								name: 'Formatted Value',
-								value: 'FORMATTED_VALUE',
-								description:
-									"Values will be calculated & formatted in the reply according to the cell's formatting.Formatting is based on the spreadsheet's locale, not the requesting user's locale. For example, if A1 is 1.23 and A2 is =A1 and formatted as currency, then A2 would return \"$1.23\".",
-							},
-							{
-								name: 'Formula',
-								value: 'FORMULA',
-								description:
-									'Values will not be calculated. The reply will include the formulas. For example, if A1 is 1.23 and A2 is =A1 and formatted as currency, then A2 would return "=A1".',
-							},
-							{
-								name: 'Unformatted Value',
-								value: 'UNFORMATTED_VALUE',
-								description:
-									'Values will be calculated, but not formatted in the reply. For example, if A1 is 1.23 and A2 is =A1 and formatted as currency, then A2 would return the number 1.23.',
-							},
-						],
-						default: 'UNFORMATTED_VALUE',
-						description: 'Determines how values should be rendered in the output',
-					},
-				],
-			},
-
-			{
-				displayName: 'Operation',
-				name: 'operation',
-				type: 'options',
-				noDataExpression: true,
-				displayOptions: {
-					show: {
-						resource: ['spreadsheet'],
-					},
-				},
-				options: [
-					{
-						name: 'Create',
-						value: 'create',
-						description: 'Create a spreadsheet',
-						action: 'Create a spreadsheet',
-					},
-				],
-				default: 'create',
-			},
-			// ----------------------------------
-			//         spreadsheet:create
-			// ----------------------------------
-			{
-				displayName: 'Title',
-				name: 'title',
-				type: 'string',
-				default: '',
-				displayOptions: {
-					show: {
-						resource: ['spreadsheet'],
-						operation: ['create'],
-					},
-				},
-				description: 'The title of the spreadsheet',
-			},
-			{
-				displayName: 'Sheets',
-				name: 'sheetsUi',
-				placeholder: 'Add Sheet',
-				type: 'fixedCollection',
-				typeOptions: {
-					multipleValues: true,
-				},
-				default: {},
-				displayOptions: {
-					show: {
-						resource: ['spreadsheet'],
-						operation: ['create'],
-					},
-				},
-				options: [
-					{
-						name: 'sheetValues',
-						displayName: 'Sheet',
-						values: [
-							{
-								displayName: 'Sheet Properties',
-								name: 'propertiesUi',
-								placeholder: 'Add Property',
-								type: 'collection',
-								default: {},
-								options: [
-									{
-										displayName: 'Hidden',
-										name: 'hidden',
-										type: 'boolean',
-										default: false,
-										description: 'Whether the Sheet should be hidden in the UI',
-									},
-									{
-										displayName: 'Title',
-										name: 'title',
-										type: 'string',
-										default: '',
-										description: 'Title of the property to create',
-									},
-								],
-							},
-						],
-					},
-				],
-			},
-			{
-				displayName: 'Options',
-				name: 'options',
-				type: 'collection',
-				placeholder: 'Add Option',
-				default: {},
-				displayOptions: {
-					show: {
-						resource: ['spreadsheet'],
-						operation: ['create'],
-					},
-				},
-				options: [
-					{
-						displayName: 'Locale',
-						name: 'locale',
-						type: 'string',
-						default: '',
-						placeholder: 'en_US',
-						description: `The locale of the spreadsheet in one of the following formats:
-						<ul>
-							<li>en (639-1)</li>
-							<li>fil (639-2 if no 639-1 format exists)</li>
-							<li>en_US (combination of ISO language an country)</li>
-						<ul>`,
-					},
-					{
-						displayName: 'Recalculation Interval',
-						name: 'autoRecalc',
-						type: 'options',
-						options: [
-							{
-								name: 'Default',
-								value: '',
-								description: 'Default value',
-							},
-							{
-								name: 'On Change',
-								value: 'ON_CHANGE',
-								description: 'Volatile functions are updated on every change',
-							},
-							{
-								name: 'Minute',
-								value: 'MINUTE',
-								description: 'Volatile functions are updated on every change and every minute',
-							},
-							{
-								name: 'Hour',
-								value: 'HOUR',
-								description: 'Volatile functions are updated on every change and hourly',
-							},
-						],
-						default: '',
-						description: 'Cell recalculation interval options',
-					},
-				],
-			},
-
-			// ----------------------------------
-			//         sheet:create
-			// ----------------------------------
-			{
-				displayName: 'Simplify',
-				name: 'simple',
-				type: 'boolean',
-				default: true,
-				displayOptions: {
-					show: {
-						resource: ['sheet'],
-						operation: ['create'],
-					},
-				},
-				description:
-					'Whether to return a simplified version of the response instead of the raw data',
-			},
-			{
-				displayName: 'Options',
-				name: 'options',
-				type: 'collection',
-				placeholder: 'Add Option',
-				default: {},
-				displayOptions: {
-					show: {
-						resource: ['sheet'],
-						operation: ['create'],
-					},
-				},
-				options: [
-					{
-						displayName: 'Grid Properties',
-						name: 'gridProperties',
-						type: 'collection',
-						placeholder: 'Add Property',
-						default: {},
-						options: [
-							{
-								displayName: 'Column Count',
-								name: 'columnCount',
-								type: 'number',
-								default: 0,
-								description: 'The number of columns in the grid',
-							},
-							{
-								displayName: 'Column Group Control After',
-								name: 'columnGroupControlAfter',
-								type: 'boolean',
-								default: false,
-								description: 'Whether the column grouping control toggle is shown after the group',
-							},
-							{
-								displayName: 'Frozen Column Count',
-								name: 'frozenColumnCount',
-								type: 'number',
-								default: 0,
-								description: 'The number of columns that are frozen in the grid',
-							},
-							{
-								displayName: 'Frozen Row Count',
-								name: 'frozenRowCount',
-								type: 'number',
-								default: 0,
-								description: 'The number of rows that are frozen in the grid',
-							},
-							{
-								displayName: 'Hide Gridlines',
-								name: 'hideGridlines',
-								type: 'boolean',
-								default: false,
-								description: "Whether the grid isn't showing gridlines in the UI",
-							},
-							{
-								displayName: 'Row Count',
-								name: 'rowCount',
-								type: 'number',
-								default: 0,
-								description: 'The number of rows in the grid',
-							},
-							{
-								displayName: 'Row Group Control After',
-								name: 'rowGroupControlAfter',
-								type: 'boolean',
-								default: false,
-								description: 'Whether the row grouping control toggle is shown after the group',
-							},
-						],
-						description: 'The type of the sheet',
-					},
-					{
-						displayName: 'Hidden',
-						name: 'hidden',
-						type: 'boolean',
-						default: false,
-						description: "Whether the sheet is hidden in the UI, false if it's visible",
-					},
-					{
-						displayName: 'Right To Left',
-						name: 'rightToLeft',
-						type: 'boolean',
-						default: false,
-						description: 'Whether the sheet is an RTL sheet instead of an LTR sheet',
-					},
-					{
-						displayName: 'Sheet ID',
-						name: 'sheetId',
-						type: 'number',
-						default: 0,
-						description:
-							'The ID of the sheet. Must be non-negative. This field cannot be changed once set.',
-					},
-					{
-						displayName: 'Sheet Index',
-						name: 'index',
-						type: 'number',
-						default: 0,
-						description: 'The index of the sheet within the spreadsheet',
-					},
-					{
-						displayName: 'Tab Color',
-						name: 'tabColor',
-						type: 'color',
-						default: '0aa55c',
-						description: 'The color of the tab in the UI',
-					},
-					{
-						displayName: 'Title',
-						name: 'title',
-						type: 'string',
-						default: '',
-						description: 'The Sheet name',
-					},
-				],
-			},
-
-			// ----------------------------------
-			//         sheet:remove
-			// ----------------------------------
-			{
-				displayName: 'Sheet ID',
-				name: 'id',
-				type: 'string',
-				default: '',
-				required: true,
-				displayOptions: {
-					show: {
-						resource: ['sheet'],
-						operation: ['remove'],
-					},
-				},
-				description: 'The ID of the sheet to delete',
-			},
-		],
-	};
-
-	methods = {
-		loadOptions: {
-			// Get all the sheets in a Spreadsheet
-			async getSheets(this: ILoadOptionsFunctions): Promise<INodePropertyOptions[]> {
-				const spreadsheetId = this.getCurrentNodeParameter('sheetId') as string;
-
-				const sheet = new GoogleSheet(spreadsheetId, this);
-				const responseData = await sheet.spreadsheetGetSheets();
-
-				if (responseData === undefined) {
-					throw new NodeOperationError(this.getNode(), 'No data got returned');
-				}
-
-				const returnData: INodePropertyOptions[] = [];
-				for (const sheet of responseData.sheets!) {
-					if (sheet.properties!.sheetType !== 'GRID') {
-						continue;
-					}
-
-					returnData.push({
-						name: sheet.properties!.title as string,
-						value: sheet.properties!.sheetId as unknown as string,
-					});
-				}
-
-				return returnData;
-			},
-		},
-		credentialTest: {
-			async googleApiCredentialTest(
-				this: ICredentialTestFunctions,
-				credential: ICredentialsDecrypted,
-			): Promise<INodeCredentialTestResult> {
-				try {
-					const tokenRequest = await getAccessToken.call(
-						this,
-						credential.data! as unknown as IGoogleAuthCredentials,
-					);
-					if (!tokenRequest.access_token) {
-						return {
-							status: 'Error',
-							message: 'Could not generate a token from your private key.',
-						};
-					}
-				} catch (err) {
-					return {
-						status: 'Error',
-						message: `Private key validation failed: ${err.message}`,
-					};
-				}
-
-				return {
-					status: 'OK',
-					message: 'Connection successful!',
-				};
-			},
-		},
-	};
-
-	async execute(this: IExecuteFunctions): Promise<INodeExecutionData[][]> {
-		const operation = this.getNodeParameter('operation', 0) as string;
-		const resource = this.getNodeParameter('resource', 0) as string;
-
-		if (resource === 'sheet') {
-			const spreadsheetId = this.getNodeParameter('sheetId', 0) as string;
-
-			const sheet = new GoogleSheet(spreadsheetId, this);
-
-			let range = '';
-			if (!['create', 'delete', 'remove'].includes(operation)) {
-				range = this.getNodeParameter('range', 0) as string;
-			}
-
-			const options = this.getNodeParameter('options', 0, {}) as IDataObject;
-
-			const valueInputMode = (options.valueInputMode || 'RAW') as ValueInputOption;
-			const valueRenderMode = (options.valueRenderMode || 'UNFORMATTED_VALUE') as ValueRenderOption;
-
-			if (operation === 'append') {
-				// ----------------------------------
-				//         append
-				// ----------------------------------
-				try {
-					const keyRow = parseInt(this.getNodeParameter('keyRow', 0) as string, 10);
-
-					const items = this.getInputData();
-
-					const setData: IDataObject[] = [];
-					items.forEach((item) => {
-						setData.push(item.json);
-					});
-
-					const usePathForKeyRow = (options.usePathForKeyRow || false) as boolean;
-
-					// Convert data into array format
-					const _data = await sheet.appendSheetData(
-						setData,
-						sheet.encodeRange(range),
-						keyRow,
-						valueInputMode,
-						usePathForKeyRow,
-					);
-
-					// TODO: Should add this data somewhere
-					// TODO: Should have something like add metadata which does not get passed through
-
-					return this.prepareOutputData(items);
-				} catch (error) {
-					if (this.continueOnFail()) {
-						return this.prepareOutputData([{ json: { error: error.message } }]);
-					}
-					throw error;
-				}
-			} else if (operation === 'clear') {
-				// ----------------------------------
-				//         clear
-				// ----------------------------------
-				try {
-					await sheet.clearData(sheet.encodeRange(range));
-
-					const items = this.getInputData();
-					return this.prepareOutputData(items);
-				} catch (error) {
-					if (this.continueOnFail()) {
-						return this.prepareOutputData([{ json: { error: error.message } }]);
-					}
-					throw error;
-				}
-			} else if (operation === 'create') {
-				const returnData: IDataObject[] = [];
-
-				let responseData;
-				for (let i = 0; i < this.getInputData().length; i++) {
-					try {
-						const spreadsheetId = this.getNodeParameter('sheetId', i) as string;
-						const options = this.getNodeParameter('options', i, {}) as IDataObject;
-						const simple = this.getNodeParameter('simple', 0) as boolean;
-						const properties = { ...options };
-
-						if (options.tabColor) {
-							const { red, green, blue } = hexToRgb(options.tabColor as string)!;
-							properties.tabColor = { red: red / 255, green: green / 255, blue: blue / 255 };
-						}
-
-						const requests = [
-							{
-								addSheet: {
-									properties,
-								},
-							},
-						];
-
-						responseData = await googleApiRequest.call(
-							this,
-							'POST',
-							`/v4/spreadsheets/${spreadsheetId}:batchUpdate`,
-							{ requests },
-						);
-
-						if (simple === true) {
-							Object.assign(responseData, responseData.replies[0].addSheet.properties);
-							delete responseData.replies;
-						}
-						returnData.push(responseData);
-					} catch (error) {
-						if (this.continueOnFail()) {
-							returnData.push({ error: error.message });
-							continue;
-						}
-						throw error;
-					}
-				}
-
-				return [this.helpers.returnJsonArray(returnData)];
-			} else if (operation === 'delete') {
-				// ----------------------------------
-				//         delete
-				// ----------------------------------
-				try {
-					const requests: IDataObject[] = [];
-
-					const toDelete = this.getNodeParameter('toDelete', 0) as IToDelete;
-
-					const deletePropertyToDimensions: IDataObject = {
-						columns: 'COLUMNS',
-						rows: 'ROWS',
-					};
-
-					for (const propertyName of Object.keys(deletePropertyToDimensions)) {
-						if (toDelete[propertyName] !== undefined) {
-							toDelete[propertyName]!.forEach((range) => {
-								requests.push({
-									deleteDimension: {
-										range: {
-											sheetId: range.sheetId,
-											dimension: deletePropertyToDimensions[propertyName] as string,
-											startIndex: range.startIndex,
-											endIndex:
-												parseInt(range.startIndex.toString(), 10) +
-												parseInt(range.amount.toString(), 10),
-										},
-									},
-								});
-							});
-						}
-					}
-
-					const _data = await sheet.spreadsheetBatchUpdate(requests);
-
-					const items = this.getInputData();
-					return this.prepareOutputData(items);
-				} catch (error) {
-					if (this.continueOnFail()) {
-						return this.prepareOutputData([{ json: { error: error.message } }]);
-					}
-					throw error;
-				}
-			} else if (operation === 'lookup') {
-				// ----------------------------------
-				//         lookup
-				// ----------------------------------
-				try {
-					const sheetData = await sheet.getData(sheet.encodeRange(range), valueRenderMode);
-
-					if (sheetData === undefined) {
-						return [];
-					}
-
-					const dataStartRow = parseInt(this.getNodeParameter('dataStartRow', 0) as string, 10);
-					const keyRow = parseInt(this.getNodeParameter('keyRow', 0) as string, 10);
-
-					const items = this.getInputData();
-
-					const lookupValues: ILookupValues[] = [];
-					for (let i = 0; i < items.length; i++) {
-						lookupValues.push({
-							lookupColumn: this.getNodeParameter('lookupColumn', i) as string,
-							lookupValue: this.getNodeParameter('lookupValue', i) as string,
-						});
-					}
-
-					let returnData = await sheet.lookupValues(
-						sheetData,
-						keyRow,
-						dataStartRow,
-						lookupValues,
-						options.returnAllMatches as boolean | undefined,
-					);
-
-					if (returnData.length === 0 && options.continue && options.returnAllMatches) {
-						returnData = [{}];
-					} else if (
-						returnData.length === 1 &&
-						Object.keys(returnData[0]).length === 0 &&
-						!options.continue &&
-						!options.returnAllMatches
-					) {
-						returnData = [];
-					}
-
-					return [this.helpers.returnJsonArray(returnData)];
-				} catch (error) {
-					if (this.continueOnFail()) {
-						return [this.helpers.returnJsonArray({ error: error.message })];
-					}
-					throw error;
-				}
-			} else if (operation === 'read') {
-				// ----------------------------------
-				//         read
-				// ----------------------------------
-				try {
-					const rawData = this.getNodeParameter('rawData', 0) as boolean;
-
-					const sheetData = await sheet.getData(sheet.encodeRange(range), valueRenderMode);
-
-					let returnData: IDataObject[];
-					if (!sheetData) {
-						returnData = [];
-					} else if (rawData === true) {
-						const dataProperty = this.getNodeParameter('dataProperty', 0) as string;
-						returnData = [
-							{
-								[dataProperty]: sheetData,
-							},
-						];
-					} else {
-						const dataStartRow = parseInt(this.getNodeParameter('dataStartRow', 0) as string, 10);
-						const keyRow = parseInt(this.getNodeParameter('keyRow', 0) as string, 10);
-
-						returnData = sheet.structureArrayDataByColumn(sheetData, keyRow, dataStartRow);
-					}
-
-					if (returnData.length === 0 && options.continue) {
-						returnData = [{}];
-					}
-
-					return [this.helpers.returnJsonArray(returnData)];
-				} catch (error) {
-					if (this.continueOnFail()) {
-						return [this.helpers.returnJsonArray({ error: error.message })];
-					}
-					throw error;
-				}
-			} else if (operation === 'remove') {
-				const returnData: IDataObject[] = [];
-
-				let responseData;
-				for (let i = 0; i < this.getInputData().length; i++) {
-					try {
-						const sheetId = this.getNodeParameter('id', i) as string;
-						const spreadsheetId = this.getNodeParameter('sheetId', i) as string;
-
-						const requests = [
-							{
-								deleteSheet: {
-									sheetId,
-								},
-							},
-						];
-
-						responseData = await googleApiRequest.call(
-							this,
-							'POST',
-							`/v4/spreadsheets/${spreadsheetId}:batchUpdate`,
-							{ requests },
-						);
-						delete responseData.replies;
-						returnData.push(responseData);
-					} catch (error) {
-						if (this.continueOnFail()) {
-							returnData.push({ error: error.message });
-							continue;
-						}
-						throw error;
-					}
-				}
-
-				return [this.helpers.returnJsonArray(returnData)];
-			} else if (operation === 'update' || operation === 'upsert') {
-				// ----------------------------------
-				//         update/upsert
-				// ----------------------------------
-				const upsert = operation === 'upsert' ? true : false;
-				try {
-					const rawData = this.getNodeParameter('rawData', 0) as boolean;
-
-					const items = this.getInputData();
-
-					if (rawData === true) {
-						const dataProperty = this.getNodeParameter('dataProperty', 0) as string;
-
-						const updateData: ISheetUpdateData[] = [];
-						for (let i = 0; i < items.length; i++) {
-							updateData.push({
-								range,
-								values: items[i].json[dataProperty] as string[][],
-							});
-						}
-
-						const _data = await sheet.batchUpdate(updateData, valueInputMode);
-					} else {
-						const keyName = this.getNodeParameter('key', 0) as string;
-						const keyRow = parseInt(this.getNodeParameter('keyRow', 0) as string, 10);
-						const dataStartRow = parseInt(this.getNodeParameter('dataStartRow', 0) as string, 10);
-
-						const setData: IDataObject[] = [];
-						items.forEach((item) => {
-							setData.push(item.json);
-						});
-
-						const _data = await sheet.updateSheetData(
-							setData,
-							keyName,
-							range,
-							keyRow,
-							dataStartRow,
-							valueInputMode,
-							valueRenderMode,
-							upsert,
-						);
-					}
-					// TODO: Should add this data somewhere
-					// TODO: Should have something like add metadata which does not get passed through
-
-					return this.prepareOutputData(items);
-				} catch (error) {
-					if (this.continueOnFail()) {
-						return this.prepareOutputData([{ json: { error: error.message } }]);
-					}
-					throw error;
-				}
-			}
-		}
-
-		if (resource === 'spreadsheet') {
-			const returnData: IDataObject[] = [];
-
-			let responseData;
-
-			if (operation === 'create') {
-				// ----------------------------------
-				//         create
-				// ----------------------------------
-				// https://developers.google.com/sheets/api/reference/rest/v4/spreadsheets/create
-
-				for (let i = 0; i < this.getInputData().length; i++) {
-					try {
-						const title = this.getNodeParameter('title', i) as string;
-						const sheetsUi = this.getNodeParameter('sheetsUi', i, {}) as IDataObject;
-
-						const body = {
-							properties: {
-								title,
-								autoRecalc: undefined as undefined | string,
-								locale: undefined as undefined | string,
-							},
-							sheets: [] as IDataObject[],
-						};
-
-						const options = this.getNodeParameter('options', i, {}) as IDataObject;
-
-						if (Object.keys(sheetsUi).length) {
-							const data = [];
-							const sheets = sheetsUi.sheetValues as IDataObject[];
-							for (const sheet of sheets) {
-								const properties = sheet.propertiesUi as IDataObject;
-								if (properties) {
-									data.push({ properties });
-								}
-							}
-							body.sheets = data;
-						}
-
-						body.properties!.autoRecalc = options.autoRecalc
-							? (options.autoRecalc as string)
-							: undefined;
-						body.properties!.locale = options.locale ? (options.locale as string) : undefined;
-
-						responseData = await googleApiRequest.call(this, 'POST', `/v4/spreadsheets`, body);
-
-						returnData.push(responseData);
-					} catch (error) {
-						if (this.continueOnFail()) {
-							returnData.push({ error: error.message });
-							continue;
-						}
-						throw error;
-					}
-				}
-			}
-
-			return [this.helpers.returnJsonArray(returnData)];
-		}
-
-		return [];
-=======
 import { INodeTypeBaseDescription, IVersionedNodeType, VersionedNodeType } from 'n8n-workflow';
 
 import { GoogleSheetsV1 } from './v1/GoogleSheetsV1.node';
@@ -1418,6 +22,5 @@
 		};
 
 		super(nodeVersions, baseDescription);
->>>>>>> 92c77127
 	}
 }