--- conflicted
+++ resolved
@@ -1,22 +1,6 @@
-<<<<<<< HEAD
-
-=======
-import { OptionsWithUri } from 'request';
->>>>>>> 9017fd46
-
 import { IExecuteFunctions, ILoadOptionsFunctions } from 'n8n-core';
 
-<<<<<<< HEAD
-import {
-	IDataObject,
-	IHttpRequestMethods,
-	IHttpRequestOptions,
-	NodeApiError,
-	NodeOperationError,
-} from 'n8n-workflow';
-=======
 import { IDataObject, NodeApiError, NodeOperationError } from 'n8n-workflow';
->>>>>>> 9017fd46
 
 import moment from 'moment-timezone';
 
@@ -77,21 +61,16 @@
 	}
 }
 
-<<<<<<< HEAD
-export async function googleApiRequestAllItems(this: IExecuteFunctions | ILoadOptionsFunctions, propertyName: string, method: IHttpRequestMethods, endpoint: string, body: IDataObject = {}, qs?: IDataObject, uri?: string): Promise<any> { // tslint:disable-line:no-any
-
-=======
 export async function googleApiRequestAllItems(
 	this: IExecuteFunctions | ILoadOptionsFunctions,
 	propertyName: string,
-	method: string,
+	method: IHttpRequestMethods,
 	endpoint: string,
 	body: IDataObject = {},
 	qs?: IDataObject,
 	uri?: string,
 	// tslint:disable-next-line:no-any
 ): Promise<any> {
->>>>>>> 9017fd46
 	const returnData: IDataObject[] = [];
 
 	let responseData;
