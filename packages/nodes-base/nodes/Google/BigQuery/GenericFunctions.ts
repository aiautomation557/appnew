--- conflicted
+++ resolved
@@ -137,8 +137,6 @@
 	return returnData;
 }
 
-<<<<<<< HEAD
-=======
 async function getAccessToken(
 	this: IExecuteFunctions | IExecuteSingleFunctions | ILoadOptionsFunctions,
 	credentials: IDataObject,
@@ -187,7 +185,6 @@
 	return this.helpers.request(options);
 }
 
->>>>>>> 94be3b61
 export function simplify(rows: IDataObject[], fields: string[]) {
 	const results = [];
 	for (const row of rows) {
