--- conflicted
+++ resolved
@@ -369,11 +369,7 @@
 					maxValue: 40,
 				},
 				default: 40,
-<<<<<<< HEAD
-				description: 'Max number of results to return',
-=======
 				description: 'How many results to return',
->>>>>>> 3d528da0
 			},
 		],
 	};
