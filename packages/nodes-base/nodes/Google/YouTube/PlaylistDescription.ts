--- conflicted
+++ resolved
@@ -66,11 +66,7 @@
 			},
 		},
 		default: '',
-<<<<<<< HEAD
-		description: 'The playlist\'s title',
-=======
 		description: 'The playlist\'s title.',
->>>>>>> 7f933919
 	},
 	{
 		displayName: 'Options',
@@ -94,11 +90,7 @@
 				name: 'description',
 				type: 'string',
 				default: '',
-<<<<<<< HEAD
-				description: 'The playlist\'s description',
-=======
 				description: 'The playlist\'s description.',
->>>>>>> 7f933919
 			},
 			{
 				displayName: 'Privacy Status',
@@ -119,11 +111,7 @@
 					},
 				],
 				default: '',
-<<<<<<< HEAD
-				description: 'The playlist\'s privacy status',
-=======
 				description: 'The playlist\'s privacy status.',
->>>>>>> 7f933919
 			},
 			{
 				displayName: 'Tags',
@@ -140,11 +128,7 @@
 					loadOptionsMethod: 'getLanguages',
 				},
 				default: '',
-<<<<<<< HEAD
-				description: 'The language of the text in the playlist resource\'s title and description properties',
-=======
 				description: 'The language of the text in the playlist resource\'s title and description properties.',
->>>>>>> 7f933919
 			},
 			{
 				displayName: 'On Behalf Of Content Owner Channel',
@@ -375,11 +359,7 @@
 			},
 		},
 		default: false,
-<<<<<<< HEAD
-		description: 'If all results should be returned or only up to a given limit',
-=======
 		description: 'Whether to return all results or only up to a given limit',
->>>>>>> 7f933919
 	},
 	{
 		displayName: 'Limit',
@@ -427,11 +407,7 @@
 				name: 'channelId',
 				type: 'string',
 				default: '',
-<<<<<<< HEAD
-				description: 'This value indicates that the API should only return the specified channel\'s playlists',
-=======
 				description: 'This value indicates that the API should only return the specified channel\'s playlists.',
->>>>>>> 7f933919
 			},
 			{
 				displayName: 'ID',
@@ -494,11 +470,7 @@
 			},
 		},
 		default: '',
-<<<<<<< HEAD
-		description: 'The playlist\'s title',
-=======
 		description: 'The playlist\'s title.',
->>>>>>> 7f933919
 	},
 	{
 		displayName: 'Title',
@@ -516,11 +488,7 @@
 			},
 		},
 		default: '',
-<<<<<<< HEAD
-		description: 'The playlist\'s title',
-=======
 		description: 'The playlist\'s title.',
->>>>>>> 7f933919
 	},
 	{
 		displayName: 'Update Fields',
@@ -547,22 +515,14 @@
 					loadOptionsMethod: 'getLanguages',
 				},
 				default: '',
-<<<<<<< HEAD
-				description: 'The language of the text in the playlist resource\'s title and description properties',
-=======
 				description: 'The language of the text in the playlist resource\'s title and description properties.',
->>>>>>> 7f933919
 			},
 			{
 				displayName: 'Description',
 				name: 'description',
 				type: 'string',
 				default: '',
-<<<<<<< HEAD
-				description: 'The playlist\'s description',
-=======
 				description: 'The playlist\'s description.',
->>>>>>> 7f933919
 			},
 			{
 				displayName: 'On Behalf Of Content Owner',
@@ -590,11 +550,7 @@
 					},
 				],
 				default: '',
-<<<<<<< HEAD
-				description: 'The playlist\'s privacy status',
-=======
 				description: 'The playlist\'s privacy status.',
->>>>>>> 7f933919
 			},
 			{
 				displayName: 'Tags',
