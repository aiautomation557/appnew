import type { OptionsWithUri } from 'request';

import type {
	ICredentialTestFunctions,
	IDataObject,
	IExecuteFunctions,
	IExecuteSingleFunctions,
	ILoadOptionsFunctions,
	INodeProperties,
	JsonObject,
} from 'n8n-workflow';
import { NodeApiError } from 'n8n-workflow';

import moment from 'moment-timezone';

import jwt from 'jsonwebtoken';

interface IGoogleAuthCredentials {
	delegatedEmail?: string;
	email: string;
	inpersonate: boolean;
	privateKey: string;
}

export async function getAccessToken(
	this:
		| IExecuteFunctions
		| IExecuteSingleFunctions
		| ILoadOptionsFunctions
		| ICredentialTestFunctions,
	credentials: IGoogleAuthCredentials,
): Promise<IDataObject> {
	//https://developers.google.com/identity/protocols/oauth2/service-account#httprest

	const scopes = ['https://www.googleapis.com/auth/chat.bot'];

	const now = moment().unix();

	credentials.email = credentials.email.trim();
	const privateKey = credentials.privateKey.replace(/\\n/g, '\n').trim();

	const signature = jwt.sign(
		{
			iss: credentials.email,
			sub: credentials.delegatedEmail || credentials.email,
			scope: scopes.join(' '),
			aud: 'https://oauth2.googleapis.com/token',
			iat: now,
			exp: now + 3600,
		},
		privateKey,
		{
			algorithm: 'RS256',
			header: {
				kid: privateKey,
				typ: 'JWT',
				alg: 'RS256',
			},
		},
	);

	const options: OptionsWithUri = {
		headers: {
			'Content-Type': 'application/x-www-form-urlencoded',
		},
		method: 'POST',
		form: {
			grant_type: 'urn:ietf:params:oauth:grant-type:jwt-bearer',
			assertion: signature,
		},
		uri: 'https://oauth2.googleapis.com/token',
		json: true,
	};

	return this.helpers.request(options);
}

export async function googleApiRequest(
	this: IExecuteFunctions | IExecuteSingleFunctions | ILoadOptionsFunctions,
	method: string,
	resource: string,

	body: any = {},
	qs: IDataObject = {},
	uri?: string,
	noCredentials = false,
	encoding?: null | undefined,
): Promise<any> {
	const options: OptionsWithUri = {
		headers: {
			'Content-Type': 'application/json',
		},
		method,
		body,
		qs,
		uri: uri || `https://chat.googleapis.com${resource}`,
		json: true,
	};

	if (Object.keys(body as IDataObject).length === 0) {
		delete options.body;
	}

	if (encoding === null) {
		options.encoding = null;
	}

	let responseData: IDataObject | undefined;
	try {
		if (noCredentials) {
			responseData = await this.helpers.request(options);
		} else {
			const credentials = await this.getCredentials('googleApi');

			const { access_token } = await getAccessToken.call(
				this,
				credentials as unknown as IGoogleAuthCredentials,
			);
			options.headers!.Authorization = `Bearer ${access_token}`;
			responseData = await this.helpers.request(options);
		}
	} catch (error) {
		if (error.code === 'ERR_OSSL_PEM_NO_START_LINE') {
			error.statusCode = '401';
		}

		throw new NodeApiError(this.getNode(), error as JsonObject);
	}
	if (Object.keys(responseData as IDataObject).length !== 0) {
		return responseData;
	} else {
		return { success: true };
	}
}

export async function googleApiRequestAllItems(
	this: IExecuteFunctions | ILoadOptionsFunctions,
	propertyName: string,
	method: string,
	endpoint: string,

	body: any = {},
	query: IDataObject = {},
): Promise<any> {
	const returnData: IDataObject[] = [];

	let responseData;
	query.pageSize = 100;

	do {
		responseData = await googleApiRequest.call(this, method, endpoint, body, query);
		query.pageToken = responseData.nextPageToken;
		returnData.push.apply(returnData, responseData[propertyName] as IDataObject[]);
	} while (responseData.nextPageToken !== undefined && responseData.nextPageToken !== '');

	return returnData;
}

<<<<<<< HEAD
export async function getAccessToken(
	this:
		| IExecuteFunctions
		| IExecuteSingleFunctions
		| ILoadOptionsFunctions
		| ICredentialTestFunctions,
	credentials: IGoogleAuthCredentials,
): Promise<IDataObject> {
	//https://developers.google.com/identity/protocols/oauth2/service-account#httprest

	const scopes = ['https://www.googleapis.com/auth/chat.bot'];

	const now = moment().unix();

	credentials.email = credentials.email.trim();
	const privateKey = (credentials.privateKey as string).replace(/\\n/g, '\n').trim();

	const signature = jwt.sign(
		{
			iss: credentials.email as string,
			sub: credentials.delegatedEmail || (credentials.email as string),
			scope: scopes.join(' '),
			aud: `https://oauth2.googleapis.com/token`,
			iat: now,
			exp: now + 3600,
		},
		privateKey,
		{
			algorithm: 'RS256',
			header: {
				kid: privateKey,
				typ: 'JWT',
				alg: 'RS256',
			},
		},
	);

	const options: OptionsWithUri = {
		headers: {
			'Content-Type': 'application/x-www-form-urlencoded',
		},
		method: 'POST',
		form: {
			grant_type: 'urn:ietf:params:oauth:grant-type:jwt-bearer',
			assertion: signature,
		},
		uri: 'https://oauth2.googleapis.com/token',
		json: true,
	};

	//@ts-ignore
	return this.helpers.request(options);
}

// tslint:disable-next-line:no-any
=======
>>>>>>> ee582cc3
export function validateJSON(json: string | undefined): any {
	let result;
	try {
		result = JSON.parse(json!);
	} catch (exception) {
		result = undefined;
	}
	return result;
}

export function getPagingParameters(resource: string, operation = 'getAll') {
	const pagingParameters: INodeProperties[] = [
		{
			displayName: 'Return All',
			name: 'returnAll',
			type: 'boolean',
			displayOptions: {
				show: {
					resource: [resource],
					operation: [operation],
				},
			},
			default: false,
			description: 'Whether to return all results or only up to a given limit',
		},
		{
			displayName: 'Limit',
			name: 'limit',
			type: 'number',
			typeOptions: {
				maxValue: 1000,
			},
			displayOptions: {
				show: {
					resource: [resource],
					operation: [operation],
					returnAll: [false],
				},
			},
			default: 100,
			description: 'Max number of results to return',
		},
	];
	return pagingParameters;
}<|MERGE_RESOLUTION|>--- conflicted
+++ resolved
@@ -156,64 +156,6 @@
 	return returnData;
 }
 
-<<<<<<< HEAD
-export async function getAccessToken(
-	this:
-		| IExecuteFunctions
-		| IExecuteSingleFunctions
-		| ILoadOptionsFunctions
-		| ICredentialTestFunctions,
-	credentials: IGoogleAuthCredentials,
-): Promise<IDataObject> {
-	//https://developers.google.com/identity/protocols/oauth2/service-account#httprest
-
-	const scopes = ['https://www.googleapis.com/auth/chat.bot'];
-
-	const now = moment().unix();
-
-	credentials.email = credentials.email.trim();
-	const privateKey = (credentials.privateKey as string).replace(/\\n/g, '\n').trim();
-
-	const signature = jwt.sign(
-		{
-			iss: credentials.email as string,
-			sub: credentials.delegatedEmail || (credentials.email as string),
-			scope: scopes.join(' '),
-			aud: `https://oauth2.googleapis.com/token`,
-			iat: now,
-			exp: now + 3600,
-		},
-		privateKey,
-		{
-			algorithm: 'RS256',
-			header: {
-				kid: privateKey,
-				typ: 'JWT',
-				alg: 'RS256',
-			},
-		},
-	);
-
-	const options: OptionsWithUri = {
-		headers: {
-			'Content-Type': 'application/x-www-form-urlencoded',
-		},
-		method: 'POST',
-		form: {
-			grant_type: 'urn:ietf:params:oauth:grant-type:jwt-bearer',
-			assertion: signature,
-		},
-		uri: 'https://oauth2.googleapis.com/token',
-		json: true,
-	};
-
-	//@ts-ignore
-	return this.helpers.request(options);
-}
-
-// tslint:disable-next-line:no-any
-=======
->>>>>>> ee582cc3
 export function validateJSON(json: string | undefined): any {
 	let result;
 	try {
