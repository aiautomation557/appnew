import {
	BINARY_ENCODING,
	IExecuteFunctions,
} from 'n8n-core';

import {
	IDataObject,
	INodeExecutionData,
	INodeType,
	INodeTypeDescription,
	NodeOperationError,
} from 'n8n-workflow';

import {
	googleApiRequest,
	googleApiRequestAllItems,
} from './GenericFunctions';

import { v4 as uuid } from 'uuid';

export class GoogleDrive implements INodeType {
	description: INodeTypeDescription = {
		displayName: 'Google Drive',
		name: 'googleDrive',
		icon: 'file:googleDrive.svg',
		group: ['input'],
		version: 1,
		subtitle: '={{$parameter["operation"] + ": " + $parameter["resource"]}}',
		description: 'Access data on Google Drive',
		defaults: {
			name: 'Google Drive',
			color: '#4285F4',
		},
		inputs: ['main'],
		outputs: ['main'],
		credentials: [
			{
				name: 'googleApi',
				required: true,
				displayOptions: {
					show: {
						authentication: [
							'serviceAccount',
						],
					},
				},
			},
			{
				name: 'googleDriveOAuth2Api',
				required: true,
				displayOptions: {
					show: {
						authentication: [
							'oAuth2',
						],
					},
				},
			},
		],
		properties: [
			{
				displayName: 'Authentication',
				name: 'authentication',
				type: 'options',
				options: [
					{
						name: 'Service Account',
						value: 'serviceAccount',
					},
					{
						name: 'OAuth2',
						value: 'oAuth2',
					},
				],
				default: 'serviceAccount',
			},
			{
				displayName: 'Resource',
				name: 'resource',
				type: 'options',
				options: [
					{
						name: 'Drive',
						value: 'drive',
					},
					{
						name: 'File',
						value: 'file',
					},
					{
						name: 'Folder',
						value: 'folder',
					},
				],
				default: 'file',
				description: 'The resource to operate on.',
			},


			// ----------------------------------
			//         operations
			// ----------------------------------
			{
				displayName: 'Operation',
				name: 'operation',
				type: 'options',
				displayOptions: {
					show: {
						resource: [
							'file',
						],
					},
				},
				options: [
					{
						name: 'Copy',
						value: 'copy',
						description: 'Copy a file',
					},
					{
						name: 'Delete',
						value: 'delete',
						description: 'Delete a file',
					},
					{
						name: 'Download',
						value: 'download',
						description: 'Download a file',
					},
					{
						name: 'List',
						value: 'list',
						description: 'List files and folders',
					},
					{
						name: 'Share',
						value: 'share',
						description: 'Share a file',
					},
					{
						name: 'Update',
						value: 'update',
						description: 'Update a file',
					},
					{
						name: 'Upload',
						value: 'upload',
						description: 'Upload a file',
					},
				],
				default: 'upload',
				description: 'The operation to perform.',
			},

			{
				displayName: 'Operation',
				name: 'operation',
				type: 'options',
				displayOptions: {
					show: {
						resource: [
							'folder',
						],
					},
				},
				options: [
					{
						name: 'Create',
						value: 'create',
						description: 'Create a folder',
					},
					{
						name: 'Delete',
						value: 'delete',
						description: 'Delete a folder',
					},
					{
						name: 'Share',
						value: 'share',
						description: 'Share a folder',
					},
				],
				default: 'create',
				description: 'The operation to perform.',
			},


			// ----------------------------------
			//         file
			// ----------------------------------

			// ----------------------------------
			//         file:copy
			// ----------------------------------
			{
				displayName: 'ID',
				name: 'fileId',
				type: 'string',
				default: '',
				required: true,
				displayOptions: {
					show: {
						operation: [
							'copy',
						],
						resource: [
							'file',
						],
					},
				},
				description: 'The ID of the file to copy.',
			},

			// ----------------------------------
			//         file/folder:delete
			// ----------------------------------
			{
				displayName: 'ID',
				name: 'fileId',
				type: 'string',
				default: '',
				required: true,
				displayOptions: {
					show: {
						operation: [
							'delete',
						],
						resource: [
							'file',
							'folder',
						],
					},
				},
				description: 'The ID of the file/folder to delete.',
			},


			// ----------------------------------
			//         file:download
			// ----------------------------------
			{
				displayName: 'File Id',
				name: 'fileId',
				type: 'string',
				default: '',
				required: true,
				displayOptions: {
					show: {
						operation: [
							'download',
						],
						resource: [
							'file',
						],
					},
				},
				description: 'The ID of the file to download.',
			},
			{
				displayName: 'Binary Property',
				name: 'binaryPropertyName',
				type: 'string',
				required: true,
				default: 'data',
				displayOptions: {
					show: {
						operation: [
							'download',
						],
						resource: [
							'file',
						],
					},
				},
				description: 'Name of the binary property to which to<br />write the data of the read file.',
			},
			{
				displayName: 'Options',
				name: 'options',
				type: 'collection',
				placeholder: 'Add Option',
				default: {},
				displayOptions: {
					show: {
						operation: [
							'download',
						],
						resource: [
							'file',
						],
					},
				},
				options: [
					{
						displayName: 'File Name',
						name: 'fileName',
						type: 'string',
						default: '',
						description: 'File name. Ex: data.pdf',
					},
				],
			},


			// ----------------------------------
			//         file:list
			// ----------------------------------
			{
				displayName: 'Use Query String',
				name: 'useQueryString',
				type: 'boolean',
				default: false,
				displayOptions: {
					show: {
						operation: [
							'list',
						],
						resource: [
							'file',
						],
					},
				},
				description: 'If a query string should be used to filter results.',
			},
			{
				displayName: 'Query String',
				name: 'queryString',
				type: 'string',
				default: '',
				displayOptions: {
					show: {
						operation: [
							'list',
						],
						useQueryString: [
							true,
						],
						resource: [
							'file',
						],
					},
				},
				placeholder: 'name contains \'invoice\'',
				description: 'Query to use to return only specific files.',
			},
			{
				displayName: 'Limit',
				name: 'limit',
				type: 'number',
				displayOptions: {
					show: {
						operation: [
							'list',
						],
						resource: [
							'file',
						],
					},
				},
				typeOptions: {
					minValue: 1,
					maxValue: 1000,
				},
				default: 100,
				description: 'How many files to return.',
			},
			{
				displayName: 'Filters',
				name: 'queryFilters',
				placeholder: 'Add Filter',
				description: 'Filters to use to return only specific files.',
				type: 'fixedCollection',
				typeOptions: {
					multipleValues: true,
				},
				default: {},
				displayOptions: {
					show: {
						operation: [
							'list',
						],
						useQueryString: [
							false,
						],
						resource: [
							'file',
						],
					},
				},
				options: [
					{
						name: 'name',
						displayName: 'Name',
						values: [
							{
								displayName: 'Operation',
								name: 'operation',
								type: 'options',
								options: [
									{
										name: 'Contains',
										value: 'contains',
									},
									{
										name: 'Is',
										value: 'is',
									},
									{
										name: 'Is Not',
										value: 'isNot',
									},

								],
								default: 'contains',
								description: 'Operation to perform.',
							},
							{
								displayName: 'Value',
								name: 'value',
								type: 'string',
								default: '',
								description: 'The value for operation.',
							},
						],
					},
					{
						name: 'mimeType',
						displayName: 'Mime Type',
						values: [
							{
								displayName: 'Mime Type',
								name: 'mimeType',
								type: 'options',
								options: [

									{
										name: 'Custom Mime Type',
										value: 'custom',
									},
									{
										name: '	3rd party shortcut',
										value: 'application/vnd.google-apps.drive-sdk',
									},
									{
										name: 'Audio',
										value: 'application/vnd.google-apps.audio',
									},
									{
										name: 'Google Apps Scripts',
										value: 'application/vnd.google-apps.script',
									},
									{
										name: 'Google Docs',
										value: 'application/vnd.google-apps.document',
									},
									{
										name: 'Google Drawing',
										value: 'application/vnd.google-apps.drawing',
									},
									{
										name: 'Google Drive file',
										value: 'application/vnd.google-apps.file',
									},
									{
										name: 'Google Drive folder',
										value: 'application/vnd.google-apps.folder',
									},
									{
										name: 'Google Forms',
										value: 'application/vnd.google-apps.form',
									},
									{
										name: 'Google Fusion Tables',
										value: 'application/vnd.google-apps.fusiontable',
									},
									{
										name: 'Google My Maps',
										value: 'application/vnd.google-apps.map',
									},
									{
										name: 'Google Sheets',
										value: 'application/vnd.google-apps.spreadsheet',
									},
									{
										name: 'Google Sites',
										value: 'application/vnd.google-apps.site',
									},
									{
										name: 'Google Slides',
										value: 'application/vnd.google-apps.presentation',
									},
									{
										name: 'Photo',
										value: 'application/vnd.google-apps.photo',
									},
									{
										name: 'Unknown',
										value: 'application/vnd.google-apps.unknown',
									},
									{
										name: 'Video',
										value: 'application/vnd.google-apps.video',
									},

								],
								default: 'application/vnd.google-apps.file',
								description: 'The Mime-Type of the files to return.',
							},
							{
								displayName: 'Custom Mime Type',
								name: 'customMimeType',
								type: 'string',
								default: '',
								displayOptions: {
									show: {
										mimeType: [
											'custom',
										],
									},
								},
								description: 'Custom Mime Type',
							},
						],
					},
				],
			},


			// ----------------------------------
			//         file:share
			// ----------------------------------
			{
				displayName: 'File ID',
				name: 'fileId',
				type: 'string',
				default: '',
				required: true,
				displayOptions: {
					show: {
						operation: [
							'share',
						],
						resource: [
							'file',
							'folder',
						],
					},
				},
				description: 'The ID of the file or shared drive.',
			},
			{
				displayName: 'Permissions',
				name: 'permissionsUi',
				placeholder: 'Add Permission',
				type: 'fixedCollection',
				default: {},
				typeOptions: {
					multipleValues: false,
				},
				displayOptions: {
					show: {
						resource: [
							'file',
							'folder',
						],
						operation: [
							'share',
						],
					},
				},
				options: [
					{
						displayName: 'Permission',
						name: 'permissionsValues',
						values: [
							{
								displayName: 'Role',
								name: 'role',
								type: 'options',
								options: [
									{
										name: 'Owner',
										value: 'owner',
									},
									{
										name: 'Organizer',
										value: 'organizer',
									},
									{
										name: 'File Organizer',
										value: 'fileOrganizer',
									},
									{
										name: 'Writer',
										value: 'writer',
									},
									{
										name: 'Commenter',
										value: 'commenter',
									},
									{
										name: 'Reader',
										value: 'reader',
									},
								],
								default: '',
							},
							{
								displayName: 'Type',
								name: 'type',
								type: 'options',
								options: [
									{
										name: 'User',
										value: 'user',
									},
									{
										name: 'Group',
										value: 'group',
									},
									{
										name: 'Domain',
										value: 'domain',
									},
									{
										name: 'Anyone',
										value: 'anyone',
									},
								],
								default: '',
								description: 'Information about the different types can be found <a href="https://developers.google.com/drive/api/v3/ref-roles" target="_blank">here</a>.',
							},
							{
								displayName: 'Email Address',
								name: 'emailAddress',
								type: 'string',
								displayOptions: {
									show: {
										type: [
											'user',
											'group',
										],
									},
								},
								default: '',
								description: 'The email address of the user or group to which this permission refers',
							},
							{
								displayName: 'Domain',
								name: 'domain',
								type: 'string',
								displayOptions: {
									show: {
										type: [
											'domain',
										],
									},
								},
								default: '',
								description: 'The domain to which this permission refers',
							},
							{
								displayName: 'Allow File Discovery',
								name: 'allowFileDiscovery',
								type: 'boolean',
								displayOptions: {
									show: {
										type: [
											'domain',
											'anyone',
										],
									},
								},
								default: false,
								description: 'Whether the permission allows the file to be discovered through search',
							},
						],
					},
				],
			},

			{
				displayName: 'Binary Data',
				name: 'binaryData',
				type: 'boolean',
				default: false,
				displayOptions: {
					show: {
						operation: [
							'upload',
						],
						resource: [
							'file',
						],
					},
				},
				description: 'If the data to upload should be taken from binary field.',
			},
			{
				displayName: 'File Content',
				name: 'fileContent',
				type: 'string',
				default: '',
				displayOptions: {
					show: {
						operation: [
							'upload',
						],
						resource: [
							'file',
						],
						binaryData: [
							false,
						],
					},

				},
				placeholder: '',
				description: 'The text content of the file to upload.',
			},
			{
				displayName: 'Binary Property',
				name: 'binaryPropertyName',
				type: 'string',
				default: 'data',
				required: true,
				displayOptions: {
					show: {
						operation: [
							'upload',
						],
						resource: [
							'file',
						],
						binaryData: [
							true,
						],
					},

				},
				placeholder: '',
				description: 'Name of the binary property which contains<br />the data for the file to be uploaded.',
			},

			// ----------------------------------
			//         file:update
			// ----------------------------------
			{
				displayName: 'ID',
				name: 'fileId',
				type: 'string',
				default: '',
				required: true,
				displayOptions: {
					show: {
						operation: [
							'update',
						],
						resource: [
							'file',
						],
					},
				},
				description: 'The ID of the file to update.',
			},
			{
				displayName: 'Update Fields',
				name: 'updateFields',
				type: 'collection',
				placeholder: 'Add Option',
				default: {},
				displayOptions: {
					show: {
						operation: [
							'update',
						],
						resource: [
							'file',
						],
					},
				},
				options: [
					{
						displayName: 'Keep Revision Forever',
						name: 'keepRevisionForever',
						type: 'boolean',
						default: false,
						description: `Whether to set the 'keepForever' field in the new head revision.</br>
						his is only applicable to files with binary content in Google Drive.</br>
						Only 200 revisions for the file can be kept forever. If the limit is reached, try deleting pinned revisions.`,
					},
					{
						displayName: 'OCR Language',
						name: 'ocrLanguage',
						type: 'string',
						default: '',
						description: `A language hint for OCR processing during image import (ISO 639-1 code).`,
					},
					{
						displayName: 'Parent ID',
						name: 'parentId',
						type: 'string',
						default: '',
						description: `The ID of the parent to set.`,
					},
					{
						displayName: 'Use Content As Indexable Text',
						name: 'useContentAsIndexableText',
						type: 'boolean',
						default: false,
						description: `Whether to use the uploaded content as indexable text.`,
					},
				],
			},
			{
				displayName: 'Options',
				name: 'options',
				type: 'collection',
				placeholder: 'Add Option',
				default: {},
				displayOptions: {
					show: {
						operation: [
							'update',
						],
						resource: [
							'file',
						],
					},
				},
				options: [
					{
						displayName: 'Fields',
						name: 'fields',
						type: 'multiOptions',
						options: [
							{
								name: '*',
								value: '*',
								description: 'All fields.',
							},
							{
								name: 'explicitlyTrashed',
								value: 'explicitlyTrashed',
							},
							{
								name: 'exportLinks',
								value: 'exportLinks',
							},
							{
								name: 'iconLink',
								value: 'iconLink',
							},
							{
								name: 'hasThumbnail',
								value: 'hasThumbnail',
							},
							{
								name: 'id',
								value: 'id',
							},
							{
								name: 'kind',
								value: 'kind',
							},
							{
								name: 'name',
								value: 'name',
							},
							{
								name: 'mimeType',
								value: 'mimeType',
							},
							{
								name: 'permissions',
								value: 'permissions',
							},
							{
								name: 'shared',
								value: 'shared',
							},
							{
								name: 'spaces',
								value: 'spaces',
							},
							{
								name: 'starred',
								value: 'starred',
							},
							{
								name: 'thumbnailLink',
								value: 'thumbnailLink',
							},
							{
								name: 'trashed',
								value: 'trashed',
							},
							{
								name: 'version',
								value: 'version',
							},
							{
								name: 'webViewLink',
								value: 'webViewLink',
							},
						],
						required: true,
						default: [],
						description: 'The fields to return.',
					},
				],
			},
			// ----------------------------------
			//         file:upload
			// ----------------------------------
			{
				displayName: 'File Name',
				name: 'name',
				type: 'string',
				default: '',
				required: true,
				displayOptions: {
					show: {
						operation: [
							'upload',
						],
						resource: [
							'file',
						],
					},
				},
				placeholder: 'invoice_1.pdf',
				description: 'The name the file should be saved as.',
			},
			// ----------------------------------
			{
				displayName: 'Resolve Data',
				name: 'resolveData',
				type: 'boolean',
				default: false,
				displayOptions: {
					show: {
						operation: [
							'upload',
						],
						resource: [
							'file',
						],
					},
				},
				description: 'By default the response only contain the ID of the file.<br />If this option gets activated it will resolve the data automatically.',
			},
			{
				displayName: 'Parents',
				name: 'parents',
				type: 'string',
				typeOptions: {
					multipleValues: true,
				},
				default: [],
				displayOptions: {
					show: {
						operation: [
							'upload',
						],
						resource: [
							'file',
						],
					},
				},
				description: 'The IDs of the parent folders which contain the file.',
			},

			// ----------------------------------
			//         folder
			// ----------------------------------

			// ----------------------------------
			//         folder:create
			// ----------------------------------
			{
				displayName: 'Folder',
				name: 'name',
				type: 'string',
				default: '',
				required: true,
				displayOptions: {
					show: {
						operation: [
							'create',
						],
						resource: [
							'folder',
						],
					},
				},
				placeholder: 'invoices',
				description: 'The name of folder to create.',
			},
			{
				displayName: 'Options',
				name: 'options',
				type: 'collection',
				placeholder: 'Add Option',
				default: {},
				displayOptions: {
					show: {
						'/operation': [
							'copy',
							'list',
							'share',
							'create',
						],
						'/resource': [
							'file',
							'folder',
						],
					},
				},
				options: [
					{
						displayName: 'Email Message',
						name: 'emailMessage',
						type: 'string',
						displayOptions: {
							show: {
								'/operation': [
									'share',
								],
								'/resource': [
									'file',
									'folder',
								],
							},
						},
						default: '',
						description: 'A plain text custom message to include in the notification email.',
					},
					{
						displayName: 'Enforce Single Parent',
						name: 'enforceSingleParent',
						type: 'boolean',
						displayOptions: {
							show: {
								'/operation': [
									'share',
								],
								'/resource': [
									'file',
									'folder',
								],
							},
						},
						default: false,
						description: `Set to true to opt in to API behavior that aims for all items to have exactly one parent<br>
						This parameter only takes effect if the item is not in a shared drive`,
					},
					{
						displayName: 'Fields',
						name: 'fields',
						type: 'multiOptions',
						displayOptions: {
							show: {
								'/operation': [
									'list',
									'copy',
								],
							},
						},
						options: [
							{
								name: '*',
								value: '*',
								description: 'All fields.',
							},
							{
								name: 'explicitlyTrashed',
								value: 'explicitlyTrashed',
							},
							{
								name: 'exportLinks',
								value: 'exportLinks',
							},
							{
								name: 'iconLink',
								value: 'iconLink',
							},
							{
								name: 'hasThumbnail',
								value: 'hasThumbnail',
							},
							{
								name: 'id',
								value: 'id',
							},
							{
								name: 'kind',
								value: 'kind',
							},
							{
								name: 'name',
								value: 'name',
							},
							{
								name: 'mimeType',
								value: 'mimeType',
							},
							{
								name: 'permissions',
								value: 'permissions',
							},
							{
								name: 'shared',
								value: 'shared',
							},
							{
								name: 'spaces',
								value: 'spaces',
							},
							{
								name: 'starred',
								value: 'starred',
							},
							{
								name: 'thumbnailLink',
								value: 'thumbnailLink',
							},
							{
								name: 'trashed',
								value: 'trashed',
							},
							{
								name: 'version',
								value: 'version',
							},
							{
								name: 'webViewLink',
								value: 'webViewLink',
							},
						],
						required: true,
						default: [],
						description: 'The fields to return.',
					},
					{
						displayName: 'Move To New Owners Root',
						name: 'moveToNewOwnersRoot',
						type: 'boolean',
						displayOptions: {
							show: {
								'/operation': [
									'share',
								],
								'/resource': [
									'file',
									'folder',
								],
							},
						},
						default: '',
						description: `This parameter only takes effect if the item is not in a shared drive and the request is attempting to transfer the ownership of the item.<br>
						When set to true, the item is moved to the new owner's My Drive root folder and all prior parents removed`,
					},
					{
						displayName: 'Send Notification Email',
						name: 'sendNotificationEmail',
						type: 'boolean',
						displayOptions: {
							show: {
								'/operation': [
									'share',
								],
								'/resource': [
									'file',
									'folder',
								],
							},
						},
						default: false,
						description: 'Whether to send a notification email when sharing to users or groups',
					},
					{
						displayName: 'Supports All Drives',
						name: 'supportsAllDrives',
						type: 'boolean',
						displayOptions: {
							show: {
								'/operation': [
									'share',
								],
								'/resource': [
									'file',
									'folder',
								],
							},
						},
						default: false,
						description: 'Whether the requesting application supports both My Drives and shared drives',
					},
					{
						displayName: 'Transfer Ownership',
						name: 'transferOwnership',
						type: 'boolean',
						displayOptions: {
							show: {
								'/operation': [
									'share',
								],
								'/resource': [
									'file',
									'folder',
								],
							},
						},
						default: false,
						description: 'Whether to transfer ownership to the specified user and downgrade the current owner to a writer.',
					},
					{
						displayName: 'Use Domain Admin Access',
						name: 'useDomainAdminAccess',
						type: 'boolean',
						displayOptions: {
							show: {
								'/operation': [
									'share',
								],
								'/resource': [
									'file',
									'folder',
								],
							},
						},
						default: false,
						description: `Perform the operation as domain administrator, i.e. if you are an administrator of the domain to which the shared drive belongs, you will be granted access automatically`,
					},

					{
						displayName: 'File Name',
						name: 'name',
						type: 'string',
						displayOptions: {
							show: {
								'/operation': [
									'copy',
								],
								'/resource': [
									'file',
								],
							},
						},
						default: '',
						placeholder: 'invoice_1.pdf',
						description: 'The name the file should be saved as.',
					},
					{
						displayName: 'Parents',
						name: 'parents',
						type: 'string',
						displayOptions: {
							show: {
								'/operation': [
									'copy',
									'create',
								],
								'/resource': [
									'file',
									'folder',
								],
							},
						},
						typeOptions: {
							multipleValues: true,
						},
						default: [],
						description: 'The IDs of the parent folders the file/folder should be saved in.',
					},
					{
						displayName: 'Spaces',
						name: 'spaces',
						type: 'multiOptions',
						displayOptions: {
							show: {
								'/operation': [
									'list',
								],
								'/resource': [
									'file',
								],
							},
						},
						options: [
							{
								name: '*',
								value: '*',
								description: 'All spaces.',
							},
							{
								name: 'appDataFolder',
								value: 'appDataFolder',
							},
							{
								name: 'drive',
								value: 'drive',
							},
							{
								name: 'photos',
								value: 'photos',
							},
						],
						required: true,
						default: [],
						description: 'The spaces to operate on.',
					},
					{
						displayName: 'Corpora',
						name: 'corpora',
						type: 'options',
						displayOptions: {
							show: {
								'/operation': [
									'list',
								],
								'/resource': [
									'file',
								],
							},
						},
						options: [
							{
								name: 'user',
								value: 'user',
								description: 'All files in "My Drive" and "Shared with me"',
							},
							{
								name: 'domain',
								value: 'domain',
								description: 'All files shared to the user\'s domain that are searchable',
							},
							{
								name: 'drive',
								value: 'drive',
								description: 'All files contained in a single shared drive',
							},
							{
								name: 'allDrives',
								value: 'allDrives',
								description: 'All drives',
							},
						],
						required: true,
						default: '',
						description: 'The corpora to operate on.',
					},
					{
						displayName: 'Drive ID',
						name: 'driveId',
						type: 'string',
						default: '',
						required: false,
						displayOptions: {
							show: {
								'/operation': [
									'list',
								],
								'/resource': [
									'file',
								],
								corpora: [
									'drive',
								],
							},
						},
						description: 'ID of the shared drive to search. The driveId parameter must be specified if and only if corpora is set to drive.',
					},
				],
			},
			// ----------------------------------
			//         drive
			// ----------------------------------
			{
				displayName: 'Operation',
				name: 'operation',
				type: 'options',
				displayOptions: {
					show: {
						resource: [
							'drive',
						],
					},
				},
				options: [
					{
						name: 'Create',
						value: 'create',
						description: 'Create a drive',
					},
					{
						name: 'Delete',
						value: 'delete',
						description: 'Delete a drive',
					},
					{
						name: 'Get',
						value: 'get',
						description: 'Get a drive',
					},
					{
						name: 'List',
						value: 'list',
						description: 'List all drives',
					},
					{
						name: 'Update',
						value: 'update',
						description: 'Update a drive',
					},
				],
				default: 'create',
				description: 'The operation to perform.',
			},
			// ----------------------------------
			//         drive:create
			// ----------------------------------
			{
				displayName: 'Name',
				name: 'name',
				type: 'string',
				default: '',
				required: false,
				displayOptions: {
					show: {
						operation: [
							'create',
						],
						resource: [
							'drive',
						],
					},
				},
				description: 'The name of this shared drive.',
			},
			{
				displayName: 'Options',
				name: 'options',
				type: 'collection',
				placeholder: 'Add Option',
				default: {},
				displayOptions: {
					show: {
						operation: [
							'create',
						],
						resource: [
							'drive',
						],
					},
				},
				options: [
					{
						displayName: 'Capabilities',
						name: 'capabilities',
						type: 'collection',
						placeholder: 'Add Field',
						default: {},
						options: [
							{
								displayName: 'Can Add Children',
								name: 'canAddChildren',
								type: 'boolean',
								default: false,
								description: `Whether the current user can add children to folders in this shared drive.`,
							},
							{
								displayName: 'Can Change Copy Requires Writer Permission Restriction',
								name: 'canChangeCopyRequiresWriterPermissionRestriction',
								type: 'boolean',
								default: false,
								description: `Whether the current user can change the copyRequiresWriterPermission restriction of this shared drive.`,
							},
							{
								displayName: 'Can Change Domain Users Only Restriction',
								name: 'canChangeDomainUsersOnlyRestriction',
								type: 'boolean',
								default: false,
								description: `Whether the current user can change the domainUsersOnly restriction of this shared drive.`,
							},
							{
								displayName: 'Can Change Drive Background',
								name: 'canChangeDriveBackground',
								type: 'boolean',
								default: false,
								description: `Whether the current user can change the background of this shared drive.`,
							},
							{
								displayName: 'Can Change Drive Members Only Restriction',
								name: 'canChangeDriveMembersOnlyRestriction',
								type: 'boolean',
								default: false,
								description: `Whether the current user can change the driveMembersOnly restriction of this shared drive.`,
							},
							{
								displayName: 'Can Comment',
								name: 'canComment',
								type: 'boolean',
								default: false,
								description: `Whether the current user can comment on files in this shared drive.`,
							},
							{
								displayName: 'Can Copy',
								name: 'canCopy',
								type: 'boolean',
								default: false,
								description: `Whether the current user can copy files in this shared drive.`,
							},
							{
								displayName: 'Can Delete Children',
								name: 'canDeleteChildren',
								type: 'boolean',
								default: false,
								description: `Whether the current user can delete children from folders in this shared drive.`,
							},
							{
								displayName: 'Can Delete Drive',
								name: 'canDeleteDrive',
								type: 'boolean',
								default: false,
								description: `Whether the current user can delete this shared drive. Attempting to delete the shared drive may still fail if there are untrashed items inside the shared drive.`,
							},
							{
								displayName: 'Can Download',
								name: 'canDownload',
								type: 'boolean',
								default: false,
								description: `Whether the current user can download files in this shared drive.`,
							},
							{
								displayName: 'Can Edit',
								name: 'canEdit',
								type: 'boolean',
								default: false,
								description: `Whether the current user can edit files in this shared drive`,
							},
							{
								displayName: 'Can List Children',
								name: 'canListChildren',
								type: 'boolean',
								default: false,
								description: `Whether the current user can list the children of folders in this shared drive.`,
							},
							{
								displayName: 'Can Manage Members',
								name: 'canManageMembers',
								type: 'boolean',
								default: false,
								description: `Whether the current user can add members to this shared drive or remove them or change their role.`,
							},
							{
								displayName: 'Can Read Revisions',
								name: 'canReadRevisions',
								type: 'boolean',
								default: false,
								description: `Whether the current user can read the revisions resource of files in this shared drive.`,
							},
							{
								displayName: 'Can Rename',
								name: 'canRename',
								type: 'boolean',
								default: false,
								description: `Whether the current user can rename files or folders in this shared drive.`,
							},
							{
								displayName: 'Can Rename Drive',
								name: 'canRenameDrive',
								type: 'boolean',
								default: false,
								description: `Whether the current user can rename this shared drive.`,
							},
							{
								displayName: 'Can Share',
								name: 'canShare',
								type: 'boolean',
								default: false,
								description: `Whether the current user can rename this shared drive.`,
							},
							{
								displayName: 'Can Trash Children',
								name: 'canTrashChildren',
								type: 'boolean',
								default: false,
								description: `Whether the current user can trash children from folders in this shared drive.`,
							},
						],
					},
					{
						displayName: 'Color RGB',
						name: 'colorRgb',
						type: 'color',
						default: '',
						description: 'The color of this shared drive as an RGB hex string',
					},
					{
						displayName: 'Created Time',
						name: 'createdTime',
						type: 'dateTime',
						default: '',
						description: 'The time at which the shared drive was created (RFC 3339 date-time).',
					},
					{
						displayName: 'Hidden',
						name: 'hidden',
						type: 'boolean',
						default: false,
						description: 'Whether the shared drive is hidden from default view.',
					},
					{
						displayName: 'Restrictions',
						name: 'restrictions',
						type: 'collection',
						placeholder: 'Add Field',
						default: {},
						options: [
							{
								displayName: 'Admin Managed Restrictions',
								name: 'adminManagedRestrictions',
								type: 'boolean',
								default: false,
								description: `Whether the options to copy, print, or download files inside this shared drive,<br/>
								should be disabled for readers and commenters. When this restriction is set to true, it will<br/>
								override the similarly named field to true for any file inside this shared drive.`,
							},
							{
								displayName: 'Copy Requires Writer Permission',
								name: 'copyRequiresWriterPermission',
								type: 'boolean',
								default: false,
								description: `Whether the options to copy, print, or download files inside this shared drive,<br/>
								should be disabled for readers and commenters. When this restriction is set to true, it will<br/>
								override the similarly named field to true for any file inside this shared drive.`,
							},
							{
								displayName: 'Domain Users Only',
								name: 'domainUsersOnly',
								type: 'boolean',
								default: false,
								description: `Whether access to this shared drive and items inside this shared drive<br/>
								is restricted to users of the domain to which this shared drive belongs. This restriction<br/>
								may be overridden by other sharing policies controlled outside of this shared drive.`,
							},
							{
								displayName: 'Drive Members Only',
								name: 'driveMembersOnly',
								type: 'boolean',
								default: false,
								description: `Whether access to items inside this shared drive is restricted to its members.`,
							},
						],
					},
				],
			},
			// ----------------------------------
			//         drive:delete
			// ----------------------------------
			{
				displayName: 'Drive ID',
				name: 'driveId',
				type: 'string',
				default: '',
				required: false,
				displayOptions: {
					show: {
						operation: [
							'delete',
						],
						resource: [
							'drive',
						],
					},
				},
				description: 'The ID of the shared drive.',
			},
			// ----------------------------------
			//         drive:get
			// ----------------------------------
			{
				displayName: 'Drive ID',
				name: 'driveId',
				type: 'string',
				default: '',
				required: false,
				displayOptions: {
					show: {
						operation: [
							'get',
						],
						resource: [
							'drive',
						],
					},
				},
				description: 'The ID of the shared drive.',
			},
			{
				displayName: 'Options',
				name: 'options',
				type: 'collection',
				placeholder: 'Add Option',
				default: {},
				displayOptions: {
					show: {
						operation: [
							'get',
						],
						resource: [
							'drive',
						],
					},
				},
				options: [
					{
						displayName: 'Use Domain Admin Access',
						name: 'useDomainAdminAccess',
						type: 'boolean',
						default: false,
						description: 'Issue the request as a domain administrator; if set to true, then the requester will be granted access if they are an administrator of the domain to which the shared drive belongs. (Default: false)',
					},
				],
			},
			// ----------------------------------
			//         drive:list
			// ----------------------------------
			{
				displayName: 'Return All',
				name: 'returnAll',
				type: 'boolean',
				displayOptions: {
					show: {
						operation: [
							'list',
						],
						resource: [
							'drive',
						],
					},
				},
				default: false,
				description: 'If all results should be returned or only up to a given limit.',
			},
			{
				displayName: 'Limit',
				name: 'limit',
				type: 'number',
				displayOptions: {
					show: {
						operation: [
							'list',
						],
						resource: [
							'drive',
						],
						returnAll: [
							false,
						],
					},
				},
				typeOptions: {
					minValue: 1,
					maxValue: 200,
				},
				default: 100,
				description: 'How many results to return.',
			},
			{
				displayName: 'Options',
				name: 'options',
				type: 'collection',
				placeholder: 'Add Option',
				default: {},
				displayOptions: {
					show: {
						operation: [
							'list',
						],
						resource: [
							'drive',
						],
					},
				},
				options: [
					{
						displayName: 'Query',
						name: 'q',
						type: 'string',
						default: '',
						description: 'Query string for searching shared drives. See the <a href="https://developers.google.com/drive/api/v3/search-shareddrives" target="_blank">"Search for shared drives"</a> guide for supported syntax.',
					},
					{
						displayName: 'Use Domain Admin Access',
						name: 'useDomainAdminAccess',
						type: 'boolean',
						default: false,
						description: 'Issue the request as a domain administrator; if set to true, then the requester will be granted access if they are an administrator of the domain to which the shared drive belongs. (Default: false)',
					},
				],
			},
			// ----------------------------------
			//         drive:update
			// ----------------------------------
			{
				displayName: 'Drive ID',
				name: 'driveId',
				type: 'string',
				default: '',
				required: false,
				displayOptions: {
					show: {
						operation: [
							'update',
						],
						resource: [
							'drive',
						],
					},
				},
				description: 'The ID of the shared drive.',
			},
			{
				displayName: 'Update Fields',
				name: 'options',
				type: 'collection',
				placeholder: 'Add Option',
				default: {},
				displayOptions: {
					show: {
						operation: [
							'update',
						],
						resource: [
							'drive',
						],
					},
				},
				options: [
					{
						displayName: 'Color RGB',
						name: 'colorRgb',
						type: 'color',
						default: '',
						description: 'The color of this shared drive as an RGB hex string',
					},
					{
						displayName: 'Name',
						name: 'name',
						type: 'string',
						default: '',
						description: 'The name of this shared drive.',
					},
					{
						displayName: 'Restrictions',
						name: 'restrictions',
						type: 'collection',
						placeholder: 'Add Field',
						default: {},
						options: [
							{
								displayName: 'Admin Managed Restrictions',
								name: 'adminManagedRestrictions',
								type: 'boolean',
								default: false,
								description: `Whether the options to copy, print, or download files inside this shared drive,<br/>
								should be disabled for readers and commenters. When this restriction is set to true, it will<br/>
								override the similarly named field to true for any file inside this shared drive.`,
							},
							{
								displayName: 'Copy Requires Writer Permission',
								name: 'copyRequiresWriterPermission',
								type: 'boolean',
								default: false,
								description: `Whether the options to copy, print, or download files inside this shared drive,<br/>
								should be disabled for readers and commenters. When this restriction is set to true, it will<br/>
								override the similarly named field to true for any file inside this shared drive.`,
							},
							{
								displayName: 'Domain Users Only',
								name: 'domainUsersOnly',
								type: 'boolean',
								default: false,
								description: `Whether access to this shared drive and items inside this shared drive<br/>
								is restricted to users of the domain to which this shared drive belongs. This restriction<br/>
								may be overridden by other sharing policies controlled outside of this shared drive.`,
							},
							{
								displayName: 'Drive Members Only',
								name: 'driveMembersOnly',
								type: 'boolean',
								default: false,
								description: `Whether access to items inside this shared drive is restricted to its members.`,
							},
						],
					},
				],
			},
			{
				displayName: 'Options',
				name: 'options',
				type: 'collection',
				placeholder: 'Add Option',
				default: {},
				displayOptions: {
					show: {
						operation: [
							'upload',
						],
						resource: [
							'file',
						],
					},
				},
				options: [
					{
						displayName: 'APP Properties',
						name: 'appPropertiesUi',
						placeholder: 'Add Property',
						type: 'fixedCollection',
						default: '',
						typeOptions: {
							multipleValues: true,
						},
						description: 'A collection of arbitrary key-value pairs which are private to the requesting app',
						options: [
							{
								name: 'appPropertyValues',
								displayName: 'APP Property',
								values: [
									{
										displayName: 'Key',
										name: 'key',
										type: 'string',
										default: '',
										description: 'Name of the key to add.',
									},
									{
										displayName: 'Value',
										name: 'value',
										type: 'string',
										default: '',
										description: 'Value to set for the key.',
									},
								],
							},
						],
					},
					{
						displayName: 'Properties',
						name: 'propertiesUi',
						placeholder: 'Add Property',
						type: 'fixedCollection',
						default: '',
						typeOptions: {
							multipleValues: true,
						},
						description: 'A collection of arbitrary key-value pairs which are visible to all apps.',
						options: [
							{
								name: 'propertyValues',
								displayName: 'Property',
								values: [
									{
										displayName: 'Key',
										name: 'key',
										type: 'string',
										default: '',
										description: 'Name of the key to add.',
									},
									{
										displayName: 'Value',
										name: 'value',
										type: 'string',
										default: '',
										description: 'Value to set for the key.',
									},
								],
							},
						],
					},
				],
			},
		],
	};


	async execute(this: IExecuteFunctions): Promise<INodeExecutionData[][]> {
		const items = this.getInputData();
		const returnData: IDataObject[] = [];

		const resource = this.getNodeParameter('resource', 0) as string;
		const operation = this.getNodeParameter('operation', 0) as string;

		for (let i = 0; i < items.length; i++) {
			try {
				const options = this.getNodeParameter('options', i, {}) as IDataObject;

				let queryFields = 'id, name';
				if (options && options.fields) {
					const fields = options.fields as string[];
					if (fields.includes('*')) {
						queryFields = '*';
					} else {
						queryFields = fields.join(', ');
					}
				}

				if (resource === 'drive') {
					if (operation === 'create') {
						// ----------------------------------
						//         create
						// ----------------------------------

						const name = this.getNodeParameter('name', i) as string;

						const body: IDataObject = {
							name,
						};

						Object.assign(body, options);

						const response = await googleApiRequest.call(this, 'POST', `/drive/v3/drives`, body, { requestId: uuid() });

						returnData.push(response as IDataObject);
					}
					if (operation === 'delete') {
						// ----------------------------------
						//         delete
						// ----------------------------------

						const driveId = this.getNodeParameter('driveId', i) as string;

						await googleApiRequest.call(this, 'DELETE', `/drive/v3/drives/${driveId}`);

						returnData.push({ success: true });
					}
					if (operation === 'get') {
						// ----------------------------------
						//         get
						// ----------------------------------

						const driveId = this.getNodeParameter('driveId', i) as string;

						const qs: IDataObject = {};

						Object.assign(qs, options);

						const response = await googleApiRequest.call(this, 'GET', `/drive/v3/drives/${driveId}`, {}, qs);

<<<<<<< HEAD
						returnData.push(response as IDataObject);
					}
					if (operation === 'list') {
						// ----------------------------------
						//         list
						// ----------------------------------

						const returnAll = this.getNodeParameter('returnAll', i) as boolean;
=======
					returnData.push(response as IDataObject);
				}
				if (operation === 'list') {
					// ----------------------------------
					//         list
					// ----------------------------------
					const returnAll = this.getNodeParameter('returnAll', i) as boolean;
>>>>>>> ff7e035c

						const qs: IDataObject = {};

						let response: IDataObject[] = [];

						Object.assign(qs, options);

						if (returnAll === true) {
							response = await googleApiRequestAllItems.call(this, 'drives', 'GET', `/drive/v3/drives`, {}, qs);
						} else {
							qs.pageSize = this.getNodeParameter('limit', i) as number;
							const data = await googleApiRequest.call(this, 'GET', `/drive/v3/drives`, {}, qs);
							response = data.drives as IDataObject[];
						}
						returnData.push.apply(returnData, response);
					}
<<<<<<< HEAD
					if (operation === 'update') {
						// ----------------------------------
						//         update
						// ----------------------------------
=======

					returnData.push.apply(returnData, response);
				}
				if (operation === 'update') {
					// ----------------------------------
					//         update
					// ----------------------------------
>>>>>>> ff7e035c

						const driveId = this.getNodeParameter('driveId', i) as string;

						const body: IDataObject = {};

						Object.assign(body, options);

						const response = await googleApiRequest.call(this, 'PATCH', `/drive/v3/drives/${driveId}`, body);

						returnData.push(response as IDataObject);
					}

<<<<<<< HEAD
				} else if (resource === 'file') {
					if (operation === 'copy') {
						// ----------------------------------
						//         copy
						// ----------------------------------
=======
			}
			if (resource === 'file') {
				if (operation === 'copy') {
					// ----------------------------------
					//         copy
					// ----------------------------------
>>>>>>> ff7e035c

						const fileId = this.getNodeParameter('fileId', i) as string;

						const body: IDataObject = {
							fields: queryFields,
						};

						const optionProperties = ['name', 'parents'];
						for (const propertyName of optionProperties) {
							if (options[propertyName] !== undefined) {
								body[propertyName] = options[propertyName];
							}
						}

<<<<<<< HEAD
						const qs = {
							supportsAllDrives: true,
						};
=======
					const qs = {
						supportsAllDrives: true,
					};

					const response = await googleApiRequest.call(this, 'POST', `/drive/v3/files/${fileId}/copy`, body, qs);
>>>>>>> ff7e035c

						const response = await googleApiRequest.call(this, 'POST', `/drive/v3/files/${fileId}/copy`, body, qs);

						returnData.push(response as IDataObject);

					} else if (operation === 'download') {
						// ----------------------------------
						//         download
						// ----------------------------------

						const fileId = this.getNodeParameter('fileId', i) as string;
						const options = this.getNodeParameter('options', i) as IDataObject;

						const requestOptions = {
							resolveWithFullResponse: true,
							encoding: null,
							json: false,
						};

						const response = await googleApiRequest.call(this, 'GET', `/drive/v3/files/${fileId}`, {}, { alt: 'media' }, undefined, requestOptions);

						let mimeType: string | undefined;
						let fileName: string | undefined = undefined;
						if (response.headers['content-type']) {
							mimeType = response.headers['content-type'];
						}

						if (options.fileName) {
							fileName = options.fileName as string;
						}

						const newItem: INodeExecutionData = {
							json: items[i].json,
							binary: {},
						};

						if (items[i].binary !== undefined) {
							// Create a shallow copy of the binary data so that the old
							// data references which do not get changed still stay behind
							// but the incoming data does not get changed.
							Object.assign(newItem.binary, items[i].binary);
						}

						items[i] = newItem;

						const dataPropertyNameDownload = this.getNodeParameter('binaryPropertyName', i) as string;

						const data = Buffer.from(response.body as string);

						items[i].binary![dataPropertyNameDownload] = await this.helpers.prepareBinaryData(data as unknown as Buffer, fileName, mimeType);

					} else if (operation === 'list') {
						// ----------------------------------
						//         list
						// ----------------------------------

						let querySpaces = '';
						if (options.spaces) {
							const spaces = options.spaces as string[];
							if (spaces.includes('*')) {
								querySpaces = 'appDataFolder, drive, photos';
							} else {
								querySpaces = spaces.join(', ');
							}
						}

						let queryCorpora = '';
						if (options.corpora) {
							queryCorpora = options.corpora as string;
						}

						let driveId: string | undefined;
						driveId = options.driveId as string;
						if (driveId === '') {
							driveId = undefined;
						}

						let queryString = '';
						const useQueryString = this.getNodeParameter('useQueryString', i) as boolean;
						if (useQueryString === true) {
							// Use the user defined query string
							queryString = this.getNodeParameter('queryString', i) as string;
						} else {
							// Build query string out of parameters set by user
							const queryFilters = this.getNodeParameter('queryFilters', i) as IDataObject;

							const queryFilterFields: string[] = [];
							if (queryFilters.name) {
								(queryFilters.name as IDataObject[]).forEach(nameFilter => {
									let operation = nameFilter.operation;
									if (operation === 'is') {
										operation = '=';
									} else if (operation === 'isNot') {
										operation = '!=';
									}
									queryFilterFields.push(`name ${operation} '${nameFilter.value}'`);
								});

								queryString += queryFilterFields.join(' or ');
							}

							queryFilterFields.length = 0;
							if (queryFilters.mimeType) {
								(queryFilters.mimeType as IDataObject[]).forEach(mimeTypeFilter => {
									let mimeType = mimeTypeFilter.mimeType;
									if (mimeTypeFilter.mimeType === 'custom') {
										mimeType = mimeTypeFilter.customMimeType;
									}
									queryFilterFields.push(`mimeType = '${mimeType}'`);
								});

								if (queryFilterFields.length) {
									if (queryString !== '') {
										queryString += ' and ';
									}

									queryString += queryFilterFields.join(' or ');
								}
							}
						}

						const pageSize = this.getNodeParameter('limit', i) as number;

						const qs = {
							pageSize,
							orderBy: 'modifiedTime',
							fields: `nextPageToken, files(${queryFields})`,
							spaces: querySpaces,
							q: queryString,
							includeItemsFromAllDrives: (queryCorpora !== '' || driveId !== ''),
							supportsAllDrives: (queryCorpora !== '' || driveId !== ''),
						};

						const response = await googleApiRequest.call(this, 'GET', `/drive/v3/files`, {}, qs);

						const files = response!.files;

						return [this.helpers.returnJsonArray(files as IDataObject[])];

					} else if (operation === 'upload') {
						// ----------------------------------
						//         upload
						// ----------------------------------
						const resolveData = this.getNodeParameter('resolveData', 0) as boolean;

						let mimeType = 'text/plain';
						let body;
						let originalFilename: string | undefined;
						if (this.getNodeParameter('binaryData', i) === true) {
							// Is binary file to upload
							const item = items[i];

							if (item.binary === undefined) {
								throw new NodeOperationError(this.getNode(), 'No binary data exists on item!');
							}

							const propertyNameUpload = this.getNodeParameter('binaryPropertyName', i) as string;

							if (item.binary[propertyNameUpload] === undefined) {
								throw new NodeOperationError(this.getNode(), `No binary data property "${propertyNameUpload}" does not exists on item!`);
							}

							if (item.binary[propertyNameUpload].mimeType) {
								mimeType = item.binary[propertyNameUpload].mimeType;
							}

							if (item.binary[propertyNameUpload].fileName) {
								originalFilename = item.binary[propertyNameUpload].fileName;
							}

							body = Buffer.from(item.binary[propertyNameUpload].data, BINARY_ENCODING);
						} else {
							// Is text file
							body = Buffer.from(this.getNodeParameter('fileContent', i) as string, 'utf8');
						}

						const name = this.getNodeParameter('name', i) as string;
						const parents = this.getNodeParameter('parents', i) as string[];

						let qs: IDataObject = {
							fields: queryFields,
							uploadType: 'media',
						};

						const requestOptions = {
							headers: {
								'Content-Type': mimeType,
								'Content-Length': body.byteLength,
							},
							encoding: null,
							json: false,
						};

						let response = await googleApiRequest.call(this, 'POST', `/upload/drive/v3/files`, body, qs, undefined, requestOptions);

						body = {
							mimeType,
							name,
							originalFilename,
						};

						qs = {
							addParents: parents.join(','),
							// When set to true shared drives can be used.
							supportsAllDrives: true,
						};

<<<<<<< HEAD
						response = await googleApiRequest.call(this, 'PATCH', `/drive/v3/files/${JSON.parse(response).id}`, body, qs);
=======
					const properties = this.getNodeParameter('options.propertiesUi.propertyValues', i, []) as IDataObject[];

					if (properties.length) {
						Object.assign(body, { properties: properties.reduce((obj, value) => Object.assign(obj, { [`${value.key}`]: value.value }), {}) } );	
					}

					const appProperties = this.getNodeParameter('options.appPropertiesUi.appPropertyValues', i, []) as IDataObject[];

					if (properties.length) {
						Object.assign(body, { appProperties: appProperties.reduce((obj, value) => Object.assign(obj, { [`${value.key}`]: value.value }), {}) });
					}

					qs = {
						addParents: parents.join(','),
						// When set to true shared drives can be used.
						supportsAllDrives: true,
					};
>>>>>>> ff7e035c

						if (resolveData === true) {
							response = await googleApiRequest.call(this, 'GET', `/drive/v3/files/${response.id}`, {}, { fields: '*' });
						}

						returnData.push(response as IDataObject);
					} else if (operation === 'update') {
						// ----------------------------------
						//         file:update
						// ----------------------------------

						const id = this.getNodeParameter('fileId', i) as string;
						const updateFields = this.getNodeParameter('updateFields', i, {}) as IDataObject;

						const qs: IDataObject = {
							supportsAllDrives: true,
						};

						Object.assign(qs, options);

						qs.fields = queryFields;

						if (updateFields.parentId && updateFields.parentId !== '') {
							qs.addParents = updateFields.parentId;
						}

						const responseData = await googleApiRequest.call(this, 'PATCH', `/drive/v3/files/${id}`, {}, qs);
						returnData.push(responseData as IDataObject);
					}

<<<<<<< HEAD
				} else if (resource === 'folder') {
					if (operation === 'create') {
						// ----------------------------------
						//         folder:create
						// ----------------------------------
=======
					const responseData = await googleApiRequest.call(this, 'PATCH', `/drive/v3/files/${id}`, {}, qs);
					returnData.push(responseData as IDataObject);
				}

			}
			if (resource === 'folder') {
				if (operation === 'create') {
					// ----------------------------------
					//         folder:create
					// ----------------------------------
>>>>>>> ff7e035c

						const name = this.getNodeParameter('name', i) as string;

						const body = {
							name,
							mimeType: 'application/vnd.google-apps.folder',
							parents: options.parents || [],
						};

						const qs = {
							fields: queryFields,
							supportsAllDrives: true,
						};

						const response = await googleApiRequest.call(this, 'POST', '/drive/v3/files', body, qs);

						returnData.push(response as IDataObject);
					}
				}
				if (['file', 'folder'].includes(resource)) {
					if (operation === 'delete') {
						// ----------------------------------
						//         delete
						// ----------------------------------

						const fileId = this.getNodeParameter('fileId', i) as string;

						const response = await googleApiRequest.call(this, 'DELETE', `/drive/v3/files/${fileId}`);

						// If we are still here it did succeed
						returnData.push({
							fileId,
							success: true,
						});
					}
					if (operation === 'share') {

						const fileId = this.getNodeParameter('fileId', i) as string;

						const permissions = this.getNodeParameter('permissionsUi', i) as IDataObject;

						const options = this.getNodeParameter('options', i) as IDataObject;

						const body: IDataObject = {};

						const qs: IDataObject = {};

						if (permissions.permissionsValues) {
							Object.assign(body, permissions.permissionsValues);
						}

						Object.assign(qs, options);

						const response = await googleApiRequest.call(this, 'POST', `/drive/v3/files/${fileId}/permissions`, body, qs);

						returnData.push(response as IDataObject);
					}
				} else {
					throw new NodeOperationError(this.getNode(), `The resource "${resource}" is not known!`);
				}
			} catch (error) {
				if (this.continueOnFail()) {
					if (resource === 'file' && operation === 'download') {
						items[i].json = { error: error.message };
					} else {
						returnData.push({ error: error.message });
					}
					continue;
				}
<<<<<<< HEAD
				throw error;
=======
>>>>>>> ff7e035c
			}
		}
		if (resource === 'file' && operation === 'download') {
			// For file downloads the files get attached to the existing items
			return this.prepareOutputData(items);
		} else {
			// For all other ones does the output items get replaced
			return [this.helpers.returnJsonArray(returnData)];
		}
	}
}<|MERGE_RESOLUTION|>--- conflicted
+++ resolved
@@ -2051,24 +2051,13 @@
 
 						const response = await googleApiRequest.call(this, 'GET', `/drive/v3/drives/${driveId}`, {}, qs);
 
-<<<<<<< HEAD
 						returnData.push(response as IDataObject);
 					}
 					if (operation === 'list') {
 						// ----------------------------------
 						//         list
 						// ----------------------------------
-
 						const returnAll = this.getNodeParameter('returnAll', i) as boolean;
-=======
-					returnData.push(response as IDataObject);
-				}
-				if (operation === 'list') {
-					// ----------------------------------
-					//         list
-					// ----------------------------------
-					const returnAll = this.getNodeParameter('returnAll', i) as boolean;
->>>>>>> ff7e035c
 
 						const qs: IDataObject = {};
 
@@ -2083,22 +2072,13 @@
 							const data = await googleApiRequest.call(this, 'GET', `/drive/v3/drives`, {}, qs);
 							response = data.drives as IDataObject[];
 						}
+
 						returnData.push.apply(returnData, response);
 					}
-<<<<<<< HEAD
 					if (operation === 'update') {
 						// ----------------------------------
 						//         update
 						// ----------------------------------
-=======
-
-					returnData.push.apply(returnData, response);
-				}
-				if (operation === 'update') {
-					// ----------------------------------
-					//         update
-					// ----------------------------------
->>>>>>> ff7e035c
 
 						const driveId = this.getNodeParameter('driveId', i) as string;
 
@@ -2111,20 +2091,12 @@
 						returnData.push(response as IDataObject);
 					}
 
-<<<<<<< HEAD
-				} else if (resource === 'file') {
+				}
+				if (resource === 'file') {
 					if (operation === 'copy') {
 						// ----------------------------------
 						//         copy
 						// ----------------------------------
-=======
-			}
-			if (resource === 'file') {
-				if (operation === 'copy') {
-					// ----------------------------------
-					//         copy
-					// ----------------------------------
->>>>>>> ff7e035c
 
 						const fileId = this.getNodeParameter('fileId', i) as string;
 
@@ -2139,17 +2111,9 @@
 							}
 						}
 
-<<<<<<< HEAD
 						const qs = {
 							supportsAllDrives: true,
 						};
-=======
-					const qs = {
-						supportsAllDrives: true,
-					};
-
-					const response = await googleApiRequest.call(this, 'POST', `/drive/v3/files/${fileId}/copy`, body, qs);
->>>>>>> ff7e035c
 
 						const response = await googleApiRequest.call(this, 'POST', `/drive/v3/files/${fileId}/copy`, body, qs);
 
@@ -2351,33 +2315,25 @@
 							originalFilename,
 						};
 
+						const properties = this.getNodeParameter('options.propertiesUi.propertyValues', i, []) as IDataObject[];
+
+						if (properties.length) {
+							Object.assign(body, { properties: properties.reduce((obj, value) => Object.assign(obj, { [`${value.key}`]: value.value }), {}) } );	
+						}
+
+						const appProperties = this.getNodeParameter('options.appPropertiesUi.appPropertyValues', i, []) as IDataObject[];
+
+						if (properties.length) {
+							Object.assign(body, { appProperties: appProperties.reduce((obj, value) => Object.assign(obj, { [`${value.key}`]: value.value }), {}) });
+						}
+
 						qs = {
 							addParents: parents.join(','),
 							// When set to true shared drives can be used.
 							supportsAllDrives: true,
 						};
 
-<<<<<<< HEAD
 						response = await googleApiRequest.call(this, 'PATCH', `/drive/v3/files/${JSON.parse(response).id}`, body, qs);
-=======
-					const properties = this.getNodeParameter('options.propertiesUi.propertyValues', i, []) as IDataObject[];
-
-					if (properties.length) {
-						Object.assign(body, { properties: properties.reduce((obj, value) => Object.assign(obj, { [`${value.key}`]: value.value }), {}) } );	
-					}
-
-					const appProperties = this.getNodeParameter('options.appPropertiesUi.appPropertyValues', i, []) as IDataObject[];
-
-					if (properties.length) {
-						Object.assign(body, { appProperties: appProperties.reduce((obj, value) => Object.assign(obj, { [`${value.key}`]: value.value }), {}) });
-					}
-
-					qs = {
-						addParents: parents.join(','),
-						// When set to true shared drives can be used.
-						supportsAllDrives: true,
-					};
->>>>>>> ff7e035c
 
 						if (resolveData === true) {
 							response = await googleApiRequest.call(this, 'GET', `/drive/v3/files/${response.id}`, {}, { fields: '*' });
@@ -2408,24 +2364,12 @@
 						returnData.push(responseData as IDataObject);
 					}
 
-<<<<<<< HEAD
-				} else if (resource === 'folder') {
+				}
+				if (resource === 'folder') {
 					if (operation === 'create') {
 						// ----------------------------------
 						//         folder:create
 						// ----------------------------------
-=======
-					const responseData = await googleApiRequest.call(this, 'PATCH', `/drive/v3/files/${id}`, {}, qs);
-					returnData.push(responseData as IDataObject);
-				}
-
-			}
-			if (resource === 'folder') {
-				if (operation === 'create') {
-					// ----------------------------------
-					//         folder:create
-					// ----------------------------------
->>>>>>> ff7e035c
 
 						const name = this.getNodeParameter('name', i) as string;
 
@@ -2483,8 +2427,6 @@
 
 						returnData.push(response as IDataObject);
 					}
-				} else {
-					throw new NodeOperationError(this.getNode(), `The resource "${resource}" is not known!`);
 				}
 			} catch (error) {
 				if (this.continueOnFail()) {
@@ -2495,10 +2437,7 @@
 					}
 					continue;
 				}
-<<<<<<< HEAD
 				throw error;
-=======
->>>>>>> ff7e035c
 			}
 		}
 		if (resource === 'file' && operation === 'download') {
