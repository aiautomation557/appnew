--- conflicted
+++ resolved
@@ -912,33 +912,21 @@
 						name: 'ocrLanguage',
 						type: 'string',
 						default: '',
-<<<<<<< HEAD
-						description: 'A language hint for OCR processing during image import (ISO 639-1 code)',
-=======
 						description: 'A language hint for OCR processing during image import (ISO 639-1 code).',
->>>>>>> 7f933919
 					},
 					{
 						displayName: 'Parent ID',
 						name: 'parentId',
 						type: 'string',
 						default: '',
-<<<<<<< HEAD
-						description: 'The ID of the parent to set',
-=======
 						description: 'The ID of the parent to set.',
->>>>>>> 7f933919
 					},
 					{
 						displayName: 'Use Content As Indexable Text',
 						name: 'useContentAsIndexableText',
 						type: 'boolean',
 						default: false,
-<<<<<<< HEAD
-						description: 'Whether to use the uploaded content as indexable text',
-=======
 						description: 'Whether to use the uploaded content as indexable text.',
->>>>>>> 7f933919
 					},
 				],
 			},
@@ -1596,88 +1584,56 @@
 								name: 'canAddChildren',
 								type: 'boolean',
 								default: false,
-<<<<<<< HEAD
-								description: 'Whether the current user can add children to folders in this shared drive',
-=======
 								description: 'Whether the current user can add children to folders in this shared drive.',
->>>>>>> 7f933919
 							},
 							{
 								displayName: 'Can Change Copy Requires Writer Permission Restriction',
 								name: 'canChangeCopyRequiresWriterPermissionRestriction',
 								type: 'boolean',
 								default: false,
-<<<<<<< HEAD
-								description: 'Whether the current user can change the copyRequiresWriterPermission restriction of this shared drive',
-=======
 								description: 'Whether the current user can change the copyRequiresWriterPermission restriction of this shared drive.',
->>>>>>> 7f933919
 							},
 							{
 								displayName: 'Can Change Domain Users Only Restriction',
 								name: 'canChangeDomainUsersOnlyRestriction',
 								type: 'boolean',
 								default: false,
-<<<<<<< HEAD
-								description: 'Whether the current user can change the domainUsersOnly restriction of this shared drive',
-=======
 								description: 'Whether the current user can change the domainUsersOnly restriction of this shared drive.',
->>>>>>> 7f933919
 							},
 							{
 								displayName: 'Can Change Drive Background',
 								name: 'canChangeDriveBackground',
 								type: 'boolean',
 								default: false,
-<<<<<<< HEAD
-								description: 'Whether the current user can change the background of this shared drive',
-=======
 								description: 'Whether the current user can change the background of this shared drive.',
->>>>>>> 7f933919
 							},
 							{
 								displayName: 'Can Change Drive Members Only Restriction',
 								name: 'canChangeDriveMembersOnlyRestriction',
 								type: 'boolean',
 								default: false,
-<<<<<<< HEAD
-								description: 'Whether the current user can change the driveMembersOnly restriction of this shared drive',
-=======
 								description: 'Whether the current user can change the driveMembersOnly restriction of this shared drive.',
->>>>>>> 7f933919
 							},
 							{
 								displayName: 'Can Comment',
 								name: 'canComment',
 								type: 'boolean',
 								default: false,
-<<<<<<< HEAD
-								description: 'Whether the current user can comment on files in this shared drive',
-=======
 								description: 'Whether the current user can comment on files in this shared drive.',
->>>>>>> 7f933919
 							},
 							{
 								displayName: 'Can Copy',
 								name: 'canCopy',
 								type: 'boolean',
 								default: false,
-<<<<<<< HEAD
-								description: 'Whether the current user can copy files in this shared drive',
-=======
 								description: 'Whether the current user can copy files in this shared drive.',
->>>>>>> 7f933919
 							},
 							{
 								displayName: 'Can Delete Children',
 								name: 'canDeleteChildren',
 								type: 'boolean',
 								default: false,
-<<<<<<< HEAD
-								description: 'Whether the current user can delete children from folders in this shared drive',
-=======
 								description: 'Whether the current user can delete children from folders in this shared drive.',
->>>>>>> 7f933919
 							},
 							{
 								displayName: 'Can Delete Drive',
@@ -1691,11 +1647,7 @@
 								name: 'canDownload',
 								type: 'boolean',
 								default: false,
-<<<<<<< HEAD
-								description: 'Whether the current user can download files in this shared drive',
-=======
 								description: 'Whether the current user can download files in this shared drive.',
->>>>>>> 7f933919
 							},
 							{
 								displayName: 'Can Edit',
@@ -1709,77 +1661,49 @@
 								name: 'canListChildren',
 								type: 'boolean',
 								default: false,
-<<<<<<< HEAD
-								description: 'Whether the current user can list the children of folders in this shared drive',
-=======
 								description: 'Whether the current user can list the children of folders in this shared drive.',
->>>>>>> 7f933919
 							},
 							{
 								displayName: 'Can Manage Members',
 								name: 'canManageMembers',
 								type: 'boolean',
 								default: false,
-<<<<<<< HEAD
-								description: 'Whether the current user can add members to this shared drive or remove them or change their role',
-=======
 								description: 'Whether the current user can add members to this shared drive or remove them or change their role.',
->>>>>>> 7f933919
 							},
 							{
 								displayName: 'Can Read Revisions',
 								name: 'canReadRevisions',
 								type: 'boolean',
 								default: false,
-<<<<<<< HEAD
-								description: 'Whether the current user can read the revisions resource of files in this shared drive',
-=======
 								description: 'Whether the current user can read the revisions resource of files in this shared drive.',
->>>>>>> 7f933919
 							},
 							{
 								displayName: 'Can Rename',
 								name: 'canRename',
 								type: 'boolean',
 								default: false,
-<<<<<<< HEAD
-								description: 'Whether the current user can rename files or folders in this shared drive',
-=======
 								description: 'Whether the current user can rename files or folders in this shared drive.',
->>>>>>> 7f933919
 							},
 							{
 								displayName: 'Can Rename Drive',
 								name: 'canRenameDrive',
 								type: 'boolean',
 								default: false,
-<<<<<<< HEAD
-								description: 'Whether the current user can rename this shared drive',
-=======
 								description: 'Whether the current user can rename this shared drive.',
->>>>>>> 7f933919
 							},
 							{
 								displayName: 'Can Share',
 								name: 'canShare',
 								type: 'boolean',
 								default: false,
-<<<<<<< HEAD
-								description: 'Whether the current user can rename this shared drive',
-=======
 								description: 'Whether the current user can rename this shared drive.',
->>>>>>> 7f933919
 							},
 							{
 								displayName: 'Can Trash Children',
 								name: 'canTrashChildren',
 								type: 'boolean',
 								default: false,
-<<<<<<< HEAD
-								description: 'Whether the current user can trash children from folders in this shared drive',
-=======
 								description: 'Whether the current user can trash children from folders in this shared drive.',
->>>>>>> 7f933919
 							},
 						],
 					},
@@ -1837,11 +1761,7 @@
 								name: 'driveMembersOnly',
 								type: 'boolean',
 								default: false,
-<<<<<<< HEAD
-								description: 'Whether access to items inside this shared drive is restricted to its members',
-=======
 								description: 'Whether access to items inside this shared drive is restricted to its members.',
->>>>>>> 7f933919
 							},
 						],
 					},
@@ -1933,11 +1853,7 @@
 					},
 				},
 				default: false,
-<<<<<<< HEAD
-				description: 'If all results should be returned or only up to a given limit',
-=======
 				description: 'Whether to return all results or only up to a given limit',
->>>>>>> 7f933919
 			},
 			{
 				displayName: 'Limit',
@@ -2081,11 +1997,7 @@
 								name: 'driveMembersOnly',
 								type: 'boolean',
 								default: false,
-<<<<<<< HEAD
-								description: 'Whether access to items inside this shared drive is restricted to its members',
-=======
 								description: 'Whether access to items inside this shared drive is restricted to its members.',
->>>>>>> 7f933919
 							},
 						],
 					},
