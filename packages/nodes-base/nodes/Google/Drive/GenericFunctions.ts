<<<<<<< HEAD


import {
	IExecuteFunctions,
	IExecuteSingleFunctions,
	ILoadOptionsFunctions,
} from 'n8n-core';

import {
	IDataObject,
	IHttpRequestMethods,
	IHttpRequestOptions,
	IPollFunctions,
	NodeApiError,
} from 'n8n-workflow';
=======
import { OptionsWithUri } from 'request';

import { IExecuteFunctions, IExecuteSingleFunctions, ILoadOptionsFunctions } from 'n8n-core';

import { IDataObject, IPollFunctions, NodeApiError, NodeOperationError } from 'n8n-workflow';
>>>>>>> 9017fd46

import moment from 'moment-timezone';

import jwt from 'jsonwebtoken';

interface IGoogleAuthCredentials {
	delegatedEmail?: string;
	email: string;
	inpersonate: boolean;
	privateKey: string;
}

<<<<<<< HEAD
export async function googleApiRequest(this: IExecuteFunctions | IExecuteSingleFunctions | ILoadOptionsFunctions | IPollFunctions, method: IHttpRequestMethods, resource: string, body: any = {}, qs: IDataObject = {}, uri?: string, option: IDataObject = {}): Promise<any> { // tslint:disable-line:no-any
	const authenticationMethod = this.getNodeParameter('authentication', 0, 'serviceAccount') as string;
=======
export async function googleApiRequest(
	this: IExecuteFunctions | IExecuteSingleFunctions | ILoadOptionsFunctions | IPollFunctions,
	method: string,
	resource: string,
	// tslint:disable-next-line:no-any
	body: any = {},
	qs: IDataObject = {},
	uri?: string,
	option: IDataObject = {},
	// tslint:disable-next-line:no-any
): Promise<any> {
	const authenticationMethod = this.getNodeParameter(
		'authentication',
		0,
		'serviceAccount',
	) as string;
>>>>>>> 9017fd46

	let options: IHttpRequestOptions ={
		headers: {
			'Content-Type': 'application/json',
		},
		method,
		body,
		qs,
		uri: uri || `https://www.googleapis.com${resource}`,
		json: true,
	};

	options = Object.assign({}, options, option);

	try {
		if (Object.keys(body).length === 0) {
			delete options.body;
		}

		if (authenticationMethod === 'serviceAccount') {
			const credentials = await this.getCredentials('googleApi');

			const { access_token } = await getAccessToken.call(
				this,
				credentials as unknown as IGoogleAuthCredentials,
			);

			options.headers!.Authorization = `Bearer ${access_token}`;
			return await this.helpers.request!(options);
		} else {
			//@ts-ignore
			return await this.helpers.requestOAuth2.call(this, 'googleDriveOAuth2Api', options);
		}
	} catch (error) {
		if (error.code === 'ERR_OSSL_PEM_NO_START_LINE') {
			error.statusCode = '401';
		}

		throw new NodeApiError(this.getNode(), error);
	}
}

<<<<<<< HEAD
export async function googleApiRequestAllItems(this: IExecuteFunctions | ILoadOptionsFunctions | IPollFunctions, propertyName: string, method: IHttpRequestMethods, endpoint: string, body: any = {}, query: IDataObject = {}): Promise<any> { // tslint:disable-line:no-any

=======
export async function googleApiRequestAllItems(
	this: IExecuteFunctions | ILoadOptionsFunctions | IPollFunctions,
	propertyName: string,
	method: string,
	endpoint: string,
	// tslint:disable-next-line:no-any
	body: any = {},
	query: IDataObject = {},
	// tslint:disable-next-line:no-any
): Promise<any> {
>>>>>>> 9017fd46
	const returnData: IDataObject[] = [];

	let responseData;
	query.maxResults = query.maxResults || 100;
	query.pageSize = query.pageSize || 100;

	do {
		responseData = await googleApiRequest.call(this, method, endpoint, body, query);
		returnData.push.apply(returnData, responseData[propertyName]);
	} while (responseData['nextPageToken'] !== undefined && responseData['nextPageToken'] !== '');

	return returnData;
}

function getAccessToken(
	this: IExecuteFunctions | IExecuteSingleFunctions | ILoadOptionsFunctions | IPollFunctions,
	credentials: IGoogleAuthCredentials,
): Promise<IDataObject> {
	//https://developers.google.com/identity/protocols/oauth2/service-account#httprest

	const scopes = [
		'https://www.googleapis.com/auth/drive',
		'https://www.googleapis.com/auth/drive.appdata',
		'https://www.googleapis.com/auth/drive.photos.readonly',
	];

	const now = moment().unix();

	credentials.email = credentials.email.trim();
	const privateKey = (credentials.privateKey as string).replace(/\\n/g, '\n').trim();

	const signature = jwt.sign(
		{
			iss: credentials.email as string,
			sub: credentials.delegatedEmail || (credentials.email as string),
			scope: scopes.join(' '),
			aud: `https://oauth2.googleapis.com/token`,
			iat: now,
			exp: now + 3600,
		},
		privateKey as string,
		{
			algorithm: 'RS256',
			header: {
				kid: privateKey as string,
				typ: 'JWT',
				alg: 'RS256',
			},
		},
	);

	const options: IHttpRequestOptions = {
		headers: {
			'Content-Type': 'application/x-www-form-urlencoded',
		},
		method: 'POST',
		form: {
			grant_type: 'urn:ietf:params:oauth:grant-type:jwt-bearer',
			assertion: signature,
		},
		uri: 'https://oauth2.googleapis.com/token',
		json: true,
	};

	return this.helpers.request!(options);
}

export function extractId(url: string): string {
	if (url.includes('/d/')) {
		//https://docs.google.com/document/d/1TUJGUf5HUv9e6MJBzcOsPruxXDeGMnGYTBWfkMagcg4/edit
		const data = url.match(/[-\w]{25,}/);
		if (Array.isArray(data)) {
			return data[0];
		}
	} else if (url.includes('/folders/')) {
		//https://drive.google.com/drive/u/0/folders/19MqnruIXju5sAWYD3J71im1d2CBJkZzy
		return url.split('/folders/')[1];
	}
	return url;
}<|MERGE_RESOLUTION|>--- conflicted
+++ resolved
@@ -1,11 +1,4 @@
-<<<<<<< HEAD
-
-
-import {
-	IExecuteFunctions,
-	IExecuteSingleFunctions,
-	ILoadOptionsFunctions,
-} from 'n8n-core';
+import { IExecuteFunctions, IExecuteSingleFunctions, ILoadOptionsFunctions } from 'n8n-core';
 
 import {
 	IDataObject,
@@ -14,13 +7,6 @@
 	IPollFunctions,
 	NodeApiError,
 } from 'n8n-workflow';
-=======
-import { OptionsWithUri } from 'request';
-
-import { IExecuteFunctions, IExecuteSingleFunctions, ILoadOptionsFunctions } from 'n8n-core';
-
-import { IDataObject, IPollFunctions, NodeApiError, NodeOperationError } from 'n8n-workflow';
->>>>>>> 9017fd46
 
 import moment from 'moment-timezone';
 
@@ -33,13 +19,9 @@
 	privateKey: string;
 }
 
-<<<<<<< HEAD
-export async function googleApiRequest(this: IExecuteFunctions | IExecuteSingleFunctions | ILoadOptionsFunctions | IPollFunctions, method: IHttpRequestMethods, resource: string, body: any = {}, qs: IDataObject = {}, uri?: string, option: IDataObject = {}): Promise<any> { // tslint:disable-line:no-any
-	const authenticationMethod = this.getNodeParameter('authentication', 0, 'serviceAccount') as string;
-=======
 export async function googleApiRequest(
 	this: IExecuteFunctions | IExecuteSingleFunctions | ILoadOptionsFunctions | IPollFunctions,
-	method: string,
+	method: IHttpRequestMethods,
 	resource: string,
 	// tslint:disable-next-line:no-any
 	body: any = {},
@@ -53,9 +35,8 @@
 		0,
 		'serviceAccount',
 	) as string;
->>>>>>> 9017fd46
 
-	let options: IHttpRequestOptions ={
+	let options: IHttpRequestOptions = {
 		headers: {
 			'Content-Type': 'application/json',
 		},
@@ -96,21 +77,16 @@
 	}
 }
 
-<<<<<<< HEAD
-export async function googleApiRequestAllItems(this: IExecuteFunctions | ILoadOptionsFunctions | IPollFunctions, propertyName: string, method: IHttpRequestMethods, endpoint: string, body: any = {}, query: IDataObject = {}): Promise<any> { // tslint:disable-line:no-any
-
-=======
 export async function googleApiRequestAllItems(
 	this: IExecuteFunctions | ILoadOptionsFunctions | IPollFunctions,
 	propertyName: string,
-	method: string,
+	method: IHttpRequestMethods,
 	endpoint: string,
 	// tslint:disable-next-line:no-any
 	body: any = {},
 	query: IDataObject = {},
 	// tslint:disable-next-line:no-any
 ): Promise<any> {
->>>>>>> 9017fd46
 	const returnData: IDataObject[] = [];
 
 	let responseData;
