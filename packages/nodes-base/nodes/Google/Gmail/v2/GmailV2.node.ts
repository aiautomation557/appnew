/* eslint-disable n8n-nodes-base/node-filename-against-convention */
import type {
	IExecuteFunctions,
	IDataObject,
	ILoadOptionsFunctions,
	INodeExecutionData,
	INodePropertyOptions,
	INodeType,
	INodeTypeBaseDescription,
	INodeTypeDescription,
} from 'n8n-workflow';
import { NodeOperationError } from 'n8n-workflow';

import type { IEmail } from '../GenericFunctions';
import {
	encodeEmail,
	googleApiRequest,
	googleApiRequestAllItems,
	parseRawEmail,
	prepareEmailAttachments,
	prepareEmailBody,
	prepareEmailsInput,
	prepareQuery,
	replyToEmail,
	simplifyOutput,
	unescapeSnippets,
} from '../GenericFunctions';

import { messageFields, messageOperations } from './MessageDescription';

import { labelFields, labelOperations } from './LabelDescription';

import { draftFields, draftOperations } from './DraftDescription';

import { threadFields, threadOperations } from './ThreadDescription';

const versionDescription: INodeTypeDescription = {
	displayName: 'Gmail',
	name: 'gmail',
	icon: 'file:gmail.svg',
	group: ['transform'],
	version: 2,
	subtitle: '={{$parameter["operation"] + ": " + $parameter["resource"]}}',
	description: 'Consume the Gmail API',
	defaults: {
		name: 'Gmail',
	},
	inputs: ['main'],
	outputs: ['main'],
	credentials: [
		{
			name: 'googleApi',
			required: true,
			displayOptions: {
				show: {
					authentication: ['serviceAccount'],
				},
			},
		},
		{
			name: 'gmailOAuth2',
			required: true,
			displayOptions: {
				show: {
					authentication: ['oAuth2'],
				},
			},
		},
	],
	properties: [
		{
			displayName: 'Authentication',
			name: 'authentication',
			type: 'options',
			options: [
				{
					// eslint-disable-next-line n8n-nodes-base/node-param-display-name-miscased
					name: 'OAuth2 (recommended)',
					value: 'oAuth2',
				},
				{
					name: 'Service Account',
					value: 'serviceAccount',
				},
			],
			default: 'oAuth2',
		},
		{
			displayName: 'Resource',
			name: 'resource',
			type: 'options',
			noDataExpression: true,
			options: [
				{
					name: 'Message',
					value: 'message',
				},
				{
					name: 'Label',
					value: 'label',
				},
				{
					name: 'Draft',
					value: 'draft',
				},
				{
					name: 'Thread',
					value: 'thread',
				},
			],
			default: 'message',
		},
		//-------------------------------
		// Draft Operations
		//-------------------------------
		...draftOperations,
		...draftFields,
		//-------------------------------
		// Label Operations
		//-------------------------------
		...labelOperations,
		...labelFields,
		//-------------------------------
		// Message Operations
		//-------------------------------
		...messageOperations,
		...messageFields,
		//-------------------------------
		// Thread Operations
		//-------------------------------
		...threadOperations,
		...threadFields,
		//-------------------------------
	],
};

export class GmailV2 implements INodeType {
	description: INodeTypeDescription;

	constructor(baseDescription: INodeTypeBaseDescription) {
		this.description = {
			...baseDescription,
			...versionDescription,
		};
	}

	methods = {
		loadOptions: {
			// Get all the labels to display them to user so that they can
			// select them easily
			async getLabels(this: ILoadOptionsFunctions): Promise<INodePropertyOptions[]> {
				const returnData: INodePropertyOptions[] = [];

				const labels = await googleApiRequestAllItems.call(
					this,
					'labels',
					'GET',
					'/gmail/v1/users/me/labels',
				);

				for (const label of labels) {
					returnData.push({
						name: label.name,
						value: label.id,
					});
				}

				return returnData.sort((a, b) => {
					if (a.name < b.name) {
						return -1;
					}
					if (a.name > b.name) {
						return 1;
					}
					return 0;
				});
			},

			async getThreadMessages(this: ILoadOptionsFunctions): Promise<INodePropertyOptions[]> {
				const returnData: INodePropertyOptions[] = [];

				const id = this.getNodeParameter('threadId', 0) as string;
				const { messages } = await googleApiRequest.call(
					this,
					'GET',
					`/gmail/v1/users/me/threads/${id}`,
					{},
					{ format: 'minimal' },
				);

				for (const message of messages || []) {
					returnData.push({
						name: message.snippet,
						value: message.id,
					});
				}

				return returnData;
			},
		},
	};

	async execute(this: IExecuteFunctions): Promise<INodeExecutionData[][]> {
		const items = this.getInputData();
		const returnData: INodeExecutionData[] = [];
		const resource = this.getNodeParameter('resource', 0);
		const operation = this.getNodeParameter('operation', 0);

		let responseData;

		for (let i = 0; i < items.length; i++) {
			try {
				//------------------------------------------------------------------//
				//                            labels                                //
				//------------------------------------------------------------------//
				if (resource === 'label') {
					if (operation === 'create') {
						//https://developers.google.com/gmail/api/v1/reference/users/labels/create
						const labelName = this.getNodeParameter('name', i) as string;
						const labelListVisibility = this.getNodeParameter(
							'options.labelListVisibility',
							i,
							'labelShow',
						) as string;
						const messageListVisibility = this.getNodeParameter(
							'options.messageListVisibility',
							i,
							'show',
						) as string;

						const body = {
							labelListVisibility,
							messageListVisibility,
							name: labelName,
						};

						responseData = await googleApiRequest.call(
							this,
							'POST',
							'/gmail/v1/users/me/labels',
							body,
						);
					}
					if (operation === 'delete') {
						//https://developers.google.com/gmail/api/v1/reference/users/labels/delete
						const labelId = this.getNodeParameter('labelId', i) as string[];
						const endpoint = `/gmail/v1/users/me/labels/${labelId}`;

						responseData = await googleApiRequest.call(this, 'DELETE', endpoint);
						responseData = { success: true };
					}
					if (operation === 'get') {
						// https://developers.google.com/gmail/api/v1/reference/users/labels/get
						const labelId = this.getNodeParameter('labelId', i);
						const endpoint = `/gmail/v1/users/me/labels/${labelId}`;

						responseData = await googleApiRequest.call(this, 'GET', endpoint);
					}
					if (operation === 'getAll') {
						const returnAll = this.getNodeParameter('returnAll', i);

						responseData = await googleApiRequest.call(this, 'GET', '/gmail/v1/users/me/labels');

						responseData = this.helpers.returnJsonArray(responseData.labels as IDataObject[]);

						if (!returnAll) {
							const limit = this.getNodeParameter('limit', i);
							responseData = responseData.splice(0, limit);
						}
					}
				}
				//------------------------------------------------------------------//
				//                            messages                              //
				//------------------------------------------------------------------//
				if (resource === 'message') {
					if (operation === 'send') {
						// https://developers.google.com/gmail/api/v1/reference/users/messages/send
						const options = this.getNodeParameter('options', i);
						const sendTo = this.getNodeParameter('sendTo', i) as string;
						let qs: IDataObject = {};

						const to = prepareEmailsInput.call(this, sendTo, 'To', i);
						let cc = '';
						let bcc = '';
						let replyTo = '';

						if (options.ccList) {
							cc = prepareEmailsInput.call(this, options.ccList as string, 'CC', i);
						}

						if (options.bccList) {
							bcc = prepareEmailsInput.call(this, options.bccList as string, 'BCC', i);
						}

						if (options.replyTo) {
							replyTo = prepareEmailsInput.call(this, options.replyTo as string, 'ReplyTo', i);
						}

						let attachments: IDataObject[] = [];

						if (options.attachmentsUi) {
							attachments = await prepareEmailAttachments.call(
								this,
								options.attachmentsUi as IDataObject,
								items,
								i,
							);
							if (attachments.length) {
								qs = {
									userId: 'me',
									uploadType: 'media',
								};
							}
						}

						let from = '';
						if (options.senderName) {
							const { emailAddress } = await googleApiRequest.call(
								this,
								'GET',
								'/gmail/v1/users/me/profile',
							);
							from = `${options.senderName as string} <${emailAddress}>`;
						}

						const email: IEmail = {
							from,
							to,
							cc,
							bcc,
							replyTo,
							subject: this.getNodeParameter('subject', i) as string,
							...prepareEmailBody.call(this, i),
							attachments,
						};

						const endpoint = '/gmail/v1/users/me/messages/send';

						const body = {
							raw: await encodeEmail(email),
						};

						responseData = await googleApiRequest.call(this, 'POST', endpoint, body, qs);
					}
					if (operation === 'reply') {
						const messageIdGmail = this.getNodeParameter('messageId', i) as string;
						const options = this.getNodeParameter('options', i);

						responseData = await replyToEmail.call(this, items, messageIdGmail, options, i);
					}
					if (operation === 'get') {
						//https://developers.google.com/gmail/api/v1/reference/users/messages/get
						const id = this.getNodeParameter('messageId', i);
						const endpoint = `/gmail/v1/users/me/messages/${id}`;
						const qs: IDataObject = {};

						const options = this.getNodeParameter('options', i, {});
						const simple = this.getNodeParameter('simple', i) as boolean;

						if (simple) {
							qs.format = 'metadata';
							qs.metadataHeaders = ['From', 'To', 'Cc', 'Bcc', 'Subject'];
						} else {
							qs.format = 'raw';
						}

						responseData = await googleApiRequest.call(this, 'GET', endpoint, {}, qs);

						let nodeExecutionData: INodeExecutionData;
						if (!simple) {
							const dataPropertyNameDownload =
								(options.dataPropertyAttachmentsPrefixName as string) || 'attachment_';

							nodeExecutionData = await parseRawEmail.call(
								this,
								responseData,
								dataPropertyNameDownload,
							);
						} else {
							const [json, _] = await simplifyOutput.call(this, [responseData as IDataObject]);
							nodeExecutionData = { json };
						}

						responseData = [nodeExecutionData];
					}
					if (operation === 'getAll') {
						const returnAll = this.getNodeParameter('returnAll', i);
						const options = this.getNodeParameter('options', i, {});
						const filters = this.getNodeParameter('filters', i, {});
						const qs: IDataObject = {};
						Object.assign(qs, prepareQuery.call(this, filters, i), options, i);

						if (returnAll) {
							responseData = await googleApiRequestAllItems.call(
								this,
								'messages',
								'GET',
								'/gmail/v1/users/me/messages',
								{},
								qs,
							);
						} else {
							qs.maxResults = this.getNodeParameter('limit', i);
							responseData = await googleApiRequest.call(
								this,
								'GET',
								'/gmail/v1/users/me/messages',
								{},
								qs,
							);
							responseData = responseData.messages;
						}

						if (responseData === undefined) {
							responseData = [];
						}

						const simple = this.getNodeParameter('simple', i) as boolean;

						if (simple) {
							qs.format = 'metadata';
							qs.metadataHeaders = ['From', 'To', 'Cc', 'Bcc', 'Subject'];
						} else {
							qs.format = 'raw';
						}

						for (let index = 0; index < responseData.length; index++) {
							responseData[index] = await googleApiRequest.call(
								this,
								'GET',
								`/gmail/v1/users/me/messages/${responseData[index].id}`,
								{},
								qs,
							);

							if (!simple) {
								const dataPropertyNameDownload =
									(options.dataPropertyAttachmentsPrefixName as string) || 'attachment_';

								responseData[index] = await parseRawEmail.call(
									this,
									responseData[index],
									dataPropertyNameDownload,
								);
							}
						}

						if (simple) {
							responseData = this.helpers.returnJsonArray(
								await simplifyOutput.call(this, responseData as IDataObject[]),
							);
						}
					}
					if (operation === 'delete') {
						// https://developers.google.com/gmail/api/v1/reference/users/messages/delete
						const id = this.getNodeParameter('messageId', i);
						const endpoint = `/gmail/v1/users/me/messages/${id}`;

						responseData = await googleApiRequest.call(this, 'DELETE', endpoint);

						responseData = { success: true };
					}
					if (operation === 'markAsRead') {
						// https://developers.google.com/gmail/api/reference/rest/v1/users.messages/modify
						const id = this.getNodeParameter('messageId', i);
						const endpoint = `/gmail/v1/users/me/messages/${id}/modify`;

						const body = {
							removeLabelIds: ['UNREAD'],
						};

						responseData = await googleApiRequest.call(this, 'POST', endpoint, body);
					}

					if (operation === 'markAsUnread') {
						// https://developers.google.com/gmail/api/reference/rest/v1/users.messages/modify
						const id = this.getNodeParameter('messageId', i);
						const endpoint = `/gmail/v1/users/me/messages/${id}/modify`;

						const body = {
							addLabelIds: ['UNREAD'],
						};

						responseData = await googleApiRequest.call(this, 'POST', endpoint, body);
					}

					if (operation === 'addLabels') {
						const id = this.getNodeParameter('messageId', i);
						const labelIds = this.getNodeParameter('labelIds', i) as string[];

						const endpoint = `/gmail/v1/users/me/messages/${id}/modify`;

						const body = {
							addLabelIds: labelIds,
						};

						responseData = await googleApiRequest.call(this, 'POST', endpoint, body);
					}
					if (operation === 'removeLabels') {
						const id = this.getNodeParameter('messageId', i);
						const labelIds = this.getNodeParameter('labelIds', i) as string[];

						const endpoint = `/gmail/v1/users/me/messages/${id}/modify`;

						const body = {
							removeLabelIds: labelIds,
						};
						responseData = await googleApiRequest.call(this, 'POST', endpoint, body);
					}
				}
				//------------------------------------------------------------------//
				//                            drafts                                //
				//------------------------------------------------------------------//
				if (resource === 'draft') {
					if (operation === 'create') {
						// https://developers.google.com/gmail/api/v1/reference/users/drafts/create
						const options = this.getNodeParameter('options', i);
						let qs: IDataObject = {};

						let to = '';
						let cc = '';
						let bcc = '';
						let replyTo = '';

						if (options.sendTo) {
							to += prepareEmailsInput.call(this, options.sendTo as string, 'To', i);
						}

						if (options.ccList) {
							cc = prepareEmailsInput.call(this, options.ccList as string, 'CC', i);
						}

						if (options.bccList) {
							bcc = prepareEmailsInput.call(this, options.bccList as string, 'BCC', i);
						}

						if (options.replyTo) {
							replyTo = prepareEmailsInput.call(this, options.replyTo as string, 'ReplyTo', i);
						}

						let attachments: IDataObject[] = [];
						if (options.attachmentsUi) {
							attachments = await prepareEmailAttachments.call(
								this,
								options.attachmentsUi as IDataObject,
								items,
								i,
							);
							if (attachments.length) {
								qs = {
									userId: 'me',
									uploadType: 'media',
								};
							}
						}

						const email: IEmail = {
							to,
							cc,
							bcc,
							replyTo,
							subject: this.getNodeParameter('subject', i) as string,
							...prepareEmailBody.call(this, i),
							attachments,
						};

						const body = {
							message: {
								raw: await encodeEmail(email),
							},
						};

						responseData = await googleApiRequest.call(
							this,
							'POST',
							'/gmail/v1/users/me/drafts',
							body,
							qs,
						);
					}
					if (operation === 'get') {
						// https://developers.google.com/gmail/api/v1/reference/users/drafts/get
						const id = this.getNodeParameter('messageId', i);
						const endpoint = `/gmail/v1/users/me/drafts/${id}`;
						const qs: IDataObject = {};

						const options = this.getNodeParameter('options', i);
						qs.format = 'raw';

						responseData = await googleApiRequest.call(this, 'GET', endpoint, {}, qs);

						const dataPropertyNameDownload =
							(options.dataPropertyAttachmentsPrefixName as string) || 'attachment_';

						const nodeExecutionData = await parseRawEmail.call(
							this,
							responseData.message,
							dataPropertyNameDownload,
						);

						// Add the draft-id
						nodeExecutionData.json.messageId = nodeExecutionData.json.id;
						nodeExecutionData.json.id = responseData.id;

						responseData = [nodeExecutionData];
					}
					if (operation === 'delete') {
						// https://developers.google.com/gmail/api/v1/reference/users/drafts/delete
						const id = this.getNodeParameter('messageId', i);
						const endpoint = `/gmail/v1/users/me/drafts/${id}`;

						responseData = await googleApiRequest.call(this, 'DELETE', endpoint);

						responseData = { success: true };
					}
					if (operation === 'getAll') {
						const returnAll = this.getNodeParameter('returnAll', i);
						const options = this.getNodeParameter('options', i);
						const qs: IDataObject = {};
						Object.assign(qs, options);

						if (returnAll) {
							responseData = await googleApiRequestAllItems.call(
								this,
								'drafts',
								'GET',
								'/gmail/v1/users/me/drafts',
								{},
								qs,
							);
						} else {
							qs.maxResults = this.getNodeParameter('limit', i);
							responseData = await googleApiRequest.call(
								this,
								'GET',
								'/gmail/v1/users/me/drafts',
								{},
								qs,
							);
							responseData = responseData.drafts;
						}

						if (responseData === undefined) {
							responseData = [];
						}

						qs.format = 'raw';

						for (let index = 0; index < responseData.length; index++) {
							responseData[index] = await googleApiRequest.call(
								this,
								'GET',
								`/gmail/v1/users/me/drafts/${responseData[index].id}`,
								{},
								qs,
							);

							const dataPropertyNameDownload =
								(options.dataPropertyAttachmentsPrefixName as string) || 'attachment_';
							const id = responseData[index].id;
							responseData[index] = await parseRawEmail.call(
								this,
								responseData[index].message,
								dataPropertyNameDownload,
							);

							// Add the draft-id
							responseData[index].json.messageId = responseData[index].json.id;
							responseData[index].json.id = id;
						}
					}
				}
				//------------------------------------------------------------------//
				//                           threads                                //
				//------------------------------------------------------------------//
				if (resource === 'thread') {
					if (operation === 'delete') {
						//https://developers.google.com/gmail/api/reference/rest/v1/users.threads/delete
						const id = this.getNodeParameter('threadId', i);
						const endpoint = `/gmail/v1/users/me/threads/${id}`;

						responseData = await googleApiRequest.call(this, 'DELETE', endpoint);

						responseData = { success: true };
					}
					if (operation === 'get') {
						//https://developers.google.com/gmail/api/reference/rest/v1/users.threads/get
						const id = this.getNodeParameter('threadId', i);
						const endpoint = `/gmail/v1/users/me/threads/${id}`;

						const options = this.getNodeParameter('options', i);
						const onlyMessages = options.returnOnlyMessages || false;
						const qs: IDataObject = {};

						const simple = this.getNodeParameter('simple', i) as boolean;

						if (simple) {
							qs.format = 'metadata';
							qs.metadataHeaders = ['From', 'To', 'Cc', 'Bcc', 'Subject'];
						} else {
							qs.format = 'full';
						}

						responseData = await googleApiRequest.call(this, 'GET', endpoint, {}, qs);

						if (onlyMessages) {
							responseData = this.helpers.returnJsonArray(
								await simplifyOutput.call(this, responseData.messages as IDataObject[]),
							);
						} else {
							responseData.messages = await simplifyOutput.call(
								this,
								responseData.messages as IDataObject[],
							);
							responseData = [{ json: responseData }];
						}
					}
					if (operation === 'getAll') {
						//https://developers.google.com/gmail/api/reference/rest/v1/users.threads/list
						const returnAll = this.getNodeParameter('returnAll', i);
						const filters = this.getNodeParameter('filters', i);
						const qs: IDataObject = {};
						Object.assign(qs, prepareQuery.call(this, filters, i));

						if (returnAll) {
							responseData = await googleApiRequestAllItems.call(
								this,
								'threads',
								'GET',
								'/gmail/v1/users/me/threads',
								{},
								qs,
							);
						} else {
							qs.maxResults = this.getNodeParameter('limit', i);
							responseData = await googleApiRequest.call(
								this,
								'GET',
								'/gmail/v1/users/me/threads',
								{},
								qs,
							);
							responseData = responseData.threads;
						}

						if (responseData === undefined) {
							responseData = [];
						}

						responseData = this.helpers.returnJsonArray(responseData as IDataObject[]);
					}
					if (operation === 'reply') {
						const messageIdGmail = this.getNodeParameter('messageId', i) as string;
						const options = this.getNodeParameter('options', i);

						responseData = await replyToEmail.call(this, items, messageIdGmail, options, i);
					}
					if (operation === 'trash') {
						//https://developers.google.com/gmail/api/reference/rest/v1/users.threads/trash
						const id = this.getNodeParameter('threadId', i);
						const endpoint = `/gmail/v1/users/me/threads/${id}/trash`;

						responseData = await googleApiRequest.call(this, 'POST', endpoint);
					}
					if (operation === 'untrash') {
						//https://developers.google.com/gmail/api/reference/rest/v1/users.threads/untrash
						const id = this.getNodeParameter('threadId', i);

						const endpoint = `/gmail/v1/users/me/threads/${id}/untrash`;

						responseData = await googleApiRequest.call(this, 'POST', endpoint);
					}
					if (operation === 'addLabels') {
						const id = this.getNodeParameter('threadId', i);
						const labelIds = this.getNodeParameter('labelIds', i) as string[];

						const endpoint = `/gmail/v1/users/me/threads/${id}/modify`;

						const body = {
							addLabelIds: labelIds,
						};

						responseData = await googleApiRequest.call(this, 'POST', endpoint, body);
					}
					if (operation === 'removeLabels') {
						const id = this.getNodeParameter('threadId', i);
						const labelIds = this.getNodeParameter('labelIds', i) as string[];

						const endpoint = `/gmail/v1/users/me/threads/${id}/modify`;

						const body = {
							removeLabelIds: labelIds,
						};
						responseData = await googleApiRequest.call(this, 'POST', endpoint, body);
					}
				}
				//------------------------------------------------------------------//

				const executionData = this.helpers.constructExecutionMetaData(
<<<<<<< HEAD
					this.helpers.returnJsonArray(responseData),
=======
					this.helpers.returnJsonArray(responseData as IDataObject[]),
>>>>>>> 401cffde
					{
						itemData: { item: i },
					},
				);
				returnData.push(...executionData);
			} catch (error) {
				error.message = `${error.message} (item ${i})`;
				if (this.continueOnFail()) {
					returnData.push({ json: { error: error.message }, pairedItem: { item: i } });
					continue;
				}
				throw new NodeOperationError(this.getNode(), error as Error, {
					description: error.description,
					itemIndex: i,
				});
			}
		}
		if (
			['draft', 'message', 'thread'].includes(resource) &&
			['get', 'getAll'].includes(operation)
		) {
			return this.prepareOutputData(unescapeSnippets(returnData));
		}
		return this.prepareOutputData(returnData);
	}
}<|MERGE_RESOLUTION|>--- conflicted
+++ resolved
@@ -797,11 +797,8 @@
 				//------------------------------------------------------------------//
 
 				const executionData = this.helpers.constructExecutionMetaData(
-<<<<<<< HEAD
-					this.helpers.returnJsonArray(responseData),
-=======
 					this.helpers.returnJsonArray(responseData as IDataObject[]),
->>>>>>> 401cffde
+
 					{
 						itemData: { item: i },
 					},
