<<<<<<< HEAD

=======
import { OptionsWithUri } from 'request';
>>>>>>> 9017fd46

import { IExecuteFunctions, IExecuteSingleFunctions, ILoadOptionsFunctions } from 'n8n-core';

<<<<<<< HEAD
import {
	IDataObject, IHttpRequestMethods, IHttpRequestOptions, NodeApiError,
} from 'n8n-workflow';

import moment from 'moment-timezone';

export async function googleApiRequest(this: IExecuteFunctions | IExecuteSingleFunctions | ILoadOptionsFunctions, method: IHttpRequestMethods, resource: string, body: any = {}, qs: IDataObject = {}, uri: string | null = null): Promise<any> { // tslint:disable-line:no-any

	const options: IHttpRequestOptions = {
=======
import { IDataObject, NodeApiError } from 'n8n-workflow';

import moment from 'moment-timezone';

export async function googleApiRequest(
	this: IExecuteFunctions | IExecuteSingleFunctions | ILoadOptionsFunctions,
	method: string,
	resource: string,
	// tslint:disable-next-line:no-any
	body: any = {},
	qs: IDataObject = {},
	uri: string | null = null,
	// tslint:disable-next-line:no-any
): Promise<any> {
	const options: OptionsWithUri = {
>>>>>>> 9017fd46
		headers: {
			'Content-Type': 'application/json',
		},
		method,
		body,
		qs,
		arrayFormat: 'repeat',
		uri: uri || `https://firestore.googleapis.com/v1/projects${resource}`,
		json: true,
	};
	try {
		if (Object.keys(body).length === 0) {
			delete options.body;
		}

		//@ts-ignore
		return await this.helpers.requestOAuth2.call(
			this,
			'googleFirebaseCloudFirestoreOAuth2Api',
			options,
		);
	} catch (error) {
		throw new NodeApiError(this.getNode(), error);
	}
}

<<<<<<< HEAD
export async function googleApiRequestAllItems(this: IExecuteFunctions | ILoadOptionsFunctions, propertyName: string, method: IHttpRequestMethods, endpoint: string, body: any = {}, query: IDataObject = {}, uri: string | null = null): Promise<any> { // tslint:disable-line:no-any

=======
export async function googleApiRequestAllItems(
	this: IExecuteFunctions | ILoadOptionsFunctions,
	propertyName: string,
	method: string,
	endpoint: string,
	// tslint:disable-next-line:no-any
	body: any = {},
	query: IDataObject = {},
	uri: string | null = null,
	// tslint:disable-next-line:no-any
): Promise<any> {
>>>>>>> 9017fd46
	const returnData: IDataObject[] = [];

	let responseData;
	query.pageSize = 100;

	do {
		responseData = await googleApiRequest.call(this, method, endpoint, body, query, uri);
		query.pageToken = responseData['nextPageToken'];
		returnData.push.apply(returnData, responseData[propertyName]);
	} while (responseData['nextPageToken'] !== undefined && responseData['nextPageToken'] !== '');

	return returnData;
}

const isValidDate = (str: string) =>
	moment(str, ['YYYY-MM-DD HH:mm:ss Z', moment.ISO_8601], true).isValid();

// Both functions below were taken from Stack Overflow jsonToDocument was fixed as it was unable to handle null values correctly
// https://stackoverflow.com/questions/62246410/how-to-convert-a-firestore-document-to-plain-json-and-vice-versa
// Great thanks to https://stackoverflow.com/users/3915246/mahindar
export function jsonToDocument(value: string | number | IDataObject | IDataObject[]): IDataObject {
	if (value === 'true' || value === 'false' || typeof value === 'boolean') {
		return { booleanValue: value };
	} else if (value === null) {
		return { nullValue: null };
	} else if (!isNaN(value as number)) {
		if (value.toString().indexOf('.') !== -1) {
			return { doubleValue: value };
		} else {
			return { integerValue: value };
		}
	} else if (isValidDate(value as string)) {
		const date = new Date(Date.parse(value as string));
		return { timestampValue: date.toISOString() };
	} else if (typeof value === 'string') {
		return { stringValue: value };
	} else if (value && value.constructor === Array) {
		return { arrayValue: { values: value.map((v) => jsonToDocument(v)) } };
	} else if (typeof value === 'object') {
		const obj = {};
		for (const o of Object.keys(value)) {
			//@ts-ignore
			obj[o] = jsonToDocument(value[o]);
		}
		return { mapValue: { fields: obj } };
	}

	return {};
}

export function fullDocumentToJson(data: IDataObject): IDataObject {
	if (data === undefined) {
		return data;
	}

	return {
		_name: data.name,
		_id: data.id,
		_createTime: data.createTime,
		_updateTime: data.updateTime,
		...documentToJson(data.fields as IDataObject),
	};
}

export function documentToJson(fields: IDataObject): IDataObject {
	if (fields === undefined) return {};
	const result = {};
	for (const f of Object.keys(fields)) {
		const key = f,
			value = fields[f],
			isDocumentType = [
				'stringValue',
				'booleanValue',
				'doubleValue',
				'integerValue',
				'timestampValue',
				'mapValue',
				'arrayValue',
				'nullValue',
				'geoPointValue',
			].find((t) => t === key);
		if (isDocumentType) {
			const item = [
				'stringValue',
				'booleanValue',
				'doubleValue',
				'integerValue',
				'timestampValue',
				'nullValue',
				'geoPointValue',
			].find((t) => t === key);
			if (item) {
				return value as IDataObject;
			} else if ('mapValue' === key) {
				//@ts-ignore
				return documentToJson(value!.fields || {});
			} else if ('arrayValue' === key) {
				// @ts-ignore
				const list = value.values as IDataObject[];
				// @ts-ignore
				return !!list ? list.map((l) => documentToJson(l)) : [];
			}
		} else {
			// @ts-ignore
			result[key] = documentToJson(value);
		}
	}
	return result;
}<|MERGE_RESOLUTION|>--- conflicted
+++ resolved
@@ -1,29 +1,12 @@
-<<<<<<< HEAD
-
-=======
-import { OptionsWithUri } from 'request';
->>>>>>> 9017fd46
-
 import { IExecuteFunctions, IExecuteSingleFunctions, ILoadOptionsFunctions } from 'n8n-core';
 
-<<<<<<< HEAD
-import {
-	IDataObject, IHttpRequestMethods, IHttpRequestOptions, NodeApiError,
-} from 'n8n-workflow';
-
-import moment from 'moment-timezone';
-
-export async function googleApiRequest(this: IExecuteFunctions | IExecuteSingleFunctions | ILoadOptionsFunctions, method: IHttpRequestMethods, resource: string, body: any = {}, qs: IDataObject = {}, uri: string | null = null): Promise<any> { // tslint:disable-line:no-any
-
-	const options: IHttpRequestOptions = {
-=======
-import { IDataObject, NodeApiError } from 'n8n-workflow';
+import { IDataObject, IHttpRequestMethods, IHttpRequestOptions, NodeApiError } from 'n8n-workflow';
 
 import moment from 'moment-timezone';
 
 export async function googleApiRequest(
 	this: IExecuteFunctions | IExecuteSingleFunctions | ILoadOptionsFunctions,
-	method: string,
+	method: IHttpRequestMethods,
 	resource: string,
 	// tslint:disable-next-line:no-any
 	body: any = {},
@@ -31,8 +14,7 @@
 	uri: string | null = null,
 	// tslint:disable-next-line:no-any
 ): Promise<any> {
-	const options: OptionsWithUri = {
->>>>>>> 9017fd46
+	const options: IHttpRequestOptions = {
 		headers: {
 			'Content-Type': 'application/json',
 		},
@@ -59,14 +41,10 @@
 	}
 }
 
-<<<<<<< HEAD
-export async function googleApiRequestAllItems(this: IExecuteFunctions | ILoadOptionsFunctions, propertyName: string, method: IHttpRequestMethods, endpoint: string, body: any = {}, query: IDataObject = {}, uri: string | null = null): Promise<any> { // tslint:disable-line:no-any
-
-=======
 export async function googleApiRequestAllItems(
 	this: IExecuteFunctions | ILoadOptionsFunctions,
 	propertyName: string,
-	method: string,
+	method: IHttpRequestMethods,
 	endpoint: string,
 	// tslint:disable-next-line:no-any
 	body: any = {},
@@ -74,7 +52,6 @@
 	uri: string | null = null,
 	// tslint:disable-next-line:no-any
 ): Promise<any> {
->>>>>>> 9017fd46
 	const returnData: IDataObject[] = [];
 
 	let responseData;
