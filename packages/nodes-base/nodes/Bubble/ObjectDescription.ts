--- conflicted
+++ resolved
@@ -358,84 +358,6 @@
 								name: 'constraint_type',
 								type: 'options',
 								options: [
-<<<<<<< HEAD
-							{
-								name: 'Contains',
-								value: 'contains',
-								description: 'Use to test whether a list field contains an entry, for list fields only',
-							},
-							{
-								name: 'Empty',
-								value: 'empty',
-								description: 'Use to test whether a list field is empty, for list fields only',
-							},
-							{
-								name: 'Equals',
-								value: 'equals',
-								description: 'Use to test strict equality, for all field types.',
-							},
-							{
-								name: 'Geographic Search',
-								value: 'geographic_search',
-								description: 'Use to test if the current thing is within a radius from a central address. To use this, the value sent with the constraint must have an address and a range. See <a href="https://manual.bubble.io/core-resources/api/data-api">link</a>.',
-							},
-							{
-								name: 'Greater Than',
-								value: 'greater than',
-								description: 'Use to compare a thing\'s field value relative to a string or number, for text, number, and date fields',
-							},
-							{
-								name: 'In',
-								value: 'in',
-								description: 'Use to test whether a thing\'s field is in a list, for all field types.',
-							},
-							{
-								name: 'Is Empty',
-								value: 'is_empty',
-								description: 'Use to test whether a thing\'s given field is empty, for all field types.',
-							},
-							{
-								name: 'Is Not Empty',
-								value: 'is_not_empty',
-								description: 'Use to test whether a thing\'s given field is not empty, for all field types.',
-							},
-							{
-								name: 'Less Than',
-								value: 'less than',
-								description: 'Use to compare a thing\'s field value relative to a string or number, for text, number, and date fields',
-							},
-							{
-								name: 'Not Contains',
-								value: 'not contains',
-								description: 'Use to test whether a list field does not contains an entry, for list fields only',
-							},
-							{
-								name: 'Not Empty',
-								value: 'not empty',
-								description: 'Use to test whether a list field is not empty, for list fields only',
-							},
-							{
-								name: 'Not Equal',
-								value: 'not equal',
-								description: 'Use to test strict equality, for all field types',
-							},
-							{
-								name: 'Not In',
-								value: 'not in',
-								description: 'Use to test whether a thing\'s field is not in a list, for all field types.',
-							},
-							{
-								name: 'Not Text Contains',
-								value: 'not text contains',
-								description: 'Use to test if a text field does not contain a string, for text fields only',
-							},
-							{
-								name: 'Text Contains',
-								value: 'text contains',
-								description: 'Use to test if a text field contains a string, for text fields only',
-							},
-						],
-=======
 									{
 										name: 'Equals',
 										value: 'equals',
@@ -512,7 +434,6 @@
 										description: 'Use to test if the current thing is within a radius from a central address. To use this, the value sent with the constraint must have an address and a range. See <a href="https://manual.bubble.io/core-resources/api/data-api">link</a>.',
 									},
 								],
->>>>>>> 3d528da0
 								default: '',
 							},
 							{
