--- conflicted
+++ resolved
@@ -1,27 +1,10 @@
-<<<<<<< HEAD
-
-=======
-import { OptionsWithUri } from 'request';
->>>>>>> 9017fd46
-
 import { IExecuteFunctions, IExecuteSingleFunctions, ILoadOptionsFunctions } from 'n8n-core';
 
-<<<<<<< HEAD
-import {
-	IDataObject,
-	IHttpRequestMethods,
-	IHttpRequestOptions,
-	NodeApiError,
-} from 'n8n-workflow';
-
-export async function gotifyApiRequest(this: IExecuteFunctions | IExecuteSingleFunctions | ILoadOptionsFunctions, method: IHttpRequestMethods, path: string, body: any = {}, qs: IDataObject = {}, uri?: string | undefined, option = {}): Promise<any> { // tslint:disable-line:no-any
-=======
-import { IDataObject, NodeApiError } from 'n8n-workflow';
->>>>>>> 9017fd46
+import { IDataObject, IHttpRequestMethods, IHttpRequestOptions, NodeApiError } from 'n8n-workflow';
 
 export async function gotifyApiRequest(
 	this: IExecuteFunctions | IExecuteSingleFunctions | ILoadOptionsFunctions,
-	method: string,
+	method: IHttpRequestMethods,
 	path: string,
 	// tslint:disable-next-line:no-any
 	body: any = {},
@@ -55,21 +38,16 @@
 	}
 }
 
-<<<<<<< HEAD
-export async function gotifyApiRequestAllItems(this: IExecuteFunctions | ILoadOptionsFunctions, propertyName: string, method: IHttpRequestMethods, endpoint: string, body: any = {}, query: IDataObject = {}): Promise<any> { // tslint:disable-line:no-any
-
-=======
 export async function gotifyApiRequestAllItems(
 	this: IExecuteFunctions | ILoadOptionsFunctions,
 	propertyName: string,
-	method: string,
+	method: IHttpRequestMethods,
 	endpoint: string,
 	// tslint:disable-next-line:no-any
 	body: any = {},
 	query: IDataObject = {},
 	// tslint:disable-next-line:no-any
 ): Promise<any> {
->>>>>>> 9017fd46
 	const returnData: IDataObject[] = [];
 
 	let responseData;
