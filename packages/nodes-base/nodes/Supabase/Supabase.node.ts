import type { IExecuteFunctions } from 'n8n-core';

import type {
	ICredentialDataDecryptedObject,
	ICredentialsDecrypted,
	ICredentialTestFunctions,
	IDataObject,
	ILoadOptionsFunctions,
	INodeCredentialTestResult,
	INodeExecutionData,
	INodePropertyOptions,
	INodeType,
	INodeTypeDescription,
} from 'n8n-workflow';
import { NodeOperationError } from 'n8n-workflow';

import {
	buildGetQuery,
	buildOrQuery,
	buildQuery,
	mapPairedItemsFrom,
	supabaseApiRequest,
	validateCredentials,
} from './GenericFunctions';

import { rowFields, rowOperations } from './RowDescription';

export type FieldsUiValues = Array<{
	fieldId: string;
	fieldValue: string;
}>;

export class Supabase implements INodeType {
	description: INodeTypeDescription = {
		displayName: 'Supabase',
		name: 'supabase',
		icon: 'file:supabase.svg',
		group: ['input'],
		version: 1,
		subtitle: '={{$parameter["operation"] + ": " + $parameter["resource"]}}',
		description: 'Add, get, delete and update data in a table',
		defaults: {
			name: 'Supabase',
		},
		inputs: ['main'],
		outputs: ['main'],
		credentials: [
			{
				name: 'supabaseApi',
				required: true,
				testedBy: 'supabaseApiCredentialTest',
			},
		],
		properties: [
			{
				displayName: 'Resource',
				name: 'resource',
				type: 'options',
				noDataExpression: true,
				options: [
					{
						name: 'Row',
						value: 'row',
					},
				],
				default: 'row',
			},
			...rowOperations,
			...rowFields,
		],
	};

	methods = {
		loadOptions: {
			async getTables(this: ILoadOptionsFunctions): Promise<INodePropertyOptions[]> {
				const returnData: INodePropertyOptions[] = [];
				const { paths } = await supabaseApiRequest.call(this, 'GET', '/');
				for (const path of Object.keys(paths as IDataObject)) {
					//omit introspection path
					if (path === '/') continue;
					returnData.push({
						name: path.replace('/', ''),
						value: path.replace('/', ''),
					});
				}
				return returnData;
			},
			async getTableColumns(this: ILoadOptionsFunctions): Promise<INodePropertyOptions[]> {
				const returnData: INodePropertyOptions[] = [];
				const tableName = this.getCurrentNodeParameter('tableId') as string;
				const { definitions } = await supabaseApiRequest.call(this, 'GET', '/');
				for (const column of Object.keys(definitions[tableName].properties as IDataObject)) {
					returnData.push({
						name: `${column} - (${definitions[tableName].properties[column].type})`,
						value: column,
					});
				}
				return returnData;
			},
		},
		credentialTest: {
			async supabaseApiCredentialTest(
				this: ICredentialTestFunctions,
				credential: ICredentialsDecrypted,
			): Promise<INodeCredentialTestResult> {
				try {
					await validateCredentials.call(this, credential.data as ICredentialDataDecryptedObject);
				} catch (error) {
					return {
						status: 'Error',
						message: 'The Service Key is invalid',
					};
				}

				return {
					status: 'OK',
					message: 'Connection successful!',
				};
			},
		},
	};

	async execute(this: IExecuteFunctions): Promise<INodeExecutionData[][]> {
		const items = this.getInputData();
		const returnData: INodeExecutionData[] = [];
		const length = items.length;
		const qs: IDataObject = {};
		const resource = this.getNodeParameter('resource', 0);
		const operation = this.getNodeParameter('operation', 0);

		if (resource === 'row') {
			if (operation === 'create') {
				const records: IDataObject[] = [];
				const tableId = this.getNodeParameter('tableId', 0) as string;
				for (let i = 0; i < length; i++) {
					const record: IDataObject = {};
					const dataToSend = this.getNodeParameter('dataToSend', 0) as
						| 'defineBelow'
						| 'autoMapInputData';

					if (dataToSend === 'autoMapInputData') {
						const incomingKeys = Object.keys(items[i].json);
						const rawInputsToIgnore = this.getNodeParameter('inputsToIgnore', i) as string;
						const inputDataToIgnore = rawInputsToIgnore.split(',').map((c) => c.trim());

						for (const key of incomingKeys) {
							if (inputDataToIgnore.includes(key)) continue;
							record[key] = items[i].json[key];
						}
					} else {
						const fields = this.getNodeParameter('fieldsUi.fieldValues', i, []) as FieldsUiValues;
						for (const field of fields) {
							record[`${field.fieldId}`] = field.fieldValue;
						}
					}
					records.push(record);
				}
				const endpoint = `/${tableId}`;

				try {
<<<<<<< HEAD
					createdRow = await supabaseApiRequest.call(this, 'POST', endpoint, records);
					returnData.push(...(createdRow as IDataObject[]));
=======
					const createdRows: IDataObject[] = await supabaseApiRequest.call(
						this,
						'POST',
						endpoint,
						records,
					);
					createdRows.forEach((row, i) => {
						const executionData = this.helpers.constructExecutionMetaData(
							this.helpers.returnJsonArray(row),
							{ itemData: { item: i } },
						);
						returnData.push(...executionData);
					});
>>>>>>> f0695827
				} catch (error) {
					if (this.continueOnFail()) {
						const executionData = this.helpers.constructExecutionMetaData(
							this.helpers.returnJsonArray({ error: error.description }),
							{ itemData: mapPairedItemsFrom(records) },
						);
						returnData.push(...executionData);
					} else {
						throw error;
					}
				}
			}

			if (operation === 'delete') {
				const tableId = this.getNodeParameter('tableId', 0) as string;
				const filterType = this.getNodeParameter('filterType', 0) as string;
				let endpoint = `/${tableId}`;
				for (let i = 0; i < length; i++) {
					if (filterType === 'manual') {
						const matchType = this.getNodeParameter('matchType', 0) as string;
						const keys = this.getNodeParameter('filters.conditions', i, []) as IDataObject[];

						if (!keys.length) {
							throw new NodeOperationError(
								this.getNode(),
								'At least one select condition must be defined',
								{ itemIndex: i },
							);
						}

						if (matchType === 'allFilters') {
							const data = keys.reduce((obj, value) => buildQuery(obj, value), {});
							Object.assign(qs, data);
						}
						if (matchType === 'anyFilter') {
							const data = keys.map((key) => buildOrQuery(key));
							Object.assign(qs, { or: `(${data.join(',')})` });
						}
					}

					if (filterType === 'string') {
						const filterString = this.getNodeParameter('filterString', i) as string;
						endpoint = `${endpoint}?${encodeURI(filterString)}`;
					}

					let rows;

					try {
						rows = await supabaseApiRequest.call(this, 'DELETE', endpoint, {}, qs);
					} catch (error) {
						if (this.continueOnFail()) {
							const executionData = this.helpers.constructExecutionMetaData(
								this.helpers.returnJsonArray({ error: error.description }),
								{ itemData: { item: i } },
							);
							returnData.push(...executionData);

							continue;
						}
						throw error;
					}
<<<<<<< HEAD
					returnData.push(...(rows as IDataObject[]));
=======
					const executionData = this.helpers.constructExecutionMetaData(
						this.helpers.returnJsonArray(rows),
						{ itemData: { item: i } },
					);
					returnData.push(...executionData);
>>>>>>> f0695827
				}
			}

			if (operation === 'get') {
				const tableId = this.getNodeParameter('tableId', 0) as string;
				const endpoint = `/${tableId}`;

				for (let i = 0; i < length; i++) {
					const keys = this.getNodeParameter('filters.conditions', i, []) as IDataObject[];
					const data = keys.reduce((obj, value) => buildGetQuery(obj, value), {});
					Object.assign(qs, data);
					let rows;

					if (!keys.length) {
						throw new NodeOperationError(
							this.getNode(),
							'At least one select condition must be defined',
							{ itemIndex: i },
						);
					}

					try {
						rows = await supabaseApiRequest.call(this, 'GET', endpoint, {}, qs);
					} catch (error) {
						if (this.continueOnFail()) {
							const executionData = this.helpers.constructExecutionMetaData(
								this.helpers.returnJsonArray({ error: error.message }),
								{ itemData: { item: i } },
							);
							returnData.push(...executionData);

							continue;
						}
						throw error;
					}
<<<<<<< HEAD
					returnData.push(...(rows as IDataObject[]));
=======
					const executionData = this.helpers.constructExecutionMetaData(
						this.helpers.returnJsonArray(rows),
						{ itemData: { item: i } },
					);
					returnData.push(...executionData);
>>>>>>> f0695827
				}
			}

			if (operation === 'getAll') {
				const tableId = this.getNodeParameter('tableId', 0) as string;
				const returnAll = this.getNodeParameter('returnAll', 0);
				const filterType = this.getNodeParameter('filterType', 0) as string;
				let endpoint = `/${tableId}`;
				for (let i = 0; i < length; i++) {
					if (filterType === 'manual') {
						const matchType = this.getNodeParameter('matchType', 0) as string;
						const keys = this.getNodeParameter('filters.conditions', i, []) as IDataObject[];

						if (keys.length !== 0) {
							if (matchType === 'allFilters') {
								const data = keys.reduce((obj, value) => buildQuery(obj, value), {});
								Object.assign(qs, data);
							}
							if (matchType === 'anyFilter') {
								const data = keys.map((key) => buildOrQuery(key));
								Object.assign(qs, { or: `(${data.join(',')})` });
							}
						}
					}

					if (filterType === 'string') {
						const filterString = this.getNodeParameter('filterString', i) as string;
						endpoint = `${endpoint}?${encodeURI(filterString)}`;
					}

					if (!returnAll) {
						qs.limit = this.getNodeParameter('limit', 0);
					}

					let rows;

					try {
						rows = await supabaseApiRequest.call(this, 'GET', endpoint, {}, qs);
						const executionData = this.helpers.constructExecutionMetaData(
							this.helpers.returnJsonArray(rows),
							{ itemData: { item: i } },
						);
						returnData.push(...executionData);
					} catch (error) {
						if (this.continueOnFail()) {
							const executionData = this.helpers.constructExecutionMetaData(
								this.helpers.returnJsonArray({ error: error.description }),
								{ itemData: { item: i } },
							);
							returnData.push(...executionData);

							continue;
						}
						throw error;
					}
<<<<<<< HEAD
					returnData.push(...(rows as IDataObject[]));
=======
>>>>>>> f0695827
				}
			}

			if (operation === 'update') {
				const tableId = this.getNodeParameter('tableId', 0) as string;
				const filterType = this.getNodeParameter('filterType', 0) as string;
				let endpoint = `/${tableId}`;
				for (let i = 0; i < length; i++) {
					if (filterType === 'manual') {
						const matchType = this.getNodeParameter('matchType', 0) as string;
						const keys = this.getNodeParameter('filters.conditions', i, []) as IDataObject[];

						if (!keys.length) {
							throw new NodeOperationError(
								this.getNode(),
								'At least one select condition must be defined',
								{ itemIndex: i },
							);
						}

						if (matchType === 'allFilters') {
							const data = keys.reduce((obj, value) => buildQuery(obj, value), {});
							Object.assign(qs, data);
						}
						if (matchType === 'anyFilter') {
							const data = keys.map((key) => buildOrQuery(key));
							Object.assign(qs, { or: `(${data.join(',')})` });
						}
					}

					if (filterType === 'string') {
						const filterString = this.getNodeParameter('filterString', i) as string;
						endpoint = `${endpoint}?${encodeURI(filterString)}`;
					}

					const record: IDataObject = {};
					const dataToSend = this.getNodeParameter('dataToSend', 0) as
						| 'defineBelow'
						| 'autoMapInputData';

					if (dataToSend === 'autoMapInputData') {
						const incomingKeys = Object.keys(items[i].json);
						const rawInputsToIgnore = this.getNodeParameter('inputsToIgnore', i) as string;
						const inputDataToIgnore = rawInputsToIgnore.split(',').map((c) => c.trim());

						for (const key of incomingKeys) {
							if (inputDataToIgnore.includes(key)) continue;
							record[key] = items[i].json[key];
						}
					} else {
						const fields = this.getNodeParameter('fieldsUi.fieldValues', i, []) as FieldsUiValues;
						for (const field of fields) {
							record[`${field.fieldId}`] = field.fieldValue;
						}
					}
					let updatedRow;

					try {
						updatedRow = await supabaseApiRequest.call(this, 'PATCH', endpoint, record, qs);
<<<<<<< HEAD
						returnData.push(...(updatedRow as IDataObject[]));
=======
						const executionData = this.helpers.constructExecutionMetaData(
							this.helpers.returnJsonArray(updatedRow),
							{ itemData: { item: i } },
						);
						returnData.push(...executionData);
>>>>>>> f0695827
					} catch (error) {
						if (this.continueOnFail()) {
							const executionData = this.helpers.constructExecutionMetaData(
								this.helpers.returnJsonArray({ error: error.description }),
								{ itemData: { item: i } },
							);
							returnData.push(...executionData);
							continue;
						}
						throw error;
					}
				}
			}
		}
		return this.prepareOutputData(returnData);
	}
}<|MERGE_RESOLUTION|>--- conflicted
+++ resolved
@@ -158,10 +158,6 @@
 				const endpoint = `/${tableId}`;
 
 				try {
-<<<<<<< HEAD
-					createdRow = await supabaseApiRequest.call(this, 'POST', endpoint, records);
-					returnData.push(...(createdRow as IDataObject[]));
-=======
 					const createdRows: IDataObject[] = await supabaseApiRequest.call(
 						this,
 						'POST',
@@ -175,7 +171,6 @@
 						);
 						returnData.push(...executionData);
 					});
->>>>>>> f0695827
 				} catch (error) {
 					if (this.continueOnFail()) {
 						const executionData = this.helpers.constructExecutionMetaData(
@@ -237,15 +232,11 @@
 						}
 						throw error;
 					}
-<<<<<<< HEAD
-					returnData.push(...(rows as IDataObject[]));
-=======
 					const executionData = this.helpers.constructExecutionMetaData(
 						this.helpers.returnJsonArray(rows),
 						{ itemData: { item: i } },
 					);
 					returnData.push(...executionData);
->>>>>>> f0695827
 				}
 			}
 
@@ -281,15 +272,11 @@
 						}
 						throw error;
 					}
-<<<<<<< HEAD
-					returnData.push(...(rows as IDataObject[]));
-=======
 					const executionData = this.helpers.constructExecutionMetaData(
 						this.helpers.returnJsonArray(rows),
 						{ itemData: { item: i } },
 					);
 					returnData.push(...executionData);
->>>>>>> f0695827
 				}
 			}
 
@@ -345,10 +332,6 @@
 						}
 						throw error;
 					}
-<<<<<<< HEAD
-					returnData.push(...(rows as IDataObject[]));
-=======
->>>>>>> f0695827
 				}
 			}
 
@@ -408,15 +391,11 @@
 
 					try {
 						updatedRow = await supabaseApiRequest.call(this, 'PATCH', endpoint, record, qs);
-<<<<<<< HEAD
-						returnData.push(...(updatedRow as IDataObject[]));
-=======
 						const executionData = this.helpers.constructExecutionMetaData(
 							this.helpers.returnJsonArray(updatedRow),
 							{ itemData: { item: i } },
 						);
 						returnData.push(...executionData);
->>>>>>> f0695827
 					} catch (error) {
 						if (this.continueOnFail()) {
 							const executionData = this.helpers.constructExecutionMetaData(
