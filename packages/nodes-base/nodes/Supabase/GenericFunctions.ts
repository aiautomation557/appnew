import { OptionsWithUri } from 'request';

import {
	IExecuteFunctions,
	IExecuteSingleFunctions,
	IHookFunctions,
	ILoadOptionsFunctions,
	IWebhookFunctions,
} from 'n8n-core';

import {
	ICredentialDataDecryptedObject,
	ICredentialTestFunctions,
	IDataObject,
	INodeProperties,
	NodeApiError,
} from 'n8n-workflow';

export async function supabaseApiRequest(
	this:
		| IExecuteFunctions
		| IExecuteSingleFunctions
		| ILoadOptionsFunctions
		| IHookFunctions
		| IWebhookFunctions,
	method: string,
	resource: string,
	// tslint:disable-next-line:no-any
	body: any = {},
	qs: IDataObject = {},
	uri?: string,
	headers: IDataObject = {},
	// tslint:disable-next-line:no-any
): Promise<any> {
	const credentials = (await this.getCredentials('supabaseApi')) as {
		host: string;
		serviceRole: string;
	};

	const options: OptionsWithUri = {
		headers: {
			Prefer: 'return=representation',
		},
		method,
		qs,
		body,
		uri: uri || `${credentials.host}/rest/v1${resource}`,
		json: true,
	};
	try {
		if (Object.keys(headers).length !== 0) {
			options.headers = Object.assign({}, options.headers, headers);
		}
		if (Object.keys(body).length === 0) {
			delete options.body;
		}
<<<<<<< HEAD
		return await this.helpers.requestWithAuthentication.call(this, 'supabaseApi', options);

=======
		//@ts-ignore
		return await this.helpers?.request(options);
>>>>>>> 63e3ecfa
	} catch (error) {
		throw new NodeApiError(this.getNode(), error);
	}
}

const mapOperations: { [key: string]: string } = {
	create: 'created',
	update: 'updated',
	getAll: 'retrieved',
	delete: 'deleted',
};

export function getFilters(
	resources: string[],
	operations: string[],
	{
		includeNoneOption = true,
		filterTypeDisplayName = 'Filter',
		filterFixedCollectionDisplayName = 'Filters',
		filterStringDisplayName = 'Filters (String)',
		mustMatchOptions = [
			{
				name: 'Any Filter',
				value: 'anyFilter',
			},
			{
				name: 'All Filters',
				value: 'allFilters',
			},
		],
	},
): INodeProperties[] {
	return [
		{
			displayName: filterTypeDisplayName,
			name: 'filterType',
			type: 'options',
			options: [
				...(includeNoneOption ? [{ name: 'None', value: 'none' }] : []),
				{
					name: 'Build Manually',
					value: 'manual',
				},
				{
					name: 'String',
					value: 'string',
				},
			],
			displayOptions: {
				show: {
					resource: resources,
					operation: operations,
				},
			},
			default: 'manual',
		},
		{
			displayName: 'Must Match',
			name: 'matchType',
			type: 'options',
			options: mustMatchOptions,
			displayOptions: {
				show: {
					resource: resources,
					operation: operations,
					filterType: ['manual'],
				},
			},
			default: 'anyFilter',
		},
		{
			displayName: filterFixedCollectionDisplayName,
			name: 'filters',
			type: 'fixedCollection',
			typeOptions: {
				multipleValues: true,
			},
			displayOptions: {
				show: {
					resource: resources,
					operation: operations,
					filterType: ['manual'],
				},
			},
			default: {},
			placeholder: 'Add Condition',
			options: [
				{
					displayName: 'Conditions',
					name: 'conditions',
					values: [
						{
							displayName: 'Field Name or ID',
							name: 'keyName',
							type: 'options',
							description:
								'Choose from the list, or specify an ID using an <a href="https://docs.n8n.io/code-examples/expressions/">expression</a>',
							typeOptions: {
								loadOptionsDependsOn: ['tableId'],
								loadOptionsMethod: 'getTableColumns',
							},
							default: '',
						},
						{
							displayName: 'Condition',
							name: 'condition',
							type: 'options',
							options: [
								{
									name: 'Equals',
									value: 'eq',
								},
								{
									name: 'Full-Text',
									value: 'fullText',
								},
								{
									name: 'Greater Than',
									value: 'gt',
								},
								{
									name: 'Greater Than or Equal',
									value: 'gte',
								},
								{
									name: 'ILIKE operator',
									value: 'ilike',
									description: 'Use * in place of %',
								},
								{
									name: 'Is',
									value: 'is',
									description: 'Checking for exact equality (null,true,false,unknown)',
								},
								{
									name: 'Less Than',
									value: 'lt',
								},
								{
									name: 'Less Than or Equal',
									value: 'lte',
								},
								{
									name: 'LIKE operator',
									value: 'like',
									description: 'Use * in place of %',
								},
								{
									name: 'Not Equals',
									value: 'neq',
								},
							],
							default: '',
						},
						{
							displayName: 'Search Function',
							name: 'searchFunction',
							type: 'options',
							displayOptions: {
								show: {
									condition: ['fullText'],
								},
							},
							options: [
								{
									name: 'to_tsquery',
									value: 'fts',
								},
								{
									name: 'plainto_tsquery',
									value: 'plfts',
								},
								{
									name: 'phraseto_tsquery',
									value: 'phfts',
								},
								{
									name: 'websearch_to_tsquery',
									value: 'wfts',
								},
							],
							default: '',
						},
						{
							displayName: 'Field Value',
							name: 'keyValue',
							type: 'string',
							default: '',
						},
					],
				},
			],
			description: `Filter to decide which rows get ${mapOperations[operations[0] as string]}`,
		},
		{
			displayName:
				'See <a href="https://postgrest.org/en/v9.0/api.html#horizontal-filtering-rows" target="_blank">PostgREST guide</a> to creating filters',
			name: 'jsonNotice',
			type: 'notice',
			displayOptions: {
				show: {
					resource: resources,
					operation: operations,
					filterType: ['string'],
				},
			},
			default: '',
		},
		{
			displayName: 'Filters (String)',
			name: 'filterString',
			type: 'string',
			typeOptions: {
				alwaysOpenEditWindow: true,
			},
			displayOptions: {
				show: {
					resource: resources,
					operation: operations,
					filterType: ['string'],
				},
			},
			default: '',
			placeholder: 'name=eq.jhon',
		},
	];
}

export const buildQuery = (obj: IDataObject, value: IDataObject) => {
	if (value.condition === 'fullText') {
		return Object.assign(obj, {
			[`${value.keyName}`]: `${value.searchFunction}.${value.keyValue}`,
		});
	}
	return Object.assign(obj, { [`${value.keyName}`]: `${value.condition}.${value.keyValue}` });
};

export const buildOrQuery = (key: IDataObject) => {
	if (key.condition === 'fullText') {
		return `${key.keyName}.${key.searchFunction}.${key.keyValue}`;
	}
	return `${key.keyName}.${key.condition}.${key.keyValue}`;
};

export const buildGetQuery = (obj: IDataObject, value: IDataObject) => {
	return Object.assign(obj, { [`${value.keyName}`]: `eq.${value.keyValue}` });
};

export async function validateCredentials(
	this: ICredentialTestFunctions,
	decryptedCredentials: ICredentialDataDecryptedObject,
	// tslint:disable-next-line:no-any
): Promise<any> {
	const credentials = decryptedCredentials;

	const { serviceRole } = credentials as {
		serviceRole: string;
	};

	const options: OptionsWithUri = {
		headers: {
			apikey: serviceRole,
			Authorization: 'Bearer ' + serviceRole,
		},
		method: 'GET',
		uri: `${credentials.host}/rest/v1/`,
		json: true,
	};

	return this.helpers.request!(options);
}<|MERGE_RESOLUTION|>--- conflicted
+++ resolved
@@ -54,13 +54,8 @@
 		if (Object.keys(body).length === 0) {
 			delete options.body;
 		}
-<<<<<<< HEAD
 		return await this.helpers.requestWithAuthentication.call(this, 'supabaseApi', options);
 
-=======
-		//@ts-ignore
-		return await this.helpers?.request(options);
->>>>>>> 63e3ecfa
 	} catch (error) {
 		throw new NodeApiError(this.getNode(), error);
 	}
