<<<<<<< HEAD

=======
import { OptionsWithUri } from 'request';
>>>>>>> 9017fd46

import {
	IExecuteFunctions,
	IExecuteSingleFunctions,
	IHookFunctions,
	ILoadOptionsFunctions,
	IWebhookFunctions,
} from 'n8n-core';

import {
	ICredentialDataDecryptedObject,
	ICredentialTestFunctions,
	IDataObject,
	IHttpRequestMethods,
	IHttpRequestOptions,
	INodeProperties,
	NodeApiError,
} from 'n8n-workflow';

<<<<<<< HEAD
export async function supabaseApiRequest(this: IExecuteFunctions | IExecuteSingleFunctions | ILoadOptionsFunctions | IHookFunctions | IWebhookFunctions, method: IHttpRequestMethods, resource: string, body: any = {}, qs: IDataObject = {}, uri?: string, headers: IDataObject = {}): Promise<any> { // tslint:disable-line:no-any
	const credentials = await this.getCredentials('supabaseApi') as { host: string, serviceRole: string };
=======
export async function supabaseApiRequest(
	this:
		| IExecuteFunctions
		| IExecuteSingleFunctions
		| ILoadOptionsFunctions
		| IHookFunctions
		| IWebhookFunctions,
	method: string,
	resource: string,
	// tslint:disable-next-line:no-any
	body: any = {},
	qs: IDataObject = {},
	uri?: string,
	headers: IDataObject = {},
	// tslint:disable-next-line:no-any
): Promise<any> {
	const credentials = (await this.getCredentials('supabaseApi')) as {
		host: string;
		serviceRole: string;
	};
>>>>>>> 9017fd46

	const options: IHttpRequestOptions = {
		headers: {
			Prefer: 'return=representation',
		},
		method,
		qs,
		body,
		uri: uri || `${credentials.host}/rest/v1${resource}`,
		json: true,
	};
	try {
		if (Object.keys(headers).length !== 0) {
			options.headers = Object.assign({}, options.headers, headers);
		}
		if (Object.keys(body).length === 0) {
			delete options.body;
		}
		return await this.helpers.requestWithAuthentication.call(this, 'supabaseApi', options);

	} catch (error) {
		throw new NodeApiError(this.getNode(), error);
	}
}

const mapOperations: { [key: string]: string } = {
	create: 'created',
	update: 'updated',
	getAll: 'retrieved',
	delete: 'deleted',
};

export function getFilters(
	resources: string[],
	operations: string[],
	{
		includeNoneOption = true,
		filterTypeDisplayName = 'Filter',
		filterFixedCollectionDisplayName = 'Filters',
		filterStringDisplayName = 'Filters (String)',
		mustMatchOptions = [
			{
				name: 'Any Filter',
				value: 'anyFilter',
			},
			{
				name: 'All Filters',
				value: 'allFilters',
			},
		],
	},
): INodeProperties[] {
	return [
		{
			displayName: filterTypeDisplayName,
			name: 'filterType',
			type: 'options',
			options: [
				...(includeNoneOption ? [{ name: 'None', value: 'none' }] : []),
				{
					name: 'Build Manually',
					value: 'manual',
				},
				{
					name: 'String',
					value: 'string',
				},
			],
			displayOptions: {
				show: {
					resource: resources,
					operation: operations,
				},
			},
			default: 'manual',
		},
		{
			displayName: 'Must Match',
			name: 'matchType',
			type: 'options',
			options: mustMatchOptions,
			displayOptions: {
				show: {
					resource: resources,
					operation: operations,
					filterType: ['manual'],
				},
			},
			default: 'anyFilter',
		},
		{
			displayName: filterFixedCollectionDisplayName,
			name: 'filters',
			type: 'fixedCollection',
			typeOptions: {
				multipleValues: true,
			},
			displayOptions: {
				show: {
					resource: resources,
					operation: operations,
					filterType: ['manual'],
				},
			},
			default: {},
			placeholder: 'Add Condition',
			options: [
				{
					displayName: 'Conditions',
					name: 'conditions',
					values: [
						{
							displayName: 'Field Name or ID',
							name: 'keyName',
							type: 'options',
							description:
								'Choose from the list, or specify an ID using an <a href="https://docs.n8n.io/code-examples/expressions/">expression</a>',
							typeOptions: {
								loadOptionsDependsOn: ['tableId'],
								loadOptionsMethod: 'getTableColumns',
							},
							default: '',
						},
						{
							displayName: 'Condition',
							name: 'condition',
							type: 'options',
							options: [
								{
									name: 'Equals',
									value: 'eq',
								},
								{
									name: 'Full-Text',
									value: 'fullText',
								},
								{
									name: 'Greater Than',
									value: 'gt',
								},
								{
									name: 'Greater Than or Equal',
									value: 'gte',
								},
								{
									name: 'ILIKE operator',
									value: 'ilike',
									description: 'Use * in place of %',
								},
								{
									name: 'Is',
									value: 'is',
									description: 'Checking for exact equality (null,true,false,unknown)',
								},
								{
									name: 'Less Than',
									value: 'lt',
								},
								{
									name: 'Less Than or Equal',
									value: 'lte',
								},
								{
									name: 'LIKE operator',
									value: 'like',
									description: 'Use * in place of %',
								},
								{
									name: 'Not Equals',
									value: 'neq',
								},
							],
							default: '',
						},
						{
							displayName: 'Search Function',
							name: 'searchFunction',
							type: 'options',
							displayOptions: {
								show: {
									condition: ['fullText'],
								},
							},
							options: [
								{
									name: 'to_tsquery',
									value: 'fts',
								},
								{
									name: 'plainto_tsquery',
									value: 'plfts',
								},
								{
									name: 'phraseto_tsquery',
									value: 'phfts',
								},
								{
									name: 'websearch_to_tsquery',
									value: 'wfts',
								},
							],
							default: '',
						},
						{
							displayName: 'Field Value',
							name: 'keyValue',
							type: 'string',
							default: '',
						},
					],
				},
			],
			description: `Filter to decide which rows get ${mapOperations[operations[0] as string]}`,
		},
		{
			displayName:
				'See <a href="https://postgrest.org/en/v9.0/api.html#horizontal-filtering-rows" target="_blank">PostgREST guide</a> to creating filters',
			name: 'jsonNotice',
			type: 'notice',
			displayOptions: {
				show: {
					resource: resources,
					operation: operations,
					filterType: ['string'],
				},
			},
			default: '',
		},
		{
			displayName: 'Filters (String)',
			name: 'filterString',
			type: 'string',
			typeOptions: {
				alwaysOpenEditWindow: true,
			},
			displayOptions: {
				show: {
					resource: resources,
					operation: operations,
					filterType: ['string'],
				},
			},
			default: '',
			placeholder: 'name=eq.jhon',
		},
	];
}

export const buildQuery = (obj: IDataObject, value: IDataObject) => {
	if (value.condition === 'fullText') {
		return Object.assign(obj, {
			[`${value.keyName}`]: `${value.searchFunction}.${value.keyValue}`,
		});
	}
	return Object.assign(obj, { [`${value.keyName}`]: `${value.condition}.${value.keyValue}` });
};

export const buildOrQuery = (key: IDataObject) => {
	if (key.condition === 'fullText') {
		return `${key.keyName}.${key.searchFunction}.${key.keyValue}`;
	}
	return `${key.keyName}.${key.condition}.${key.keyValue}`;
};

export const buildGetQuery = (obj: IDataObject, value: IDataObject) => {
	return Object.assign(obj, { [`${value.keyName}`]: `eq.${value.keyValue}` });
};

export async function validateCredentials(
	this: ICredentialTestFunctions,
	decryptedCredentials: ICredentialDataDecryptedObject,
	// tslint:disable-next-line:no-any
): Promise<any> {
	const credentials = decryptedCredentials;

	const { serviceRole } = credentials as {
		serviceRole: string;
	};

	const options: IHttpRequestOptions = {
		headers: {
			apikey: serviceRole,
			Authorization: 'Bearer ' + serviceRole,
		},
		method: 'GET',
		uri: `${credentials.host}/rest/v1/`,
		json: true,
	};

	return this.helpers.request!(options);
}<|MERGE_RESOLUTION|>--- conflicted
+++ resolved
@@ -1,9 +1,3 @@
-<<<<<<< HEAD
-
-=======
-import { OptionsWithUri } from 'request';
->>>>>>> 9017fd46
-
 import {
 	IExecuteFunctions,
 	IExecuteSingleFunctions,
@@ -22,10 +16,6 @@
 	NodeApiError,
 } from 'n8n-workflow';
 
-<<<<<<< HEAD
-export async function supabaseApiRequest(this: IExecuteFunctions | IExecuteSingleFunctions | ILoadOptionsFunctions | IHookFunctions | IWebhookFunctions, method: IHttpRequestMethods, resource: string, body: any = {}, qs: IDataObject = {}, uri?: string, headers: IDataObject = {}): Promise<any> { // tslint:disable-line:no-any
-	const credentials = await this.getCredentials('supabaseApi') as { host: string, serviceRole: string };
-=======
 export async function supabaseApiRequest(
 	this:
 		| IExecuteFunctions
@@ -33,20 +23,18 @@
 		| ILoadOptionsFunctions
 		| IHookFunctions
 		| IWebhookFunctions,
-	method: string,
+	method: IHttpRequestMethods,
 	resource: string,
-	// tslint:disable-next-line:no-any
 	body: any = {},
 	qs: IDataObject = {},
 	uri?: string,
 	headers: IDataObject = {},
-	// tslint:disable-next-line:no-any
 ): Promise<any> {
+	// tslint:disable-line:no-any
 	const credentials = (await this.getCredentials('supabaseApi')) as {
 		host: string;
 		serviceRole: string;
 	};
->>>>>>> 9017fd46
 
 	const options: IHttpRequestOptions = {
 		headers: {
@@ -66,7 +54,6 @@
 			delete options.body;
 		}
 		return await this.helpers.requestWithAuthentication.call(this, 'supabaseApi', options);
-
 	} catch (error) {
 		throw new NodeApiError(this.getNode(), error);
 	}
