--- conflicted
+++ resolved
@@ -489,81 +489,52 @@
 			let bulkSize = 10;
 
 			for (let i = 0; i < items.length; i++) {
-<<<<<<< HEAD
 				try {
 					addAllFields = this.getNodeParameter('addAllFields', i) as boolean;
 					options = this.getNodeParameter('options', i, {}) as IDataObject;
+					bulkSize = options.bulkSize as number || bulkSize;
+
+					const row: IDataObject = {};
 
 					if (addAllFields === true) {
 						// Add all the fields the item has
-						body.fields = items[i].json;
+						row.fields = { ...items[i].json };
+						// tslint:disable-next-line: no-any
+						delete (row.fields! as any).id;
 					} else {
 						// Add only the specified fields
-						body.fields = {} as IDataObject;
+						row.fields = {} as IDataObject;
 
 						fields = this.getNodeParameter('fields', i, []) as string[];
 
 						for (const fieldName of fields) {
 							// @ts-ignore
-							body.fields[fieldName] = items[i].json[fieldName];
+							row.fields[fieldName] = items[i].json[fieldName];
 						}
 					}
 
-					if (options.typecast === true) {
-						body['typecast'] = true;
-					}
-=======
-				addAllFields = this.getNodeParameter('addAllFields', i) as boolean;
-				options = this.getNodeParameter('options', i, {}) as IDataObject;
-				bulkSize = options.bulkSize as number || bulkSize;
-
-				const row: IDataObject = {};
-
-				if (addAllFields === true) {
-					// Add all the fields the item has
-					row.fields = { ...items[i].json };
-					// tslint:disable-next-line: no-any
-					delete (row.fields! as any).id;
-				} else {
-					// Add only the specified fields
-					row.fields = {} as IDataObject;
->>>>>>> ff7e035c
-
-					responseData = await apiRequest.call(this, requestMethod, endpoint, body, qs);
-
-<<<<<<< HEAD
-					returnData.push(responseData);
+					rows.push(row);
+
+					if (rows.length === bulkSize || i === items.length - 1) {
+						if (options.typecast === true) {
+							body['typecast'] = true;
+						}
+
+						body['records'] = rows;
+
+						responseData = await apiRequest.call(this, requestMethod, endpoint, body, qs);
+
+						returnData.push(...responseData.records);
+						// empty rows
+						rows.length = 0;
+					}
 				} catch (error) {
 					if (this.continueOnFail()) {
 						returnData.push({ error: error.message });
 						continue;
-=======
-					for (const fieldName of fields) {
-						// @ts-ignore
-						row.fields[fieldName] = items[i].json[fieldName];
->>>>>>> ff7e035c
 					}
 					throw error;
 				}
-<<<<<<< HEAD
-=======
-
-				rows.push(row);
-
-				if (rows.length === bulkSize || i === items.length - 1) {
-					if (options.typecast === true) {
-						body['typecast'] = true;
-					}
-
-					body['records'] = rows;
-
-					responseData = await apiRequest.call(this, requestMethod, endpoint, body, qs);
-
-					returnData.push(...responseData.records);
-					// empty rows
-					rows.length = 0;
-				}
->>>>>>> ff7e035c
 			}
 
 		} else if (operation === 'delete') {
@@ -574,47 +545,36 @@
 			const bulkSize = options.bulkSize as number || 10;
 
 			for (let i = 0; i < items.length; i++) {
-<<<<<<< HEAD
 				try {
+					let id: string;
+
 					id = this.getNodeParameter('id', i) as string;
 
-=======
-				let id: string;
-
-				id = this.getNodeParameter('id', i) as string;
-
-				rows.push(id);
-
-				if (rows.length === bulkSize || i === items.length - 1) {
->>>>>>> ff7e035c
-					endpoint = `${application}/${table}`;
-
-					// Make one request after another. This is slower but makes
-					// sure that we do not run into the rate limit they have in
-					// place and so block for 30 seconds. Later some global
-					// functionality in core should make it easy to make requests
-					// according to specific rules like not more than 5 requests
-					// per seconds.
-<<<<<<< HEAD
-					qs.records = [id];
-=======
-					qs.records = rows;
->>>>>>> ff7e035c
-
-					responseData = await apiRequest.call(this, requestMethod, endpoint, body, qs);
-
-					returnData.push(...responseData.records);
-<<<<<<< HEAD
+					rows.push(id);
+
+					if (rows.length === bulkSize || i === items.length - 1) {
+						endpoint = `${application}/${table}`;
+
+						// Make one request after another. This is slower but makes
+						// sure that we do not run into the rate limit they have in
+						// place and so block for 30 seconds. Later some global
+						// functionality in core should make it easy to make requests
+						// according to specific rules like not more than 5 requests
+						// per seconds.
+						qs.records = rows;
+
+						responseData = await apiRequest.call(this, requestMethod, endpoint, body, qs);
+
+						returnData.push(...responseData.records);
+						// empty rows
+						rows.length = 0;
+					}
 				} catch (error) {
 					if (this.continueOnFail()) {
 						returnData.push({ error: error.message });
 						continue;
 					}
 					throw error;
-=======
-					// empty rows
-					rows.length = 0;
->>>>>>> ff7e035c
 				}
 			}
 
@@ -661,6 +621,7 @@
 					throw error;
 				}
 			}
+
 		} else if (operation === 'read') {
 			// ----------------------------------
 			//         read
@@ -670,18 +631,18 @@
 
 			let id: string;
 			for (let i = 0; i < items.length; i++) {
+
+				id = this.getNodeParameter('id', i) as string;
+
+				endpoint = `${application}/${table}/${id}`;
+
+				// Make one request after another. This is slower but makes
+				// sure that we do not run into the rate limit they have in
+				// place and so block for 30 seconds. Later some global
+				// functionality in core should make it easy to make requests
+				// according to specific rules like not more than 5 requests
+				// per seconds.
 				try {
-					id = this.getNodeParameter('id', i) as string;
-
-					endpoint = `${application}/${table}/${id}`;
-
-					// Make one request after another. This is slower but makes
-					// sure that we do not run into the rate limit they have in
-					// place and so block for 30 seconds. Later some global
-					// functionality in core should make it easy to make requests
-					// according to specific rules like not more than 5 requests
-					// per seconds.
-
 					responseData = await apiRequest.call(this, requestMethod, endpoint, body, qs);
 
 					returnData.push(responseData);
@@ -709,123 +670,73 @@
 			let bulkSize = 10;
 
 			for (let i = 0; i < items.length; i++) {
-<<<<<<< HEAD
 				try {
 					updateAllFields = this.getNodeParameter('updateAllFields', i) as boolean;
 					options = this.getNodeParameter('options', i, {}) as IDataObject;
+					bulkSize = options.bulkSize as number || bulkSize;
+
+					const row: IDataObject = {};
+					row.fields = {} as IDataObject;
 
 					if (updateAllFields === true) {
 						// Update all the fields the item has
-						body.fields = items[i].json;
+						row.fields = { ...items[i].json };
+						// remove id field
+						// tslint:disable-next-line: no-any
+						delete (row.fields! as any).id;
 
 						if (options.ignoreFields && options.ignoreFields !== '') {
 							const ignoreFields = (options.ignoreFields as string).split(',').map(field => field.trim()).filter(field => !!field);
 							if (ignoreFields.length) {
 								// From: https://stackoverflow.com/questions/17781472/how-to-get-a-subset-of-a-javascript-objects-properties
-								body.fields = Object.entries(items[i].json)
+								row.fields = Object.entries(items[i].json)
 									.filter(([key]) => !ignoreFields.includes(key))
 									.reduce((obj, [key, val]) => Object.assign(obj, { [key]: val }), {});
 							}
 						}
 					} else {
-						// Update only the specified fields
-						body.fields = {} as IDataObject;
-
 						fields = this.getNodeParameter('fields', i, []) as string[];
 
 						for (const fieldName of fields) {
 							// @ts-ignore
-							body.fields[fieldName] = items[i].json[fieldName];
+							row.fields[fieldName] = items[i].json[fieldName];
 						}
-=======
-				updateAllFields = this.getNodeParameter('updateAllFields', i) as boolean;
-				options = this.getNodeParameter('options', i, {}) as IDataObject;
-				bulkSize = options.bulkSize as number || bulkSize;
-
-				const row: IDataObject = {};
-				row.fields = {} as IDataObject;
-
-				if (updateAllFields === true) {
-					// Update all the fields the item has
-					row.fields = { ...items[i].json };
-					// remove id field
-					// tslint:disable-next-line: no-any
-					delete (row.fields! as any).id;
-
-					if (options.ignoreFields && options.ignoreFields !== '') {
-						const ignoreFields = (options.ignoreFields as string).split(',').map(field => field.trim()).filter(field => !!field);
-						if (ignoreFields.length) {
-							// From: https://stackoverflow.com/questions/17781472/how-to-get-a-subset-of-a-javascript-objects-properties
-							row.fields = Object.entries(items[i].json)
-								.filter(([key]) => !ignoreFields.includes(key))
-								.reduce((obj, [key, val]) => Object.assign(obj, { [key]: val }), {});
-						}
-					}
-				} else {
-					fields = this.getNodeParameter('fields', i, []) as string[];
-
-					for (const fieldName of fields) {
-						// @ts-ignore
-						row.fields[fieldName] = items[i].json[fieldName];
->>>>>>> ff7e035c
-					}
-
-<<<<<<< HEAD
-					id = this.getNodeParameter('id', i) as string;
-
-					endpoint = `${application}/${table}`;
-
-					// Make one request after another. This is slower but makes
-					// sure that we do not run into the rate limit they have in
-					// place and so block for 30 seconds. Later some global
-					// functionality in core should make it easy to make requests
-					// according to specific rules like not more than 5 requests
-					// per seconds.
-
-					const data = { records: [{ id, fields: body.fields }], typecast: (options.typecast) ? true : false };
-
-					responseData = await apiRequest.call(this, requestMethod, endpoint, data, qs);
-
-					returnData.push(...responseData.records);
+					}
+
+					row.id = this.getNodeParameter('id', i) as string;
+
+					rows.push(row);
+
+					if (rows.length === bulkSize || i === items.length - 1) {
+						endpoint = `${application}/${table}`;
+
+						// Make one request after another. This is slower but makes
+						// sure that we do not run into the rate limit they have in
+						// place and so block for 30 seconds. Later some global
+						// functionality in core should make it easy to make requests
+						// according to specific rules like not more than 5 requests
+						// per seconds.
+
+						const data = { records: rows, typecast: (options.typecast) ? true : false };
+
+						responseData = await apiRequest.call(this, requestMethod, endpoint, data, qs);
+
+						returnData.push(...responseData.records);
+
+						// empty rows
+						rows.length = 0;
+					}
 				} catch (error) {
 					if (this.continueOnFail()) {
 						returnData.push({ error: error.message });
 						continue;
 					}
 					throw error;
-=======
-				row.id = this.getNodeParameter('id', i) as string;
-
-				rows.push(row);
-
-				if (rows.length === bulkSize || i === items.length - 1) {
-					endpoint = `${application}/${table}`;
-
-					// Make one request after another. This is slower but makes
-					// sure that we do not run into the rate limit they have in
-					// place and so block for 30 seconds. Later some global
-					// functionality in core should make it easy to make requests
-					// according to specific rules like not more than 5 requests
-					// per seconds.
-
-					const data = { records: rows, typecast: (options.typecast) ? true : false };
-
-					responseData = await apiRequest.call(this, requestMethod, endpoint, data, qs);
-
-					returnData.push(...responseData.records);
-
-					// empty rows
-					rows.length = 0;
->>>>>>> ff7e035c
 				}
 			}
 
 		} else {
-			if (this.continueOnFail()) {
-				returnData.push({ error: `The operation "${operation}" is not known!` });
-			} else {
-				throw new NodeOperationError(this.getNode(), `The operation "${operation}" is not known!`);
-			}
+			throw new NodeOperationError(this.getNode(), `The operation "${operation}" is not known!`);
 		}
 
 		return [this.helpers.returnJsonArray(returnData)];
