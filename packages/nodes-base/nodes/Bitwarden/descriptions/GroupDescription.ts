--- conflicted
+++ resolved
@@ -102,11 +102,7 @@
 		name: 'limit',
 		type: 'number',
 		default: 10,
-<<<<<<< HEAD
-		description: 'Max number of results to return',
-=======
 		description: 'Number of results to return for the query',
->>>>>>> 3d528da0
 		displayOptions: {
 			show: {
 				resource: [
