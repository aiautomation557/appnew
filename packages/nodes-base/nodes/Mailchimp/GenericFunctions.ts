--- conflicted
+++ resolved
@@ -1,8 +1,3 @@
-<<<<<<< HEAD
-=======
-import { OptionsWithUrl } from 'request';
-
->>>>>>> 9017fd46
 import {
 	IExecuteFunctions,
 	IExecuteSingleFunctions,
@@ -10,26 +5,24 @@
 	ILoadOptionsFunctions,
 } from 'n8n-core';
 
-<<<<<<< HEAD
 import {
-	IDataObject, IHttpRequestMethods, IHttpRequestOptions, NodeApiError, NodeOperationError,
- } from 'n8n-workflow';
-
-export async function mailchimpApiRequest(this: IHookFunctions | IExecuteFunctions | IExecuteSingleFunctions | ILoadOptionsFunctions, endpoint: string, method: IHttpRequestMethods, body: any = {}, qs: IDataObject = {} ,headers?: object): Promise<any> { // tslint:disable-line:no-any
-=======
-import { IDataObject, NodeApiError, NodeOperationError } from 'n8n-workflow';
+	IDataObject,
+	IHttpRequestMethods,
+	IHttpRequestOptions,
+	NodeApiError,
+	NodeOperationError,
+} from 'n8n-workflow';
 
 export async function mailchimpApiRequest(
 	this: IHookFunctions | IExecuteFunctions | IExecuteSingleFunctions | ILoadOptionsFunctions,
 	endpoint: string,
-	method: string,
+	method: IHttpRequestMethods,
 	// tslint:disable-next-line:no-any
 	body: any = {},
 	qs: IDataObject = {},
 	headers?: object,
 	// tslint:disable-next-line:no-any
 ): Promise<any> {
->>>>>>> 9017fd46
 	const authenticationMethod = this.getNodeParameter('authentication', 0) as string;
 
 	const host = 'api.mailchimp.com/3.0';
@@ -77,21 +70,16 @@
 	}
 }
 
-<<<<<<< HEAD
-export async function mailchimpApiRequestAllItems(this: IExecuteFunctions | ILoadOptionsFunctions, endpoint: string, method: IHttpRequestMethods, propertyName: string, body: any = {}, query: IDataObject = {}): Promise<any> { // tslint:disable-line:no-any
-
-=======
 export async function mailchimpApiRequestAllItems(
 	this: IExecuteFunctions | ILoadOptionsFunctions,
 	endpoint: string,
-	method: string,
+	method: IHttpRequestMethods,
 	propertyName: string,
 	// tslint:disable-next-line:no-any
 	body: any = {},
 	query: IDataObject = {},
 	// tslint:disable-next-line:no-any
 ): Promise<any> {
->>>>>>> 9017fd46
 	const returnData: IDataObject[] = [];
 
 	let responseData;
