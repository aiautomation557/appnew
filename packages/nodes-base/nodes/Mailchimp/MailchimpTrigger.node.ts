--- conflicted
+++ resolved
@@ -119,38 +119,22 @@
 					{
 						name: 'Profile Updated',
 						value: 'profile',
-<<<<<<< HEAD
-						description: 'Whether the webhook is triggered when a subscriber\'s profile is updated',
-=======
 						description: 'Whether the webhook is triggered when a subscriber\'s profile is updated.',
->>>>>>> 7f933919
 					},
 					{
 						name: 'Cleaned',
 						value: 'cleaned',
-<<<<<<< HEAD
-						description: 'Whether the webhook is triggered when a subscriber\'s email address is cleaned from the list',
-=======
 						description: 'Whether the webhook is triggered when a subscriber\'s email address is cleaned from the list.',
->>>>>>> 7f933919
 					},
 					{
 						name: 'Email Address Updated',
 						value: 'upemail',
-<<<<<<< HEAD
-						description: 'Whether the webhook is triggered when a subscriber\'s email address is changed',
-=======
 						description: 'Whether the webhook is triggered when a subscriber\'s email address is changed.',
->>>>>>> 7f933919
 					},
 					{
 						name: 'Campaign Sent',
 						value: 'campaign',
-<<<<<<< HEAD
-						description: 'Whether the webhook is triggered when a campaign is sent or cancelled',
-=======
 						description: 'Whether the webhook is triggered when a campaign is sent or cancelled.',
->>>>>>> 7f933919
 					},
 				],
 			},
@@ -175,11 +159,7 @@
 					{
 						name: 'API',
 						value: 'api',
-<<<<<<< HEAD
-						description: 'Whether the webhook is triggered by actions initiated via the API',
-=======
 						description: 'Whether the webhook is triggered by actions initiated via the API.',
->>>>>>> 7f933919
 					},
 				],
 			},
