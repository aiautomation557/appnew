
import {
	IExecuteFunctions,
} from 'n8n-core';

import {
	IDataObject,
	ILoadOptionsFunctions,
	INodeExecutionData,
	INodePropertyOptions,
	INodeType,
	INodeTypeDescription,
} from 'n8n-workflow';

import {
	campaignFieldsMetadata,
	mailchimpApiRequest,
	mailchimpApiRequestAllItems,
	validateJSON,
} from './GenericFunctions';

import moment from 'moment';

enum Status {
	subscribe = 'subscribe',
	unsubscribed = 'unsubscribe',
	cleaned = 'cleaned',
	pending = 'pending',
	transactional = 'transactional',
}

interface ILocation {
	latitude?: number;
	longitude?: number;
}

interface ICreateMemberBody {
	listId: string;
	email_address: string;
	email_type?: string;
	status?: Status;
	language?: string;
	vip?: boolean;
	location?: ILocation;
	ip_signup?: string;
	timestamp_signup?: string;
	ip_opt?: string;
	timestamp_opt?: string;
	tags?: string[];
	merge_fields?: IDataObject;
	interests?: IDataObject;
}

export class Mailchimp implements INodeType {

	description: INodeTypeDescription = {
		displayName: 'Mailchimp',
		name: 'mailchimp',
		icon: 'file:mailchimp.svg',
		group: ['output'],
		version: 1,
		subtitle: '={{$parameter["operation"] + ": " + $parameter["resource"]}}',
		description: 'Consume Mailchimp API',
		defaults: {
			name: 'Mailchimp',
		},
		inputs: ['main'],
		outputs: ['main'],
		credentials: [
			{
				name: 'mailchimpApi',
				required: true,
				displayOptions: {
					show: {
						authentication: [
							'apiKey',
						],
					},
				},
			},
			{
				name: 'mailchimpOAuth2Api',
				required: true,
				displayOptions: {
					show: {
						authentication: [
							'oAuth2',
						],
					},
				},
			},
		],
		properties: [
			{
				displayName: 'Authentication',
				name: 'authentication',
				type: 'options',
				options: [
					{
						name: 'API Key',
						value: 'apiKey',
					},
					{
						name: 'OAuth2',
						value: 'oAuth2',
					},
				],
				default: 'apiKey',
				description: 'Method of authentication.',
			},
			{
				displayName: 'Resource',
				name: 'resource',
				type: 'options',
				options: [
					{
						name: 'Campaign',
						value: 'campaign',
					},
					{
						name: 'List Group',
						value: 'listGroup',
					},
					{
						name: 'Member',
						value: 'member',
					},
					{
						name: 'Member Tag',
						value: 'memberTag',
					},
				],
				default: 'member',
				required: true,
				description: 'Resource to consume.',
			},
			{
				displayName: 'Operation',
				name: 'operation',
				type: 'options',
				required: true,
				displayOptions: {
					show: {
						resource: [
							'member',
						],
					},
				},
				options: [
					{
						name: 'Create',
						value: 'create',
						description: 'Create a new member on list',
					},
					{
						name: 'Delete',
						value: 'delete',
						description: 'Delete a member on list',
					},
					{
						name: 'Get',
						value: 'get',
						description: 'Get a member on list',
					},
					{
						name: 'Get All',
						value: 'getAll',
						description: 'Get all members on list',
					},
					{
						name: 'Update',
						value: 'update',
						description: 'Update a new member on list',
					},
				],
				default: 'create',
				description: 'The operation to perform.',
			},
			{
				displayName: 'Operation',
				name: 'operation',
				type: 'options',
				required: true,
				displayOptions: {
					show: {
						resource: [
							'memberTag',
						],
					},
				},
				options: [
					{
						name: 'Create',
						value: 'create',
						description: 'Add tags from a list member',
					},
					{
						name: 'Delete',
						value: 'delete',
						description: 'Remove tags from a list member',
					},
				],
				default: 'create',
				description: 'The operation to perform.',
			},
			{
				displayName: 'Operation',
				name: 'operation',
				type: 'options',
				required: true,
				displayOptions: {
					show: {
						resource: [
							'listGroup',
						],
					},
				},
				options: [
					{
						name: 'Get All',
						value: 'getAll',
						description: 'Get all groups',
					},
				],
				default: 'getAll',
				description: 'The operation to perform.',
			},
			{
				displayName: 'Operation',
				name: 'operation',
				type:'options',
				required: true,
				displayOptions : {
					show: {
						resource: [
							'campaign',
						],
					},

				},
				options: [
					{
						name: 'Delete',
						value: 'delete',
						description: 'Delete a campaign',
					},
					{
						name: 'Get',
						value: 'get',
						description: 'Get a campaign',
					},
					{
						name: 'Get All',
						value: 'getAll',
						description: 'Get all the campaigns',
					},
					{
						name: 'Replicate',
						value: 'replicate',
						description: 'Replicate a campaign',
					},
					{
						name: 'Resend',
						value: 'resend',
						description: 'Creates a Resend to Non-Openers version of this campaign',
					},
					{
						name: 'Send',
						value: 'send',
						description: 'Send a campaign',
					},
				],
				default: 'getAll',
				description: 'The operation to perform.',
			},
/* -------------------------------------------------------------------------- */
/*                                 member:create                              */
/* -------------------------------------------------------------------------- */
			{
				displayName: 'List',
				name: 'list',
				type: 'options',
				typeOptions: {
					loadOptionsMethod: 'getLists',
				},
				displayOptions: {
					show: {
						resource: [
							'member',
						],
						operation: [
							'create',
						],
					},
				},
				default: '',
				options: [],
				required: true,
				description: 'List of lists',
			},
			{
				displayName: 'Email',
				name: 'email',
				type: 'string',
				required: true,
				displayOptions: {
					show: {
						resource: [
							'member',
						],
						operation: [
							'create',
						],
					},
				},
				default: '',
				description: 'Email address for a subscriber',
			},
			{
				displayName: 'Status',
				name: 'status',
				type: 'options',
				required: true,
				displayOptions: {
					show: {
						resource: [
							'member',
						],
						operation: [
							'create',
						],
					},
				},
				options: [
					{
						name: 'Subscribed',
						value: 'subscribed',
					},
					{
						name: 'Unsubscribed',
						value: 'unsubscribed',
					},
					{
						name: 'Cleaned',
						value: 'cleaned',
					},
					{
						name: 'Pending',
						value: 'pending',
					},
					{
						name: 'Transactional',
						value: 'transactional',
					},
				],
				default: '',
<<<<<<< HEAD
				description: 'Subscriber\'s current status',
=======
				description: 'Subscriber\'s current status.',
>>>>>>> 7f933919
			},
			{
				displayName: 'JSON Parameters',
				name: 'jsonParameters',
				type: 'boolean',
				default: false,
				displayOptions: {
					show: {
						resource:[
							'member',
						],
						operation: [
							'create',
						],
					},
				},
			},
			{
				displayName: 'Options',
				name: 'options',
				type: 'collection',
				placeholder: 'Add Option',
				default: {},
				displayOptions: {
					show: {
						resource:[
							'member',
						],
						operation: [
							'create',
						],
					},
				},
				options: [
					{
						displayName: 'Email Type',
						name: 'emailType',
						type: 'options',
						options: [
							{
								name: 'HTML',
								value: 'html',
							},
							{
								name: 'Text',
								value: 'text',
							},
						],
						default: '',
						description: 'Type of email this member asked to get',
					},
					{
						displayName: 'Language',
						name: 'language',
						type: 'string',
						default: '',
<<<<<<< HEAD
						description: 'If set/detected, the subscriber\'s language',
=======
						description: 'If set/detected, the subscriber\'s language.',
>>>>>>> 7f933919
					},
					{
						displayName: 'Opt-in IP',
						name: 'ipOptIn',
						type: 'string',
						default: '',
						description: 'The IP address the subscriber used to confirm their opt-in status',
					},
					{
						displayName: 'Signup IP',
						name: 'ipSignup',
						type: 'string',
						default: '',
						description: 'IP address the subscriber signed up from',
					},
					{
						displayName: 'Signup Timestamp',
						name: 'timestampSignup',
						type: 'dateTime',
						default: '',
						description: 'The date and time the subscriber signed up for the list in ISO 8601 format',
					},
					{
						displayName: 'Tags',
						name: 'tags',
						type: 'string',
						default: '',
<<<<<<< HEAD
						description: 'The tags that are associated with a member separeted by ,',
=======
						description: 'The tags that are associated with a member separeted by ,.',
>>>>>>> 7f933919
					},
					{
						displayName: 'Vip',
						name: 'vip',
						type: 'boolean',
						default: false,
						description: 'Vip status for subscribers',
					},
					{
						displayName: 'Opt-in Timestamp',
						name: 'timestampOpt',
						type: 'dateTime',
						default: '',
<<<<<<< HEAD
						description: 'The date and time the subscribe confirmed their opt-in status in ISO 8601 format',
=======
						description: 'The date and time the subscribe confirmed their opt-in status in ISO 8601 format.',
>>>>>>> 7f933919
					},
				],
			},
			{
				displayName: 'Location',
				name: 'locationFieldsUi',
				type: 'fixedCollection',
				placeholder: 'Add Location',
				default: {},
				description: 'Subscriber location information.n',
				displayOptions: {
					show: {
						resource:[
							'member',
						],
						operation: [
							'create',
						],
						jsonParameters: [
							false,
						],
					},
				},
				options: [
					{
						name: 'locationFieldsValues',
						displayName: 'Location',
						values: [
							{
								displayName: 'Latitude',
								name: 'latitude',
								type: 'string',
								required: true,
								description: 'The location latitude',
								default: '',
							},
							{
								displayName: 'Longitude',
								name: 'longitude',
								type: 'string',
								required: true,
								description: 'The location longitude',
								default: '',
							},
						],
					},
				],
			},
			{
				displayName: 'Merge Fields',
				name: 'mergeFieldsUi',
				placeholder: 'Add Merge Fields',
				type: 'fixedCollection',
				default: {},
				typeOptions: {
					multipleValues: true,
				},
				displayOptions: {
					show: {
						resource:[
							'member',
						],
						operation: [
							'create',
						],
						jsonParameters: [
							false,
						],
					},
				},
				description: 'An individual merge var and value for a member',
				options: [
					{
						name: 'mergeFieldsValues',
						displayName: 'Field',
						typeOptions: {
							multipleValueButtonText: 'Add Field',
						},
						values: [
							{
								displayName: 'Field Name',
								name: 'name',
								type: 'options',
								typeOptions: {
									loadOptionsMethod: 'getMergeFields',
									loadOptionsDependsOn: [
										'list',
									],
								},
								required: true,
								description: 'Merge Field name',
								default: '',
							},
							{
								displayName: 'Field Value',
								name: 'value',
								required: true,
								type: 'string',
								default: '',
								description: 'Merge field value',
							},
						],
					},
				],
			},
			{
				displayName: 'Merge Fields',
				name: 'mergeFieldsJson',
				type: 'json',
				typeOptions: {
					alwaysOpenEditWindow: true,
				},
				default: '',
				displayOptions: {
					show: {
						resource:[
							'member',
						],
						operation: [
							'create',
						],
						jsonParameters: [
							true,
						],
					},
				},
			},
			{
				displayName: 'Location',
				name: 'locationJson',
				type: 'json',
				typeOptions: {
					alwaysOpenEditWindow: true,
				},
				default: '',
				displayOptions: {
					show: {
						resource:[
							'member',
						],
						operation: [
							'create',
						],
						jsonParameters: [
							true,
						],
					},
				},
			},
			{
				displayName: 'Interest Groups',
				name: 'groupsUi',
				placeholder: 'Add Interest Group',
				type: 'fixedCollection',
				default: {},
				typeOptions: {
					multipleValues: true,
				},
				displayOptions: {
					show: {
						resource:[
							'member',
						],
						operation: [
							'create',
						],
						jsonParameters: [
							false,
						],
					},
				},
				options: [
					{
						name: 'groupsValues',
						displayName: 'Group',
						typeOptions: {
							multipleValueButtonText: 'Add Interest Group',
						},
						values: [
							{
								displayName: 'Category ID',
								name: 'categoryId',
								type: 'options',
								typeOptions: {
									loadOptionsMethod: 'getGroupCategories',
									loadOptionsDependsOn: [
										'list',
									],
								},
								default: '',
							},
							{
								displayName: 'Category Field ID',
								name: 'categoryFieldId',
								type: 'string',
								default: '',
							},
							{
								displayName: 'Value',
								name: 'value',
								type: 'boolean',
								default: false,
							},
						],
					},
				],
			},
			{
				displayName: 'Interest Groups',
				name: 'groupJson',
				type: 'json',
				typeOptions: {
					alwaysOpenEditWindow: true,
				},
				default: '',
				displayOptions: {
					show: {
						resource:[
							'member',
						],
						operation: [
							'create',
						],
						jsonParameters: [
							true,
						],
					},
				},
			},
/* -------------------------------------------------------------------------- */
/*                                 member:delete                              */
/* -------------------------------------------------------------------------- */
			{
				displayName: 'List',
				name: 'list',
				type: 'options',
				typeOptions: {
					loadOptionsMethod: 'getLists',
				},
				displayOptions: {
					show: {
						resource: [
							'member',
						],
						operation: [
							'delete',
						],
					},
				},
				default: '',
				options: [],
				required: true,
				description: 'List of lists',
			},
			{
				displayName: 'Email',
				name: 'email',
				type: 'string',
				displayOptions: {
					show: {
						resource: [
							'member',
						],
						operation: [
							'delete',
						],
					},
				},
				default: '',
				required: true,
				description: 'Member\'s email',
			},
/* -------------------------------------------------------------------------- */
/*                                 member:get                                 */
/* -------------------------------------------------------------------------- */
			{
				displayName: 'List',
				name: 'list',
				type: 'options',
				typeOptions: {
					loadOptionsMethod: 'getLists',
				},
				displayOptions: {
					show: {
						resource: [
							'member',
						],
						operation: [
							'get',
						],
					},
				},
				default: '',
				options: [],
				required: true,
				description: 'List of lists',
			},
			{
				displayName: 'Email',
				name: 'email',
				type: 'string',
				displayOptions: {
					show: {
						resource: [
							'member',
						],
						operation: [
							'get',
						],
					},
				},
				default: '',
				required: true,
				description: 'Member\'s email',
			},
			{
				displayName: 'Options',
				name: 'options',
				type: 'collection',
				placeholder: 'Add Option',
				default: {},
				displayOptions: {
					show: {
						resource:[
							'member',
						],
						operation: [
							'get',
						],
					},
				},
				options: [
					{
						displayName: 'Fields',
						name: 'fields',
						type: 'string',
						default: '',
						description: 'A comma-separated list of fields to return',
					},
					{
						displayName: 'Exclude Fields',
						name: 'excludeFields',
						type: 'string',
						default: '',
						description: 'A comma-separated list of fields to exclude',
					},
				],
			},
/* -------------------------------------------------------------------------- */
/*                                 member:getAll                              */
/* -------------------------------------------------------------------------- */
			{
				displayName: 'List',
				name: 'list',
				type: 'options',
				typeOptions: {
					loadOptionsMethod: 'getLists',
				},
				displayOptions: {
					show: {
						resource: [
							'member',
						],
						operation: [
							'getAll',
						],
					},
				},
				default: '',
				options: [],
				required: true,
				description: 'List of lists',
			},
			{
				displayName: 'Return All',
				name: 'returnAll',
				type: 'boolean',
				displayOptions: {
					show: {
						resource: [
							'member',
						],
						operation: [
							'getAll',
						],
					},
				},
				default: false,
<<<<<<< HEAD
				description: 'If all results should be returned or only up to a given limit',
=======
				description: 'Whether to return all results or only up to a given limit',
>>>>>>> 7f933919
			},
			{
				displayName: 'Limit',
				name: 'limit',
				type: 'number',
				displayOptions: {
					show: {
						resource: [
							'member',
						],
						operation: [
							'getAll',
						],
						returnAll: [
							false,
						],
					},
				},
				typeOptions: {
					minValue: 1,
					maxValue: 1000,
				},
				default: 500,
				description: 'How many results to return',
			},
			{
				displayName: 'Options',
				name: 'options',
				type: 'collection',
				placeholder: 'Add Option',
				default: {},
				displayOptions: {
					show: {
						resource:[
							'member',
						],
						operation: [
							'getAll',
						],
					},
				},
				options: [
					{
						displayName: 'Before Last Changed',
						name: 'beforeLastChanged',
						type: 'dateTime',
						default: '',
						description: 'Restrict results to subscribers whose information changed before the set timeframe',
					},
					{
						displayName: 'Before Timestamp Opt',
						name: 'beforeTimestampOpt',
						type: 'dateTime',
						default: '',
						description: 'Restrict results to subscribers who opted-in before the set timeframe',
					},
					// {
					// 	displayName: 'Fields',
					// 	name: 'fields',
					// 	type: 'string',
					// 	default: '',
					// 	description: 'A comma-separated list of fields to return.',
					// },
					// {
					// 	displayName: 'Exclude Fields',
					// 	name: 'excludeFields',
					// 	type: 'string',
					// 	default: '',
					// 	description: 'A comma-separated list of fields to exclude.',
					// },
					{
						displayName: 'Email Type',
						name: 'emailType',
						type: 'options',
						options: [
							{
								name: 'HTML',
								value: 'html',
							},
							{
								name: 'Text',
								value: 'text',
							},
						],
						default: '',
						description: 'Type of email this member asked to get',
					},
					{
						displayName: 'Status',
						name: 'status',
						type: 'options',
						options: [
							{
								name: 'Subscribed',
								value: 'subscribed',
							},
							{
								name: 'Unsubscribed',
								value: 'unsubscribed',
							},
							{
								name: 'Cleaned',
								value: 'cleaned',
							},
							{
								name: 'Pending',
								value: 'pending',
							},
							{
								name: 'Transactional',
								value: 'transactional',
							},
						],
						default: '',
<<<<<<< HEAD
						description: 'Subscriber\'s current status',
=======
						description: 'Subscriber\'s current status.',
>>>>>>> 7f933919
					},
					{
						displayName: 'Since Last Changed',
						name: 'sinceLastChanged',
						type: 'dateTime',
						default: '',
						description: 'Restrict results to subscribers whose information changed after the set timeframe',
					},
				],
			},
/* -------------------------------------------------------------------------- */
/*                                 member:update                              */
/* -------------------------------------------------------------------------- */
			{
				displayName: 'List',
				name: 'list',
				type: 'options',
				typeOptions: {
					loadOptionsMethod: 'getLists',
				},
				displayOptions: {
					show: {
						resource: [
							'member',
						],
						operation: [
							'update',
						],
					},
				},
				default: '',
				options: [],
				required: true,
				description: 'List of lists',
			},
			{
				displayName: 'Email',
				name: 'email',
				type: 'string',
				required: true,
				displayOptions: {
					show: {
						resource: [
							'member',
						],
						operation: [
							'update',
						],
					},
				},
				default: '',
				description: 'Email address of the subscriber',
			},
			{
				displayName: 'JSON Parameters',
				name: 'jsonParameters',
				type: 'boolean',
				default: false,
				displayOptions: {
					show: {
						resource:[
							'member',
						],
						operation: [
							'update',
						],
					},
				},
			},
			{
				displayName: 'Update Fields',
				name: 'updateFields',
				type: 'collection',
				placeholder: 'Add Field',
				default: {},
				displayOptions: {
					show: {
						resource:[
							'member',
						],
						operation: [
							'update',
						],
					},
				},
				options: [
					{
						displayName: 'Email Type',
						name: 'emailType',
						type: 'options',
						options: [
							{
								name: 'HTML',
								value: 'html',
							},
							{
								name: 'Text',
								value: 'text',
							},
						],
						default: '',
						description: 'Type of email this member asked to get',
					},
					{
						displayName: 'Interest Groups',
						name: 'groupsUi',
						placeholder: 'Add Interest Group',
						type: 'fixedCollection',
						default: {},
						typeOptions: {
							multipleValues: true,
						},
						displayOptions: {
							show: {
								'/resource':[
									'member',
								],
								'/operation':[
									'update',
								],
								'/jsonParameters': [
									false,
								],
							},
						},
						options: [
							{
								name: 'groupsValues',
								displayName: 'Group',
								typeOptions: {
									multipleValueButtonText: 'Add Interest Group',
								},
								values: [
									{
										displayName: 'Category ID',
										name: 'categoryId',
										type: 'options',
										typeOptions: {
											loadOptionsMethod: 'getGroupCategories',
											loadOptionsDependsOn: [
												'list',
											],
										},
										default: '',
									},
									{
										displayName: 'Category Field ID',
										name: 'categoryFieldId',
										type: 'string',
										default: '',
									},
									{
										displayName: 'Value',
										name: 'value',
										type: 'boolean',
										default: false,
									},
								],
							},
						],
					},
					{
						displayName: 'Language',
						name: 'language',
						type: 'string',
						default: '',
<<<<<<< HEAD
						description: 'If set/detected, the subscriber\'s language',
=======
						description: 'If set/detected, the subscriber\'s language.',
>>>>>>> 7f933919
					},
					{
						displayName: 'Merge Fields',
						name: 'mergeFieldsUi',
						placeholder: 'Add Merge Fields',
						type: 'fixedCollection',
						default: {},
						typeOptions: {
							multipleValues: true,
						},
						displayOptions: {
							show: {
								'/resource':[
									'member',
								],
								'/operation':[
									'update',
								],
								'/jsonParameters': [
									false,
								],
							},
						},
						description: 'An individual merge var and value for a member',
						options: [
							{
								name: 'mergeFieldsValues',
								displayName: 'Field',
								typeOptions: {
									multipleValueButtonText: 'Add Field',
								},
								values: [
									{
										displayName: 'Field Name',
										name: 'name',
										type: 'options',
										typeOptions: {
											loadOptionsMethod: 'getMergeFields',
											loadOptionsDependsOn: [
												'list',
											],
										},
										required: true,
										description: 'Merge Field name',
										default: '',
									},
									{
										displayName: 'Field Value',
										name: 'value',
										required: true,
										type: 'string',
										default: '',
										description: 'Merge field value',
									},
								],
							},
						],
					},
					{
						displayName: 'Opt-in IP',
						name: 'ipOptIn',
						type: 'string',
						default: '',
						description: 'The IP address the subscriber used to confirm their opt-in status',
					},
					{
						displayName: 'Signup IP',
						name: 'ipSignup',
						type: 'string',
						default: '',
						description: 'IP address the subscriber signed up from',
					},
					{
						displayName: 'Signup Timestamp',
						name: 'timestampSignup',
						type: 'dateTime',
						default: '',
						description: 'The date and time the subscriber signed up for the list in ISO 8601 format',
					},
					{
						displayName: 'Skip Merge Validation',
						name: 'skipMergeValidation',
						type: 'boolean',
						default: false,
						description: 'If skip_merge_validation is true, member data will be accepted without merge field values, even if the merge field is usually required',
					},
					{
						displayName: 'Status',
						name: 'status',
						type: 'options',
						required: true,
						options: [
							{
								name: 'Subscribed',
								value: 'subscribed',
							},
							{
								name: 'Unsubscribed',
								value: 'unsubscribed',
							},
							{
								name: 'Cleaned',
								value: 'cleaned',
							},
							{
								name: 'Pending',
								value: 'pending',
							},
							{
								name: 'Transactional',
								value: 'transactional',
							},
						],
						default: '',
<<<<<<< HEAD
						description: 'Subscriber\'s current status',
=======
						description: 'Subscriber\'s current status.',
>>>>>>> 7f933919
					},
					{
						displayName: 'Vip',
						name: 'vip',
						type: 'boolean',
						default: false,
						description: 'Vip status for subscribers',
					},
					{
						displayName: 'Location',
						name: 'locationFieldsUi',
						type: 'fixedCollection',
						placeholder: 'Add Location',
						default: {},
						description: 'Subscriber location information.n',
						displayOptions: {
							show: {
								'/resource':[
									'member',
								],
								'/operation':[
									'update',
								],
								'/jsonParameters': [
									false,
								],
							},
						},
						options: [
							{
								name: 'locationFieldsValues',
								displayName: 'Location',
								values: [
									{
										displayName: 'Latitude',
										name: 'latitude',
										type: 'string',
										required: true,
										description: 'The location latitude',
										default: '',
									},
									{
										displayName: 'Longitude',
										name: 'longitude',
										type: 'string',
										required: true,
										description: 'The location longitude',
										default: '',
									},
								],
							},
						],
					},
					{
						displayName: 'Opt-in Timestamp',
						name: 'timestampOpt',
						type: 'dateTime',
						default: '',
<<<<<<< HEAD
						description: 'The date and time the subscribe confirmed their opt-in status in ISO 8601 format',
=======
						description: 'The date and time the subscribe confirmed their opt-in status in ISO 8601 format.',
>>>>>>> 7f933919
					},
				],
			},
			{
				displayName: 'Merge Fields',
				name: 'mergeFieldsJson',
				type: 'json',
				typeOptions: {
					alwaysOpenEditWindow: true,
				},
				default: '',
				displayOptions: {
					show: {
						resource:[
							'member',
						],
						operation: [
							'update',
						],
						jsonParameters: [
							true,
						],
					},
				},
			},
			{
				displayName: 'Location',
				name: 'locationJson',
				type: 'json',
				typeOptions: {
					alwaysOpenEditWindow: true,
				},
				default: '',
				displayOptions: {
					show: {
						resource:[
							'member',
						],
						operation: [
							'update',
						],
						jsonParameters: [
							true,
						],
					},
				},
			},
			{
				displayName: 'Interest Groups',
				name: 'groupJson',
				type: 'json',
				typeOptions: {
					alwaysOpenEditWindow: true,
				},
				default: '',
				displayOptions: {
					show: {
						resource:[
							'member',
						],
						operation: [
							'update',
						],
						jsonParameters: [
							true,
						],
					},
				},
			},
/* -------------------------------------------------------------------------- */
/*                                 memberTag:create                           */
/* -------------------------------------------------------------------------- */
			{
				displayName: 'List',
				name: 'list',
				type: 'options',
				typeOptions: {
					loadOptionsMethod: 'getLists',
				},
				displayOptions: {
					show: {
						resource: [
							'memberTag',
						],
						operation: [
							'create',
							'delete',
						],
					},
				},
				default: '',
				options: [],
				required: true,
				description: 'List of lists',
			},
			{
				displayName: 'Email',
				name: 'email',
				type: 'string',
				required: true,
				displayOptions: {
					show: {
						resource: [
							'memberTag',
						],
						operation: [
							'create',
							'delete',
						],
					},
				},
				default: '',
				description: 'Email address of the subscriber',
			},
			{
				displayName: 'Tags',
				name: 'tags',
				type: 'string',
				typeOptions: {
					multipleValues: true,
					multipleValueButtonText: 'Add Tag',
				},
				displayOptions: {
					show: {
						resource:[
							'memberTag',
						],
						operation: [
							'create',
							'delete',
						],
					},
				},
				default: [],
			},
			{
				displayName: 'Options',
				name: 'options',
				type: 'collection',
				placeholder: 'Add Option',
				default: {},
				displayOptions: {
					show: {
						resource:[
							'memberTag',
						],
						operation: [
							'create',
							'delete',
						],
					},
				},
				options: [
					{
						displayName: 'Is Syncing',
						name: 'isSyncing',
						type: 'boolean',
						default: false,
						description: 'When is_syncing is true, automations based on the tags in the request will not fire',
					},
				],
			},
/* -------------------------------------------------------------------------- */
/*                                 member:getAll                              */
/* -------------------------------------------------------------------------- */
			{
				displayName: 'List',
				name: 'list',
				type: 'options',
				typeOptions: {
					loadOptionsMethod: 'getLists',
				},
				displayOptions: {
					show: {
						resource: [
							'listGroup',
						],
						operation: [
							'getAll',
						],
					},
				},
				default: '',
				options: [],
				required: true,
				description: 'List of lists',
			},
			{
				displayName: 'Group Category',
				name: 'groupCategory',
				type: 'options',
				typeOptions: {
					loadOptionsMethod: 'getGroupCategories',
					loadOptionsDependsOn: [
						'list',
					],
				},
				displayOptions: {
					show: {
						resource: [
							'listGroup',
						],
						operation: [
							'getAll',
						],
					},
				},
				default: '',
				options: [],
				required: true,
			},
			{
				displayName: 'Return All',
				name: 'returnAll',
				type: 'boolean',
				displayOptions: {
					show: {
						resource: [
							'listGroup',
						],
						operation: [
							'getAll',
						],
					},
				},
				default: false,
<<<<<<< HEAD
				description: 'If all results should be returned or only up to a given limit',
=======
				description: 'Whether to return all results or only up to a given limit',
>>>>>>> 7f933919
			},
			{
				displayName: 'Limit',
				name: 'limit',
				type: 'number',
				displayOptions: {
					show: {
						resource: [
							'listGroup',
						],
						operation: [
							'getAll',
						],
						returnAll: [
							false,
						],
					},
				},
				typeOptions: {
					minValue: 1,
					maxValue: 1000,
				},
				default: 500,
				description: 'How many results to return',
			},
/* -------------------------------------------------------------------------- */
/*                                 campaign:getAll                            */
/* -------------------------------------------------------------------------- */
			{
				displayName: 'Return All',
				name: 'returnAll',
				type: 'boolean',
				displayOptions: {
					show: {
						resource: [
							'campaign',
						],
						operation: [
							'getAll',
						],
					},
				},
				default: false,
<<<<<<< HEAD
				description: 'If all results should be returned or only up to a given limit',
=======
				description: 'Whether to return all results or only up to a given limit',
>>>>>>> 7f933919
			},
			{
				displayName: 'Limit',
				name: 'limit',
				type: 'number',
				displayOptions: {
					show: {
						resource: [
							'campaign',
						],
						operation: [
							'getAll',
						],
						returnAll: [
							false,
						],
					},
				},
				typeOptions: {
					minValue: 1,
					maxValue: 1000,
				},
				default: 10,
				description: 'How many results to return',
			},
			{
				displayName: 'Options',
				name: 'options',
				type: 'collection',
				placeholder: 'Add Option',
				default: {},
				displayOptions: {
					show: {
						resource:[
							'campaign',
						],
						operation: [
							'getAll',
						],
					},
				},
				options: [
					{
						displayName: 'Before Create Time',
						name: 'beforeCreateTime',
						type: 'dateTime',
						default: '',
						description: 'Restrict the response to campaigns created before the set time',
					},
					{
						displayName: 'Before Send Time',
						name: 'beforeSendTime',
						type: 'dateTime',
						default: '',
						description: 'Restrict the response to campaigns sent before the set time',
					},
					{
						displayName: 'Exclude Fields',
						name: 'excludeFields',
						type: 'multiOptions',
						typeOptions: {
							loadOptionsMethod: 'getCampaignsFields',
						},
						default: [],
						description: 'A comma-separated list of fields to exclude',
					},
					{
						displayName: 'Fields',
						name: 'fields',
						type: 'multiOptions',
						typeOptions: {
							loadOptionsMethod: 'getCampaignsFields',
						},
						default: [
							'campaigns.id',
							'campaigns.status',
							'campaigns.tracking',
							'campaigns.settings.from_name',
							'campaigns.settings.reply_to',
							'campaigns.settings.title',
						],
						description: 'A comma-separated list of fields to return',
					},
					{
						displayName: 'List ID',
						name: 'listId',
						type: 'options',
						typeOptions: {
							loadOptionsMethod: 'getLists',
						},
						default: '',
						description: 'List of lists',
					},
					{
						displayName: 'Since Create Time',
						name: 'sinceCreateTime',
						type: 'dateTime',
						default: '',
						description: 'Restrict the response to campaigns created after the set time',
					},
					{
						displayName: 'Since Send Time',
						name: 'sinceSendTime',
						type: 'dateTime',
						default: '',
						description: 'Restrict the response to campaigns sent after the set time',
					},
					{
						displayName: 'Sort Direction',
						name: 'sortDirection',
						type: 'options',
						options: [
							{
								name: 'ASC',
								value: 'ASC',
							},
							{
								name: 'DESC',
								value: 'DESC',
							},
						],
						default: '',
						description: 'Determines the order direction for sorted results',
					},
					{
						displayName: 'Sort Field',
						name: 'sortField',
						type: 'options',
						options: [
							{
								name: 'Create Time',
								value: 'create_time',
							},
							{
								name: 'Send Time',
								value: 'send_time',
							},
						],
						default: '',
						description: 'Returns files sorted by the specified field',
					},
					{
						displayName: 'Status',
						name: 'status',
						type: 'options',
						options: [
							{
								name: 'Save',
								value: 'save',
							},
							{
								name: 'Sending',
								value: 'sending',
							},
							{
								name: 'Sent',
								value: 'sent',
							},
							{
								name: 'Schedule',
								value: 'schedule',
							},
						],
						default: '',
						description: 'The status of the campaign',
					},
				],
			},
/* -------------------------------------------------------------------------- */
/*                                 campaign:send                              */
/* -------------------------------------------------------------------------- */
			{
				displayName: 'Campaign ID',
				name: 'campaignId',
				type: 'string',
				displayOptions: {
					show: {
						resource: [
							'campaign',
						],
						operation: [
							'send',
							'get',
							'delete',
							'replicate',
							'resend',
						],
					},
				},
				required: true,
				default: '',
				description: 'List of Campaigns',
				options:[],
			},
		],
	};


	methods = {
		loadOptions: {

			// Get all the available lists to display them to user so that he can
			// select them easily
			async getLists(this: ILoadOptionsFunctions): Promise<INodePropertyOptions[]> {
				const returnData: INodePropertyOptions[] = [];
				const lists = await mailchimpApiRequestAllItems.call(this, '/lists', 'GET', 'lists');
				for (const list of lists) {
					const listName = list.name;
					const listId = list.id;
					returnData.push({
						name: listName,
						value: listId,
					});
				}
				return returnData;
			},

			// Get all the available merge fields to display them to user so that he can
			// select them easily
			async getMergeFields(this: ILoadOptionsFunctions): Promise<INodePropertyOptions[]> {
				const returnData: INodePropertyOptions[] = [];
				const listId = this.getCurrentNodeParameter('list');
				const { merge_fields } = await mailchimpApiRequest.call(this, `/lists/${listId}/merge-fields`, 'GET');
				for (const mergeField of merge_fields) {
					const mergeFieldName = mergeField.name;
					const mergeFieldId = mergeField.tag;
					returnData.push({
						name: mergeFieldName,
						value: mergeFieldId,
					});
				}
				return returnData;
			},

			// Get all the interest fields to display them to user so that he can
			// select them easily
			async getGroupCategories(this: ILoadOptionsFunctions): Promise<INodePropertyOptions[]> {
				const returnData: INodePropertyOptions[] = [];
				const listId = this.getCurrentNodeParameter('list');
				const { categories } = await mailchimpApiRequest.call(this, `/lists/${listId}/interest-categories`, 'GET');
				for (const category of categories) {
					const categoryName = category.title;
					const categoryId = category.id;
					returnData.push({
						name: categoryName,
						value: categoryId,
					});
				}
				return returnData;
			},

			// Get all the available campaigns to display them to users so that they can select them easily
			async getCampaigns(this: ILoadOptionsFunctions): Promise<INodePropertyOptions[]> {
				const returnData: INodePropertyOptions[] = [];
				const campaigns = await mailchimpApiRequestAllItems.call(this, '/campaigns', 'GET', 'campaigns');
				for (const campaign of campaigns) {
					const campaignName = campaign.settings.title;
					const campaignId = campaign.id;
					returnData.push({
						name: campaignName,
						value: campaignId,
					});
				}
				return returnData;
			},

			// Get all the available fields to display them to users so that they can select them easily
			async getCampaignsFields(this: ILoadOptionsFunctions): Promise<INodePropertyOptions[]> {
				const returnData: INodePropertyOptions[] = [];
				for (const campaignFields of campaignFieldsMetadata) {
					returnData.push({
						name: campaignFields,
						value: campaignFields,
					});
				}
				return returnData;
			},
		},
	};

	async execute(this: IExecuteFunctions): Promise<INodeExecutionData[][]> {
		const items = this.getInputData();
		const returnData: IDataObject[] = [];
		const length = items.length;
		let responseData;
		const qs: IDataObject = {};
		const resource = this.getNodeParameter('resource', 0) as string;
		const operation = this.getNodeParameter('operation', 0) as string;

		for (let i = 0; i < length; i++) {
			try {
				if (resource === 'listGroup') {
					//https://mailchimp.com/developer/reference/lists/interest-categories/#get_/lists/-list_id-/interest-categories/-interest_category_id-
					if (operation === 'getAll') {
						const listId = this.getNodeParameter('list', i) as string;
						const categoryId = this.getNodeParameter('groupCategory', i) as string;
						const returnAll = this.getNodeParameter('returnAll', i) as boolean;

						if (returnAll === true) {
							responseData = await mailchimpApiRequestAllItems.call(this, `/lists/${listId}/interest-categories/${categoryId}/interests`, 'GET', 'interests', {}, qs);
						} else {
							qs.count = this.getNodeParameter('limit', i) as number;
							responseData = await mailchimpApiRequest.call(this, `/lists/${listId}/interest-categories/${categoryId}/interests`, 'GET', {}, qs);
							responseData = responseData.interests;
						}
					}
				}
				if (resource === 'member') {
					//https://mailchimp.com/developer/reference/lists/list-members/#post_/lists/-list_id-/members
					if (operation === 'create') {
						const listId = this.getNodeParameter('list', i) as string;
						const email = this.getNodeParameter('email', i) as string;
						const status = this.getNodeParameter('status', i) as Status;
						const options = this.getNodeParameter('options', i) as IDataObject;
						const jsonActive = this.getNodeParameter('jsonParameters', i) as IDataObject;

						const body: ICreateMemberBody = {
							listId,
							email_address: email,
							status,
						};
						if (options.emailType) {
							body.email_type = options.emailType as string;
						}
						if (options.language) {
							body.language = options.language as string;
						}
						if (options.vip) {
							body.vip = options.vip as boolean;
						}
						if (options.ipSignup) {
							body.ip_signup = options.ipSignup as string;
						}
						if (options.ipOptIn) {
							body.ip_opt = options.ipOptIn as string;
						}
						if (options.timestampOpt) {
							body.timestamp_opt = moment(options.timestampOpt as string).format('YYYY-MM-DD HH:MM:SS') as string;
						}
						if (options.timestampSignup) {
							body.timestamp_signup = moment(options.timestampSignup as string).format('YYYY-MM-DD HH:MM:SS') as string;
						}
						if (options.tags) {
							// @ts-ignore
							body.tags = options.tags.split(',') as string[];
						}
						if (!jsonActive) {
							const locationValues = (this.getNodeParameter('locationFieldsUi', i) as IDataObject).locationFieldsValues as IDataObject;
							if (locationValues) {
								const location: ILocation = {};
								for (const key of Object.keys(locationValues)) {
									if (key === 'latitude') {
										location.latitude = parseFloat(locationValues[key] as string) as number;
									} else if (key === 'longitude') {
										location.longitude = parseFloat(locationValues[key] as string) as number;
									}
								}
								body.location = location;
							}
							const mergeFieldsValues = (this.getNodeParameter('mergeFieldsUi', i) as IDataObject).mergeFieldsValues as IDataObject[];
							if (mergeFieldsValues) {
								const mergeFields = {};
								for (let i = 0; i < mergeFieldsValues.length; i++) {
									// @ts-ignore
									mergeFields[mergeFieldsValues[i].name] = mergeFieldsValues[i].value;
								}
								body.merge_fields = mergeFields;
							}

							const groupsValues = (this.getNodeParameter('groupsUi', i) as IDataObject).groupsValues as IDataObject[];
							if (groupsValues) {
								const groups = {};
								for (let i = 0; i < groupsValues.length; i++) {
									// @ts-ignore
									groups[groupsValues[i].categoryFieldId] = groupsValues[i].value;
								}
								body.interests = groups;
							}
						} else {
							const locationJson = validateJSON(this.getNodeParameter('locationJson', i) as string);
							const mergeFieldsJson = validateJSON(this.getNodeParameter('mergeFieldsJson', i) as string);
							const groupJson = validateJSON(this.getNodeParameter('groupJson', i) as string);
							if (locationJson) {
								body.location = locationJson;
							}
							if (mergeFieldsJson) {
								body.merge_fields = mergeFieldsJson;
							}
							if (groupJson) {
								body.interests = groupJson;
							}
						}
						responseData = await mailchimpApiRequest.call(this, `/lists/${listId}/members`, 'POST', body);
					}
					//https://mailchimp.com/developer/reference/lists/list-members/
					if (operation === 'delete') {

						const listId = this.getNodeParameter('list', i) as string;
						const email = this.getNodeParameter('email', i) as string;

						responseData = await mailchimpApiRequest.call(this, `/lists/${listId}/members/${email}/actions/delete-permanent`, 'POST');
						responseData = { success: true };
					}
					//https://mailchimp.com/developer/reference/lists/list-members/#get_/lists/-list_id-/members/-subscriber_hash-
					if (operation === 'get') {

						const listId = this.getNodeParameter('list', i) as string;
						const email = this.getNodeParameter('email', i) as string;
						const options = this.getNodeParameter('options', i) as IDataObject;

						if (options.fields) {
							qs.fields = options.fields as string;
						}

						if (options.excludeFields) {
							qs.exclude_fields = options.excludeFields as string;
						}

						responseData = await mailchimpApiRequest.call(this, `/lists/${listId}/members/${email}`, 'GET', {}, qs);
					}
					//https://mailchimp.com/developer/reference/lists/list-members/#get_/lists/-list_id-/members
					if (operation === 'getAll') {
						const listId = this.getNodeParameter('list', i) as string;
						const returnAll = this.getNodeParameter('returnAll', i) as boolean;
						const options = this.getNodeParameter('options', i) as IDataObject;

						if (options.beforeLastChanged) {
							qs.before_last_changed = options.beforeLastChanged as string;
						}
						if (options.beforeTimestampOpt) {
							qs.before_timestamp_opt = options.beforeTimestampOpt as string;
						}
						// TODO
						//figure why for some reason when either fields or exclude_fields is set the endpoint returns nothing
						// interestingly it works perfect when retriving just one member

						// if (options.fields) {
						// 	qs.fields = options.fields as string;
						// }
						// if (options.excludeFields) {
						// 	qs.exclude_fields = options.excludeFields as string;
						// }
						if (options.emailType) {
							qs.email_type = options.emailType as string;
						}
						if (options.status) {
							qs.status = options.status as string;
						}
						if (options.sinceLastChanged) {
							qs.since_last_changed = options.sinceLastChanged as string;
						}
						if (returnAll === true) {
							responseData = await mailchimpApiRequestAllItems.call(this, `/lists/${listId}/members`, 'GET', 'members', {}, qs);
						} else {
							qs.count = this.getNodeParameter('limit', i) as number;
							responseData = await mailchimpApiRequest.call(this, `/lists/${listId}/members`, 'GET', {}, qs);
							responseData = responseData.members;
						}
					}
					//https://mailchimp.com/developer/reference/lists/list-members/#put_/lists/-list_id-/members/-subscriber_hash-
					if (operation === 'update') {

						const listId = this.getNodeParameter('list', i) as string;
						const email = this.getNodeParameter('email', i) as string;
						const updateFields = this.getNodeParameter('updateFields', i) as IDataObject;
						const jsonActive = this.getNodeParameter('jsonParameters', i) as IDataObject;
						const body: ICreateMemberBody = {
							listId,
							email_address: email,
						};
						if (updateFields.skipMergeValidation) {
							qs.skip_merge_validation = updateFields.skipMergeValidation as boolean;
						}
						if (updateFields.status) {
							body.status = updateFields.status as Status;
						}
						if (updateFields.emailType) {
							body.email_type = updateFields.emailType as string;
						}
						if (updateFields.language) {
							body.language = updateFields.language as string;
						}
						if (updateFields.vip) {
							body.vip = updateFields.vip as boolean;
						}
						if (updateFields.ipSignup) {
							body.ip_signup = updateFields.ipSignup as string;
						}
						if (updateFields.ipOptIn) {
							body.ip_opt = updateFields.ipOptIn as string;
						}
						if (updateFields.timestampOpt) {
							body.timestamp_opt = moment(updateFields.timestampOpt as string).format('YYYY-MM-DD HH:MM:SS') as string;
						}
						if (updateFields.timestampSignup) {
							body.timestamp_signup = moment(updateFields.timestampSignup as string).format('YYYY-MM-DD HH:MM:SS') as string;
						}
						if (!jsonActive) {
							if (updateFields.locationFieldsUi) {
								const locationValues = (updateFields.locationFieldsUi as IDataObject).locationFieldsValues as IDataObject;
								if (locationValues) {
									const location: ILocation = {};
									for (const key of Object.keys(locationValues)) {
										if (key === 'latitude') {
											location.latitude = parseFloat(locationValues[key] as string) as number;
										} else if (key === 'longitude') {
											location.longitude = parseFloat(locationValues[key] as string) as number;
										}
									}
									body.location = location;
								}
							}
							if (updateFields.mergeFieldsUi) {
								const mergeFieldsValues = (updateFields.mergeFieldsUi as IDataObject).mergeFieldsValues as IDataObject[];
								if (mergeFieldsValues) {
									const mergeFields = {};
									for (let i = 0; i < mergeFieldsValues.length; i++) {
										// @ts-ignore
										mergeFields[mergeFieldsValues[i].name] = mergeFieldsValues[i].value;
									}
									body.merge_fields = mergeFields;
								}
							}
							if (updateFields.groupsUi) {
								const groupsValues = (updateFields.groupsUi  as IDataObject).groupsValues as IDataObject[];
								if (groupsValues) {
									const groups = {};
									for (let i = 0; i < groupsValues.length; i++) {
										// @ts-ignore
										groups[groupsValues[i].categoryFieldId] = groupsValues[i].value;
									}
									body.interests = groups;
								}
							}
						} else {
							const locationJson = validateJSON(this.getNodeParameter('locationJson', i) as string);
							const mergeFieldsJson = validateJSON(this.getNodeParameter('mergeFieldsJson', i) as string);
							const groupJson = validateJSON(this.getNodeParameter('groupJson', i) as string);

							if (locationJson) {
								body.location = locationJson;
							}
							if (mergeFieldsJson) {
								body.merge_fields = mergeFieldsJson;
							}
							if (groupJson) {
								body.interests = groupJson;
							}
						}
						responseData = await mailchimpApiRequest.call(this, `/lists/${listId}/members/${email}`, 'PUT', body);
					}
				}
				if (resource === 'memberTag') {
				//https://mailchimp.com/developer/reference/lists/list-members/list-member-tags/#post_/lists/-list_id-/members/-subscriber_hash-/tags
					if (operation === 'create') {
						const listId = this.getNodeParameter('list', i) as string;
						const email = this.getNodeParameter('email', i) as string;
						const tags = this.getNodeParameter('tags', i) as string[];
						const options = this.getNodeParameter('options', i) as IDataObject;

						const body: IDataObject = {
							tags: [],
						};

						if (options.isSyncing) {
							body.is_syncing = options.isSyncing as boolean;
						}

						for (const tag of tags) {
							//@ts-ignore
							body.tags.push({
								name: tag,
								status: 'active',
							});
						}

						responseData = await mailchimpApiRequest.call(this, `/lists/${listId}/members/${email}/tags`, 'POST', body);
						responseData = { success: true };
					}
				//https://mailchimp.com/developer/reference/lists/list-members/list-member-tags/#post_/lists/-list_id-/members/-subscriber_hash-/tags
					if (operation === 'delete') {

						const listId = this.getNodeParameter('list', i) as string;
						const email = this.getNodeParameter('email', i) as string;
						const tags = this.getNodeParameter('tags', i) as string[];
						const options = this.getNodeParameter('options', i) as IDataObject;

						const body: IDataObject = {
							tags: [],
						};

						if (options.isSyncing) {
							body.is_syncing = options.isSyncing as boolean;
						}

						for (const tag of tags) {
							//@ts-ignore
							body.tags.push({
								name: tag,
								status: 'inactive',
							});
						}
						responseData = await mailchimpApiRequest.call(this, `/lists/${listId}/members/${email}/tags`, 'POST', body);
						responseData = { success: true };
					}
				}
				if (resource === 'campaign') {
					//https://mailchimp.com/developer/api/marketing/campaigns/list-campaigns/
					if (operation === 'getAll') {
						const returnAll = this.getNodeParameter('returnAll', i) as boolean;
						const options = this.getNodeParameter('options', i) as IDataObject;
						if (options.status) {
							qs.status = options.status as string;
						}
						if (options.beforeCreateTime) {
							qs.before_create_time = options.beforeCreateTime as string;
						}
						if (options.beforeSendTime) {
							qs.before_send_time = options.beforeSendTime as string;
						}
						if (options.excludeFields) {
							qs.exclude_fields = (options.exclude_fields as string[]).join(',');
						}
						if (options.fields) {
							qs.fields = (options.fields as string[]).join(',');
							if ((options.fields as string[]).includes('*')) {
								qs.fields = campaignFieldsMetadata.join(',');
							}
						} else {
							qs.fields = [
								'campaigns.id',
								'campaigns.status',
								'campaigns.tracking',
								'campaigns.settings.from_name',
								'campaigns.settings.title',
								'campaigns.settings.reply_to',
							].join(',');
						}

						if (options.listId) {
							qs.list_id = options.listId as string;
						}
						if (options.sinceCreateTime) {
							qs.since_create_time = options.sinceCreateTime as string;
						}
						if (options.sinceSendTime) {
							qs.since_send_time = options.sinceSendTime as string;
						}
						if (options.sortDirection) {
							qs.sort_dir = options.sortDirection as string;
						}
						if (options.sortField) {
							qs.sort_field = options.sortField as string;
						}
						if (returnAll === true) {
							responseData = await mailchimpApiRequestAllItems.call(this, `/campaigns`, 'GET', 'campaigns', {}, qs);
						} else {
							qs.count = this.getNodeParameter('limit', i) as number;
							responseData = await mailchimpApiRequest.call(this, `/campaigns`, 'GET', {}, qs);
							responseData = responseData.campaigns;
						}
					}
					//https://mailchimp.com/developer/api/marketing/campaigns/send-campaign/
					if (operation === 'send') {
						const campaignId = this.getNodeParameter('campaignId', i) as string;
						responseData = await mailchimpApiRequest.call(this, `/campaigns/${campaignId}/actions/send`, 'POST', {});
						responseData = { success: true };
					}
					//https://mailchimp.com/developer/api/marketing/campaigns/get-campaign-info/
					if (operation === 'get') {
						const campaignId = this.getNodeParameter('campaignId', i) as string;
						responseData = await mailchimpApiRequest.call(this, `/campaigns/${campaignId}`, 'GET', {});
					}
					//https://mailchimp.com/developer/api/marketing/campaigns/delete-campaign/
					if (operation === 'delete') {
						const campaignId = this.getNodeParameter('campaignId', i) as string;
						responseData = await mailchimpApiRequest.call(this, `/campaigns/${campaignId}`, 'DELETE', {});
						responseData = { success: true };
					}
					//https://mailchimp.com/developer/api/marketing/campaigns/replicate-campaign/
					if (operation === 'replicate') {
						const campaignId = this.getNodeParameter('campaignId', i) as string;
						responseData = await mailchimpApiRequest.call(this, `/campaigns/${campaignId}/actions/replicate`, 'POST', {});
					}
					//https://mailchimp.com/developer/api/marketing/campaigns/resend-campaign/
					if (operation === 'resend') {
						const campaignId = this.getNodeParameter('campaignId', i) as string;
						responseData = await mailchimpApiRequest.call(this, `/campaigns/${campaignId}/actions/create-resend`, 'POST', {});
					}
				}

				if (Array.isArray(responseData)) {
					returnData.push.apply(returnData, responseData as IDataObject[]);
				} else {
					returnData.push(responseData as IDataObject);
				}
			} catch (error) {
				if (this.continueOnFail()) {
					returnData.push({ error: error.message });
					continue;
				}
				throw error;
			}
		}
		return [this.helpers.returnJsonArray(returnData)];
	}
}<|MERGE_RESOLUTION|>--- conflicted
+++ resolved
@@ -354,11 +354,7 @@
 					},
 				],
 				default: '',
-<<<<<<< HEAD
-				description: 'Subscriber\'s current status',
-=======
 				description: 'Subscriber\'s current status.',
->>>>>>> 7f933919
 			},
 			{
 				displayName: 'JSON Parameters',
@@ -415,11 +411,7 @@
 						name: 'language',
 						type: 'string',
 						default: '',
-<<<<<<< HEAD
-						description: 'If set/detected, the subscriber\'s language',
-=======
 						description: 'If set/detected, the subscriber\'s language.',
->>>>>>> 7f933919
 					},
 					{
 						displayName: 'Opt-in IP',
@@ -447,11 +439,7 @@
 						name: 'tags',
 						type: 'string',
 						default: '',
-<<<<<<< HEAD
-						description: 'The tags that are associated with a member separeted by ,',
-=======
 						description: 'The tags that are associated with a member separeted by ,.',
->>>>>>> 7f933919
 					},
 					{
 						displayName: 'Vip',
@@ -465,11 +453,7 @@
 						name: 'timestampOpt',
 						type: 'dateTime',
 						default: '',
-<<<<<<< HEAD
-						description: 'The date and time the subscribe confirmed their opt-in status in ISO 8601 format',
-=======
 						description: 'The date and time the subscribe confirmed their opt-in status in ISO 8601 format.',
->>>>>>> 7f933919
 					},
 				],
 			},
@@ -858,11 +842,7 @@
 					},
 				},
 				default: false,
-<<<<<<< HEAD
-				description: 'If all results should be returned or only up to a given limit',
-=======
 				description: 'Whether to return all results or only up to a given limit',
->>>>>>> 7f933919
 			},
 			{
 				displayName: 'Limit',
@@ -977,11 +957,7 @@
 							},
 						],
 						default: '',
-<<<<<<< HEAD
-						description: 'Subscriber\'s current status',
-=======
 						description: 'Subscriber\'s current status.',
->>>>>>> 7f933919
 					},
 					{
 						displayName: 'Since Last Changed',
@@ -1148,11 +1124,7 @@
 						name: 'language',
 						type: 'string',
 						default: '',
-<<<<<<< HEAD
-						description: 'If set/detected, the subscriber\'s language',
-=======
 						description: 'If set/detected, the subscriber\'s language.',
->>>>>>> 7f933919
 					},
 					{
 						displayName: 'Merge Fields',
@@ -1267,11 +1239,7 @@
 							},
 						],
 						default: '',
-<<<<<<< HEAD
-						description: 'Subscriber\'s current status',
-=======
 						description: 'Subscriber\'s current status.',
->>>>>>> 7f933919
 					},
 					{
 						displayName: 'Vip',
@@ -1330,11 +1298,7 @@
 						name: 'timestampOpt',
 						type: 'dateTime',
 						default: '',
-<<<<<<< HEAD
-						description: 'The date and time the subscribe confirmed their opt-in status in ISO 8601 format',
-=======
 						description: 'The date and time the subscribe confirmed their opt-in status in ISO 8601 format.',
->>>>>>> 7f933919
 					},
 				],
 			},
@@ -1561,11 +1525,7 @@
 					},
 				},
 				default: false,
-<<<<<<< HEAD
-				description: 'If all results should be returned or only up to a given limit',
-=======
 				description: 'Whether to return all results or only up to a given limit',
->>>>>>> 7f933919
 			},
 			{
 				displayName: 'Limit',
@@ -1609,11 +1569,7 @@
 					},
 				},
 				default: false,
-<<<<<<< HEAD
-				description: 'If all results should be returned or only up to a given limit',
-=======
 				description: 'Whether to return all results or only up to a given limit',
->>>>>>> 7f933919
 			},
 			{
 				displayName: 'Limit',
