--- conflicted
+++ resolved
@@ -266,11 +266,7 @@
 			},
 		},
 		default: false,
-<<<<<<< HEAD
-		description: 'If all results should be returned or only up to a given limit',
-=======
 		description: 'Whether to return all results or only up to a given limit',
->>>>>>> 7f933919
 	},
 	{
 		displayName: 'Limit',
@@ -442,11 +438,7 @@
 				],
 			},
 		},
-<<<<<<< HEAD
-		description: 'Comment\'s text',
-=======
 		description: 'Comment\'s text.',
->>>>>>> 7f933919
 	},
 	{
 		displayName: 'Document Format (JSON)',
