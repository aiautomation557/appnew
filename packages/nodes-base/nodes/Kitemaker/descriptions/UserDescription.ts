--- conflicted
+++ resolved
@@ -13,11 +13,7 @@
 			{
 				name: 'Get All',
 				value: 'getAll',
-<<<<<<< HEAD
-				description: 'Retrieve data on all the users in the logged-in user\'s organization',
-=======
 				description: 'Retrieve data on all the users in the logged-in user\'s organization.',
->>>>>>> 7f933919
 			},
 		],
 		displayOptions: {
@@ -36,11 +32,7 @@
 		name: 'returnAll',
 		type: 'boolean',
 		default: false,
-<<<<<<< HEAD
-		description: 'Return all results',
-=======
 		description: 'Whether to return all results or only up to a given limit',
->>>>>>> 7f933919
 		displayOptions: {
 			show: {
 				resource: [
