--- conflicted
+++ resolved
@@ -1,12 +1,6 @@
-<<<<<<< HEAD
-import {
-	OptionsWithUri
-} from 'request';
+import { OptionsWithUri } from 'request';
 
-import {
-	IExecuteFunctions,
-	ILoadOptionsFunctions,
-} from 'n8n-core';
+import { IExecuteFunctions, ILoadOptionsFunctions } from 'n8n-core';
 
 import {
 	IDataObject,
@@ -17,18 +11,9 @@
 	NodeApiError,
 } from 'n8n-workflow';
 
-export async function serviceNowApiRequest(this: IExecuteFunctions | ILoadOptionsFunctions, method: IHttpRequestMethods, resource: string, body: any = {}, qs: IDataObject = {}, uri?: string, option: IDataObject = {}): Promise<any> { // tslint:disable-line:no-any
-
-=======
-import { OptionsWithUri } from 'request';
-
-import { IExecuteFunctions, ILoadOptionsFunctions } from 'n8n-core';
-
-import { IDataObject, INodePropertyOptions, JsonObject, NodeApiError } from 'n8n-workflow';
-
 export async function serviceNowApiRequest(
 	this: IExecuteFunctions | ILoadOptionsFunctions,
-	method: string,
+	method: IHttpRequestMethods,
 	resource: string,
 	// tslint:disable-next-line:no-any
 	body: any = {},
@@ -37,7 +22,6 @@
 	option: IDataObject = {},
 	// tslint:disable-next-line:no-any
 ): Promise<any> {
->>>>>>> 9017fd46
 	const headers = {} as IDataObject;
 	const authenticationMethod = this.getNodeParameter('authentication', 0, 'oAuth2') as string;
 
@@ -78,20 +62,15 @@
 	}
 }
 
-<<<<<<< HEAD
-export async function serviceNowRequestAllItems(this: IExecuteFunctions | ILoadOptionsFunctions, method: IHttpRequestMethods, resource: string, body: any = {}, query: IDataObject = {}): Promise<any> { // tslint:disable-line:no-any
-
-=======
 export async function serviceNowRequestAllItems(
 	this: IExecuteFunctions | ILoadOptionsFunctions,
-	method: string,
+	method: IHttpRequestMethods,
 	resource: string,
 	// tslint:disable-next-line:no-any
 	body: any = {},
 	query: IDataObject = {},
 	// tslint:disable-next-line:no-any
 ): Promise<any> {
->>>>>>> 9017fd46
 	const returnData: IDataObject[] = [];
 	let responseData;
 
