import type { Readable } from 'stream';
import type { IExecuteFunctions } from 'n8n-core';
import { BINARY_ENCODING } from 'n8n-core';

import type {
	IDataObject,
	INodeExecutionData,
	INodeType,
	INodeTypeDescription,
} from 'n8n-workflow';
import { NodeOperationError } from 'n8n-workflow';

import { addAdditionalFields, apiRequest, getPropertyName } from './GenericFunctions';

export class Telegram implements INodeType {
	description: INodeTypeDescription = {
		displayName: 'Telegram',
		name: 'telegram',
		icon: 'file:telegram.svg',
		group: ['output'],
		version: 1,
		subtitle: '={{$parameter["operation"] + ": " + $parameter["resource"]}}',
		description: 'Sends data to Telegram',
		defaults: {
			name: 'Telegram',
		},
		inputs: ['main'],
		outputs: ['main'],
		credentials: [
			{
				name: 'telegramApi',
				required: true,
			},
		],
		properties: [
			{
				displayName: 'Resource',
				name: 'resource',
				type: 'options',
				noDataExpression: true,
				options: [
					// {
					// 	name: 'Bot',
					// 	value: 'bot',
					// },
					{
						name: 'Chat',
						value: 'chat',
					},
					{
						name: 'Callback',
						value: 'callback',
					},
					{
						name: 'File',
						value: 'file',
					},
					{
						name: 'Message',
						value: 'message',
					},
				],
				default: 'message',
			},

			// ----------------------------------
			//         operation
			// ----------------------------------

			// {
			// 	displayName: 'Operation',
			// 	name: 'operation',
			// 	type: 'options',
			// 	displayOptions: {
			// 		show: {
			// 			resource: [
			// 				'bot',
			// 			],
			// 		},
			// 	},
			// 	options: [
			// 		{
			// 			name: 'Info',
			// 			value: 'info',
			// 			description: 'Get information about the bot associated with the access token.',
			// 		},
			// 	],
			// 	default: 'info',
			// 	description: 'The operation to perform.',
			// },

			// ----------------------------------
			//         operation
			// ----------------------------------

			{
				displayName: 'Operation',
				name: 'operation',
				type: 'options',
				noDataExpression: true,
				displayOptions: {
					show: {
						resource: ['chat'],
					},
				},
				options: [
					{
						name: 'Get',
						value: 'get',
						description: 'Get up to date information about a chat',
						action: 'Get a chat',
					},
					{
						name: 'Get Administrators',
						value: 'administrators',
						description: 'Get the Administrators of a chat',
						action: 'Get all administrators in a chat',
					},
					{
						name: 'Get Member',
						value: 'member',
						description: 'Get the member of a chat',
						action: 'Get a member in a chat',
					},
					{
						name: 'Leave',
						value: 'leave',
						description: 'Leave a group, supergroup or channel',
						action: 'Leave a chat',
					},
					{
						name: 'Set Description',
						value: 'setDescription',
						description: 'Set the description of a chat',
						action: 'Set description on a chat',
					},
					{
						name: 'Set Title',
						value: 'setTitle',
						description: 'Set the title of a chat',
						action: 'Set a title on a chat',
					},
				],
				default: 'get',
			},

			{
				displayName: 'Operation',
				name: 'operation',
				type: 'options',
				noDataExpression: true,
				displayOptions: {
					show: {
						resource: ['callback'],
					},
				},
				options: [
					{
						name: 'Answer Query',
						value: 'answerQuery',
						description: 'Send answer to callback query sent from inline keyboard',
						action: 'Answer Query a callback',
					},
					{
						name: 'Answer Inline Query',
						value: 'answerInlineQuery',
						description: 'Send answer to callback query sent from inline bot',
						action: 'Answer an inline query callback',
					},
				],
				default: 'answerQuery',
			},
			{
				displayName: 'Operation',
				name: 'operation',
				type: 'options',
				noDataExpression: true,
				displayOptions: {
					show: {
						resource: ['file'],
					},
				},
				options: [
					{
						name: 'Get',
						value: 'get',
						description: 'Get a file',
						action: 'Get a file',
					},
				],
				default: 'get',
			},

			{
				displayName: 'Operation',
				name: 'operation',
				type: 'options',
				noDataExpression: true,
				displayOptions: {
					show: {
						resource: ['message'],
					},
				},
				options: [
					{
						name: 'Delete Chat Message',
						value: 'deleteMessage',
						description: 'Delete a chat message',
						action: 'Delete a chat message',
					},
					{
						name: 'Edit Message Text',
						value: 'editMessageText',
						description: 'Edit a text message',
						action: 'Edit a test message',
					},
					{
						name: 'Pin Chat Message',
						value: 'pinChatMessage',
						description: 'Pin a chat message',
						action: 'Pin a chat message',
					},
					{
						name: 'Send Animation',
						value: 'sendAnimation',
						description: 'Send an animated file',
						action: 'Send an animated file',
					},
					{
						name: 'Send Audio',
						value: 'sendAudio',
						description: 'Send a audio file',
						action: 'Send an audio file',
					},
					{
						name: 'Send Chat Action',
						value: 'sendChatAction',
						description: 'Send a chat action',
						action: 'Send a chat action',
					},
					{
						name: 'Send Document',
						value: 'sendDocument',
						description: 'Send a document',
						action: 'Send a document',
					},
					{
						name: 'Send Location',
						value: 'sendLocation',
						description: 'Send a location',
						action: 'Send a location',
					},
					{
						name: 'Send Media Group',
						value: 'sendMediaGroup',
						description: 'Send group of photos or videos to album',
						action: 'Send a media group message',
					},
					{
						name: 'Send Message',
						value: 'sendMessage',
						description: 'Send a text message',
						action: 'Send a text message',
					},
					{
						name: 'Send Photo',
						value: 'sendPhoto',
						description: 'Send a photo',
						action: 'Send a photo message',
					},
					{
						name: 'Send Sticker',
						value: 'sendSticker',
						description: 'Send a sticker',
						action: 'Send a sticker',
					},
					{
						name: 'Send Video',
						value: 'sendVideo',
						description: 'Send a video',
						action: 'Send a video',
					},
					{
						name: 'Unpin Chat Message',
						value: 'unpinChatMessage',
						description: 'Unpin a chat message',
						action: 'Unpin a chat message',
					},
				],
				default: 'sendMessage',
			},

			// ----------------------------------
			//         chat / message
			// ----------------------------------

			{
				displayName: 'Chat ID',
				name: 'chatId',
				type: 'string',
				default: '',
				displayOptions: {
					show: {
						operation: [
							'administrators',
							'deleteMessage',
							'get',
							'leave',
							'member',
							'pinChatMessage',
							'setDescription',
							'setTitle',
							'sendAnimation',
							'sendAudio',
							'sendChatAction',
							'sendDocument',
							'sendLocation',
							'sendMessage',
							'sendMediaGroup',
							'sendPhoto',
							'sendSticker',
							'sendVideo',
							'unpinChatMessage',
						],
						resource: ['chat', 'message'],
					},
				},
				required: true,
				description:
					'Unique identifier for the target chat or username of the target channel (in the format @channelusername)',
			},

			// ----------------------------------
			//       message:deleteMessage
			// ----------------------------------
			{
				displayName: 'Message ID',
				name: 'messageId',
				type: 'string',
				default: '',
				displayOptions: {
					show: {
						operation: ['deleteMessage'],
						resource: ['message'],
					},
				},
				required: true,
				description: 'Unique identifier of the message to delete',
			},

			// ----------------------------------
			//       message:pinChatMessage
			// ----------------------------------
			{
				displayName: 'Message ID',
				name: 'messageId',
				type: 'string',
				default: '',
				displayOptions: {
					show: {
						operation: ['pinChatMessage', 'unpinChatMessage'],
						resource: ['message'],
					},
				},
				required: true,
				description: 'Unique identifier of the message to pin or unpin',
			},
			{
				displayName: 'Additional Fields',
				name: 'additionalFields',
				type: 'collection',
				placeholder: 'Add Field',
				displayOptions: {
					show: {
						operation: ['pinChatMessage'],
						resource: ['message'],
					},
				},
				default: {},
				options: [
					{
						displayName: 'Disable Notification',
						name: 'disable_notification',
						type: 'boolean',
						default: false,
						description:
							'Whether to send a notification to all chat members about the new pinned message',
					},
				],
			},

			// ----------------------------------
			//         chat
			// ----------------------------------

			// ----------------------------------
			//         chat:member
			// ----------------------------------
			{
				displayName: 'User ID',
				name: 'userId',
				type: 'string',
				default: '',
				displayOptions: {
					show: {
						operation: ['member'],
						resource: ['chat'],
					},
				},
				required: true,
				description: 'Unique identifier of the target user',
			},

			// ----------------------------------
			//         chat:setDescription
			// ----------------------------------
			{
				displayName: 'Description',
				name: 'description',
				type: 'string',
				default: '',
				displayOptions: {
					show: {
						operation: ['setDescription'],
						resource: ['chat'],
					},
				},
				required: true,
				description: 'New chat description, 0-255 characters',
			},

			// ----------------------------------
			//         chat:setTitle
			// ----------------------------------
			{
				displayName: 'Title',
				name: 'title',
				type: 'string',
				default: '',
				displayOptions: {
					show: {
						operation: ['setTitle'],
						resource: ['chat'],
					},
				},
				required: true,
				description: 'New chat title, 1-255 characters',
			},

			// ----------------------------------
			//         callback
			// ----------------------------------

			// ----------------------------------
			//         callback:answerQuery
			// ----------------------------------
			{
				displayName: 'Query ID',
				name: 'queryId',
				type: 'string',
				default: '',
				displayOptions: {
					show: {
						operation: ['answerQuery'],
						resource: ['callback'],
					},
				},
				required: true,
				description: 'Unique identifier for the query to be answered',
			},

			{
				displayName: 'Additional Fields',
				name: 'additionalFields',
				type: 'collection',
				placeholder: 'Add Field',
				displayOptions: {
					show: {
						operation: ['answerQuery'],
						resource: ['callback'],
					},
				},
				default: {},
				options: [
					{
						displayName: 'Cache Time',
						name: 'cache_time',
						type: 'number',
						typeOptions: {
							minValue: 0,
						},
						default: 0,
						description:
							'The maximum amount of time in seconds that the result of the callback query may be cached client-side',
					},
					{
						displayName: 'Show Alert',
						name: 'show_alert',
						type: 'boolean',
						default: false,
						description:
							'Whether an alert will be shown by the client instead of a notification at the top of the chat screen',
					},
					{
						displayName: 'Text',
						name: 'text',
						type: 'string',
						default: '',
						description:
							'Text of the notification. If not specified, nothing will be shown to the user, 0-200 characters.',
					},
					{
						displayName: 'URL',
						name: 'url',
						type: 'string',
						default: '',
						description: "URL that will be opened by the user's client",
					},
				],
			},

			// -----------------------------------------------
			//         callback:answerInlineQuery
			// -----------------------------------------------
			{
				displayName: 'Query ID',
				name: 'queryId',
				type: 'string',
				default: '',
				displayOptions: {
					show: {
						operation: ['answerInlineQuery'],
						resource: ['callback'],
					},
				},
				required: true,
				description: 'Unique identifier for the answered query',
			},
			{
				displayName: 'Results',
				name: 'results',
				type: 'string',
				default: '',
				displayOptions: {
					show: {
						operation: ['answerInlineQuery'],
						resource: ['callback'],
					},
				},
				required: true,
				description: 'A JSON-serialized array of results for the inline query',
			},
			{
				displayName: 'Additional Fields',
				name: 'additionalFields',
				type: 'collection',
				placeholder: 'Add Field',
				displayOptions: {
					show: {
						operation: ['answerInlineQuery'],
						resource: ['callback'],
					},
				},
				default: {},
				options: [
					{
						displayName: 'Cache Time',
						name: 'cache_time',
						type: 'number',
						typeOptions: {
							minValue: 0,
						},
						default: 0,
						description:
							'The maximum amount of time in seconds that the result of the callback query may be cached client-side',
					},
					{
						displayName: 'Show Alert',
						name: 'show_alert',
						type: 'boolean',
						default: false,
						description:
							'Whether an alert will be shown by the client instead of a notification at the top of the chat screen',
					},
					{
						displayName: 'Text',
						name: 'text',
						type: 'string',
						default: '',
						description:
							'Text of the notification. If not specified, nothing will be shown to the user, 0-200 characters.',
					},
					{
						displayName: 'URL',
						name: 'url',
						type: 'string',
						default: '',
						description: "URL that will be opened by the user's client",
					},
				],
			},

			// ----------------------------------
			//         file
			// ----------------------------------

			// ----------------------------------
			//         file:get/download
			// ----------------------------------

			{
				displayName: 'File ID',
				name: 'fileId',
				type: 'string',
				default: '',
				displayOptions: {
					show: {
						operation: ['get'],
						resource: ['file'],
					},
				},
				required: true,
				description: 'The ID of the file',
			},
			{
				displayName: 'Download',
				name: 'download',
				type: 'boolean',
				displayOptions: {
					show: {
						operation: ['get'],
						resource: ['file'],
					},
				},
				default: true,
				description: 'Whether to download the file',
			},

			// ----------------------------------
			//         message
			// ----------------------------------

			// ----------------------------------
			//         message:editMessageText
			// ----------------------------------

			{
				displayName: 'Message Type',
				name: 'messageType',
				type: 'options',
				displayOptions: {
					show: {
						operation: ['editMessageText'],
						resource: ['message'],
					},
				},
				options: [
					{
						name: 'Inline Message',
						value: 'inlineMessage',
					},
					{
						name: 'Message',
						value: 'message',
					},
				],
				default: 'message',
				description: 'The type of the message to edit',
			},

			{
				displayName: 'Chat ID',
				name: 'chatId',
				type: 'string',
				default: '',
				displayOptions: {
					show: {
						messageType: ['message'],
						operation: ['editMessageText'],
						resource: ['message'],
					},
				},
				required: true,
				description:
					'Unique identifier for the target chat or username of the target channel (in the format @channelusername). To find your chat ID ask @get_id_bot.',
			},
			// ----------------------------------
			//         message:sendAnimation/sendAudio/sendDocument/sendPhoto/sendSticker/sendVideo
			// ----------------------------------

			{
				displayName: 'Binary Data',
				name: 'binaryData',
				type: 'boolean',
				default: false,
				required: true,
				displayOptions: {
					show: {
						operation: [
							'sendAnimation',
							'sendAudio',
							'sendDocument',
							'sendPhoto',
							'sendVideo',
							'sendSticker',
						],
						resource: ['message'],
					},
				},
				description: 'Whether the data to upload should be taken from binary field',
			},
			{
				displayName: 'Binary Property',
				name: 'binaryPropertyName',
				type: 'string',
				default: 'data',
				required: true,
				displayOptions: {
					show: {
						operation: [
							'sendAnimation',
							'sendAudio',
							'sendDocument',
							'sendPhoto',
							'sendVideo',
							'sendSticker',
						],
						resource: ['message'],
						binaryData: [true],
					},
				},
				placeholder: '',
				description: 'Name of the binary property that contains the data to upload',
			},
			{
				displayName: 'Message ID',
				name: 'messageId',
				type: 'string',
				default: '',
				displayOptions: {
					show: {
						messageType: ['message'],
						operation: ['editMessageText'],
						resource: ['message'],
					},
				},
				required: true,
				description: 'Unique identifier of the message to edit',
			},
			{
				displayName: 'Inline Message ID',
				name: 'inlineMessageId',
				type: 'string',
				default: '',
				displayOptions: {
					show: {
						messageType: ['inlineMessage'],
						operation: ['editMessageText'],
						resource: ['message'],
					},
				},
				required: true,
				description: 'Unique identifier of the inline message to edit',
			},
			{
				displayName: 'Reply Markup',
				name: 'replyMarkup',
				displayOptions: {
					show: {
						operation: ['editMessageText'],
						resource: ['message'],
					},
				},
				type: 'options',
				options: [
					{
						name: 'None',
						value: 'none',
					},
					{
						name: 'Inline Keyboard',
						value: 'inlineKeyboard',
					},
				],
				default: 'none',
				description: 'Additional interface options',
			},

			// ----------------------------------
			//         message:sendAnimation
			// ----------------------------------
			{
				displayName: 'Animation',
				name: 'file',
				type: 'string',
				default: '',
				displayOptions: {
					show: {
						operation: ['sendAnimation'],
						resource: ['message'],
						binaryData: [false],
					},
				},
				description:
					'Animation to send. Pass a file_id to send an animation that exists on the Telegram servers (recommended), an HTTP URL for Telegram to get an animation from the Internet.',
			},

			// ----------------------------------
			//         message:sendAudio
			// ----------------------------------
			{
				displayName: 'Audio',
				name: 'file',
				type: 'string',
				default: '',
				displayOptions: {
					show: {
						operation: ['sendAudio'],
						resource: ['message'],
						binaryData: [false],
					},
				},
				description:
					'Audio file to send. Pass a file_id to send a file that exists on the Telegram servers (recommended), an HTTP URL for Telegram to get a file from the Internet.',
			},

			// ----------------------------------
			//         message:sendChatAction
			// ----------------------------------
			{
				displayName: 'Action',
				name: 'action',
				type: 'options',
				displayOptions: {
					show: {
						operation: ['sendChatAction'],
						resource: ['message'],
					},
				},
				options: [
					{
						name: 'Find Location',
						value: 'find_location',
						action: 'Find location',
					},
					{
						name: 'Record Audio',
						value: 'record_audio',
						action: 'Record audio',
					},
					{
						name: 'Record Video',
						value: 'record_video',
						action: 'Record video',
					},
					{
						name: 'Record Video Note',
						value: 'record_video_note',
						action: 'Record video note',
					},
					{
						name: 'Typing',
						value: 'typing',
						action: 'Typing a message',
					},
					{
						name: 'Upload Audio',
						value: 'upload_audio',
						action: 'Upload audio',
					},
					{
						name: 'Upload Document',
						value: 'upload_document',
						action: 'Upload document',
					},
					{
						name: 'Upload Photo',
						value: 'upload_photo',
						action: 'Upload photo',
					},
					{
						name: 'Upload Video',
						value: 'upload_video',
						action: 'Upload video',
					},
					{
						name: 'Upload Video Note',
						value: 'upload_video_note',
						action: 'Upload video note',
					},
				],
				default: 'typing',
				description:
					'Type of action to broadcast. Choose one, depending on what the user is about to receive. The status is set for 5 seconds or less (when a message arrives from your bot).',
			},

			// ----------------------------------
			//         message:sendDocument
			// ----------------------------------
			{
				displayName: 'Document',
				name: 'file',
				type: 'string',
				default: '',
				displayOptions: {
					show: {
						operation: ['sendDocument'],
						resource: ['message'],
						binaryData: [false],
					},
				},
				description:
					'Document to send. Pass a file_id to send a file that exists on the Telegram servers (recommended), an HTTP URL for Telegram to get a file from the Internet.',
			},

			// ----------------------------------
			//         message:sendLocation
			// ----------------------------------
			{
				displayName: 'Latitude',
				name: 'latitude',
				type: 'number',
				default: 0.0,
				typeOptions: {
					numberPrecision: 10,
					minValue: -90,
					maxValue: 90,
				},
				displayOptions: {
					show: {
						operation: ['sendLocation'],
						resource: ['message'],
					},
				},
				description: 'Location latitude',
			},

			{
				displayName: 'Longitude',
				name: 'longitude',
				type: 'number',
				typeOptions: {
					numberPrecision: 10,
					minValue: -180,
					maxValue: 180,
				},
				default: 0.0,
				displayOptions: {
					show: {
						operation: ['sendLocation'],
						resource: ['message'],
					},
				},
				description: 'Location longitude',
			},

			// ----------------------------------
			//         message:sendMediaGroup
			// ----------------------------------
			{
				displayName: 'Media',
				name: 'media',
				type: 'fixedCollection',
				displayOptions: {
					show: {
						operation: ['sendMediaGroup'],
						resource: ['message'],
					},
				},
				description: 'The media to add',
				placeholder: 'Add Media',
				typeOptions: {
					multipleValues: true,
				},
				default: {},
				options: [
					{
						displayName: 'Media',
						name: 'media',
						values: [
							{
								displayName: 'Type',
								name: 'type',
								type: 'options',
								options: [
									{
										name: 'Photo',
										value: 'photo',
									},
									{
										name: 'Video',
										value: 'video',
									},
								],
								default: 'photo',
								description: 'The type of the media to add',
							},
							{
								displayName: 'Media File',
								name: 'media',
								type: 'string',
								default: '',
								description:
									'Media to send. Pass a file_id to send a file that exists on the Telegram servers (recommended) or pass an HTTP URL for Telegram to get a file from the Internet.',
							},
							{
								displayName: 'Additional Fields',
								name: 'additionalFields',
								type: 'collection',
								placeholder: 'Add Field',
								default: {},
								options: [
									{
										displayName: 'Caption',
										name: 'caption',
										type: 'string',
										default: '',
										description: 'Caption text to set, 0-1024 characters',
									},
									{
										displayName: 'Parse Mode',
										name: 'parse_mode',
										type: 'options',
										options: [
											{
												name: 'Markdown',
												value: 'Markdown',
											},
											{
												name: 'HTML',
												value: 'HTML',
											},
										],
										default: 'HTML',
										description: 'How to parse the text',
									},
								],
							},
						],
					},
				],
			},

			// ----------------------------------
			//         message:sendMessage
			// ----------------------------------
			{
				displayName: 'Text',
				name: 'text',
				type: 'string',
				required: true,
				default: '',
				displayOptions: {
					show: {
						operation: ['editMessageText', 'sendMessage'],
						resource: ['message'],
					},
				},
				description: 'Text of the message to be sent',
			},

			// ----------------------------------
			//         message:sendPhoto
			// ----------------------------------
			{
				displayName: 'Photo',
				name: 'file',
				type: 'string',
				default: '',
				displayOptions: {
					show: {
						operation: ['sendPhoto'],
						resource: ['message'],
						binaryData: [false],
					},
				},
				description:
					'Photo to send. Pass a file_id to send a photo that exists on the Telegram servers (recommended), an HTTP URL for Telegram to get a photo from the Internet.',
			},

			// ----------------------------------
			//         message:sendSticker
			// ----------------------------------
			{
				displayName: 'Sticker',
				name: 'file',
				type: 'string',
				default: '',
				displayOptions: {
					show: {
						operation: ['sendSticker'],
						resource: ['message'],
						binaryData: [false],
					},
				},
				description:
					'Sticker to send. Pass a file_id to send a file that exists on the Telegram servers (recommended), an HTTP URL for Telegram to get a .webp file from the Internet.',
			},

			// ----------------------------------
			//         message:sendVideo
			// ----------------------------------
			{
				displayName: 'Video',
				name: 'file',
				type: 'string',
				default: '',
				displayOptions: {
					show: {
						operation: ['sendVideo'],
						resource: ['message'],
						binaryData: [false],
					},
				},
				description:
					'Video file to send. Pass a file_id to send a file that exists on the Telegram servers (recommended), an HTTP URL for Telegram to get a file from the Internet.',
			},

			// ----------------------------------
			//         message:editMessageText/sendAnimation/sendAudio/sendLocation/sendMessage/sendPhoto/sendSticker/sendVideo
			// ----------------------------------

			{
				displayName: 'Reply Markup',
				name: 'replyMarkup',
				displayOptions: {
					show: {
						operation: [
							'sendAnimation',
							'sendDocument',
							'sendMessage',
							'sendPhoto',
							'sendSticker',
							'sendVideo',
							'sendAudio',
							'sendLocation',
						],
						resource: ['message'],
					},
				},
				type: 'options',
				options: [
					{
						name: 'Force Reply',
						value: 'forceReply',
					},
					{
						name: 'Inline Keyboard',
						value: 'inlineKeyboard',
					},
					{
						name: 'None',
						value: 'none',
					},
					{
						name: 'Reply Keyboard',
						value: 'replyKeyboard',
					},
					{
						name: 'Reply Keyboard Remove',
						value: 'replyKeyboardRemove',
					},
				],
				default: 'none',
				description: 'Additional interface options',
			},

			{
				displayName: 'Force Reply',
				name: 'forceReply',
				type: 'collection',
				placeholder: 'Add Field',
				displayOptions: {
					show: {
						replyMarkup: ['forceReply'],
						resource: ['message'],
					},
				},
				default: {},
				options: [
					{
						displayName: 'Force Reply',
						name: 'force_reply',
						type: 'boolean',
						default: false,
						description:
							'Whether to show reply interface to the user, as if they manually selected the bot‘s message and tapped ’Reply',
					},
					{
						displayName: 'Selective',
						name: 'selective',
						type: 'boolean',
						default: false,
						description: 'Whether to force reply from specific users only',
					},
				],
			},

			{
				displayName: 'Inline Keyboard',
				name: 'inlineKeyboard',
				placeholder: 'Add Keyboard Row',
				description: 'Adds an inline keyboard that appears right next to the message it belongs to',
				type: 'fixedCollection',
				typeOptions: {
					multipleValues: true,
				},
				displayOptions: {
					show: {
						replyMarkup: ['inlineKeyboard'],
						resource: ['message'],
					},
				},
				default: {},
				options: [
					{
						displayName: 'Rows',
						name: 'rows',
						values: [
							{
								displayName: 'Row',
								name: 'row',
								type: 'fixedCollection',
								description: 'The value to set',
								placeholder: 'Add Button',
								typeOptions: {
									multipleValues: true,
								},
								default: {},
								options: [
									{
										displayName: 'Buttons',
										name: 'buttons',
										values: [
											{
												displayName: 'Text',
												name: 'text',
												type: 'string',
												default: '',
												description: 'Label text on the button',
											},
											{
												displayName: 'Additional Fields',
												name: 'additionalFields',
												type: 'collection',
												placeholder: 'Add Field',
												default: {},
												options: [
													{
														displayName: 'Callback Data',
														name: 'callback_data',
														type: 'string',
														default: '',
														description:
															'Data to be sent in a callback query to the bot when button is pressed, 1-64 bytes',
													},
													{
														displayName: 'Pay',
														name: 'pay',
														type: 'boolean',
														default: false,
														description: 'Whether to send a Pay button',
													},
													{
														displayName: 'Switch Inline Query Current Chat',
														name: 'switch_inline_query_current_chat',
														type: 'string',
														default: '',
														description:
															"If set, pressing the button will insert the bot‘s username and the specified inline query in the current chat's input field.Can be empty, in which case only the bot’s username will be inserted",
													},
													{
														displayName: 'Switch Inline Query',
														name: 'switch_inline_query',
														type: 'string',
														default: '',
														description:
															'If set, pressing the button will prompt the user to select one of their chats, open that chat and insert the bot‘s username and the specified inline query in the input field. Can be empty, in which case just the bot’s username will be inserted.',
													},
													{
														displayName: 'URL',
														name: 'url',
														type: 'string',
														default: '',
														description: 'HTTP or tg:// URL to be opened when button is pressed',
													},
												],
											},
										],
									},
								],
							},
						],
					},
				],
			},

			{
				displayName: 'Reply Keyboard',
				name: 'replyKeyboard',
				placeholder: 'Add Reply Keyboard Row',
				description: 'Adds a custom keyboard with reply options',
				type: 'fixedCollection',
				typeOptions: {
					multipleValues: true,
				},
				displayOptions: {
					show: {
						replyMarkup: ['replyKeyboard'],
					},
				},
				default: {},
				options: [
					{
						displayName: 'Rows',
						name: 'rows',
						values: [
							{
								displayName: 'Row',
								name: 'row',
								type: 'fixedCollection',
								description: 'The value to set',
								placeholder: 'Add Button',
								typeOptions: {
									multipleValues: true,
								},
								default: {},
								options: [
									{
										displayName: 'Buttons',
										name: 'buttons',
										values: [
											{
												displayName: 'Text',
												name: 'text',
												type: 'string',
												default: '',
												description:
													'Text of the button. If none of the optional fields are used, it will be sent as a message when the button is pressed.',
											},
											{
												displayName: 'Additional Fields',
												name: 'additionalFields',
												type: 'collection',
												placeholder: 'Add Field',
												default: {},
												options: [
													{
														displayName: 'Request Contact',
														name: 'request_contact',
														type: 'boolean',
														default: false,
														description:
															"Whether the user's phone number will be sent as a contact when the button is pressed.Available in private chats only",
													},
													{
														displayName: 'Request Location',
														name: 'request_location',
														type: 'boolean',
														default: false,
														description: "Whether the user's request_location",
													},
												],
											},
										],
									},
								],
							},
						],
					},
				],
			},

			{
				displayName: 'Reply Keyboard Options',
				name: 'replyKeyboardOptions',
				type: 'collection',
				placeholder: 'Add Option',
				displayOptions: {
					show: {
						replyMarkup: ['replyKeyboard'],
					},
				},
				default: {},
				options: [
					{
						displayName: 'Resize Keyboard',
						name: 'resize_keyboard',
						type: 'boolean',
						default: false,
						description:
							'Whether to request clients to resize the keyboard vertically for optimal fit',
					},
					{
						displayName: 'One Time Keyboard',
						name: 'one_time_keyboard',
						type: 'boolean',
						default: false,
						description:
							"Whether to request clients to hide the keyboard as soon as it's been used",
					},
					{
						displayName: 'Selective',
						name: 'selective',
						type: 'boolean',
						default: false,
						description: 'Whether to show the keyboard to specific users only',
					},
				],
			},

			{
				displayName: 'Reply Keyboard Remove',
				name: 'replyKeyboardRemove',
				type: 'collection',
				placeholder: 'Add Field',
				displayOptions: {
					show: {
						replyMarkup: ['replyKeyboardRemove'],
					},
				},
				default: {},
				options: [
					{
						displayName: 'Remove Keyboard',
						name: 'remove_keyboard',
						type: 'boolean',
						default: false,
						description: 'Whether to request clients to remove the custom keyboard',
					},
					{
						displayName: 'Selective',
						name: 'selective',
						type: 'boolean',
						default: false,
						description: 'Whether to force reply from specific users only',
					},
				],
			},

			{
				displayName: 'Additional Fields',
				name: 'additionalFields',
				type: 'collection',
				placeholder: 'Add Field',
				displayOptions: {
					show: {
						operation: [
							'editMessageText',
							'sendAnimation',
							'sendAudio',
							'sendDocument',
							'sendLocation',
							'sendMessage',
							'sendMediaGroup',
							'sendPhoto',
							'sendSticker',
							'sendVideo',
						],
						resource: ['message'],
					},
				},
				default: {},
				options: [
					{
						displayName: 'Caption',
						name: 'caption',
						type: 'string',
						displayOptions: {
							show: {
								'/operation': [
									'sendAnimation',
									'sendAudio',
									'sendDocument',
									'sendPhoto',
									'sendVideo',
								],
							},
						},
						default: '',
						description: 'Caption text to set, 0-1024 characters',
					},
					{
						displayName: 'Disable Notification',
						name: 'disable_notification',
						type: 'boolean',
						default: false,
						displayOptions: {
							hide: {
								'/operation': ['editMessageText'],
							},
						},
						description:
							'Whether to send the message silently. Users will receive a notification with no sound.',
					},
					{
						displayName: 'Disable WebPage Preview',
						name: 'disable_web_page_preview',
						type: 'boolean',
						displayOptions: {
							show: {
								'/operation': ['editMessageText', 'sendMessage'],
							},
						},
						default: false,
						description: 'Whether to disable link previews for links in this message',
					},
					{
						displayName: 'Duration',
						name: 'duration',
						type: 'number',
						typeOptions: {
							minValue: 0,
						},
						displayOptions: {
							show: {
								'/operation': ['sendAnimation', 'sendAudio', 'sendVideo'],
							},
						},
						default: 0,
						description: 'Duration of clip in seconds',
					},
					{
						displayName: 'File Name',
						name: 'fileName',
						type: 'string',
						default: '',
						displayOptions: {
							show: {
								'/operation': [
									'sendAnimation',
									'sendAudio',
									'sendDocument',
									'sendPhoto',
									'sendVideo',
									'sendSticker',
								],
								'/resource': ['message'],
								'/binaryData': [true],
							},
						},
						placeholder: 'image.jpeg',
					},
					{
						displayName: 'Height',
						name: 'height',
						type: 'number',
						typeOptions: {
							minValue: 0,
						},
						displayOptions: {
							show: {
								'/operation': ['sendAnimation', 'sendVideo'],
							},
						},
						default: 0,
						description: 'Height of the video',
					},
					{
						displayName: 'Parse Mode',
						name: 'parse_mode',
						type: 'options',
						options: [
							{
								name: 'Markdown',
								value: 'Markdown',
							},
							{
								name: 'HTML',
								value: 'HTML',
							},
						],
						displayOptions: {
							show: {
								'/operation': [
									'editMessageText',
									'sendAnimation',
									'sendAudio',
									'sendMessage',
									'sendPhoto',
									'sendVideo',
								],
							},
						},
						default: 'HTML',
						description: 'How to parse the text',
					},
					{
						displayName: 'Performer',
						name: 'performer',
						type: 'string',
						displayOptions: {
							show: {
								'/operation': ['sendAudio'],
							},
						},
						default: '',
						description: 'Name of the performer',
					},
					{
						displayName: 'Reply To Message ID',
						name: 'reply_to_message_id',
						type: 'number',
						displayOptions: {
							hide: {
								'/operation': ['editMessageText'],
							},
						},
						default: 0,
						description: 'If the message is a reply, ID of the original message',
					},
					{
						displayName: 'Title',
						name: 'title',
						type: 'string',
						displayOptions: {
							show: {
								'/operation': ['sendAudio'],
							},
						},
						default: '',
						description: 'Title of the track',
					},
					{
						displayName: 'Thumbnail',
						name: 'thumb',
						type: 'string',
						displayOptions: {
							show: {
								'/operation': ['sendAnimation', 'sendAudio', 'sendDocument', 'sendVideo'],
							},
						},
						default: '',
						description:
							'Thumbnail of the file sent; can be ignored if thumbnail generation for the file is supported server-side. The thumbnail should be in JPEG format and less than 200 kB in size. A thumbnail‘s width and height should not exceed 320.',
					},
					{
						displayName: 'Width',
						name: 'width',
						type: 'number',
						typeOptions: {
							minValue: 0,
						},
						displayOptions: {
							show: {
								'/operation': ['sendAnimation', 'sendVideo'],
							},
						},
						default: 0,
						description: 'Width of the video',
					},
				],
			},
		],
	};

	async execute(this: IExecuteFunctions): Promise<INodeExecutionData[][]> {
		const items = this.getInputData();
		const returnData: INodeExecutionData[] = [];

		// For Post
		let body: IDataObject;
		// For Query string
		let qs: IDataObject;

		let requestMethod: string;
		let endpoint: string;

		const operation = this.getNodeParameter('operation', 0);
		const resource = this.getNodeParameter('resource', 0);
		const binaryData = this.getNodeParameter('binaryData', 0, false);

		for (let i = 0; i < items.length; i++) {
			try {
				// Reset all values
				requestMethod = 'POST';
				endpoint = '';
				body = {};
				qs = {};

				if (resource === 'callback') {
					if (operation === 'answerQuery') {
						// ----------------------------------
						//         callback:answerQuery
						// ----------------------------------

						endpoint = 'answerCallbackQuery';

						body.callback_query_id = this.getNodeParameter('queryId', i) as string;

						// Add additional fields
						const additionalFields = this.getNodeParameter('additionalFields', i);
						Object.assign(body, additionalFields);
					} else if (operation === 'answerInlineQuery') {
						// -----------------------------------------------
						//         callback:answerInlineQuery
						// -----------------------------------------------

						endpoint = 'answerInlineQuery';

						body.inline_query_id = this.getNodeParameter('queryId', i) as string;
						body.results = this.getNodeParameter('results', i) as string;

						// Add additional fields
						const additionalFields = this.getNodeParameter('additionalFields', i);
						Object.assign(body, additionalFields);
					}
				} else if (resource === 'chat') {
					if (operation === 'get') {
						// ----------------------------------
						//         chat:get
						// ----------------------------------

						endpoint = 'getChat';

						body.chat_id = this.getNodeParameter('chatId', i) as string;
					} else if (operation === 'administrators') {
						// ----------------------------------
						//         chat:administrators
						// ----------------------------------

						endpoint = 'getChatAdministrators';

						body.chat_id = this.getNodeParameter('chatId', i) as string;
					} else if (operation === 'leave') {
						// ----------------------------------
						//         chat:leave
						// ----------------------------------

						endpoint = 'leaveChat';

						body.chat_id = this.getNodeParameter('chatId', i) as string;
					} else if (operation === 'member') {
						// ----------------------------------
						//         chat:member
						// ----------------------------------

						endpoint = 'getChatMember';

						body.chat_id = this.getNodeParameter('chatId', i) as string;
						body.user_id = this.getNodeParameter('userId', i) as string;
					} else if (operation === 'setDescription') {
						// ----------------------------------
						//         chat:setDescription
						// ----------------------------------

						endpoint = 'setChatDescription';

						body.chat_id = this.getNodeParameter('chatId', i) as string;
						body.description = this.getNodeParameter('description', i) as string;
					} else if (operation === 'setTitle') {
						// ----------------------------------
						//         chat:setTitle
						// ----------------------------------

						endpoint = 'setChatTitle';

						body.chat_id = this.getNodeParameter('chatId', i) as string;
						body.title = this.getNodeParameter('title', i) as string;
					}
					// } else if (resource === 'bot') {
					// 	if (operation === 'info') {
					// 		endpoint = 'getUpdates';
					// 	}
				} else if (resource === 'file') {
					if (operation === 'get') {
						// ----------------------------------
						//         file:get
						// ----------------------------------

						endpoint = 'getFile';

						body.file_id = this.getNodeParameter('fileId', i) as string;
					}
				} else if (resource === 'message') {
					if (operation === 'editMessageText') {
						// ----------------------------------
						//         message:editMessageText
						// ----------------------------------

						endpoint = 'editMessageText';

						const messageType = this.getNodeParameter('messageType', i) as string;

						if (messageType === 'inlineMessage') {
							body.inline_message_id = this.getNodeParameter('inlineMessageId', i) as string;
						} else {
							body.chat_id = this.getNodeParameter('chatId', i) as string;
							body.message_id = this.getNodeParameter('messageId', i) as string;
						}

						body.text = this.getNodeParameter('text', i) as string;

						// Add additional fields and replyMarkup
						addAdditionalFields.call(this, body, i);
					} else if (operation === 'deleteMessage') {
						// ----------------------------------
						//       message:deleteMessage
						// ----------------------------------

						endpoint = 'deleteMessage';

						body.chat_id = this.getNodeParameter('chatId', i) as string;
						body.message_id = this.getNodeParameter('messageId', i) as string;
					} else if (operation === 'pinChatMessage') {
						// ----------------------------------
						//        message:pinChatMessage
						// ----------------------------------

						endpoint = 'pinChatMessage';

						body.chat_id = this.getNodeParameter('chatId', i) as string;
						body.message_id = this.getNodeParameter('messageId', i) as string;

						const { disable_notification } = this.getNodeParameter('additionalFields', i);
						if (disable_notification) {
							body.disable_notification = true;
						}
					} else if (operation === 'unpinChatMessage') {
						// ----------------------------------
						//        message:unpinChatMessage
						// ----------------------------------

						endpoint = 'unpinChatMessage';

						body.chat_id = this.getNodeParameter('chatId', i) as string;
						body.message_id = this.getNodeParameter('messageId', i) as string;
					} else if (operation === 'sendAnimation') {
						// ----------------------------------
						//         message:sendAnimation
						// ----------------------------------

						endpoint = 'sendAnimation';

						body.chat_id = this.getNodeParameter('chatId', i) as string;
						body.animation = this.getNodeParameter('file', i, '') as string;

						// Add additional fields and replyMarkup
						addAdditionalFields.call(this, body, i);
					} else if (operation === 'sendAudio') {
						// ----------------------------------
						//         message:sendAudio
						// ----------------------------------

						endpoint = 'sendAudio';

						body.chat_id = this.getNodeParameter('chatId', i) as string;
						body.audio = this.getNodeParameter('file', i, '') as string;

						// Add additional fields and replyMarkup
						addAdditionalFields.call(this, body, i);
					} else if (operation === 'sendChatAction') {
						// ----------------------------------
						//         message:sendChatAction
						// ----------------------------------

						endpoint = 'sendChatAction';

						body.chat_id = this.getNodeParameter('chatId', i) as string;
						body.action = this.getNodeParameter('action', i) as string;
					} else if (operation === 'sendDocument') {
						// ----------------------------------
						//         message:sendDocument
						// ----------------------------------

						endpoint = 'sendDocument';

						body.chat_id = this.getNodeParameter('chatId', i) as string;
						body.document = this.getNodeParameter('file', i, '') as string;

						// Add additional fields and replyMarkup
						addAdditionalFields.call(this, body, i);
					} else if (operation === 'sendLocation') {
						// ----------------------------------
						//         message:sendLocation
						// ----------------------------------

						endpoint = 'sendLocation';

						body.chat_id = this.getNodeParameter('chatId', i) as string;
						body.latitude = this.getNodeParameter('latitude', i) as string;
						body.longitude = this.getNodeParameter('longitude', i) as string;

						// Add additional fields and replyMarkup
						addAdditionalFields.call(this, body, i);
					} else if (operation === 'sendMessage') {
						// ----------------------------------
						//         message:sendMessage
						// ----------------------------------

						endpoint = 'sendMessage';

						body.chat_id = this.getNodeParameter('chatId', i) as string;
						body.text = this.getNodeParameter('text', i) as string;

						// Add additional fields and replyMarkup
						addAdditionalFields.call(this, body, i);
					} else if (operation === 'sendMediaGroup') {
						// ----------------------------------
						//         message:sendMediaGroup
						// ----------------------------------

						endpoint = 'sendMediaGroup';

						body.chat_id = this.getNodeParameter('chatId', i) as string;

						const additionalFields = this.getNodeParameter('additionalFields', i);
						Object.assign(body, additionalFields);

						const mediaItems = this.getNodeParameter('media', i) as IDataObject;
						body.media = [];
						for (const mediaItem of mediaItems.media as IDataObject[]) {
							if (mediaItem.additionalFields !== undefined) {
								Object.assign(mediaItem, mediaItem.additionalFields);
								delete mediaItem.additionalFields;
							}
							(body.media as IDataObject[]).push(mediaItem);
						}
					} else if (operation === 'sendPhoto') {
						// ----------------------------------
						//         message:sendPhoto
						// ----------------------------------

						endpoint = 'sendPhoto';

						body.chat_id = this.getNodeParameter('chatId', i) as string;
						body.photo = this.getNodeParameter('file', i, '') as string;

						// Add additional fields and replyMarkup
						addAdditionalFields.call(this, body, i);
					} else if (operation === 'sendSticker') {
						// ----------------------------------
						//         message:sendSticker
						// ----------------------------------

						endpoint = 'sendSticker';

						body.chat_id = this.getNodeParameter('chatId', i) as string;
						body.sticker = this.getNodeParameter('file', i, '') as string;

						// Add additional fields and replyMarkup
						addAdditionalFields.call(this, body, i);
					} else if (operation === 'sendVideo') {
						// ----------------------------------
						//         message:sendVideo
						// ----------------------------------

						endpoint = 'sendVideo';

						body.chat_id = this.getNodeParameter('chatId', i) as string;
						body.video = this.getNodeParameter('file', i, '') as string;

						// Add additional fields and replyMarkup
						addAdditionalFields.call(this, body, i);
					}
				} else {
					throw new NodeOperationError(this.getNode(), `The resource "${resource}" is not known!`, {
						itemIndex: i,
					});
				}

				let responseData;

				if (binaryData) {
					const binaryPropertyName = this.getNodeParameter('binaryPropertyName', 0);
					const itemBinaryData = items[i].binary![binaryPropertyName];
					const propertyName = getPropertyName(operation);
					const fileName = this.getNodeParameter('additionalFields.fileName', 0, '') as string;

					const filename = fileName || itemBinaryData.fileName?.toString();

					if (!fileName && !itemBinaryData.fileName) {
						throw new NodeOperationError(
							this.getNode(),
							`File name is needed to ${operation}. Make sure the property that holds the binary data
						has the file name property set or set it manually in the node using the File Name parameter under
						Additional Fields.`,
						);
					}

					body.disable_notification = body.disable_notification?.toString() || 'false';

					let uploadData: Buffer | Readable;
					if (itemBinaryData.id) {
						uploadData = this.helpers.getBinaryStream(itemBinaryData.id);
					} else {
						uploadData = Buffer.from(itemBinaryData.data, BINARY_ENCODING);
					}

					const formData = {
						...body,
						[propertyName]: {
							value: uploadData,
							options: {
								filename,
								contentType: itemBinaryData.mimeType,
							},
						},
					};

					responseData = await apiRequest.call(this, requestMethod, endpoint, {}, qs, { formData });
				} else {
					responseData = await apiRequest.call(this, requestMethod, endpoint, body, qs);
				}

				if (resource === 'file' && operation === 'get') {
					if (this.getNodeParameter('download', i, false)) {
						const filePath = responseData.result.file_path;

						const credentials = await this.getCredentials('telegramApi');
						const file = await apiRequest.call(
							this,
							'GET',
							'',
							{},
							{},
							{
								json: false,
								encoding: null,
								uri: `https://api.telegram.org/file/bot${credentials.accessToken}/${filePath}`,
								resolveWithFullResponse: true,
								useStream: true,
							},
						);

						const fileName = filePath.split('/').pop();
<<<<<<< HEAD
						const data = await this.helpers.prepareBinaryData(
							Buffer.from(file.body as string),
							fileName as string,
						);
=======
						const data = await this.helpers.prepareBinaryData(file.body, fileName);
>>>>>>> 7d741814

						returnData.push({
							json: responseData,
							binary: { data },
							pairedItem: { item: i },
						});
						continue;
					}
				} else if (resource === 'chat' && operation === 'administrators') {
					const executionData = this.helpers.constructExecutionMetaData(
						this.helpers.returnJsonArray(responseData.result as IDataObject[]),
						{ itemData: { item: i } },
					);
					returnData.push(...executionData);
					continue;
				}

				const executionData = this.helpers.constructExecutionMetaData(
					this.helpers.returnJsonArray(responseData as IDataObject[]),
					{ itemData: { item: i } },
				);
				returnData.push(...executionData);
			} catch (error) {
				if (this.continueOnFail()) {
					returnData.push({ json: {}, error: error.message });
					continue;
				}
				throw error;
			}
		}

		return this.prepareOutputData(returnData);
	}
}<|MERGE_RESOLUTION|>--- conflicted
+++ resolved
@@ -2024,14 +2024,11 @@
 						);
 
 						const fileName = filePath.split('/').pop();
-<<<<<<< HEAD
+
 						const data = await this.helpers.prepareBinaryData(
-							Buffer.from(file.body as string),
+							file.body as Buffer,
 							fileName as string,
 						);
-=======
-						const data = await this.helpers.prepareBinaryData(file.body, fileName);
->>>>>>> 7d741814
 
 						returnData.push({
 							json: responseData,
