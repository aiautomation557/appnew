--- conflicted
+++ resolved
@@ -322,7 +322,7 @@
 								noDataExpression: true,
 								options: [
 									{
-										name: 'Greater equal than',
+										name: 'Greater Equal Than',
 										value: 'gte',
 									},
 									{
@@ -330,28 +330,19 @@
 										value: 'gt',
 									},
 									{
-<<<<<<< HEAD
 										name: 'Is',
 										value: 'is',
 									},
 									{
 										name: 'Is Not',
 										value: 'is_not',
-=======
-										name: 'Greater Equal Than',
-										value: 'gte',
-									},
-									{
-										name: 'Less Than',
-										value: 'lt',
->>>>>>> b5b46ab6
 									},
 									{
 										name: 'Less Equal Than',
 										value: 'lte',
 									},
 									{
-										name: 'Less than',
+										name: 'Less Than',
 										value: 'lt',
 									},
 								],
