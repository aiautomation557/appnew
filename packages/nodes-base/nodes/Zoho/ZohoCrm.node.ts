--- conflicted
+++ resolved
@@ -70,14 +70,9 @@
 		displayName: 'Zoho CRM',
 		name: 'zohoCrm',
 		icon: 'file:zoho.svg',
-<<<<<<< HEAD
 		group: ['transform'],
-=======
 		subtitle: '={{$parameter["operation"] + ": " + $parameter["resource"]}}',
-		group: ['input'],
->>>>>>> 6e68d71f
 		version: 1,
-		subtitle: '={{$parameter["operation"] + ": " + $parameter["resource"]}}',
 		description: 'Consume the Zoho API',
 		defaults: {
 			name: 'Zoho',
