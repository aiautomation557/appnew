--- conflicted
+++ resolved
@@ -104,11 +104,7 @@
 					},
 				},
 				default: 3,
-<<<<<<< HEAD
-				description: 'How often it should check if the image is available before it fails',
-=======
 				description: 'How often it should check if the image is available before it fails.',
->>>>>>> 7f933919
 			},
 			{
 				displayName: 'Webhook URL',
