--- conflicted
+++ resolved
@@ -66,13 +66,10 @@
 		uri = responseData.next || responseData[propertyName.split('.')[0]].next;
 		//remove the query as the query parameters are already included in the next, else api throws error.
 		query = {};
-<<<<<<< HEAD
-=======
 		if (uri?.includes('offset=1000') && endpoint === '/search') {
 			// The search endpoint has a limit of 1000 so step before it returns a 404
 			return returnData;
 		}
->>>>>>> 4c029e54
 	} while (
 		(responseData['next'] !== null && responseData['next'] !== undefined) ||
 		(responseData[propertyName.split('.')[0]].next !== null && responseData[propertyName.split('.')[0]].next !== undefined)
