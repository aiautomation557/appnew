import {
	IExecuteFunctions,
} from 'n8n-core';

import {
	IDataObject,
	INodeExecutionData,
	INodeType,
	INodeTypeDescription,
} from 'n8n-workflow';

import {
	spotifyApiRequest,
	spotifyApiRequestAllItems,
} from './GenericFunctions';

import {
	isoCountryCodes
} from './IsoCountryCodes';

export class Spotify implements INodeType {
	description: INodeTypeDescription = {
		displayName: 'Spotify',
		name: 'spotify',
		icon: 'file:spotify.svg',
		group: ['input'],
		version: 1,
		description: 'Access public song data via the Spotify API',
		subtitle: '={{$parameter["operation"] + ": " + $parameter["resource"]}}',
		defaults: {
			name: 'Spotify',
			color: '#1DB954',
		},
		inputs: ['main'],
		outputs: ['main'],
		credentials: [
			{
				name: 'spotifyOAuth2Api',
				required: true,
			},
		],
		properties: [
			// ----------------------------------------------------------------
			//         Resource to Operate on
			//         Album, Artist, Library, My Data, Player, Playlist, Track
			// ----------------------------------------------------------------
			{
				displayName: 'Resource',
				name: 'resource',
				type: 'options',
				options: [
					{
						name: 'Album',
						value: 'album',
					},
					{
						name: 'Artist',
						value: 'artist',
					},
					{
						name: 'Library',
						value: 'library',
					},
					{
						name: 'My Data',
						value: 'myData',
					},
					{
						name: 'Player',
						value: 'player',
					},
					{
						name: 'Playlist',
						value: 'playlist',
					},
					{
						name: 'Track',
						value: 'track',
					},
				],
				default: 'player',
				description: 'The resource to operate on.',
			},

			// --------------------------------------------------------------------------------------------------------
			//         Player Operations
			//         Pause, Play, Resume, Get Recently Played, Get Currently Playing, Next Song, Previous Song,
			//         Add to Queue, Set Volume
			// --------------------------------------------------------------------------------------------------------
			{
				displayName: 'Operation',
				name: 'operation',
				type: 'options',
				displayOptions: {
					show: {
						resource: [
							'player',
						],
					},
				},
				options: [
					{
						name: 'Add Song to Queue',
						value: 'addSongToQueue',
						description: 'Add a song to your queue.',
					},
					{
						name: 'Currently Playing',
						value: 'currentlyPlaying',
						description: 'Get your currently playing track.',
					},
					{
						name: 'Next Song',
						value: 'nextSong',
						description: 'Skip to your next track.',
					},
					{
						name: 'Pause',
						value: 'pause',
						description: 'Pause your music.',
					},
					{
						name: 'Previous Song',
						value: 'previousSong',
						description: 'Skip to your previous song.',
					},
					{
						name: 'Recently Played',
						value: 'recentlyPlayed',
						description: 'Get your recently played tracks.',
					},
					{
						name: 'Resume',
						value: 'resume',
						description: 'Resume playback on the current active device.',
					},
					{
						name: 'Set Volume',
						value: 'volume',
						description: 'Set volume on the current active device.',
					},
					{
						name: 'Start Music',
						value: 'startMusic',
						description: 'Start playing a playlist, artist, or album.',
					},
				],
				default: 'addSongToQueue',
				description: 'The operation to perform.',
			},
			{
				displayName: 'Resource ID',
				name: 'id',
				type: 'string',
				default: '',
				required: true,
				displayOptions: {
					show: {
						resource: [
							'player',
						],
						operation: [
							'startMusic',
						],
					},
				},
				placeholder: 'spotify:album:1YZ3k65Mqw3G8FzYlW1mmp',
				description: `Enter a playlist, artist, or album URI or ID.`,
			},
			{
				displayName: 'Track ID',
				name: 'id',
				type: 'string',
				default: '',
				required: true,
				displayOptions: {
					show: {
						resource: [
							'player',
						],
						operation: [
							'addSongToQueue',
						],
					},
				},
				placeholder: 'spotify:track:0xE4LEFzSNGsz1F6kvXsHU',
				description: `Enter a track URI or ID.`,
			},

			// -----------------------------------------------
			//         Album Operations
			//         Get an Album, Get an Album's Tracks
			// -----------------------------------------------
			{
				displayName: 'Operation',
				name: 'operation',
				type: 'options',
				displayOptions: {
					show: {
						resource: [
							'album',
						],
					},
				},
				options: [
					{
						name: 'Get',
						value: 'get',
						description: 'Get an album by URI or ID.',
					},
					{
						name: 'Get New Releases',
						value: 'getNewReleases',
						description: 'Get a list of new album releases.',
					},
					{
						name: `Get Tracks`,
						value: 'getTracks',
						description: `Get an album's tracks by URI or ID.`,
					},
					{
						name: `Search`,
						value: 'search',
						description: `Search albums by keyword.`,
					},
				],
				default: 'get',
				description: 'The operation to perform.',
			},
			{
				displayName: 'Album ID',
				name: 'id',
				type: 'string',
				default: '',
				required: true,
				displayOptions: {
					show: {
						resource: [
							'album',
						],
						operation: [
							'get',
							'getTracks',
						],
					},
					hide: {
						operation: [
							'search',
						],
					},
				},
				placeholder: 'spotify:album:1YZ3k65Mqw3G8FzYlW1mmp',
				description: `The album's Spotify URI or ID.`,
			},
			{
				displayName: 'Search Keyword',
				name: 'query',
				type: 'string',
				required: true,
				default: '',
				description: 'The keyword term to search for.',
				displayOptions: {
					show: {
						resource: [
							'album',
						],
						operation: [
							'search',
						],
					},
				},
			},

			// -------------------------------------------------------------------------------------------------------------
			//         Artist Operations
			//         Get an Artist, Get an Artist's Related Artists, Get an Artist's Top Tracks, Get an Artist's Albums
			// -------------------------------------------------------------------------------------------------------------
			{
				displayName: 'Operation',
				name: 'operation',
				type: 'options',
				displayOptions: {
					show: {
						resource: [
							'artist',
						],
					},
				},
				options: [
					{
						name: 'Get',
						value: 'get',
						description: 'Get an artist by URI or ID.',
					},
					{
						name: `Get Albums`,
						value: 'getAlbums',
						description: `Get an artist's albums by URI or ID.`,
					},
					{
						name: `Get Related Artists`,
						value: 'getRelatedArtists',
						description: `Get an artist's related artists by URI or ID.`,
					},
					{
						name: `Get Top Tracks`,
						value: 'getTopTracks',
						description: `Get an artist's top tracks by URI or ID.`,
					},
					{
						name: `Search`,
						value: 'search',
						description: `Search artists by keyword.`,
					},
				],
				default: 'get',
				description: 'The operation to perform.',
			},
			{
				displayName: 'Artist ID',
				name: 'id',
				type: 'string',
				default: '',
				required: true,
				displayOptions: {
					show: {
						resource: [
							'artist',
						],
					},
					hide: {
						operation: [
							'search',
						],
					},
				},
				placeholder: 'spotify:artist:4LLpKhyESsyAXpc4laK94U',
				description: `The artist's Spotify URI or ID.`,
			},
			{
				displayName: 'Country',
				name: 'country',
				type: 'string',
				default: 'US',
				required: true,
				displayOptions: {
					show: {
						resource: [
							'artist',
						],
						operation: [
							'getTopTracks',
						],
					},
				},
				placeholder: 'US',
				description: `Top tracks in which country? Enter the postal abbriviation.`,
			},

			{
				displayName: 'Search Keyword',
				name: 'query',
				type: 'string',
				required: true,
				default: '',
				description: 'The keyword term to search for.',
				displayOptions: {
					show: {
						resource: [
							'artist',
						],
						operation: [
							'search',
						],
					},
				},
			},

			// -------------------------------------------------------------------------------------------------------------
			//         Playlist Operations
			//         Get a Playlist, Get a Playlist's Tracks, Add/Remove a Song from a Playlist, Get a User's Playlists
			// -------------------------------------------------------------------------------------------------------------
			{
				displayName: 'Operation',
				name: 'operation',
				type: 'options',
				displayOptions: {
					show: {
						resource: [
							'playlist',
						],
					},
				},
				options: [
					{
						name: 'Add an Item',
						value: 'add',
						description: 'Add tracks from a playlist by track and playlist URI or ID.',
					},
					{
						name: 'Create a Playlist',
						value: 'create',
						description: 'Create a new playlist.',
					},
					{
						name: 'Get',
						value: 'get',
						description: 'Get a playlist by URI or ID.',
					},
					{
						name: 'Get Tracks',
						value: 'getTracks',
						description: `Get a playlist's tracks by URI or ID.`,
					},
					{
						name: `Get the User's Playlists`,
						value: 'getUserPlaylists',
						description: `Get a user's playlists.`,
					},
					{
						name: 'Remove an Item',
						value: 'delete',
						description: 'Remove tracks from a playlist by track and playlist URI or ID.',
					},
					{
						name: `Search`,
						value: 'search',
						description: `Search playlists by keyword.`,
					},
				],
				default: 'add',
				description: 'The operation to perform.',
			},
			{
				displayName: 'Playlist ID',
				name: 'id',
				type: 'string',
				default: '',
				required: true,
				displayOptions: {
					show: {
						resource: [
							'playlist',
						],
						operation: [
							'add',
							'delete',
							'get',
							'getTracks',
						],
					},
				},
				placeholder: 'spotify:playlist:37i9dQZF1DWUhI3iC1khPH',
				description: `The playlist's Spotify URI or its ID.`,
			},
			{
				displayName: 'Name',
				name: 'name',
				type: 'string',
				default: '',
				required: true,
				displayOptions: {
					show: {
						resource: [
							'playlist',
						],
						operation: [
							'create',
						],
					},
				},
				placeholder: 'Favorite Songs',
				description: 'Name of the playlist to create.',
			},
			{
				displayName: 'Additional Fields',
				name: 'additionalFields',
				type: 'collection',
				placeholder: 'Add Field',
				default: {},
				displayOptions: {
					show: {
						resource: [
							'playlist',
						],
						operation: [
							'create',
						],
					},
				},
				options: [
					{
						displayName: 'Description',
						name: 'description',
						type: 'string',
						default: '',
						placeholder: 'These are all my favorite songs.',
						description: 'Description for the playlist to create.',
					},
					{
						displayName: 'Public',
						name: 'public',
						type: 'boolean',
						default: true,
						description: 'Whether the playlist is publicly accessible.',
					},
				],
			},
			{
				displayName: 'Track ID',
				name: 'trackID',
				type: 'string',
				default: '',
				required: true,
				displayOptions: {
					show: {
						resource: [
							'playlist',
						],
						operation: [
							'add',
							'delete',
						],
					},
				},
				placeholder: 'spotify:track:0xE4LEFzSNGsz1F6kvXsHU',
				description: `The track's Spotify URI or its ID. The track to add/delete from the playlist.`,
			},
			{
				displayName: 'Additional Fields',
				name: 'additionalFields',
				type: 'collection',
				placeholder: 'Add Field',
				default: {},
				displayOptions: {
					show: {
						resource: [
							'playlist',
						],
						operation: [
							'add',
						],
					},
				},
				options: [
					{
						displayName: 'Position',
						name: 'position',
						type: 'number',
						typeOptions: {
							minValue: 0,
						},
						default: 0,
						placeholder: '0',
						description: `The new track's position in the playlist.`,
					},
				],
			},
			{
				displayName: 'Search Keyword',
				name: 'query',
				type: 'string',
				required: true,
				default: '',
				description: 'The keyword term to search for.',
				displayOptions: {
					show: {
						resource: [
							'playlist',
						],
						operation: [
							'search',
						],
					},
				},
			},

			// -----------------------------------------------------
			//         Track Operations
			//         Get a Track, Get a Track's Audio Features
			// -----------------------------------------------------
			{
				displayName: 'Operation',
				name: 'operation',
				type: 'options',
				displayOptions: {
					show: {
						resource: [
							'track',
						],
					},
				},
				options: [
					{
						name: 'Get',
						value: 'get',
						description: 'Get a track by its URI or ID.',
					},
					{
						name: 'Get Audio Features',
						value: 'getAudioFeatures',
						description: 'Get audio features for a track by URI or ID.',
					},
					{
						name: 'Search',
						value: 'search',
						description: `Search tracks by keyword.`,
					},
				],
				default: 'track',
				description: 'The operation to perform.',
			},
			{
				displayName: 'Track ID',
				name: 'id',
				type: 'string',
				default: '',
				required: true,
				displayOptions: {
					show: {
						resource: [
							'track',
						],
					},
					hide: {
						operation: [
							'search',
						],
					},
				},
				placeholder: 'spotify:track:0xE4LEFzSNGsz1F6kvXsHU',
				description: `The track's Spotify URI or ID.`,
			},
			{
				displayName: 'Search Keyword',
				name: 'query',
				type: 'string',
				required: true,
				default: '',
				description: 'The keyword term to search for.',
				displayOptions: {
					show: {
						resource: [
							'track',
						],
						operation: [
							'search',
						],
					},
				},
			},

			// -----------------------------------------------------
			//         Library Operations
			//         Get liked tracks
			// -----------------------------------------------------
			{
				displayName: 'Operation',
				name: 'operation',
				type: 'options',
				displayOptions: {
					show: {
						resource: [
							'library',
						],
					},
				},
				options: [
					{
						name: 'Get Liked Tracks',
						value: 'getLikedTracks',
						description: `Get the user's liked tracks.`,
					},
				],
				default: 'getLikedTracks',
			},

			// ---------------------------------------
			//         My Data Operations
			//         Get Followed Artists
			// ---------------------------------------
			{
				displayName: 'Operation',
				name: 'operation',
				type: 'options',
				displayOptions: {
					show: {
						resource: [
							'myData',
						],
					},
				},
				options: [
					{
						name: 'Get Following Artists',
						value: 'getFollowingArtists',
						description: 'Get your followed artists.',
					},
				],
				default: 'getFollowingArtists',
				description: 'The operation to perform.',
			},
			{
				displayName: 'Return All',
				name: 'returnAll',
				type: 'boolean',
				default: false,
				required: true,
				displayOptions: {
					show: {
						resource: [
							'album',
							'artist',
							'library',
							'myData',
							'playlist',
							'track',
						],
						operation: [
							'getTracks',
							'getAlbums',
							'getUserPlaylists',
							'getNewReleases',
							'getLikedTracks',
							'getFollowingArtists',
							'search',
						],
					},
				},
				description: `The number of items to return.`,
			},
			{
				displayName: 'Limit',
				name: 'limit',
				type: 'number',
				default: 50,
				required: true,
				displayOptions: {
					show: {
						resource: [
							'album',
							'artist',
							'library',
							'playlist',
							'track',
						],
						operation: [
							'getTracks',
							'getAlbums',
							'getUserPlaylists',
							'getNewReleases',
							'getLikedTracks',
							'search',
						],
						returnAll: [
							false,
						],
					},
				},
				typeOptions: {
					minValue: 1,
					maxValue: 100,
				},
				description: `The number of items to return.`,
			},
			{
				displayName: 'Limit',
				name: 'limit',
				type: 'number',
				default: 50,
				required: true,
				displayOptions: {
					show: {
						resource: [
							'myData',
							'player',
						],
						operation: [
							'getFollowingArtists',
							'recentlyPlayed',
						],
					},
				},
				typeOptions: {
					minValue: 1,
					maxValue: 50,
				},
				description: `The number of items to return.`,
			},
			{
				displayName: 'Volume',
				name: 'volumePercent',
				type: 'number',
				default: 50,
				required: true,
				displayOptions: {
					show: {
						resource: [
							'player',
						],
						operation: [
							'volume',
						],
					},
				},
				typeOptions: {
					minValue: 0,
					maxValue: 100,
				},
				description: `The volume percentage to set.`,
			},
			{
				displayName: 'Filters',
				name: 'filters',
				type: 'collection',
				placeholder: 'Add Filter',
				default: {},
				displayOptions: {
					show: {
						resource: [
							'album',
						],
						operation: [
							'getNewReleases',
						],
					},
				},
				options: [
					{
						displayName: 'Country',
						name: 'country',
						type: 'options',
						default: 'US',
						options: isoCountryCodes.map(({ name, alpha2 }) => ({ name, value: alpha2 })),
						description: 'Country to filter new releases by.',
					},
				],
			},
			{
				displayName: 'Filters',
				name: 'filters',
				type: 'collection',
				placeholder: 'Add Filter',
				default: {},
				displayOptions: {
					show: {
						resource: [
							'playlist',
							'artist',
							'track',
							'album',
						],
						operation: [
							'search',
						],
					},
				},
				options: [
					{
						displayName: 'Country',
						name: 'market',
						type: 'options',
						options: isoCountryCodes.map(({ name, alpha2 }) => ({ name, value: alpha2 })),
						default: '',
						description: `If a country code is specified, only content that is playable in that market is returned.`,
					},
				],
			},
		],
	};

	async execute(this: IExecuteFunctions): Promise<INodeExecutionData[][]> {
		// Get all of the incoming input data to loop through
		const items = this.getInputData();
		const returnData: IDataObject[] = [];

		// For Post
		let body: IDataObject;
		// For Query string
		let qs: IDataObject;

		let requestMethod: string;
		let endpoint: string;
		let returnAll: boolean;
		let propertyName = '';
		let responseData;

		const operation = this.getNodeParameter('operation', 0) as string;
		const resource = this.getNodeParameter('resource', 0) as string;

		// Set initial values
		requestMethod = 'GET';
		endpoint = '';
		body = {};
		qs = {};
		returnAll = false;

		for (let i = 0; i < items.length; i++) {
			try {
				if (resource === 'player') {

					// -----------------------------
					//      Player Operations
					// -----------------------------

					if (operation === 'pause') {
						requestMethod = 'PUT';

						endpoint = `/me/player/pause`;

						responseData = await spotifyApiRequest.call(this, requestMethod, endpoint, body, qs);

						responseData = { success: true };

					} else if (operation === 'recentlyPlayed') {
						requestMethod = 'GET';

						endpoint = `/me/player/recently-played`;

						const limit = this.getNodeParameter('limit', i) as number;

						qs = {
							limit,
						};

						responseData = await spotifyApiRequest.call(this, requestMethod, endpoint, body, qs);

						responseData = responseData.items;

					} else if (operation === 'currentlyPlaying') {
						requestMethod = 'GET';

						endpoint = `/me/player/currently-playing`;

						responseData = await spotifyApiRequest.call(this, requestMethod, endpoint, body, qs);

					} else if (operation === 'nextSong') {
						requestMethod = 'POST';

						endpoint = `/me/player/next`;

						responseData = await spotifyApiRequest.call(this, requestMethod, endpoint, body, qs);

						responseData = { success: true };

					} else if (operation === 'previousSong') {
						requestMethod = 'POST';

						endpoint = `/me/player/previous`;

						responseData = await spotifyApiRequest.call(this, requestMethod, endpoint, body, qs);

						responseData = { success: true };

					} else if (operation === 'startMusic') {
						requestMethod = 'PUT';

						endpoint = `/me/player/play`;

						const id = this.getNodeParameter('id', i) as string;

						body.context_uri = id;

						responseData = await spotifyApiRequest.call(this, requestMethod, endpoint, body, qs);

						responseData = { success: true };

					} else if (operation === 'addSongToQueue') {
						requestMethod = 'POST';

						endpoint = `/me/player/queue`;

						const id = this.getNodeParameter('id', i) as string;

						qs = {
							uri: id,
						};

						responseData = await spotifyApiRequest.call(this, requestMethod, endpoint, body, qs);

<<<<<<< HEAD
						responseData = { success: true };
					}
=======
					responseData = { success: true };
				} else if (operation === 'resume') {
					requestMethod = 'PUT';

					endpoint = `/me/player/play`;

					responseData = await spotifyApiRequest.call(this, requestMethod, endpoint, body, qs);

					responseData = { success: true };
				} else if (operation === 'volume') {
					requestMethod = 'PUT';

					endpoint = `/me/player/volume`;

					const volumePercent = this.getNodeParameter('volumePercent', i) as number;

					qs = {
						volume_percent: volumePercent,
					};

					responseData = await spotifyApiRequest.call(this, requestMethod, endpoint, body, qs);

					responseData = { success: true };
				}
>>>>>>> ff7e035c

				} else if (resource === 'album') {

					// -----------------------------
					//      Album Operations
					// -----------------------------

					if (operation === 'get') {
						const uri = this.getNodeParameter('id', i) as string;

						const id = uri.replace('spotify:album:', '');

						requestMethod = 'GET';

						endpoint = `/albums/${id}`;

						responseData = await spotifyApiRequest.call(this, requestMethod, endpoint, body, qs);

					} else if (operation === 'getNewReleases') {

						endpoint = '/browse/new-releases';
						requestMethod = 'GET';

						const filters = this.getNodeParameter('filters', i) as IDataObject;

						if (Object.keys(filters).length) {
							Object.assign(qs, filters);
						}

						returnAll = this.getNodeParameter('returnAll', i) as boolean;

						if (!returnAll) {
							qs.limit = this.getNodeParameter('limit', i);
							responseData = await spotifyApiRequest.call(this, requestMethod, endpoint, body, qs);
							responseData = responseData.albums.items;
						}

					} else if (operation === 'getTracks') {
						const uri = this.getNodeParameter('id', i) as string;

						const id = uri.replace('spotify:album:', '');

						requestMethod = 'GET';

						endpoint = `/albums/${id}/tracks`;

						propertyName = 'tracks';

						returnAll = this.getNodeParameter('returnAll', i) as boolean;

						propertyName = 'items';

						if (!returnAll) {
							const limit = this.getNodeParameter('limit', i) as number;

							qs = {
								limit,
							};

							responseData = await spotifyApiRequest.call(this, requestMethod, endpoint, body, qs);

							responseData = responseData.items;
						}
					}
<<<<<<< HEAD
=======
				} else if (operation === 'search') {
					requestMethod = 'GET';

					endpoint = '/search';

					propertyName = 'albums.items';

					returnAll = this.getNodeParameter('returnAll', i) as boolean;
					const q = this.getNodeParameter('query', i) as string;
					const filters = this.getNodeParameter('filters', i) as IDataObject;

					qs = {
						q,
						type: 'album',
						...filters,
					};

					if (returnAll === false) {
						const limit = this.getNodeParameter('limit', i) as number;
						qs.limit = limit;
						responseData = await spotifyApiRequest.call(this, requestMethod, endpoint, body, qs);
						responseData = responseData.albums.items;
					}
				}
>>>>>>> ff7e035c

				} else if (resource === 'artist') {

					// -----------------------------
					//      Artist Operations
					// -----------------------------

<<<<<<< HEAD
					const uri = this.getNodeParameter('id', i) as string;
=======
				const uri = this.getNodeParameter('id', i, '') as string;
>>>>>>> ff7e035c

					const id = uri.replace('spotify:artist:', '');

					if (operation === 'getAlbums') {

						endpoint = `/artists/${id}/albums`;

						returnAll = this.getNodeParameter('returnAll', i) as boolean;

						propertyName = 'items';

						if (!returnAll) {
							const limit = this.getNodeParameter('limit', i) as number;

							qs = {
								limit,
							};

							responseData = await spotifyApiRequest.call(this, requestMethod, endpoint, body, qs);

							responseData = responseData.items;
						}

					} else if (operation === 'getRelatedArtists') {

						endpoint = `/artists/${id}/related-artists`;

						responseData = await spotifyApiRequest.call(this, requestMethod, endpoint, body, qs);

						responseData = responseData.artists;

					} else if (operation === 'getTopTracks') {
						const country = this.getNodeParameter('country', i) as string;

						qs = {
							country,
						};

						endpoint = `/artists/${id}/top-tracks`;

						responseData = await spotifyApiRequest.call(this, requestMethod, endpoint, body, qs);

						responseData = responseData.tracks;

					} else if (operation === 'get') {

						requestMethod = 'GET';

						endpoint = `/artists/${id}`;

						responseData = await spotifyApiRequest.call(this, requestMethod, endpoint, body, qs);
					}

				} else if (resource === 'playlist') {

					// -----------------------------
					//      Playlist Operations
					// -----------------------------

					if (['delete', 'get', 'getTracks', 'add'].includes(operation)) {
						const uri = this.getNodeParameter('id', i) as string;

						const id = uri.replace('spotify:playlist:', '');

						if (operation === 'delete') {
							requestMethod = 'DELETE';
							const trackId = this.getNodeParameter('trackID', i) as string;

							body.tracks = [
								{
									uri: trackId,
								},
							];

							endpoint = `/playlists/${id}/tracks`;

							responseData = await spotifyApiRequest.call(this, requestMethod, endpoint, body, qs);

<<<<<<< HEAD
							responseData = { success: true };
=======
					responseData = await spotifyApiRequest.call(this, requestMethod, endpoint, body, qs);
				} else if (operation === 'search') {
					requestMethod = 'GET';

					endpoint = '/search';

					propertyName = 'artists.items';

					returnAll = this.getNodeParameter('returnAll', i) as boolean;
					const q = this.getNodeParameter('query', i) as string;
					const filters = this.getNodeParameter('filters', i) as IDataObject;

					qs = {
						q,
						limit: 50,
						type: 'artist',
						...filters,
					};

					if (returnAll === false) {
						const limit = this.getNodeParameter('limit', i) as number;
						qs.limit = limit;
						responseData = await spotifyApiRequest.call(this, requestMethod, endpoint, body, qs);
						responseData = responseData.artists.items;
					}
				}
>>>>>>> ff7e035c

						} else if (operation === 'get') {
							requestMethod = 'GET';

							endpoint = `/playlists/${id}`;

							responseData = await spotifyApiRequest.call(this, requestMethod, endpoint, body, qs);

						} else if (operation === 'getTracks') {
							requestMethod = 'GET';

							endpoint = `/playlists/${id}/tracks`;

							returnAll = this.getNodeParameter('returnAll', i) as boolean;

							propertyName = 'items';

							if (!returnAll) {
								const limit = this.getNodeParameter('limit', i) as number;

								qs = {
									'limit': limit,
								};

								responseData = await spotifyApiRequest.call(this, requestMethod, endpoint, body, qs);

								responseData = responseData.items;
							}
						} else if (operation === 'add') {
							requestMethod = 'POST';

							const trackId = this.getNodeParameter('trackID', i) as string;
							const additionalFields = this.getNodeParameter('additionalFields', i) as IDataObject;

							qs = {
								uris: trackId,
							};

							if (additionalFields.position !== undefined) {
								qs.position = additionalFields.position;
							}

							endpoint = `/playlists/${id}/tracks`;

							responseData = await spotifyApiRequest.call(this, requestMethod, endpoint, body, qs);
						}
					} else if (operation === 'getUserPlaylists') {
						requestMethod = 'GET';

						endpoint = '/me/playlists';

						returnAll = this.getNodeParameter('returnAll', i) as boolean;

						propertyName = 'items';

						if (!returnAll) {
							const limit = this.getNodeParameter('limit', i) as number;

							qs = {
								limit,
							};

							responseData = await spotifyApiRequest.call(this, requestMethod, endpoint, body, qs);

							responseData = responseData.items;
						}

					} else if (operation === 'create') {

						// https://developer.spotify.com/console/post-playlists/

						body.name = this.getNodeParameter('name', i) as string;

						const additionalFields = this.getNodeParameter('additionalFields', i) as IDataObject;

						if (Object.keys(additionalFields).length) {
							Object.assign(body, additionalFields);
						}

						responseData = await spotifyApiRequest.call(this, 'POST', '/me/playlists', body, qs);
					}

<<<<<<< HEAD
				} else if (resource === 'track') {
=======
					responseData = await spotifyApiRequest.call(this, 'POST', '/me/playlists', body, qs);
				} else if (operation === 'search') {
					requestMethod = 'GET';

					endpoint = '/search';

					propertyName = 'playlists.items';

					returnAll = this.getNodeParameter('returnAll', i) as boolean;
					const q = this.getNodeParameter('query', i) as string;
					const filters = this.getNodeParameter('filters', i) as IDataObject;

					qs = {
						q,
						type: 'playlist',
						limit: 50,
						...filters,
					};

					if (returnAll === false) {
						const limit = this.getNodeParameter('limit', i) as number;
						qs.limit = limit;
						responseData = await spotifyApiRequest.call(this, requestMethod, endpoint, body, qs);
						responseData = responseData.playlists.items;
					}
				}

			} else if (resource === 'track') {
>>>>>>> ff7e035c

					// -----------------------------
					//      Track Operations
					// -----------------------------

<<<<<<< HEAD
					const uri = this.getNodeParameter('id', i) as string;
=======
				const uri = this.getNodeParameter('id', i, '') as string;
>>>>>>> ff7e035c

					const id = uri.replace('spotify:track:', '');

					requestMethod = 'GET';

<<<<<<< HEAD
					if (operation === 'getAudioFeatures') {
						endpoint = `/audio-features/${id}`;
					} else if (operation === 'get') {
						endpoint = `/tracks/${id}`;
					}

					responseData = await spotifyApiRequest.call(this, requestMethod, endpoint, body, qs);
=======
				if (operation === 'getAudioFeatures') {
					endpoint = `/audio-features/${id}`;
					responseData = await spotifyApiRequest.call(this, requestMethod, endpoint, body, qs);
				} else if (operation === 'get') {
					endpoint = `/tracks/${id}`;
					responseData = await spotifyApiRequest.call(this, requestMethod, endpoint, body, qs);
				} else if (operation === 'search') {
					requestMethod = 'GET';

					endpoint = '/search';

					propertyName = 'tracks.items';

					returnAll = this.getNodeParameter('returnAll', i) as boolean;
					const q = this.getNodeParameter('query', i) as string;
					const filters = this.getNodeParameter('filters', i) as IDataObject;

					qs = {
						q,
						type: 'track',
						limit: 50,
						...filters,
					};

					if (returnAll === false) {
						const limit = this.getNodeParameter('limit', i) as number;
						qs.limit = limit;
						responseData = await spotifyApiRequest.call(this, requestMethod, endpoint, body, qs);
						responseData = responseData.tracks.items;
					}
				}
>>>>>>> ff7e035c

				} else if (resource === 'library') {

					// -----------------------------
					//      Library Operations
					// -----------------------------

					if (operation === 'getLikedTracks') {
						requestMethod = 'GET';

						endpoint = '/me/tracks';

						returnAll = this.getNodeParameter('returnAll', i) as boolean;

						propertyName = 'items';

						if (!returnAll) {
							const limit = this.getNodeParameter('limit', i) as number;

							qs = {
								limit,
							};

							responseData = await spotifyApiRequest.call(this, requestMethod, endpoint, body, qs);

							responseData = responseData.items;
						}
					}
				}
<<<<<<< HEAD
=======
			} else if (resource === 'myData') {

				if (operation === 'getFollowingArtists') {
					requestMethod = 'GET';

					endpoint = `/me/following`;

					propertyName = 'artists.items';

					if (!returnAll) {
						const limit = this.getNodeParameter('limit', i) as number;
						qs = {
							type: 'artist',
							limit,
						};
						responseData = await spotifyApiRequest.call(this, requestMethod, endpoint, body, qs);
						responseData = responseData.artists.items;
					}
				}
			}
>>>>>>> ff7e035c

				if (returnAll) {
					responseData = await spotifyApiRequestAllItems.call(this, propertyName, requestMethod, endpoint, body, qs);
				}

				if (Array.isArray(responseData)) {
					returnData.push.apply(returnData, responseData as IDataObject[]);
				} else {
					returnData.push(responseData as IDataObject);
				}
			} catch (error) {
				if (this.continueOnFail()) {
					returnData.push({ error: error.message });
					continue;
				}
				throw error;
			}
		}

		return [this.helpers.returnJsonArray(returnData)];
	}
}<|MERGE_RESOLUTION|>--- conflicted
+++ resolved
@@ -978,35 +978,30 @@
 
 						responseData = await spotifyApiRequest.call(this, requestMethod, endpoint, body, qs);
 
-<<<<<<< HEAD
+						responseData = { success: true };
+					} else if (operation === 'resume') {
+						requestMethod = 'PUT';
+
+						endpoint = `/me/player/play`;
+
+						responseData = await spotifyApiRequest.call(this, requestMethod, endpoint, body, qs);
+
+						responseData = { success: true };
+					} else if (operation === 'volume') {
+						requestMethod = 'PUT';
+
+						endpoint = `/me/player/volume`;
+
+						const volumePercent = this.getNodeParameter('volumePercent', i) as number;
+
+						qs = {
+							volume_percent: volumePercent,
+						};
+
+						responseData = await spotifyApiRequest.call(this, requestMethod, endpoint, body, qs);
+
 						responseData = { success: true };
 					}
-=======
-					responseData = { success: true };
-				} else if (operation === 'resume') {
-					requestMethod = 'PUT';
-
-					endpoint = `/me/player/play`;
-
-					responseData = await spotifyApiRequest.call(this, requestMethod, endpoint, body, qs);
-
-					responseData = { success: true };
-				} else if (operation === 'volume') {
-					requestMethod = 'PUT';
-
-					endpoint = `/me/player/volume`;
-
-					const volumePercent = this.getNodeParameter('volumePercent', i) as number;
-
-					qs = {
-						volume_percent: volumePercent,
-					};
-
-					responseData = await spotifyApiRequest.call(this, requestMethod, endpoint, body, qs);
-
-					responseData = { success: true };
-				}
->>>>>>> ff7e035c
 
 				} else if (resource === 'album') {
 
@@ -1070,34 +1065,30 @@
 
 							responseData = responseData.items;
 						}
+					} else if (operation === 'search') {
+						requestMethod = 'GET';
+
+						endpoint = '/search';
+
+						propertyName = 'albums.items';
+
+						returnAll = this.getNodeParameter('returnAll', i) as boolean;
+						const q = this.getNodeParameter('query', i) as string;
+						const filters = this.getNodeParameter('filters', i) as IDataObject;
+
+						qs = {
+							q,
+							type: 'album',
+							...filters,
+						};
+
+						if (returnAll === false) {
+							const limit = this.getNodeParameter('limit', i) as number;
+							qs.limit = limit;
+							responseData = await spotifyApiRequest.call(this, requestMethod, endpoint, body, qs);
+							responseData = responseData.albums.items;
+						}
 					}
-<<<<<<< HEAD
-=======
-				} else if (operation === 'search') {
-					requestMethod = 'GET';
-
-					endpoint = '/search';
-
-					propertyName = 'albums.items';
-
-					returnAll = this.getNodeParameter('returnAll', i) as boolean;
-					const q = this.getNodeParameter('query', i) as string;
-					const filters = this.getNodeParameter('filters', i) as IDataObject;
-
-					qs = {
-						q,
-						type: 'album',
-						...filters,
-					};
-
-					if (returnAll === false) {
-						const limit = this.getNodeParameter('limit', i) as number;
-						qs.limit = limit;
-						responseData = await spotifyApiRequest.call(this, requestMethod, endpoint, body, qs);
-						responseData = responseData.albums.items;
-					}
-				}
->>>>>>> ff7e035c
 
 				} else if (resource === 'artist') {
 
@@ -1105,11 +1096,7 @@
 					//      Artist Operations
 					// -----------------------------
 
-<<<<<<< HEAD
-					const uri = this.getNodeParameter('id', i) as string;
-=======
-				const uri = this.getNodeParameter('id', i, '') as string;
->>>>>>> ff7e035c
+					const uri = this.getNodeParameter('id', i, '') as string;
 
 					const id = uri.replace('spotify:artist:', '');
 
@@ -1161,6 +1148,30 @@
 						endpoint = `/artists/${id}`;
 
 						responseData = await spotifyApiRequest.call(this, requestMethod, endpoint, body, qs);
+					} else if (operation === 'search') {
+						requestMethod = 'GET';
+
+						endpoint = '/search';
+
+						propertyName = 'artists.items';
+
+						returnAll = this.getNodeParameter('returnAll', i) as boolean;
+						const q = this.getNodeParameter('query', i) as string;
+						const filters = this.getNodeParameter('filters', i) as IDataObject;
+
+						qs = {
+							q,
+							limit: 50,
+							type: 'artist',
+							...filters,
+						};
+
+						if (returnAll === false) {
+							const limit = this.getNodeParameter('limit', i) as number;
+							qs.limit = limit;
+							responseData = await spotifyApiRequest.call(this, requestMethod, endpoint, body, qs);
+							responseData = responseData.artists.items;
+						}
 					}
 
 				} else if (resource === 'playlist') {
@@ -1188,36 +1199,7 @@
 
 							responseData = await spotifyApiRequest.call(this, requestMethod, endpoint, body, qs);
 
-<<<<<<< HEAD
 							responseData = { success: true };
-=======
-					responseData = await spotifyApiRequest.call(this, requestMethod, endpoint, body, qs);
-				} else if (operation === 'search') {
-					requestMethod = 'GET';
-
-					endpoint = '/search';
-
-					propertyName = 'artists.items';
-
-					returnAll = this.getNodeParameter('returnAll', i) as boolean;
-					const q = this.getNodeParameter('query', i) as string;
-					const filters = this.getNodeParameter('filters', i) as IDataObject;
-
-					qs = {
-						q,
-						limit: 50,
-						type: 'artist',
-						...filters,
-					};
-
-					if (returnAll === false) {
-						const limit = this.getNodeParameter('limit', i) as number;
-						qs.limit = limit;
-						responseData = await spotifyApiRequest.call(this, requestMethod, endpoint, body, qs);
-						responseData = responseData.artists.items;
-					}
-				}
->>>>>>> ff7e035c
 
 						} else if (operation === 'get') {
 							requestMethod = 'GET';
@@ -1298,96 +1280,75 @@
 						}
 
 						responseData = await spotifyApiRequest.call(this, 'POST', '/me/playlists', body, qs);
+					} else if (operation === 'search') {
+						requestMethod = 'GET';
+
+						endpoint = '/search';
+
+						propertyName = 'playlists.items';
+
+						returnAll = this.getNodeParameter('returnAll', i) as boolean;
+						const q = this.getNodeParameter('query', i) as string;
+						const filters = this.getNodeParameter('filters', i) as IDataObject;
+
+						qs = {
+							q,
+							type: 'playlist',
+							limit: 50,
+							...filters,
+						};
+
+						if (returnAll === false) {
+							const limit = this.getNodeParameter('limit', i) as number;
+							qs.limit = limit;
+							responseData = await spotifyApiRequest.call(this, requestMethod, endpoint, body, qs);
+							responseData = responseData.playlists.items;
+						}
 					}
 
-<<<<<<< HEAD
 				} else if (resource === 'track') {
-=======
-					responseData = await spotifyApiRequest.call(this, 'POST', '/me/playlists', body, qs);
-				} else if (operation === 'search') {
-					requestMethod = 'GET';
-
-					endpoint = '/search';
-
-					propertyName = 'playlists.items';
-
-					returnAll = this.getNodeParameter('returnAll', i) as boolean;
-					const q = this.getNodeParameter('query', i) as string;
-					const filters = this.getNodeParameter('filters', i) as IDataObject;
-
-					qs = {
-						q,
-						type: 'playlist',
-						limit: 50,
-						...filters,
-					};
-
-					if (returnAll === false) {
-						const limit = this.getNodeParameter('limit', i) as number;
-						qs.limit = limit;
-						responseData = await spotifyApiRequest.call(this, requestMethod, endpoint, body, qs);
-						responseData = responseData.playlists.items;
-					}
-				}
-
-			} else if (resource === 'track') {
->>>>>>> ff7e035c
 
 					// -----------------------------
 					//      Track Operations
 					// -----------------------------
 
-<<<<<<< HEAD
-					const uri = this.getNodeParameter('id', i) as string;
-=======
-				const uri = this.getNodeParameter('id', i, '') as string;
->>>>>>> ff7e035c
+					const uri = this.getNodeParameter('id', i, '') as string;
 
 					const id = uri.replace('spotify:track:', '');
 
 					requestMethod = 'GET';
 
-<<<<<<< HEAD
 					if (operation === 'getAudioFeatures') {
 						endpoint = `/audio-features/${id}`;
+						responseData = await spotifyApiRequest.call(this, requestMethod, endpoint, body, qs);
 					} else if (operation === 'get') {
 						endpoint = `/tracks/${id}`;
+						responseData = await spotifyApiRequest.call(this, requestMethod, endpoint, body, qs);
+					} else if (operation === 'search') {
+						requestMethod = 'GET';
+
+						endpoint = '/search';
+
+						propertyName = 'tracks.items';
+
+						returnAll = this.getNodeParameter('returnAll', i) as boolean;
+						const q = this.getNodeParameter('query', i) as string;
+						const filters = this.getNodeParameter('filters', i) as IDataObject;
+
+						qs = {
+							q,
+							type: 'track',
+							limit: 50,
+							...filters,
+						};
+
+						if (returnAll === false) {
+							const limit = this.getNodeParameter('limit', i) as number;
+							qs.limit = limit;
+							responseData = await spotifyApiRequest.call(this, requestMethod, endpoint, body, qs);
+							responseData = responseData.tracks.items;
+						}
 					}
-
-					responseData = await spotifyApiRequest.call(this, requestMethod, endpoint, body, qs);
-=======
-				if (operation === 'getAudioFeatures') {
-					endpoint = `/audio-features/${id}`;
-					responseData = await spotifyApiRequest.call(this, requestMethod, endpoint, body, qs);
-				} else if (operation === 'get') {
-					endpoint = `/tracks/${id}`;
-					responseData = await spotifyApiRequest.call(this, requestMethod, endpoint, body, qs);
-				} else if (operation === 'search') {
-					requestMethod = 'GET';
-
-					endpoint = '/search';
-
-					propertyName = 'tracks.items';
-
-					returnAll = this.getNodeParameter('returnAll', i) as boolean;
-					const q = this.getNodeParameter('query', i) as string;
-					const filters = this.getNodeParameter('filters', i) as IDataObject;
-
-					qs = {
-						q,
-						type: 'track',
-						limit: 50,
-						...filters,
-					};
-
-					if (returnAll === false) {
-						const limit = this.getNodeParameter('limit', i) as number;
-						qs.limit = limit;
-						responseData = await spotifyApiRequest.call(this, requestMethod, endpoint, body, qs);
-						responseData = responseData.tracks.items;
-					}
-				}
->>>>>>> ff7e035c
 
 				} else if (resource === 'library') {
 
@@ -1416,30 +1377,26 @@
 							responseData = responseData.items;
 						}
 					}
-				}
-<<<<<<< HEAD
-=======
-			} else if (resource === 'myData') {
-
-				if (operation === 'getFollowingArtists') {
-					requestMethod = 'GET';
-
-					endpoint = `/me/following`;
-
-					propertyName = 'artists.items';
-
-					if (!returnAll) {
-						const limit = this.getNodeParameter('limit', i) as number;
-						qs = {
-							type: 'artist',
-							limit,
-						};
-						responseData = await spotifyApiRequest.call(this, requestMethod, endpoint, body, qs);
-						responseData = responseData.artists.items;
+				} else if (resource === 'myData') {
+
+					if (operation === 'getFollowingArtists') {
+						requestMethod = 'GET';
+
+						endpoint = `/me/following`;
+
+						propertyName = 'artists.items';
+
+						if (!returnAll) {
+							const limit = this.getNodeParameter('limit', i) as number;
+							qs = {
+								type: 'artist',
+								limit,
+							};
+							responseData = await spotifyApiRequest.call(this, requestMethod, endpoint, body, qs);
+							responseData = responseData.artists.items;
+						}
 					}
 				}
-			}
->>>>>>> ff7e035c
 
 				if (returnAll) {
 					responseData = await spotifyApiRequestAllItems.call(this, propertyName, requestMethod, endpoint, body, qs);
@@ -1461,4 +1418,11 @@
 
 		return [this.helpers.returnJsonArray(returnData)];
 	}
-}+}
+
+
+
+
+
+
+
