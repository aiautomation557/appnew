--- conflicted
+++ resolved
@@ -414,17 +414,9 @@
 				try {
 					const insertResult = await t.oneOrNone(pgp.helpers.insert(itemCopy, cs) + returning);
 					if (insertResult !== null) {
-<<<<<<< HEAD
-						result.push(
-							...this.helpers.constructExecutionMetaData(
-								this.helpers.returnJsonArray(insertResult),
-								{ itemData: { item: i } },
-							),
-=======
 						const executionData = this.helpers.constructExecutionMetaData(
 							this.helpers.returnJsonArray(insertResult),
 							{ itemData: { item: i } },
->>>>>>> 5b47f8b2
 						);
 						result.push(...executionData);
 					}
