import { IExecuteFunctions } from 'n8n-core';
import {
	GenericValue,
	IBinaryData,
	IDataObject,
	IHttpRequestMethods,
	IHttpRequestOptions,
	INodeExecutionData,
	INodeType,
	INodeTypeDescription,
	IOAuth2Options,
	NodeApiError,
	NodeOperationError,
} from 'n8n-workflow';

import { replaceNullValues } from './GenericFunctions';

interface OptionData {
	name: string;
	displayName: string;
}

interface OptionDataParamters {
	[key: string]: OptionData;
}

export class HttpRequest implements INodeType {
	description: INodeTypeDescription = {
		displayName: 'HTTP Request',
		name: 'httpRequest',
		icon: 'fa:at',
		group: ['input'],
		version: [1, 2],
		subtitle: '={{$parameter["requestMethod"] + ": " + $parameter["url"]}}',
		description: 'Makes an HTTP request and returns the response data',
		defaults: {
			name: 'HTTP Request',
			color: '#2200DD',
		},
		inputs: ['main'],
		outputs: ['main'],
		credentials: [
			// ----------------------------------
			//            v2 creds
			// ----------------------------------
			{
				name: 'httpBasicAuth',
				required: true,
				displayOptions: {
					show: {
						authentication: ['httpBasicAuth'],
						'@version': [2],
					},
				},
			},
			{
				name: 'httpDigestAuth',
				required: true,
				displayOptions: {
					show: {
						authentication: ['httpDigestAuth'],
						'@version': [2],
					},
				},
			},
			{
				name: 'httpHeaderAuth',
				required: true,
				displayOptions: {
					show: {
						authentication: ['httpHeaderAuth'],
						'@version': [2],
					},
				},
			},
			{
				name: 'httpQueryAuth',
				required: true,
				displayOptions: {
					show: {
						authentication: ['httpQueryAuth'],
						'@version': [2],
					},
				},
			},
			{
				name: 'oAuth1Api',
				required: true,
				displayOptions: {
					show: {
						authentication: ['oAuth1Api'],
						'@version': [2],
					},
				},
			},
			{
				name: 'oAuth2Api',
				required: true,
				displayOptions: {
					show: {
						authentication: ['oAuth2Api'],
						'@version': [2],
					},
				},
			},

			// ----------------------------------
			//            v1 creds
			// ----------------------------------
			{
				name: 'httpBasicAuth',
				required: true,
				displayOptions: {
					show: {
						authentication: ['basicAuth'],
						'@version': [1],
					},
				},
			},
			{
				name: 'httpDigestAuth',
				required: true,
				displayOptions: {
					show: {
						authentication: ['digestAuth'],
						'@version': [1],
					},
				},
			},
			{
				name: 'httpHeaderAuth',
				required: true,
				displayOptions: {
					show: {
						authentication: ['headerAuth'],
						'@version': [1],
					},
				},
			},
			{
				name: 'httpQueryAuth',
				required: true,
				displayOptions: {
					show: {
						authentication: ['queryAuth'],
						'@version': [1],
					},
				},
			},
			{
				name: 'oAuth1Api',
				required: true,
				displayOptions: {
					show: {
						authentication: ['oAuth1'],
						'@version': [1],
					},
				},
			},
			{
				name: 'oAuth2Api',
				required: true,
				displayOptions: {
					show: {
						authentication: ['oAuth2'],
					},
				},
			},
		],
		properties: [
			// ----------------------------------
			//           v2 params
			// ----------------------------------
			{
				displayName: 'Authentication',
				name: 'authentication',
				noDataExpression: true,
				type: 'options',
				required: true,
				options: [
					{
						name: 'None',
						value: 'none',
					},
					{
						name: 'Predefined Credential Type',
						value: 'predefinedCredentialType',
						description:
							"We've already implemented auth for many services so that you don't have to set it up manually",
					},
					{
						name: 'Generic Credential Type',
						value: 'genericCredentialType',
						description: 'Fully customizable. Choose between basic, header, OAuth2, etc.',
					},
				],
				default: 'none',
				displayOptions: {
					show: {
						'@version': [2],
					},
				},
			},
			{
				displayName: 'Credential Type',
				name: 'nodeCredentialType',
				type: 'credentialsSelect',
				noDataExpression: true,
				required: true,
				default: '',
				credentialTypes: ['extends:oAuth2Api', 'extends:oAuth1Api', 'has:authenticate'],
				displayOptions: {
					show: {
						authentication: ['predefinedCredentialType'],
						'@version': [2],
					},
				},
			},
			{
				displayName: 'Generic Auth Type',
				name: 'genericAuthType',
				type: 'credentialsSelect',
				required: true,
				default: '',
				credentialTypes: ['has:genericAuth'],
				displayOptions: {
					show: {
						authentication: ['genericCredentialType'],
						'@version': [2],
					},
				},
			},

			// ----------------------------------
			//           v1 params
			// ----------------------------------
			{
				displayName: 'Authentication',
				name: 'authentication',
				type: 'options',
				options: [
					{
						name: 'Basic Auth',
						value: 'basicAuth',
					},
					{
						name: 'Digest Auth',
						value: 'digestAuth',
					},
					{
						name: 'Header Auth',
						value: 'headerAuth',
					},
					{
						name: 'None',
						value: 'none',
					},
					{
						name: 'OAuth1',
						value: 'oAuth1',
					},
					{
						name: 'OAuth2',
						value: 'oAuth2',
					},
					{
						name: 'Query Auth',
						value: 'queryAuth',
					},
				],
				default: 'none',
				description: 'The way to authenticate',
				displayOptions: {
					show: {
						'@version': [1],
					},
				},
			},

			// ----------------------------------
			//        versionless params
			// ----------------------------------
			{
				displayName: 'Request Method',
				name: 'requestMethod',
				type: 'options',
				options: [
					{
						name: 'DELETE',
						value: 'DELETE',
					},
					{
						name: 'GET',
						value: 'GET',
					},
					{
						name: 'HEAD',
						value: 'HEAD',
					},
					{
						name: 'OPTIONS',
						value: 'OPTIONS',
					},
					{
						name: 'PATCH',
						value: 'PATCH',
					},
					{
						name: 'POST',
						value: 'POST',
					},
					{
						name: 'PUT',
						value: 'PUT',
					},
				],
				default: 'GET',
				description: 'The request method to use',
			},
			{
				displayName: 'URL',
				name: 'url',
				type: 'string',
				default: '',
				placeholder: 'http://example.com/index.html',
				description: 'The URL to make the request to',
				required: true,
			},
			{
				displayName: 'Ignore SSL Issues',
				name: 'allowUnauthorizedCerts',
				type: 'boolean',
				default: false,
				// eslint-disable-next-line n8n-nodes-base/node-param-description-wrong-for-ignore-ssl-issues
				description:
					'Whether to download the response even if SSL certificate validation is not possible',
			},
			{
				displayName: 'Response Format',
				name: 'responseFormat',
				type: 'options',
				options: [
					{
						name: 'File',
						value: 'file',
					},
					{
						name: 'JSON',
						value: 'json',
					},
					{
						name: 'String',
						value: 'string',
					},
				],
				default: 'json',
				description: 'The format in which the data gets returned from the URL',
			},
			{
				displayName: 'Property Name',
				name: 'dataPropertyName',
				type: 'string',
				default: 'data',
				required: true,
				displayOptions: {
					show: {
						responseFormat: ['string'],
					},
				},
				description: 'Name of the property to which to write the response data',
			},
			{
				displayName: 'Binary Property',
				name: 'dataPropertyName',
				type: 'string',
				default: 'data',
				required: true,
				displayOptions: {
					show: {
						responseFormat: ['file'],
					},
				},
				description: 'Name of the binary property to which to write the data of the read file',
			},

			{
				displayName: 'JSON/RAW Parameters',
				name: 'jsonParameters',
				type: 'boolean',
				default: false,
				description:
					'Whether the query and/or body parameter should be set via the value-key pair UI or JSON/RAW',
			},

			{
				displayName: 'Options',
				name: 'options',
				type: 'collection',
				placeholder: 'Add Option',
				default: {},
				options: [
					{
						displayName: 'Batch Interval',
						name: 'batchInterval',
						type: 'number',
						typeOptions: {
							minValue: 0,
						},
						default: 1000,
						description: 'Time (in milliseconds) between each batch of requests. 0 for disabled.',
					},
					{
						displayName: 'Batch Size',
						name: 'batchSize',
						type: 'number',
						typeOptions: {
							minValue: -1,
						},
						default: 50,
						description:
							'Input will be split in batches to throttle requests. -1 for disabled. 0 will be treated as 1.',
					},
					{
						displayName: 'Body Content Type',
						name: 'bodyContentType',
						type: 'options',
						displayOptions: {
							show: {
								'/requestMethod': ['PATCH', 'POST', 'PUT'],
							},
						},
						options: [
							{
								name: 'JSON',
								value: 'json',
							},
							{
								name: 'RAW/Custom',
								value: 'raw',
							},
							{
								name: 'Form-Data Multipart',
								value: 'multipart-form-data',
							},
							{
								name: 'Form Urlencoded',
								value: 'form-urlencoded',
							},
						],
						default: 'json',
						description: 'Content-Type to use to send body parameters',
					},
					{
						displayName: 'Full Response',
						name: 'fullResponse',
						type: 'boolean',
						default: false,
						description: 'Whether to return the full reponse data instead of only the body',
					},
					{
						displayName: 'Follow All Redirects',
						name: 'followAllRedirects',
						type: 'boolean',
						default: false,
						description: 'Whether to follow non-GET HTTP 3xx redirects',
					},
					{
						displayName: 'Follow GET Redirect',
						name: 'followRedirect',
						type: 'boolean',
						default: true,
						description: 'Whether to follow GET HTTP 3xx redirects',
					},
					{
						displayName: 'Ignore Response Code',
						name: 'ignoreResponseCode',
						type: 'boolean',
						default: false,
						description: 'Whether to succeeds also when status code is not 2xx',
					},
					{
						displayName: 'MIME Type',
						name: 'bodyContentCustomMimeType',
						type: 'string',
						default: '',
						placeholder: 'text/xml',
						description: 'Specify the mime type for raw/custom body type',
						displayOptions: {
							show: {
								'/requestMethod': ['PATCH', 'POST', 'PUT'],
							},
						},
					},
					{
						displayName: 'Proxy',
						name: 'proxy',
						type: 'string',
						default: '',
						placeholder: 'http://myproxy:3128',
						description: 'HTTP proxy to use',
					},
					{
						displayName: 'Split Into Items',
						name: 'splitIntoItems',
						type: 'boolean',
						default: false,
						description: 'Whether to output each element of an array as own item',
						displayOptions: {
							show: {
								'/responseFormat': ['json'],
							},
						},
					},
					{
						displayName: 'Timeout',
						name: 'timeout',
						type: 'number',
						typeOptions: {
							minValue: 1,
						},
						default: 10000,
						description:
							'Time in ms to wait for the server to send response headers (and start the response body) before aborting the request',
					},
					{
						displayName: 'Use Querystring',
						name: 'useQueryString',
						type: 'boolean',
						default: false,
						description:
							'Whether you need arrays to be serialized as foo=bar&foo=baz instead of the default foo[0]=bar&foo[1]=baz',
					},
				],
			},

			// Body Parameter
			{
				displayName: 'Send Binary Data',
				name: 'sendBinaryData',
				type: 'boolean',
				displayOptions: {
					show: {
						// TODO: Make it possible to use dot-notation
						// 'options.bodyContentType': [
						// 	'raw',
						// ],
						jsonParameters: [true],
						requestMethod: ['PATCH', 'POST', 'PUT'],
					},
				},
				default: false,
				description: 'Whether binary data should be send as body',
			},
			{
				displayName: 'Binary Property',
				name: 'binaryPropertyName',
				type: 'string',
				required: true,
				default: 'data',
				displayOptions: {
					hide: {
						sendBinaryData: [false],
					},
					show: {
						jsonParameters: [true],
						requestMethod: ['PATCH', 'POST', 'PUT'],
					},
				},
				description:
					'Name of the binary property which contains the data for the file to be uploaded. For Form-Data Multipart, they can be provided in the format: <code>"sendKey1:binaryProperty1,sendKey2:binaryProperty2</code>',
			},
			{
				displayName: 'Body Parameters',
				name: 'bodyParametersJson',
				type: 'json',
				displayOptions: {
					hide: {
						sendBinaryData: [true],
					},
					show: {
						jsonParameters: [true],
						requestMethod: ['PATCH', 'POST', 'PUT', 'DELETE'],
					},
				},
				default: '',
				description: 'Body parameters as JSON or RAW',
			},
			{
				displayName: 'Body Parameters',
				name: 'bodyParametersUi',
				placeholder: 'Add Parameter',
				type: 'fixedCollection',
				typeOptions: {
					multipleValues: true,
				},
				displayOptions: {
					show: {
						jsonParameters: [false],
						requestMethod: ['PATCH', 'POST', 'PUT', 'DELETE'],
					},
				},
				description: 'The body parameter to send',
				default: {},
				options: [
					{
						name: 'parameter',
						displayName: 'Parameter',
						values: [
							{
								displayName: 'Name',
								name: 'name',
								type: 'string',
								default: '',
								description: 'Name of the parameter',
							},
							{
								displayName: 'Value',
								name: 'value',
								type: 'string',
								default: '',
								description: 'Value of the parameter',
							},
						],
					},
				],
			},

			// Header Parameters
			{
				displayName: 'Headers',
				name: 'headerParametersJson',
				type: 'json',
				displayOptions: {
					show: {
						jsonParameters: [true],
					},
				},
				default: '',
				description: 'Header parameters as JSON or RAW',
			},
			{
				displayName: 'Headers',
				name: 'headerParametersUi',
				placeholder: 'Add Header',
				type: 'fixedCollection',
				typeOptions: {
					multipleValues: true,
				},
				displayOptions: {
					show: {
						jsonParameters: [false],
					},
				},
				description: 'The headers to send',
				default: {},
				options: [
					{
						name: 'parameter',
						displayName: 'Header',
						values: [
							{
								displayName: 'Name',
								name: 'name',
								type: 'string',
								default: '',
								description: 'Name of the header',
							},
							{
								displayName: 'Value',
								name: 'value',
								type: 'string',
								default: '',
								description: 'Value to set for the header',
							},
						],
					},
				],
			},

			// Query Parameter
			{
				displayName: 'Query Parameters',
				name: 'queryParametersJson',
				type: 'json',
				displayOptions: {
					show: {
						jsonParameters: [true],
					},
				},
				default: '',
				description: 'Query parameters as JSON (flat object)',
			},
			{
				displayName: 'Query Parameters',
				name: 'queryParametersUi',
				placeholder: 'Add Parameter',
				type: 'fixedCollection',
				typeOptions: {
					multipleValues: true,
				},
				displayOptions: {
					show: {
						jsonParameters: [false],
					},
				},
				description: 'The query parameter to send',
				default: {},
				options: [
					{
						name: 'parameter',
						displayName: 'Parameter',
						values: [
							{
								displayName: 'Name',
								name: 'name',
								type: 'string',
								default: '',
								description: 'Name of the parameter',
							},
							{
								displayName: 'Value',
								name: 'value',
								type: 'string',
								default: '',
								description: 'Value of the parameter',
							},
						],
					},
				],
			},
		],
	};

	async execute(this: IExecuteFunctions): Promise<INodeExecutionData[][]> {
		const items = this.getInputData();

		const fullReponseProperties = ['body', 'headers', 'statusCode', 'statusMessage'];

		let authentication;
		const nodeVersion = this.getNode().typeVersion;

		const responseFormat = this.getNodeParameter('responseFormat', 0) as string;

		try {
			authentication = this.getNodeParameter('authentication', 0) as
				| 'predefinedCredentialType'
				| 'genericCredentialType'
				| 'none';
		} catch (_) {}

		let httpBasicAuth;
		let httpDigestAuth;
		let httpHeaderAuth;
		let httpQueryAuth;
		let oAuth1Api;
		let oAuth2Api;
		let nodeCredentialType;

		if (authentication === 'genericCredentialType' || nodeVersion === 1) {
			try {
				httpBasicAuth = await this.getCredentials('httpBasicAuth');
			} catch (_) {}
			try {
				httpDigestAuth = await this.getCredentials('httpDigestAuth');
			} catch (_) {}
			try {
				httpHeaderAuth = await this.getCredentials('httpHeaderAuth');
			} catch (_) {}
			try {
				httpQueryAuth = await this.getCredentials('httpQueryAuth');
			} catch (_) {}
			try {
				oAuth1Api = await this.getCredentials('oAuth1Api');
			} catch (_) {}
			try {
				oAuth2Api = await this.getCredentials('oAuth2Api');
			} catch (_) {}
		} else if (authentication === 'predefinedCredentialType') {
			try {
				nodeCredentialType = this.getNodeParameter('nodeCredentialType', 0) as string;
			} catch (_) {}
		}

		let requestOptions: IHttpRequestOptions;
		let setUiParameter: IDataObject;

		const uiParameters: IDataObject = {
			bodyParametersUi: 'body',
			headerParametersUi: 'headers',
			queryParametersUi: 'qs',
		};

		const jsonParameters: OptionDataParamters = {
			bodyParametersJson: {
				name: 'body',
				displayName: 'Body Parameters',
			},
			headerParametersJson: {
				name: 'headers',
				displayName: 'Headers',
			},
			queryParametersJson: {
				name: 'qs',
				displayName: 'Query Paramters',
			},
		};
		let returnItems: INodeExecutionData[] = [];
		const requestPromises = [];
		for (let itemIndex = 0; itemIndex < items.length; itemIndex++) {
			const requestMethod = this.getNodeParameter('requestMethod', itemIndex) as IHttpRequestMethods;
			const parametersAreJson = this.getNodeParameter('jsonParameters', itemIndex) as boolean;

			const options = this.getNodeParameter('options', itemIndex, {}) as IDataObject;
			const url = this.getNodeParameter('url', itemIndex) as string;

			if (
				itemIndex > 0 &&
				(options.batchSize as number) >= 0 &&
				(options.batchInterval as number) > 0
			) {
				// defaults batch size to 1 of it's set to 0
				const batchSize: number =
					(options.batchSize as number) > 0 ? (options.batchSize as number) : 1;
				if (itemIndex % batchSize === 0) {
					await new Promise((resolve) => setTimeout(resolve, options.batchInterval as number));
				}
			}

			const fullResponse = !!options.fullResponse as boolean;

			requestOptions = {
				headers: {},
				method: requestMethod,
				uri: url,
				gzip: true,
				rejectUnauthorized: !this.getNodeParameter(
					'allowUnauthorizedCerts',
					itemIndex,
					false,
				) as boolean,
			};

			if (fullResponse === true) {
				// @ts-ignore
				requestOptions.resolveWithFullResponse = true;
			}

			if (options.followRedirect !== undefined) {
				requestOptions.followRedirect = options.followRedirect as boolean;
			}

			if (options.followAllRedirects !== undefined) {
				requestOptions.followAllRedirects = options.followAllRedirects as boolean;
			}

			if (options.ignoreResponseCode === true) {
				// @ts-ignore
				requestOptions.simple = false;
			}
			if (options.proxy !== undefined) {
				const optionProxy = new URL(options.proxy as string);
				const {hostname: host, port} = optionProxy;
				requestOptions.proxy = {
					...optionProxy,
					host,
					port: Number(port),
				};
			}
			if (options.timeout !== undefined) {
				requestOptions.timeout = options.timeout as number;
			} else {
				requestOptions.timeout = 3600000; // 1 hour
			}

			if (options.useQueryString === true) {
				requestOptions.useQuerystring = true;
			}

			if (parametersAreJson === true) {
				// Parameters are defined as JSON
				let optionData: OptionData;
				for (const parameterName of Object.keys(jsonParameters)) {
					optionData = jsonParameters[parameterName] as OptionData;
					const tempValue = this.getNodeParameter(parameterName, itemIndex, '') as string | object;
					const sendBinaryData = this.getNodeParameter(
						'sendBinaryData',
						itemIndex,
						false,
					) as boolean;

					if (optionData.name === 'body' && parametersAreJson === true) {
						if (sendBinaryData === true) {
							const contentTypesAllowed = ['raw', 'multipart-form-data'];

							if (!contentTypesAllowed.includes(options.bodyContentType as string)) {
								// As n8n-workflow.NodeHelpers.getParamterResolveOrder can not be changed
								// easily to handle parameters in dot.notation simply error for now.
								throw new NodeOperationError(
									this.getNode(),
									'Sending binary data is only supported when option "Body Content Type" is set to "RAW/CUSTOM" or "FORM-DATA/MULTIPART"!',
									{ itemIndex },
								);
							}

							const item = items[itemIndex];

							if (item.binary === undefined) {
								throw new NodeOperationError(this.getNode(), 'No binary data exists on item!', {
									itemIndex,
								});
							}

							if (options.bodyContentType === 'raw') {
								const binaryPropertyName = this.getNodeParameter(
									'binaryPropertyName',
									itemIndex,
								) as string;
								if (item.binary[binaryPropertyName] === undefined) {
									throw new NodeOperationError(
										this.getNode(),
										`No binary data property "${binaryPropertyName}" does not exists on item!`,
										{ itemIndex },
									);
								}

								const binaryDataBuffer = await this.helpers.getBinaryDataBuffer(
									itemIndex,
									binaryPropertyName,
								);
								requestOptions.body = binaryDataBuffer;
							} else if (options.bodyContentType === 'multipart-form-data') {
								requestOptions.body = {};
								const binaryPropertyNameFull = this.getNodeParameter(
									'binaryPropertyName',
									itemIndex,
								) as string;
								const binaryPropertyNames = binaryPropertyNameFull
									.split(',')
									.map((key) => key.trim());

								for (const propertyData of binaryPropertyNames) {
									let propertyName = 'file';
									let binaryPropertyName = propertyData;
									if (propertyData.includes(':')) {
										const propertyDataParts = propertyData.split(':');
										propertyName = propertyDataParts[0];
										binaryPropertyName = propertyDataParts[1];
									} else if (binaryPropertyNames.length > 1) {
										throw new NodeOperationError(
											this.getNode(),
											'If more than one property should be send it is needed to define the in the format:<code>"sendKey1:binaryProperty1,sendKey2:binaryProperty2"</code>',
											{ itemIndex },
										);
									}

									if (item.binary[binaryPropertyName] === undefined) {
										throw new NodeOperationError(
											this.getNode(),
											`No binary data property "${binaryPropertyName}" does not exists on item!`,
										);
									}

									const binaryProperty = item.binary[binaryPropertyName] as IBinaryData;
									const binaryDataBuffer = await this.helpers.getBinaryDataBuffer(
										itemIndex,
										binaryPropertyName,
									);

									Object.assign(requestOptions.body!, {
										[propertyName]: {
											value: binaryDataBuffer,
											options: {
												filename: binaryProperty.fileName,
												contentType: binaryProperty.mimeType,
											},
										}
									});

								}
							}
							continue;
						}
					}

					if (tempValue === '') {
						// Paramter is empty so skip it
						continue;
					}

					// @ts-ignore
					requestOptions[optionData.name] = tempValue;

					if (
						// @ts-ignore
						typeof requestOptions[optionData.name] !== 'object' &&
						options.bodyContentType !== 'raw'
					) {
						// If it is not an object && bodyContentType is not 'raw' it must be JSON so parse it
						try {
							// @ts-ignore
							requestOptions[optionData.name] = JSON.parse(requestOptions[optionData.name]);
						} catch (error) {
							throw new NodeOperationError(
								this.getNode(),
								`The data in "${optionData.displayName}" is no valid JSON. Set Body Content Type to "RAW/Custom" for XML or other types of payloads`,
								{ itemIndex },
							);
						}
					}
				}
			} else {
				// Paramters are defined in UI
				let optionName: string;
				for (const parameterName of Object.keys(uiParameters)) {
					setUiParameter = this.getNodeParameter(parameterName, itemIndex, {}) as IDataObject;
					optionName = uiParameters[parameterName] as string;
					if (setUiParameter.parameter !== undefined) {
						// @ts-ignore
						requestOptions[optionName] = {};
						for (const parameterData of setUiParameter!.parameter as IDataObject[]) {
							const parameterDataName = parameterData!.name as string;
							const newValue = parameterData!.value;
							if (optionName === 'qs') {
								const computeNewValue = (oldValue: unknown) => {
									if (typeof oldValue === 'string') {
										return [oldValue, newValue];
									} else if (Array.isArray(oldValue)) {
										return [...oldValue, newValue];
									} else {
										return newValue;
									}
								};
<<<<<<< HEAD
								requestOptions[optionName]![parameterDataName] = computeNewValue(requestOptions[optionName]![parameterDataName]);
=======
								requestOptions[optionName][parameterDataName] = computeNewValue(
									requestOptions[optionName][parameterDataName],
								);
>>>>>>> 9017fd46
							} else if (optionName === 'headers') {
								// @ts-ignore
								requestOptions[optionName][parameterDataName.toString().toLowerCase()] = newValue;
							} else {
								// @ts-ignore
								requestOptions[optionName][parameterDataName] = newValue;
							}
						}
					}
				}
			}

			// Change the way data get send in case a different content-type than JSON got selected
			if (['PATCH', 'POST', 'PUT'].includes(requestMethod)) {
				if (options.bodyContentType === 'multipart-form-data') {
					requestOptions.formData = requestOptions.body;
					delete requestOptions.body;
				} else if (options.bodyContentType === 'form-urlencoded') {
					requestOptions.form = requestOptions.body;
					delete requestOptions.body;
				}
			}

			if (responseFormat === 'file') {
				requestOptions.encoding = undefined;

				if (options.bodyContentType !== 'raw') {
					requestOptions.body = JSON.stringify(requestOptions.body);
					if (requestOptions.headers === undefined) {
						requestOptions.headers = {};
					}
					if (['POST', 'PUT', 'PATCH'].includes(requestMethod)) {
						requestOptions.headers['Content-Type'] = 'application/json';
					}
				}
			} else if (options.bodyContentType === 'raw') {
				requestOptions.json = false;
			} else {
				requestOptions.json = true;
			}

			// Add Content Type if any are set
			if (options.bodyContentCustomMimeType) {
				if (requestOptions.headers === undefined) {
					requestOptions.headers = {};
				}
				requestOptions.headers['Content-Type'] = options.bodyContentCustomMimeType;
			}

			// Add credentials if any are set
			if (httpBasicAuth !== undefined) {
				requestOptions.auth = {
					user: httpBasicAuth.user as string,
					pass: httpBasicAuth.password as string,
				};
			}
			if (httpHeaderAuth !== undefined) {
				requestOptions.headers![httpHeaderAuth.name as string] = httpHeaderAuth.value;
			}
			if (httpQueryAuth !== undefined) {
				if (!requestOptions.qs) {
					requestOptions.qs = {};
				}
				requestOptions.qs![httpQueryAuth.name as string] = httpQueryAuth.value;
			}
			if (httpDigestAuth !== undefined) {
				requestOptions.auth = {
					user: httpDigestAuth.user as string,
					pass: httpDigestAuth.password as string,
					sendImmediately: false,
				};
			}

			if (requestOptions.headers!['accept'] === undefined) {
				if (responseFormat === 'json') {
					requestOptions.headers!['accept'] = 'application/json,text/*;q=0.99';
				} else if (responseFormat === 'string') {
					requestOptions.headers!['accept'] =
						'application/json,text/html,application/xhtml+xml,application/xml,text/*;q=0.9, */*;q=0.1';
				} else {
					requestOptions.headers!['accept'] =
						'application/json,text/html,application/xhtml+xml,application/xml,text/*;q=0.9, image/*;q=0.8, */*;q=0.7';
				}
			}

			try {
				let sendRequest: any = requestOptions; // tslint:disable-line:no-any
				// Protect browser from sending large binary data
				if (Buffer.isBuffer(sendRequest.body) && sendRequest.body.length > 250000) {
					sendRequest = {
						...requestOptions,
						body: `Binary data got replaced with this text. Original was a Buffer with a size of ${(requestOptions!.body! as Buffer).length} byte.`,
					};
				}
				this.sendMessageToUI(sendRequest);
			} catch (e) {}

			if (
				authentication === 'genericCredentialType' ||
				authentication === 'none' ||
				nodeVersion === 1
			) {
				if (oAuth1Api) {
					requestPromises.push(this.helpers.requestOAuth1.call(this, 'oAuth1Api', requestOptions));
				} else if (oAuth2Api) {
					requestPromises.push(
						this.helpers.requestOAuth2.call(this, 'oAuth2Api', requestOptions, {
							tokenType: 'Bearer',
						}),
					);
				} else {
					// bearerAuth, queryAuth, headerAuth, digestAuth, none
					requestPromises.push(this.helpers.request(requestOptions));
				}
			} else if (authentication === 'predefinedCredentialType' && nodeCredentialType) {
				const oAuth2Options: { [credentialType: string]: IOAuth2Options } = {
					clickUpOAuth2Api: {
						keepBearer: false,
						tokenType: 'Bearer',
					},
					slackOAuth2Api: {
						tokenType: 'Bearer',
						property: 'authed_user.access_token',
					},
					boxOAuth2Api: {
						includeCredentialsOnRefreshOnBody: true,
					},
					shopifyOAuth2Api: {
						tokenType: 'Bearer',
						keyToIncludeInAccessTokenHeader: 'X-Shopify-Access-Token',
					},
				};

				const additionalOAuth2Options = oAuth2Options[nodeCredentialType];

				// service-specific cred: OAuth1, OAuth2, plain
				requestPromises.push(
					this.helpers.requestWithAuthentication.call(
						this,
						nodeCredentialType,
						requestOptions,
						additionalOAuth2Options && { oauth2: additionalOAuth2Options },
					),
				);
			}
		}

		// @ts-ignore
		const promisesResponses = await Promise.allSettled(requestPromises);

		let response: any; // tslint:disable-line:no-any
		for (let itemIndex = 0; itemIndex < items.length; itemIndex++) {
			// @ts-ignore
			response = promisesResponses.shift();

			if (response!.status !== 'fulfilled') {
				if (this.continueOnFail() !== true) {
					// throw error;
					throw new NodeApiError(this.getNode(), response);
				} else {
					// Return the actual reason as error
					returnItems.push({
						json: {
							error: response.reason,
						},
						pairedItem: {
							item: itemIndex,
						},
					});
					continue;
				}
			}

			response = response.value;

			const options = this.getNodeParameter('options', itemIndex, {}) as IDataObject;
			const url = this.getNodeParameter('url', itemIndex) as string;

			const fullResponse = !!options.fullResponse as boolean;

			if (responseFormat === 'file') {
				const dataPropertyName = this.getNodeParameter('dataPropertyName', 0) as string;

				const newItem: INodeExecutionData = {
					json: {},
					binary: {},
					pairedItem: {
						item: itemIndex,
					},
				};

				if (items[itemIndex].binary !== undefined) {
					// Create a shallow copy of the binary data so that the old
					// data references which do not get changed still stay behind
					// but the incoming data does not get changed.
					// @ts-ignore
					Object.assign(newItem.binary, items[itemIndex].binary);
				}

				const fileName = url.split('/').pop();

				if (fullResponse === true) {
					const returnItem: IDataObject = {};
					for (const property of fullReponseProperties) {
						if (property === 'body') {
							continue;
						}
						returnItem[property] = response![property];
					}

					newItem.json = returnItem;

					newItem.binary![dataPropertyName] = await this.helpers.prepareBinaryData(
						response!.body,
						fileName,
					);
				} else {
					newItem.json = items[itemIndex].json;

					newItem.binary![dataPropertyName] = await this.helpers.prepareBinaryData(
						response!,
						fileName,
					);
				}

				returnItems.push(newItem);
			} else if (responseFormat === 'string') {
				const dataPropertyName = this.getNodeParameter('dataPropertyName', 0) as string;

				if (fullResponse === true) {
					const returnItem: IDataObject = {};
					for (const property of fullReponseProperties) {
						if (property === 'body') {
							returnItem[dataPropertyName] = response![property];
							continue;
						}

						returnItem[property] = response![property];
					}
					returnItems.push({
						json: returnItem,
						pairedItem: {
							item: itemIndex,
						},
					});
				} else {
					returnItems.push({
						json: {
							[dataPropertyName]: response,
						},
						pairedItem: {
							item: itemIndex,
						},
					});
				}
			} else {
				// responseFormat: 'json'
				if (fullResponse === true) {
					const returnItem: IDataObject = {};
					for (const property of fullReponseProperties) {
						returnItem[property] = response![property];
					}

					if (responseFormat === 'json' && typeof returnItem.body === 'string') {
						try {
							returnItem.body = JSON.parse(returnItem.body);
						} catch (error) {
							throw new NodeOperationError(
								this.getNode(),
								'Response body is not valid JSON. Change "Response Format" to "String"',
								{ itemIndex },
							);
						}
					}

					returnItems.push({
						json: returnItem,
						pairedItem: {
							item: itemIndex,
						},
					});
				} else {
					if (responseFormat === 'json' && typeof response === 'string') {
						try {
							response = JSON.parse(response);
						} catch (error) {
							throw new NodeOperationError(
								this.getNode(),
								'Response body is not valid JSON. Change "Response Format" to "String"',
								{ itemIndex },
							);
						}
					}

					if (options.splitIntoItems === true && Array.isArray(response)) {
						response.forEach((item) =>
							returnItems.push({
								json: item,
								pairedItem: {
									item: itemIndex,
								},
							}),
						);
					} else {
						returnItems.push({
							json: response,
							pairedItem: {
								item: itemIndex,
							},
						});
					}
				}
			}
		}

		returnItems = returnItems.map(replaceNullValues);

		return this.prepareOutputData(returnItems);
	}
}<|MERGE_RESOLUTION|>--- conflicted
+++ resolved
@@ -807,7 +807,10 @@
 		let returnItems: INodeExecutionData[] = [];
 		const requestPromises = [];
 		for (let itemIndex = 0; itemIndex < items.length; itemIndex++) {
-			const requestMethod = this.getNodeParameter('requestMethod', itemIndex) as IHttpRequestMethods;
+			const requestMethod = this.getNodeParameter(
+				'requestMethod',
+				itemIndex,
+			) as IHttpRequestMethods;
 			const parametersAreJson = this.getNodeParameter('jsonParameters', itemIndex) as boolean;
 
 			const options = this.getNodeParameter('options', itemIndex, {}) as IDataObject;
@@ -859,7 +862,7 @@
 			}
 			if (options.proxy !== undefined) {
 				const optionProxy = new URL(options.proxy as string);
-				const {hostname: host, port} = optionProxy;
+				const { hostname: host, port } = optionProxy;
 				requestOptions.proxy = {
 					...optionProxy,
 					host,
@@ -973,9 +976,8 @@
 												filename: binaryProperty.fileName,
 												contentType: binaryProperty.mimeType,
 											},
-										}
+										},
 									});
-
 								}
 							}
 							continue;
@@ -1030,13 +1032,9 @@
 										return newValue;
 									}
 								};
-<<<<<<< HEAD
-								requestOptions[optionName]![parameterDataName] = computeNewValue(requestOptions[optionName]![parameterDataName]);
-=======
-								requestOptions[optionName][parameterDataName] = computeNewValue(
-									requestOptions[optionName][parameterDataName],
+								requestOptions[optionName]![parameterDataName] = computeNewValue(
+									requestOptions[optionName]![parameterDataName],
 								);
->>>>>>> 9017fd46
 							} else if (optionName === 'headers') {
 								// @ts-ignore
 								requestOptions[optionName][parameterDataName.toString().toLowerCase()] = newValue;
@@ -1128,7 +1126,9 @@
 				if (Buffer.isBuffer(sendRequest.body) && sendRequest.body.length > 250000) {
 					sendRequest = {
 						...requestOptions,
-						body: `Binary data got replaced with this text. Original was a Buffer with a size of ${(requestOptions!.body! as Buffer).length} byte.`,
+						body: `Binary data got replaced with this text. Original was a Buffer with a size of ${
+							(requestOptions!.body! as Buffer).length
+						} byte.`,
 					};
 				}
 				this.sendMessageToUI(sendRequest);
