<<<<<<< HEAD
import { setup, equalityTest, workflowToTests, getWorkflowFilenames } from '@test/nodes/Helpers';
import { parse as parseUrl } from 'url';
=======
import {
	initBinaryDataService,
	setup,
	equalityTest,
	workflowToTests,
	getWorkflowFilenames,
} from '@test/nodes/Helpers';
>>>>>>> e01b9e5a

import nock from 'nock';

describe('Test HTTP Request Node', () => {
	const workflows = getWorkflowFilenames(__dirname);
	const tests = workflowToTests(workflows);

	const baseUrl = 'https://dummyjson.com';

	beforeAll(async () => {
		await initBinaryDataService();
		nock.disableNetConnect();

		//GET
		nock(baseUrl).get('/todos/1').reply(200, {
			id: 1,
			todo: 'Do something nice for someone I care about',
			completed: true,
			userId: 26,
		});
		nock(baseUrl).matchHeader('Authorization', 'Bearer 12345').get('/todos/3').reply(200, {
			id: 3,
			todo: 'Watch a classic movie',
			completed: false,
			userId: 4,
		});
		nock(baseUrl)
			.get('/todos?limit=2&skip=10')
			.reply(200, {
				todos: [
					{
						id: 11,
						todo: "Text a friend I haven't talked to in a long time",
						completed: false,
						userId: 39,
					},
					{
						id: 12,
						todo: 'Organize pantry',
						completed: true,
						userId: 39,
					},
				],
				total: 150,
				skip: 10,
				limit: 2,
			});

		//POST
		nock(baseUrl)
			.post('/todos/add', {
				todo: 'Use DummyJSON in the project',
				completed: false,
				userId: '5',
			})
			.reply(200, {
				id: 151,
				todo: 'Use DummyJSON in the project',
				completed: false,
				userId: '5',
			});
		nock(baseUrl)
			.post('/todos/add2', {
				todo: 'Use DummyJSON in the project',
				completed: false,
				userId: 15,
			})
			.reply(200, {
				id: 151,
				todo: 'Use DummyJSON in the project',
				completed: false,
				userId: 15,
			});

		//PUT
		nock(baseUrl).put('/todos/10', { userId: '42' }).reply(200, {
			id: 10,
			todo: 'Have a football scrimmage with some friends',
			completed: false,
			userId: '42',
		});

		//PATCH
		nock(baseUrl)
			.patch('/products/1', '{"title":"iPhone 12"}')
			.reply(200, {
				id: 1,
				title: 'iPhone 12',
				price: 549,
				stock: 94,
				rating: 4.69,
				images: [
					'https://i.dummyjson.com/data/products/1/1.jpg',
					'https://i.dummyjson.com/data/products/1/2.jpg',
					'https://i.dummyjson.com/data/products/1/3.jpg',
					'https://i.dummyjson.com/data/products/1/4.jpg',
					'https://i.dummyjson.com/data/products/1/thumbnail.jpg',
				],
				thumbnail: 'https://i.dummyjson.com/data/products/1/thumbnail.jpg',
				description: 'An apple mobile which is nothing like apple',
				brand: 'Apple',
				category: 'smartphones',
			});

		//DELETE
		nock(baseUrl).delete('/todos/1').reply(200, {
			id: 1,
			todo: 'Do something nice for someone I care about',
			completed: true,
			userId: 26,
			isDeleted: true,
			deletedOn: '2023-02-09T05:37:31.720Z',
		});

		// Pagination - Data not identical to dummyjson.com
		nock(baseUrl)
			.persist()
			.get('/users')
			.query(true)
			.reply((uri) => {
				const data = parseUrl(uri, true);
				const skip = parseInt((data.query.skip as string) || '0', 10);
				const limit = parseInt((data.query.limit as string) || '10', 10);
				const nextUrl = `${baseUrl}/users?skip=${skip + limit}&limit=${limit}`;

				const response = [];
				for (let i = skip; i < skip + limit; i++) {
					if (i > 14) {
						break;
					}
					response.push({
						id: i,
					});
				}

				if (!response.length) {
					return [404, response, { 'next-url': nextUrl }];
				}

				return [200, response, { 'next-url': nextUrl }];
			});
	});

	afterAll(() => {
		nock.restore();
	});

	const nodeTypes = setup(tests);

	for (const testData of tests) {
		test(testData.description, async () => equalityTest(testData, nodeTypes));
	}
});<|MERGE_RESOLUTION|>--- conflicted
+++ resolved
@@ -1,7 +1,3 @@
-<<<<<<< HEAD
-import { setup, equalityTest, workflowToTests, getWorkflowFilenames } from '@test/nodes/Helpers';
-import { parse as parseUrl } from 'url';
-=======
 import {
 	initBinaryDataService,
 	setup,
@@ -9,7 +5,7 @@
 	workflowToTests,
 	getWorkflowFilenames,
 } from '@test/nodes/Helpers';
->>>>>>> e01b9e5a
+import { parse as parseUrl } from 'url';
 
 import nock from 'nock';
 
