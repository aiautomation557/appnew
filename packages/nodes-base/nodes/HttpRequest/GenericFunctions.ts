import type { SecureContextOptions } from 'tls';
<<<<<<< HEAD
import {
	deepCopy,
	type IDataObject,
	type INodeExecutionData,
	type IOAuth2Options,
	type IRequestOptions,
=======
import type {
	ICredentialDataDecryptedObject,
	IDataObject,
	INodeExecutionData,
	INodeProperties,
	IOAuth2Options,
	IRequestOptions,
>>>>>>> 1563bf57
} from 'n8n-workflow';

import set from 'lodash/set';
import isPlainObject from 'lodash/isPlainObject';

import FormData from 'form-data';
import { formatPrivateKey } from '../../utils/utilities';
import type { HttpSslAuthCredentials } from './interfaces';
import get from 'lodash/get';

export type BodyParameter = {
	name: string;
	value: string;
	parameterType?: 'formBinaryData' | 'formData';
};

export type IAuthDataSanitizeKeys = {
	[key: string]: string[];
};

export const replaceNullValues = (item: INodeExecutionData) => {
	if (item.json === null) {
		item.json = {};
	}
	return item;
};

<<<<<<< HEAD
export function sanitizeUiMessage(request: IRequestOptions, authDataKeys: IAuthDataSanitizeKeys) {
	let sendRequest = deepCopy(request as unknown as IDataObject);
=======
export const REDACTED = '**hidden**';

function isObject(obj: unknown): obj is IDataObject {
	return isPlainObject(obj);
}

function redact<T = unknown>(obj: T, secrets: string[]): T {
	if (typeof obj === 'string') {
		return secrets.reduce((safe, secret) => safe.replace(secret, REDACTED), obj) as T;
	}

	if (Array.isArray(obj)) {
		return obj.map((item) => redact(item, secrets)) as T;
	} else if (isObject(obj)) {
		for (const [key, value] of Object.entries(obj)) {
			(obj as IDataObject)[key] = redact(value, secrets);
		}
	}

	return obj;
}

export function sanitizeUiMessage(
	request: IRequestOptions,
	authDataKeys: IAuthDataSanitizeKeys,
	secrets?: string[],
) {
	let sendRequest = request as unknown as IDataObject;
>>>>>>> 1563bf57

	// Protect browser from sending large binary data
	if (Buffer.isBuffer(sendRequest.body) && sendRequest.body.length > 250000) {
		sendRequest = {
			...request,
			body: `Binary data got replaced with this text. Original was a Buffer with a size of ${
				(request.body as string).length
			} bytes.`,
		};
	}

	// Remove credential information
	for (const requestProperty of Object.keys(authDataKeys)) {
		sendRequest = {
			...sendRequest,
			[requestProperty]: Object.keys(sendRequest[requestProperty] as object).reduce(
				// eslint-disable-next-line @typescript-eslint/no-loop-func
				(acc: IDataObject, curr) => {
					acc[curr] = authDataKeys[requestProperty].includes(curr)
						? REDACTED
						: (sendRequest[requestProperty] as IDataObject)[curr];
					return acc;
				},
				{},
			),
		};
	}

	if (secrets && secrets.length > 0) {
		return redact(sendRequest, secrets);
	}

	return sendRequest;
}

export function getSecrets(
	properties: INodeProperties[],
	credentials: ICredentialDataDecryptedObject,
): string[] {
	const sensitivePropNames = new Set(
		properties.filter((prop) => prop.typeOptions?.password).map((prop) => prop.name),
	);

	const secrets = Object.entries(credentials)
		.filter(([propName]) => sensitivePropNames.has(propName))
		.map(([_, value]) => value)
		.filter((value): value is string => typeof value === 'string');
	const oauthAccessToken = get(credentials, 'oauthTokenData.access_token');
	if (typeof oauthAccessToken === 'string') {
		secrets.push(oauthAccessToken);
	}

	return secrets;
}

export const getOAuth2AdditionalParameters = (nodeCredentialType: string) => {
	const oAuth2Options: { [credentialType: string]: IOAuth2Options } = {
		bitlyOAuth2Api: {
			tokenType: 'Bearer',
		},
		boxOAuth2Api: {
			includeCredentialsOnRefreshOnBody: true,
		},
		ciscoWebexOAuth2Api: {
			tokenType: 'Bearer',
		},
		clickUpOAuth2Api: {
			keepBearer: false,
			tokenType: 'Bearer',
		},
		goToWebinarOAuth2Api: {
			tokenExpiredStatusCode: 403,
		},
		hubspotDeveloperApi: {
			tokenType: 'Bearer',
			includeCredentialsOnRefreshOnBody: true,
		},
		hubspotOAuth2Api: {
			tokenType: 'Bearer',
			includeCredentialsOnRefreshOnBody: true,
		},
		lineNotifyOAuth2Api: {
			tokenType: 'Bearer',
		},
		linkedInOAuth2Api: {
			tokenType: 'Bearer',
		},
		mailchimpOAuth2Api: {
			tokenType: 'Bearer',
		},
		mauticOAuth2Api: {
			includeCredentialsOnRefreshOnBody: true,
		},
		microsoftDynamicsOAuth2Api: {
			property: 'id_token',
		},
		philipsHueOAuth2Api: {
			tokenType: 'Bearer',
		},
		raindropOAuth2Api: {
			includeCredentialsOnRefreshOnBody: true,
		},
		shopifyOAuth2Api: {
			tokenType: 'Bearer',
			keyToIncludeInAccessTokenHeader: 'X-Shopify-Access-Token',
		},
		slackOAuth2Api: {
			tokenType: 'Bearer',
			property: 'authed_user.access_token',
		},
		stravaOAuth2Api: {
			includeCredentialsOnRefreshOnBody: true,
		},
	};
	return oAuth2Options[nodeCredentialType];
};

//https://developer.mozilla.org/en-US/docs/Web/HTTP/Basics_of_HTTP/MIME_types/Common_types
export const binaryContentTypes = [
	'image/',
	'audio/',
	'video/',
	'application/octet-stream',
	'application/gzip',
	'application/zip',
	'application/vnd.rar',
	'application/epub+zip',
	'application/x-bzip',
	'application/x-bzip2',
	'application/x-cdf',
	'application/vnd.amazon.ebook',
	'application/msword',
	'application/vnd.openxmlformats-officedocument.wordprocessingml.document',
	'application/vnd.ms-fontobject',
	'application/vnd.oasis.opendocument.presentation',
	'application/pdf',
	'application/x-tar',
	'application/vnd.visio',
	'application/vnd.ms-excel',
	'application/vnd.openxmlformats-officedocument.spreadsheetml.sheet',
	'application/x-7z-compressed',
];

export type BodyParametersReducer = (
	acc: IDataObject,
	cur: { name: string; value: string },
) => Promise<IDataObject>;

export async function reduceAsync<T, R>(
	arr: T[],
	reducer: (acc: Awaited<Promise<R>>, cur: T) => Promise<R>,
	init: Promise<R> = Promise.resolve({} as R),
): Promise<R> {
	return await arr.reduce(async (promiseAcc, item) => {
		return await reducer(await promiseAcc, item);
	}, init);
}

export const prepareRequestBody = async (
	parameters: BodyParameter[],
	bodyType: string,
	version: number,
	defaultReducer: BodyParametersReducer,
) => {
	if (bodyType === 'json' && version >= 4) {
		return await parameters.reduce(async (acc, entry) => {
			const result = await acc;
			set(result, entry.name, entry.value);
			return result;
		}, Promise.resolve({}));
	} else if (bodyType === 'multipart-form-data' && version >= 4.2) {
		const formData = new FormData();

		for (const parameter of parameters) {
			if (parameter.parameterType === 'formBinaryData') {
				const entry = await defaultReducer({}, parameter);
				const key = Object.keys(entry)[0];
				const data = entry[key] as { value: Buffer; options: FormData.AppendOptions };
				formData.append(key, data.value, data.options);
				continue;
			}

			formData.append(parameter.name, parameter.value);
		}

		return formData;
	} else {
		return await reduceAsync(parameters, defaultReducer);
	}
};

export const setAgentOptions = (
	requestOptions: IRequestOptions,
	sslCertificates: HttpSslAuthCredentials | undefined,
) => {
	if (sslCertificates) {
		const agentOptions: SecureContextOptions = {};
		if (sslCertificates.ca) agentOptions.ca = formatPrivateKey(sslCertificates.ca);
		if (sslCertificates.cert) agentOptions.cert = formatPrivateKey(sslCertificates.cert);
		if (sslCertificates.key) agentOptions.key = formatPrivateKey(sslCertificates.key);
		if (sslCertificates.passphrase)
			agentOptions.passphrase = formatPrivateKey(sslCertificates.passphrase);
		requestOptions.agentOptions = agentOptions;
	}
};<|MERGE_RESOLUTION|>--- conflicted
+++ resolved
@@ -1,20 +1,12 @@
 import type { SecureContextOptions } from 'tls';
-<<<<<<< HEAD
 import {
 	deepCopy,
+	type ICredentialDataDecryptedObject,
 	type IDataObject,
 	type INodeExecutionData,
+	type INodeProperties,
 	type IOAuth2Options,
 	type IRequestOptions,
-=======
-import type {
-	ICredentialDataDecryptedObject,
-	IDataObject,
-	INodeExecutionData,
-	INodeProperties,
-	IOAuth2Options,
-	IRequestOptions,
->>>>>>> 1563bf57
 } from 'n8n-workflow';
 
 import set from 'lodash/set';
@@ -42,10 +34,6 @@
 	return item;
 };
 
-<<<<<<< HEAD
-export function sanitizeUiMessage(request: IRequestOptions, authDataKeys: IAuthDataSanitizeKeys) {
-	let sendRequest = deepCopy(request as unknown as IDataObject);
-=======
 export const REDACTED = '**hidden**';
 
 function isObject(obj: unknown): obj is IDataObject {
@@ -73,8 +61,7 @@
 	authDataKeys: IAuthDataSanitizeKeys,
 	secrets?: string[],
 ) {
-	let sendRequest = request as unknown as IDataObject;
->>>>>>> 1563bf57
+	let sendRequest = deepCopy(request as unknown as IDataObject);
 
 	// Protect browser from sending large binary data
 	if (Buffer.isBuffer(sendRequest.body) && sendRequest.body.length > 250000) {
