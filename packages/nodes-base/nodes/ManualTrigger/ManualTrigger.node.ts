<<<<<<< HEAD
import { IExecuteFunctions } from 'n8n-core';
import { INodeType, INodeTypeDescription, INodeExecutionData } from 'n8n-workflow';
=======
import { ITriggerFunctions } from 'n8n-core';
import {
	INodeType,
	INodeTypeDescription,
	ITriggerResponse,
} from 'n8n-workflow';
>>>>>>> ba6b62a3

export class ManualTrigger implements INodeType {
	description: INodeTypeDescription = {
		displayName: 'Manual Trigger',
		name: 'manualTrigger',
		icon: 'fa:mouse-pointer',
		group: ['trigger', 'input'],
		version: 1,
<<<<<<< HEAD
		description: 'Starts the workflow execution on clicking a button in n8n',
=======
		description: 'Runs the flow on clicking a button in n8n',
>>>>>>> ba6b62a3
		maxNodes: 1,
		defaults: {
			name: 'On clicking \'execute\'',
			color: '#909298',
		},
		// eslint-disable-next-line n8n-nodes-base/node-class-description-inputs-wrong-regular-node
		inputs: [],
		outputs: ['main'],
		properties: [
			{
				displayName:
					'This node is where a manual workflow execution starts. To make one, go back to the canvas and click ‘execute workflow’',
				name: 'notice',
				type: 'notice',
				default: '',
			},
		],
	};

	async trigger(this: ITriggerFunctions): Promise<ITriggerResponse> {
		const manualTriggerFunction = async () => {
			this.emit([this.helpers.returnJsonArray([{}])]);
		};

		return {
			manualTriggerFunction,
		};
	}
}<|MERGE_RESOLUTION|>--- conflicted
+++ resolved
@@ -1,14 +1,5 @@
-<<<<<<< HEAD
-import { IExecuteFunctions } from 'n8n-core';
-import { INodeType, INodeTypeDescription, INodeExecutionData } from 'n8n-workflow';
-=======
 import { ITriggerFunctions } from 'n8n-core';
-import {
-	INodeType,
-	INodeTypeDescription,
-	ITriggerResponse,
-} from 'n8n-workflow';
->>>>>>> ba6b62a3
+import { INodeType, INodeTypeDescription, ITriggerResponse } from 'n8n-workflow';
 
 export class ManualTrigger implements INodeType {
 	description: INodeTypeDescription = {
@@ -17,14 +8,10 @@
 		icon: 'fa:mouse-pointer',
 		group: ['trigger', 'input'],
 		version: 1,
-<<<<<<< HEAD
-		description: 'Starts the workflow execution on clicking a button in n8n',
-=======
 		description: 'Runs the flow on clicking a button in n8n',
->>>>>>> ba6b62a3
 		maxNodes: 1,
 		defaults: {
-			name: 'On clicking \'execute\'',
+			name: "On clicking 'execute'",
 			color: '#909298',
 		},
 		// eslint-disable-next-line n8n-nodes-base/node-class-description-inputs-wrong-regular-node
