--- conflicted
+++ resolved
@@ -62,11 +62,7 @@
 						name: 'sendOnlyProperty',
 						type: 'string',
 						default: '',
-<<<<<<< HEAD
-						description: 'Send only this property - If empty the hole Json will be sent',
-=======
 						description: 'The only property to send. If empty the whole item will be sent.',
->>>>>>> c3076a8d
 					},
 				],
 			},
@@ -109,11 +105,7 @@
 			connectOptions.username = credentials.username;
 			connectOptions.password = credentials.password;
 		}
-<<<<<<< HEAD
-		if (credentials.transportType) {
-=======
 		if (credentials.transportType !== '') {
->>>>>>> c3076a8d
 			connectOptions.transport = credentials.transportType;
 		}
 
@@ -121,18 +113,10 @@
 			container.on('sendable', (context: any) => { // tslint:disable-line:no-any
 
 				let body: IDataObject | string = item.json;
-<<<<<<< HEAD
-				let prop = options.sendOnlyProperty as string;
-
-				if(prop)
-				{
-					body = body[prop] as string;
-=======
 				const sendOnlyProperty = options.sendOnlyProperty as string;
 
 				if (sendOnlyProperty) {
 					body = body[sendOnlyProperty] as string;
->>>>>>> c3076a8d
 				}
 
 				if (options.dataAsObject !== true) {
