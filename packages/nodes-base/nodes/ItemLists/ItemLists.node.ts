import {
	IExecuteFunctions,
} from 'n8n-core';

import {
	IDataObject,
	INode,
	INodeExecutionData,
	INodeType,
	INodeTypeDescription,
	NodeOperationError,
} from 'n8n-workflow';

import {
	get,
	isEmpty,
	isEqual,
	isObject,
	lt,
	merge,
	pick,
	reduce,
	set,
	unset,
} from 'lodash';

const {
	NodeVM,
} = require('vm2');

export class ItemLists implements INodeType {
	description: INodeTypeDescription = {
		displayName: 'Item Lists',
		name: 'itemLists',
		icon: 'file:itemLists.svg',
		group: ['input'],
		version: 1,
		subtitle: '={{$parameter["operation"] + ": " + $parameter["resource"]}}',
		description: 'Helper for working with lists of items and transforming arrays',
		defaults: {
			name: 'Item Lists',
		},
		inputs: ['main'],
		outputs: ['main'],
		credentials: [],
		properties: [
			{
				displayName: 'Resource',
				name: 'resource',
				type: 'hidden',
				options: [
					{
						name: 'Item List',
						value: 'itemList',
					},
				],
				default: 'itemList',
			},
			{
				displayName: 'Operation',
				name: 'operation',
				type: 'options',
				noDataExpression: true,
				options: [
					{
						name: 'Aggregate Items',
						value: 'aggregateItems',
<<<<<<< HEAD
						description: 'Aggregate items into a single item',
=======
						description: 'Merge fields into a single new item',
						action: 'Merge fields into a single new item',
>>>>>>> 56a7ad40
					},
					{
						name: 'Limit',
						value: 'limit',
						description: 'Remove items if there are too many',
						action: 'Remove items if there are too many',
					},
					{
						name: 'Remove Duplicates',
						value: 'removeDuplicates',
						description: 'Remove extra items that are similar',
						action: 'Remove extra items that are similar',
					},
					{
						name: 'Sort',
						value: 'sort',
						description: 'Change the item order',
						action: 'Change the item order',
					},
					{
						name: 'Split Out Items',
						value: 'splitOutItems',
						description: 'Turn a list inside item(s) into separate items',
						action: 'Turn a list inside item(s) into separate items',
					},
				],
				default: 'splitOutItems',
			},
			// Split out items - Fields

			{
				displayName: 'Field To Split Out',
				name: 'fieldToSplitOut',
				type: 'string',
				default: '',
				required: true,
				displayOptions: {
					show: {
						resource: [
							'itemList',
						],
						operation: [
							'splitOutItems',
						],
					},
				},
				description: 'The name of the input field to break out into separate items',
			},
			{
				displayName: 'Include',
				name: 'include',
				type: 'options',
				options: [
					{
						name: 'No Other Fields',
						value: 'noOtherFields',
					},
					{
						name: 'All Other Fields',
						value: 'allOtherFields',
					},
					{
						name: 'Selected Other Fields',
						value: 'selectedOtherFields',
					},
				],
				default: 'noOtherFields',
				description: 'Whether to copy any other fields into the new items',
				displayOptions: {
					show: {
						resource: [
							'itemList',
						],
						operation: [
							'splitOutItems',
						],
					},
				},
			},
			{
				displayName: 'Fields To Include',
				name: 'fieldsToInclude',
				type: 'fixedCollection',
				typeOptions: {
					multipleValues: true,
				},
				placeholder: 'Add Field To Include',
				default: {},
				displayOptions: {
					show: {
						resource: [
							'itemList',
						],
						operation: [
							'splitOutItems',
						],
						include: [
							'selectedOtherFields',
						],
					},
				},
				options: [
					{
						displayName: '',
						name: 'fields',
						values: [
							{
								displayName: 'Field Name',
								name: 'fieldName',
								type: 'string',
								default: '',
								description: 'A field in the input items to aggregate together',
							},
						],
					},
				],
			},
			// Aggregate Items
			{
				displayName: 'Aggregate',
				name: 'aggregate',
				type: 'options',
				default: 'aggregateIndividualFields',
				options: [
					{
						name: 'Individual Fields',
						value: 'aggregateIndividualFields',
					},
					{
						name: 'All Item Data (Into a Single List)',
						value: 'aggregateAllItemData',
					},
				],
				displayOptions: {
					show: {
						resource: [
							'itemList',
						],
						operation: [
							'aggregateItems',
						],
					},
				},
			},
			// Aggregate Individual Fields
			{
				displayName: 'Fields To Aggregate',
				name: 'fieldsToAggregate',
				type: 'fixedCollection',
				typeOptions: {
					multipleValues: true,
				},
				placeholder: 'Add Field To Aggregate',
				default: {},
				displayOptions: {
					show: {
						resource: [
							'itemList',
						],
						operation: [
							'aggregateItems',
						],
						aggregate: [
							'aggregateIndividualFields',
						],
					},
				},
				options: [
					{
						displayName: '',
						name: 'fieldToAggregate',
						values: [
							{
								displayName: 'Input Field Name',
								name: 'fieldToAggregate',
								type: 'string',
								default: '',
								description: 'The name of a field in the input items to aggregate together',
							},
							{
								displayName: 'Rename Field',
								name: 'renameField',
								type: 'boolean',
								default: false,
								description: 'Whether to give the field a different name in the output',
							},
							{
								displayName: 'Output Field Name',
								name: 'outputFieldName',
								displayOptions: {
									show: {
										renameField: [
											true,
										],
									},
								},
								type: 'string',
								default: '',
								description: 'The name of the field to put the aggregated data in. Leave blank to use the input field name.',
							},
						],
					},
				],
			},
			// Aggregate All Item Data
			{
				displayName: 'Put Output in Field',
				name: 'destinationFieldName',
				type: 'string',
				displayOptions: {
					show: {
						resource: [
							'itemList',
						],
						'operation': [
							'aggregateItems',
						],
						aggregate: [
							'aggregateAllItemData',
						],
					},
				},
				default: 'data',
				description: 'The name of the output field to put the data in',
			},
			{
				displayName: 'Include',
				name: 'include',
				type: 'options',
				default: 'allFields',
				options: [
					{
						name: 'All Fields',
						value: 'allFields',
					},
					{
						name: 'Specified Fields',
						value: 'specifiedFields',
					},
					{
						name: 'All Fields Except',
						value: 'allFieldsExcept',
					},
				],
				displayOptions: {
					show: {
						resource: [
							'itemList',
						],
						operation: [
							'aggregateItems',
						],
						aggregate: [
							'aggregateAllItemData',
						],
					},
				},
			},
			{
				displayName: 'Fields To Exclude',
				name: 'fieldsToExclude',
				type: 'fixedCollection',
				typeOptions: {
					multipleValues: true,
				},
				placeholder: 'Add Field To Exclude',
				default: {},
				options: [
					{
						displayName: '',
						name: 'fields',
						values: [
							{
								displayName: 'Field Name',
								name: 'fieldName',
								type: 'string',
								default: '',
								description: 'A field in the input to exclude from the object in output array',
							},
						],
					},
				],
				displayOptions: {
					show: {
						resource: [
							'itemList',
						],
						operation: [
							'aggregateItems',
						],
						aggregate: [
							'aggregateAllItemData',
						],
						include: [
							'allFieldsExcept',
						],
					},
				},
			},
			{
				displayName: 'Fields To Include',
				name: 'fieldsToInclude',
				type: 'fixedCollection',
				typeOptions: {
					multipleValues: true,
				},
				placeholder: 'Add Field To Include',
				default: {},
				options: [
					{
						displayName: '',
						name: 'fields',
						values: [
							{
								displayName: 'Field Name',
								name: 'fieldName',
								type: 'string',
								default: '',
								description: 'Specify fields that will be included in output array',
							},
						],
					},
				],
				displayOptions: {
					show: {
						resource: [
							'itemList',
						],
						operation: [
							'aggregateItems',
						],
						aggregate: [
							'aggregateAllItemData',
						],
						include: [
							'specifiedFields',
						],
					},
				},
			},
			// Remove duplicates - Fields
			{
				displayName: 'Compare',
				name: 'compare',
				type: 'options',
				options: [
					{
						name: 'All Fields',
						value: 'allFields',
					},
					{
						name: 'All Fields Except',
						value: 'allFieldsExcept',
					},
					{
						name: 'Selected Fields',
						value: 'selectedFields',
					},
				],
				default: 'allFields',
				description: 'The fields of the input items to compare to see if they are the same',
				displayOptions: {
					show: {
						resource: [
							'itemList',
						],
						operation: [
							'removeDuplicates',
						],
					},
				},
			},
			{
				displayName: 'Fields To Exclude',
				name: 'fieldsToExclude',
				type: 'fixedCollection',
				typeOptions: {
					multipleValues: true,
				},
				placeholder: 'Add Field To Exclude',
				default: {},
				displayOptions: {
					show: {
						resource: [
							'itemList',
						],
						operation: [
							'removeDuplicates',
						],
						compare: [
							'allFieldsExcept',
						],
					},
				},
				options: [
					{
						displayName: '',
						name: 'fields',
						values: [
							{
								displayName: 'Field Name',
								name: 'fieldName',
								type: 'string',
								default: '',
								description: 'A field in the input to exclude from the comparison',
							},
						],
					},
				],
			},
			{
				displayName: 'Fields To Compare',
				name: 'fieldsToCompare',
				type: 'fixedCollection',
				typeOptions: {
					multipleValues: true,
				},
				placeholder: 'Add Field To Compare',
				default: {},
				displayOptions: {
					show: {
						resource: [
							'itemList',
						],
						operation: [
							'removeDuplicates',
						],
						compare: [
							'selectedFields',
						],
					},
				},
				options: [
					{
						displayName: '',
						name: 'fields',
						values: [
							{
								displayName: 'Field Name',
								name: 'fieldName',
								type: 'string',
								default: '',
								description: 'A field in the input to add to the comparison',
							},
						],
					},
				],
			},
			// Sort - Fields
			{
				displayName: 'Type',
				name: 'type',
				type: 'options',
				options: [
					{
						name: 'Simple',
						value: 'simple',
					},
					{
						name: 'Random',
						value: 'random',
					},
					{
						name: 'Code',
						value: 'code',
					},
				],
				default: 'simple',
				description: 'The fields of the input items to compare to see if they are the same',
				displayOptions: {
					show: {
						resource: [
							'itemList',
						],
						operation: [
							'sort',
						],
					},
				},
			},
			{
				displayName: 'Fields To Sort By',
				name: 'sortFieldsUi',
				type: 'fixedCollection',
				typeOptions: {
					multipleValues: true,
				},
				placeholder: 'Add Field To Sort By',
				options: [
					{
						displayName: '',
						name: 'sortField',
						values: [
							{
								displayName: 'Field Name',
								name: 'fieldName',
								type: 'string',
								required: true,
								default: '',
								description: 'The field to sort by',
							},
							{
								displayName: 'Order',
								name: 'order',
								type: 'options',
								options: [
									{
										name: 'Ascending',
										value: 'ascending',
									},
									{
										name: 'Descending',
										value: 'descending',
									},
								],
								default: 'ascending',
								description: 'The order to sort by',
							},
						],
					},
				],
				default: {},
				description: 'The fields of the input items to compare to see if they are the same',
				displayOptions: {
					show: {
						resource: [
							'itemList',
						],
						operation: [
							'sort',
						],
						type: [
							'simple',
						],
					},
				},
			},
			{
				displayName: 'Code',
				name: 'code',
				type: 'string',
				typeOptions: {
					alwaysOpenEditWindow: true,
					editor: 'code',
					rows: 10,
				},
				default: `// The two items to compare are in the variables a and b
// Access the fields in a.json and b.json
// Return -1 if a should go before b
// Return 1 if b should go before a
// Return 0 if there's no difference

fieldName = 'myField';

if (a.json[fieldName] < b.json[fieldName]) {
		return -1;
}
if (a.json[fieldName] > b.json[fieldName]) {
		return 1;
}
return 0;`,
				description: 'Javascript code to determine the order of any two items',
				displayOptions: {
					show: {
						resource: [
							'itemList',
						],
						operation: [
							'sort',
						],
						type: [
							'code',
						],
					},
				},
			},
			// Limit - Fields
			{
				displayName: 'Max Items',
				name: 'maxItems',
				type: 'number',
				typeOptions: {
					minValue: 1,
				},
				default: 1,
				description: 'If there are more items than this number, some are removed',
				displayOptions: {
					show: {
						resource: [
							'itemList',
						],
						operation: [
							'limit',
						],
					},
				},
			},
			{
				displayName: 'Keep',
				name: 'keep',
				type: 'options',
				options: [
					{
						name: 'First Items',
						value: 'firstItems',
					},
					{
						name: 'Last Items',
						value: 'lastItems',
					},
				],
				default: 'firstItems',
				description: 'When removing items, whether to keep the ones at the start or the ending',
				displayOptions: {
					show: {
						resource: [
							'itemList',
						],
						operation: [
							'limit',
						],
					},
				},
			},
			{
				displayName: 'Options',
				name: 'options',
				type: 'collection',
				placeholder: 'Add Field',
				default: {},
				displayOptions: {
					show: {
						resource: [
							'itemList',
						],
						operation: [
							'removeDuplicates',
						],
						compare: [
							'allFieldsExcept',
							'selectedFields',
						],
					},
				},
				options: [
					{
						displayName: 'Remove Other Fields',
						name: 'removeOtherFields',
						type: 'boolean',
						default: false,
						description: 'Whether to remove any fields that are not being compared. If disabled, will keep the values from the first of the duplicates.',
					},
					{
						displayName: 'Disable Dot Notation',
						name: 'disableDotNotation',
						type: 'boolean',
						default: false,
						description: 'Whether to disallow referencing child fields using `parent.child` in the field name',
					},
				],
			},
			{
				displayName: 'Options',
				name: 'options',
				type: 'collection',
				placeholder: 'Add Field',
				default: {},
				displayOptions: {
					show: {
						resource: [
							'itemList',
						],
						operation: [
							'sort',
						],
						type: [
							'simple',
						],
					},
				},
				options: [
					{
						displayName: 'Disable Dot Notation',
						name: 'disableDotNotation',
						type: 'boolean',
						default: false,
						description: 'Whether to disallow referencing child fields using `parent.child` in the field name',
					},
				],
			},
			{
				displayName: 'Options',
				name: 'options',
				type: 'collection',
				placeholder: 'Add Field',
				default: {},
				displayOptions: {
					show: {
						resource: [
							'itemList',
						],
						operation: [
							'splitOutItems',
							'aggregateItems',
						],
					},
					hide: {
						'aggregate': [
							'aggregateAllItemData',
						],
					},
				},
				options: [
					{
						displayName: 'Disable Dot Notation',
						name: 'disableDotNotation',
						type: 'boolean',
						displayOptions: {
							show: {
								'/operation': [
									'splitOutItems',
									'aggregateItems',
								],
							},
						},
						default: false,
						description: 'Whether to disallow referencing child fields using `parent.child` in the field name',
					},
					{
						displayName: 'Destination Field Name',
						name: 'destinationFieldName',
						type: 'string',
						displayOptions: {
							show: {
								'/operation': [
									'splitOutItems',
								],
							},
						},
						default: '',
						description: 'The field in the output under which to put the split field contents',
					},
					{
						displayName: 'Merge Lists',
						name: 'mergeLists',
						type: 'boolean',
						displayOptions: {
							show: {
								'/operation': [
									'aggregateItems',
								],
							},
						},
						default: false,
						description: 'Whether to merge the output into a single flat list (rather than a list of lists), if the field to aggregate is a list',
					},
					{
						displayName: 'Keep Missing And Null Values',
						name: 'keepMissing',
						type: 'boolean',
						displayOptions: {
							show: {
								'/operation': [
									'aggregateItems',
								],
							},
						},
						default: false,
						description: 'Whether to add a null entry to the aggregated list when there is a missing or null value',
					},
				],
			},
		],
	};

	async execute(this: IExecuteFunctions): Promise<INodeExecutionData[][]> {
		const items = this.getInputData();
		const length = items.length;
		const returnData: INodeExecutionData[] = [];
		const resource = this.getNodeParameter('resource', 0) as string;
		const operation = this.getNodeParameter('operation', 0) as string;
		if (resource === 'itemList') {
			if (operation === 'splitOutItems') {

				for (let i = 0; i < length; i++) {
					const fieldToSplitOut = this.getNodeParameter('fieldToSplitOut', i) as string;
					const disableDotNotation = this.getNodeParameter('options.disableDotNotation', 0, false) as boolean;
					const destinationFieldName = this.getNodeParameter('options.destinationFieldName', i, '') as string;
					const include = this.getNodeParameter('include', i) as string;

					let arrayToSplit;
					if (disableDotNotation === false) {
						arrayToSplit = get(items[i].json, fieldToSplitOut);
					} else {
						arrayToSplit = items[i].json[fieldToSplitOut as string];
					}

					if (arrayToSplit === undefined) {
						if (fieldToSplitOut.includes('.') && disableDotNotation === true) {
							throw new NodeOperationError(this.getNode(), `Couldn't find the field '${fieldToSplitOut}' in the input data`, { description: `If you're trying to use a nested field, make sure you turn off 'disable dot notation' in the node options` });
						} else {
							throw new NodeOperationError(this.getNode(), `Couldn't find the field '${fieldToSplitOut}' in the input data`, { itemIndex: i });
						}
					}

					if (!Array.isArray(arrayToSplit)) {
						throw new NodeOperationError(this.getNode(), `The provided field '${fieldToSplitOut}' is not an array`, { itemIndex: i });
					} else {

						for (const element of arrayToSplit) {
							let newItem = {};

							if (include === 'selectedOtherFields') {

								const fieldsToInclude = (this.getNodeParameter('fieldsToInclude.fields', i, []) as [{ fieldName: string }]).map(field => field.fieldName);

								if (!fieldsToInclude.length) {
									throw new NodeOperationError(this.getNode(), 'No fields specified', { description: 'Please add a field to include' });
								}

								newItem = {
									...fieldsToInclude.reduce((prev, field) => {
										if (field === fieldToSplitOut) {
											return prev;
										}
										let value;
										if (disableDotNotation === false) {
											value = get(items[i].json, field);
										} else {
											value = items[i].json[field as string];
										}
										prev = { ...prev, [field as string]: value, };
										return prev;
									}, {}),
								};

							} else if (include === 'allOtherFields') {

								const keys = Object.keys(items[i].json);

								newItem = {
									...keys.reduce((prev, field) => {
										let value;
										if (disableDotNotation === false) {
											value = get(items[i].json, field);
										} else {
											value = items[i].json[field as string];
										}
										prev = { ...prev, [field as string]: value, };
										return prev;
									}, {}),
								};

								unset(newItem, fieldToSplitOut);
							}

							if (typeof element === 'object' && include === 'noOtherFields' && destinationFieldName === '') {
								newItem = { ...newItem, ...element };
							} else {
								newItem = { ...newItem, [destinationFieldName as string || fieldToSplitOut as string]: element };
							}

							returnData.push({
								json: newItem,
								pairedItem: {
									item: i,
								},
							});
						}
					}
				}

				return this.prepareOutputData(returnData);

			} else if (operation === 'aggregateItems') {
				const aggregate = this.getNodeParameter('aggregate', 0, '') as string;

				if ( aggregate === 'aggregateIndividualFields') {
					const disableDotNotation = this.getNodeParameter('options.disableDotNotation', 0, false) as boolean;
					const mergeLists = this.getNodeParameter('options.mergeLists', 0, false) as boolean;
					const fieldsToAggregate = this.getNodeParameter('fieldsToAggregate.fieldToAggregate', 0, []) as [{ fieldToAggregate: string, renameField: boolean, outputFieldName: string }];
					const keepMissing = this.getNodeParameter('options.keepMissing', 0, false) as boolean;

					if (!fieldsToAggregate.length) {
						throw new NodeOperationError(this.getNode(), 'No fields specified', { description: 'Please add a field to aggregate' });
					}
					for (const { fieldToAggregate } of fieldsToAggregate) {
						let found = false;
						for (const item of items) {
							if (fieldToAggregate === '') {
								throw new NodeOperationError(this.getNode(), 'Field to aggregate is blank', { description: 'Please add a field to aggregate' });
							}
							if (disableDotNotation === false) {
								if (get(item.json, fieldToAggregate) !== undefined) {
									found = true;
								}
							} else if (item.json.hasOwnProperty(fieldToAggregate)) {
								found = true;
							}
						}
						if (found === false && disableDotNotation && fieldToAggregate.includes('.')) {
							throw new NodeOperationError(this.getNode(), `Couldn't find the field '${fieldToAggregate}' in the input data`, { description: `If you're trying to use a nested field, make sure you turn off 'disable dot notation' in the node options` });
						} else if (found === false && keepMissing === false) {
							throw new NodeOperationError(this.getNode(), `Couldn't find the field '${fieldToAggregate}' in the input data`);
						}
					}


					let newItem: INodeExecutionData;
					newItem = {
						json: {},
						pairedItem: Array.from({length}, (_, i) => i).map(index => {
							return {
								item: index,
							};
						}),
					};

					// tslint:disable-next-line: no-any
					const values: { [key: string]: any } = {};
					const outputFields: string[] = [];

					for (const { fieldToAggregate, outputFieldName, renameField } of fieldsToAggregate) {

						const field = (renameField) ? outputFieldName : fieldToAggregate;

						if (outputFields.includes(field)) {
							throw new NodeOperationError(this.getNode(), `The '${field}' output field is used more than once`, { description: `Please make sure each output field name is unique` });
						} else {
							outputFields.push(field);
						}

						const getFieldToAggregate = () => ((disableDotNotation === false && fieldToAggregate.includes('.')) ? fieldToAggregate.split('.').pop() : fieldToAggregate);

						const _outputFieldName = (outputFieldName) ? (outputFieldName) : getFieldToAggregate() as string;

						if (fieldToAggregate !== '') {
							values[_outputFieldName] = [];
							for (let i = 0; i < length; i++) {
								if (disableDotNotation === false) {
									let value = get(items[i].json, fieldToAggregate);

									if (!keepMissing) {
										if (Array.isArray(value)) {
											value = value.filter(value => value !== null);
										} else if (value === null || value === undefined) {
											continue;
										}
									}

									if (Array.isArray(value) && mergeLists) {
										values[_outputFieldName].push(...value);
									} else {
										values[_outputFieldName].push(value);
									}

								} else {
									let value = items[i].json[fieldToAggregate];

									if (!keepMissing) {
										if (Array.isArray(value)) {
											value = value.filter(value => value !== null);
										} else if (value === null || value === undefined) {
											continue;
										}
									}

									if (Array.isArray(value) && mergeLists) {
										values[_outputFieldName].push(...value);
									} else {
										values[_outputFieldName].push(value);
									}
								}
							}
						}
					}

					for (const key of Object.keys(values)) {
						if (disableDotNotation === false) {
							set(newItem.json, key, values[key]);
						} else {
							newItem.json[key] = values[key];
						}
					}

					returnData.push(newItem);

					return this.prepareOutputData(returnData);

				} else {
					let newItems: IDataObject[] = items.map(item => item.json);
					const destinationFieldName = this.getNodeParameter('destinationFieldName', 0) as string;
					const fieldsToExclude = (this.getNodeParameter('fieldsToExclude.fields', 0, []) as IDataObject[]).map(entry => entry.fieldName);
					const fieldsToInclude = (this.getNodeParameter('fieldsToInclude.fields', 0, []) as IDataObject[]).map(entry => entry.fieldName);


					if (fieldsToExclude.length || fieldsToInclude.length) {
						newItems = newItems.reduce((acc, item) => {
							const newItem:IDataObject = {};
							let outputFields = Object.keys(item);

							if (fieldsToExclude.length) {
								outputFields = outputFields.filter(key => !fieldsToExclude.includes(key));
							}
							if (fieldsToInclude.length) {
								outputFields = outputFields.filter(key => fieldsToInclude.length ? fieldsToInclude.includes(key) : true);
							}

							outputFields.forEach( key => {
								newItem[key] = item[key];
							});

							if (isEmpty(newItem)) {
								return acc;
							}
							return acc.concat([newItem]);
						}, [] as IDataObject[]);
					}

					const output: INodeExecutionData = { json: {[destinationFieldName]: newItems} };

					return this.prepareOutputData([output]);
				}

			} else if (operation === 'removeDuplicates') {

				const compare = this.getNodeParameter('compare', 0) as string;
				const disableDotNotation = this.getNodeParameter('options.disableDotNotation', 0, false) as boolean;
				const removeOtherFields = this.getNodeParameter('options.removeOtherFields', 0, false) as boolean;

				let keys = (disableDotNotation) ? Object.keys(items[0].json) : Object.keys(flattenKeys(items[0].json));

				for (const item of items) {
					for (const key of (disableDotNotation) ? Object.keys(item.json) : Object.keys(flattenKeys(item.json))) {
						if (!keys.includes(key)) {
							keys.push(key);
						}
					}
				}

				if (compare === 'allFieldsExcept') {
					const fieldsToExclude = (this.getNodeParameter('fieldsToExclude.fields', 0, []) as [{ fieldName: string }]).map(field => field.fieldName);
					if (!fieldsToExclude.length) {
						throw new NodeOperationError(this.getNode(), 'No fields specified. Please add a field to exclude from comparison');
					}
					if (disableDotNotation === false) {
						keys = Object.keys(flattenKeys(items[0].json));
					}
					keys = keys.filter(key => !fieldsToExclude.includes(key));

				} if (compare === 'selectedFields') {
					const fieldsToCompare = (this.getNodeParameter('fieldsToCompare.fields', 0, []) as [{ fieldName: string }]).map(field => field.fieldName);
					if (!fieldsToCompare.length) {
						throw new NodeOperationError(this.getNode(), 'No fields specified. Please add a field to compare on');
					}
					if (disableDotNotation === false) {
						keys = Object.keys(flattenKeys(items[0].json));
					}
					keys = fieldsToCompare.map(key => (key.trim()));
				}

				// This solution is O(nlogn)
				// add original index to the items
				const newItems = items.map((item, index) => ({ json: { ...item['json'], __INDEX: index, }, pairedItem: { item: index, } } as INodeExecutionData));
				//sort items using the compare keys
				newItems.sort((a, b) => {
					let result = 0;

					for (const key of keys) {
						let equal;
						if (disableDotNotation === false) {
							equal = isEqual(get(a.json, key), get(b.json, key));
						} else {
							equal = isEqual(a.json[key], b.json[key]);
						}
						if (!equal) {
							let lessThan;
							if (disableDotNotation === false) {
								lessThan = lt(get(a.json, key), get(b.json, key));
							} else {
								lessThan = lt(a.json[key], b.json[key]);
							}
							result = lessThan ? -1 : 1;
							break;
						}
					}
					return result;
				});

				for (const key of keys) {
					// tslint:disable-next-line: no-any
					let type: any = undefined;
					for (const item of newItems) {
						if (key === '') {
							throw new NodeOperationError(this.getNode(), `Name of field to compare is blank`);
						}
						const value = ((!disableDotNotation) ? get(item.json, key) : item.json[key]);
						if (value === undefined && disableDotNotation && key.includes('.')) {
							throw new NodeOperationError(this.getNode(), `'${key}' field is missing from some input items`, { description: `If you're trying to use a nested field, make sure you turn off 'disable dot notation' in the node options` });
						} else if (value === undefined) {
							throw new NodeOperationError(this.getNode(), `'${key}' field is missing from some input items`);
						}
						if (type !== undefined && value !== undefined && type !== typeof value) {
							throw new NodeOperationError(this.getNode(), `'${key}' isn't always the same type`, { description: 'The type of this field varies between items' });
						} else {
							type = typeof value;
						}
					}
				}

				// collect the original indexes of items to be removed
				const removedIndexes: number[] = [];
				let temp = newItems[0];
				for (let index = 1; index < newItems.length; index++) {
					if (compareItems(newItems[index], temp, keys, disableDotNotation, this.getNode())) {
						removedIndexes.push(newItems[index].json.__INDEX as unknown as number);
					} else {
						temp = newItems[index];
					}
				}

				let data = items.filter((_, index) => !removedIndexes.includes(index));

				if (removeOtherFields) {
					data = data.map((item, index) => ({ json: pick(item.json, ...keys), pairedItem: { item: index, } }));
				}

				// return the filtered items
				return this.prepareOutputData(data);

			} else if (operation === 'sort') {

				let newItems = [...items];
				const type = this.getNodeParameter('type', 0) as string;
				const disableDotNotation = this.getNodeParameter('options.disableDotNotation', 0, false) as boolean;

				if (type === 'random') {
					shuffleArray(newItems);
					return this.prepareOutputData(newItems);
				}

				if (type === 'simple') {

					const sortFieldsUi = this.getNodeParameter('sortFieldsUi', 0) as IDataObject;
					const sortFields = sortFieldsUi.sortField as Array<{
						fieldName: string;
						order: 'ascending' | 'descending'
					}>;


					if (!sortFields || !sortFields.length) {
						throw new NodeOperationError(this.getNode(), 'No sorting specified. Please add a field to sort by');
					}

					for (const { fieldName } of sortFields) {
						let found = false;
						for (const item of items) {
							if (disableDotNotation === false) {
								if (get(item.json, fieldName) !== undefined) {
									found = true;
								}
							} else if (item.json.hasOwnProperty(fieldName)) {
								found = true;
							}
						}
						if (found === false && disableDotNotation && fieldName.includes('.')) {
							throw new NodeOperationError(this.getNode(), `Couldn't find the field '${fieldName}' in the input data`, { description: `If you're trying to use a nested field, make sure you turn off 'disable dot notation' in the node options` });
						} else if (found === false) {
							throw new NodeOperationError(this.getNode(), `Couldn't find the field '${fieldName}' in the input data`);
						}
					}

					const sortFieldsWithDirection = sortFields.map(field => ({ name: field.fieldName, dir: field.order === 'ascending' ? 1 : -1 }));

					newItems.sort((a, b) => {
						let result = 0;
						for (const field of sortFieldsWithDirection) {
							let equal;
							if (disableDotNotation === false) {
								const _a = (typeof get(a.json, field.name) === 'string') ? (get(a.json, field.name) as string).toLowerCase() : get(a.json, field.name);
								const _b = (typeof get(b.json, field.name) === 'string') ? (get(b.json, field.name) as string).toLowerCase() : get(b.json, field.name);
								equal = isEqual(_a, _b);
							} else {
								const _a = (typeof a.json[field.name as string] === 'string') ? (a.json[field.name as string] as string).toLowerCase() : a.json[field.name as string];
								const _b = (typeof b.json[field.name as string] === 'string') ? (b.json[field.name as string] as string).toLowerCase() : b.json[field.name as string];
								equal = isEqual(_a, _b);
							}

							if (!equal) {
								let lessThan;
								if (disableDotNotation === false) {
									const _a = (typeof get(a.json, field.name) === 'string') ? (get(a.json, field.name) as string).toLowerCase() : get(a.json, field.name);
									const _b = (typeof get(b.json, field.name) === 'string') ? (get(b.json, field.name) as string).toLowerCase() : get(b.json, field.name);
									lessThan = lt(_a, _b);
								} else {
									const _a = (typeof a.json[field.name as string] === 'string') ? (a.json[field.name as string] as string).toLowerCase() : a.json[field.name as string];
									const _b = (typeof b.json[field.name as string] === 'string') ? (b.json[field.name as string] as string).toLowerCase() : b.json[field.name as string];
									lessThan = lt(_a, _b);
								}
								if (lessThan) {
									result = -1 * field.dir;
								} else {
									result = 1 * field.dir;
								}
								break;
							}
						}
						return result;
					});
				} else {
					const code = this.getNodeParameter('code', 0) as string;
					const regexCheck = /\breturn\b/g.exec(code);

					if (regexCheck && regexCheck.length) {

						const sandbox = {
							newItems,
						};
						const mode = this.getMode();
						const options = {
							console: (mode === 'manual') ? 'redirect' : 'inherit',
							sandbox,
						};
						const vm = new NodeVM(options);

						newItems = (await vm.run(`
						module.exports = async function() {
							newItems.sort( (a,b) => {
								${code}
							})
							return newItems;
						}()`, __dirname));

					} else {
						throw new NodeOperationError(this.getNode(), `Sort code doesn't return. Please add a 'return' statement to your code`);
					}
				}
				return this.prepareOutputData(newItems);

			} else if (operation === 'limit') {

				let newItems = items;
				const maxItems = this.getNodeParameter('maxItems', 0) as number;
				const keep = this.getNodeParameter('keep', 0) as string;

				if (maxItems > items.length) {
					return this.prepareOutputData(newItems);
				}

				if (keep === 'firstItems') {
					newItems = items.slice(0, maxItems);
				} else {
					newItems = items.slice(items.length - maxItems, items.length);
				}
				return this.prepareOutputData(newItems);

			} else {
				throw new NodeOperationError(this.getNode(), `Operation '${operation}' is not recognized`);
			}
		} else {
			throw new NodeOperationError(this.getNode(), `Resource '${resource}' is not recognized`);
		}
	}
}

const compareItems = (obj: INodeExecutionData, obj2: INodeExecutionData, keys: string[], disableDotNotation: boolean, node: INode) => {
	let result = true;
	for (const key of keys) {
		if (disableDotNotation === false) {
			if (!isEqual(get(obj.json, key), get(obj2.json, key))) {
				result = false;
				break;
			}
		} else {
			if (!isEqual(obj.json[key as string], obj2.json[key as string])) {
				result = false;
				break;
			}
		}
	}
	return result;
};

const flattenKeys = (obj: {}, path: string[] = []): {} => {
	return !isObject(obj)
		? { [path.join('.')]: obj }
		: reduce(obj, (cum, next, key) => merge(cum, flattenKeys(next, [...path, key])), {});
};

// tslint:disable-next-line: no-any
const shuffleArray = (array: any[]) => {
	for (let i = array.length - 1; i > 0; i--) {
		const j = Math.floor(Math.random() * (i + 1));
		[array[i], array[j]] = [array[j], array[i]];
	}
};<|MERGE_RESOLUTION|>--- conflicted
+++ resolved
@@ -65,12 +65,8 @@
 					{
 						name: 'Aggregate Items',
 						value: 'aggregateItems',
-<<<<<<< HEAD
-						description: 'Aggregate items into a single item',
-=======
 						description: 'Merge fields into a single new item',
 						action: 'Merge fields into a single new item',
->>>>>>> 56a7ad40
 					},
 					{
 						name: 'Limit',
