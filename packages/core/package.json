--- conflicted
+++ resolved
@@ -1,10 +1,6 @@
 {
   "name": "n8n-core",
-<<<<<<< HEAD
-  "version": "0.70.0",
-=======
   "version": "0.71.0",
->>>>>>> 66241faf
   "description": "Core functionality of n8n",
   "license": "SEE LICENSE IN LICENSE.md",
   "homepage": "https://n8n.io",
