/* eslint-disable @typescript-eslint/no-unsafe-argument */
/* eslint-disable @typescript-eslint/no-explicit-any */
/* eslint-disable @typescript-eslint/prefer-nullish-coalescing */
/* eslint-disable @typescript-eslint/naming-convention */
/* eslint-disable @typescript-eslint/no-unsafe-call */
/* eslint-disable @typescript-eslint/no-unsafe-assignment */
/* eslint-disable @typescript-eslint/no-unsafe-return */
/* eslint-disable @typescript-eslint/no-unsafe-member-access */
/* eslint-disable @typescript-eslint/no-shadow */
import type {
	ClientOAuth2Options,
	ClientOAuth2RequestObject,
	ClientOAuth2TokenData,
	OAuth2CredentialData,
} from '@n8n/client-oauth2';
import { ClientOAuth2 } from '@n8n/client-oauth2';
import type {
	AxiosError,
	AxiosHeaders,
	AxiosPromise,
	AxiosRequestConfig,
	AxiosResponse,
} from 'axios';
import axios from 'axios';
import crypto, { createHmac } from 'crypto';
import type { Request, Response } from 'express';
import FileType from 'file-type';
import FormData from 'form-data';
import { createReadStream } from 'fs';
import { access as fsAccess, writeFile as fsWriteFile } from 'fs/promises';
import { IncomingMessage, type IncomingHttpHeaders } from 'http';
import { Agent, type AgentOptions } from 'https';
import get from 'lodash/get';
import pick from 'lodash/pick';
import { extension, lookup } from 'mime-types';
import type {
	BinaryHelperFunctions,
	CloseFunction,
	ConnectionTypes,
	ContextType,
	EventNamesAiNodesType,
	FieldType,
	FileSystemHelperFunctions,
	FunctionsBase,
	GenericValue,
	IAdditionalCredentialOptions,
	IAllExecuteFunctions,
	IBinaryData,
	IContextObject,
	ICredentialDataDecryptedObject,
	ICredentialTestFunctions,
	ICredentialsExpressionResolveValues,
	IDataObject,
	IExecuteData,
	IExecuteFunctions,
	IExecuteResponsePromiseData,
	IExecuteSingleFunctions,
	IExecuteWorkflowInfo,
	IGetNodeParameterOptions,
	IHookFunctions,
	IHttpRequestOptions,
	ILoadOptionsFunctions,
	IN8nHttpFullResponse,
	IN8nHttpResponse,
	INode,
	INodeCredentialDescription,
	INodeCredentialsDetails,
	INodeExecutionData,
	INodeInputConfiguration,
	INodeOutputConfiguration,
	INodeProperties,
	INodePropertyCollection,
	INodePropertyOptions,
	INodeType,
	IOAuth2Options,
	IPairedItemData,
	IPollFunctions,
	IRequestOptions,
	IRunExecutionData,
	ISourceData,
	ITaskData,
	ITaskDataConnections,
	ITriggerFunctions,
	IWebhookData,
	IWebhookDescription,
	IWebhookFunctions,
	IWorkflowDataProxyAdditionalKeys,
	IWorkflowDataProxyData,
	IWorkflowExecuteAdditionalData,
	NodeExecutionWithMetadata,
	NodeHelperFunctions,
	NodeParameterValueType,
	PaginationOptions,
	RequestHelperFunctions,
	Workflow,
	WorkflowActivateMode,
	WorkflowExecuteMode,
} from 'n8n-workflow';
import {
	ExpressionError,
	LoggerProxy as Logger,
	NodeApiError,
	NodeHelpers,
	NodeOperationError,
	NodeSslError,
	WorkflowDataProxy,
	createDeferredPromise,
	deepCopy,
	fileTypeFromMimeType,
	getGlobalState,
	isObjectEmpty,
	isResourceMapperValue,
	validateFieldType,
	ExecutionBaseError,
	jsonParse,
	ApplicationError,
	sleep,
} from 'n8n-workflow';
import type { Token } from 'oauth-1.0a';
import clientOAuth1 from 'oauth-1.0a';
import path from 'path';
import { stringify } from 'qs';
import { Readable } from 'stream';
import url, { URL, URLSearchParams } from 'url';

import { BinaryDataService } from './BinaryData/BinaryData.service';
import {
	BINARY_DATA_STORAGE_PATH,
	BLOCK_FILE_ACCESS_TO_N8N_FILES,
	CONFIG_FILES,
	CUSTOM_EXTENSION_ENV,
	HTTP_REQUEST_NODE_TYPE,
	PLACEHOLDER_EMPTY_EXECUTION_ID,
	RESTRICT_FILE_ACCESS_TO,
	UM_EMAIL_TEMPLATES_INVITE,
	UM_EMAIL_TEMPLATES_PWRESET,
} from './Constants';
import { extractValue } from './ExtractValue';
import type { ExtendedValidationResult, IResponseError } from './Interfaces';
import {
	getAllWorkflowExecutionMetadata,
	getWorkflowExecutionMetadata,
	setAllWorkflowExecutionMetadata,
	setWorkflowExecutionMetadata,
} from './ExecutionMetadata';
import { getSecretsProxy } from './Secrets';
import Container from 'typedi';
import type { BinaryData } from './BinaryData/types';
import merge from 'lodash/merge';
import { InstanceSettings } from './InstanceSettings';
import { toUtcDate } from './utils';

axios.defaults.timeout = 300000;
// Prevent axios from adding x-form-www-urlencoded headers by default
axios.defaults.headers.post = {};
axios.defaults.headers.put = {};
axios.defaults.headers.patch = {};
axios.defaults.paramsSerializer = (params) => {
	if (params instanceof URLSearchParams) {
		return params.toString();
	}
	return stringify(params, { arrayFormat: 'indices' });
};
axios.interceptors.request.use((config) => {
	// If no content-type is set by us, prevent axios from force-setting the content-type to `application/x-www-form-urlencoded`
	if (config.data === undefined) {
		config.headers.setContentType(false, false);
	}
	return config;
});

const pushFormDataValue = (form: FormData, key: string, value: any) => {
	if (value?.hasOwnProperty('value') && value.hasOwnProperty('options')) {
		form.append(key, value.value, value.options);
	} else {
		form.append(key, value);
	}
};

const createFormDataObject = (data: Record<string, unknown>) => {
	const formData = new FormData();
	const keys = Object.keys(data);
	keys.forEach((key) => {
		const formField = data[key];

		if (formField instanceof Array) {
			formField.forEach((item) => {
				pushFormDataValue(formData, key, item);
			});
		} else {
			pushFormDataValue(formData, key, formField);
		}
	});
	return formData;
};

function searchForHeader(config: AxiosRequestConfig, headerName: string) {
	if (config.headers === undefined) {
		return undefined;
	}

	const headerNames = Object.keys(config.headers);
	headerName = headerName.toLowerCase();
	return headerNames.find((thisHeader) => thisHeader.toLowerCase() === headerName);
}

async function generateContentLengthHeader(config: AxiosRequestConfig) {
	if (!(config.data instanceof FormData)) {
		return;
	}
	try {
		const length = await new Promise<number>((res, rej) => {
			config.data.getLength((error: Error | null, length: number) => {
				if (error) {
					rej(error);
					return;
				}
				res(length);
			});
		});
		config.headers = {
			...config.headers,
			'content-length': length,
		};
	} catch (error) {
		Logger.error('Unable to calculate form data length', { error });
	}
}

<<<<<<< HEAD
async function parseRequestObject(requestObject: IRequestOptions) {
=======
const getHostFromRequestObject = (
	requestObject: Partial<{
		url: string;
		uri: string;
		baseURL: string;
	}>,
): string | null => {
	try {
		const url = (requestObject.url ?? requestObject.uri) as string;
		return new URL(url, requestObject.baseURL).hostname;
	} catch (error) {
		return null;
	}
};

export async function parseRequestObject(requestObject: IDataObject) {
>>>>>>> cd151f1b
	// This function is a temporary implementation
	// That translates all http requests done via
	// the request library to axios directly
	// We are not using n8n's interface as it would
	// an unnecessary step, considering the `request`
	// helper can be deprecated and removed.
	const axiosConfig: AxiosRequestConfig = {};

	if (requestObject.headers !== undefined) {
		axiosConfig.headers = requestObject.headers as AxiosHeaders;
	}

	// Let's start parsing the hardest part, which is the request body.
	// The process here is as following?
	// - Check if we have a `content-type` header. If this was set,
	//   we will follow
	// - Check if the `form` property was set. If yes, then it's x-www-form-urlencoded
	// - Check if the `formData` property exists. If yes, then it's multipart/form-data
	// - Lastly, we should have a regular `body` that is probably a JSON.

	const contentTypeHeaderKeyName =
		axiosConfig.headers &&
		Object.keys(axiosConfig.headers).find(
			(headerName) => headerName.toLowerCase() === 'content-type',
		);
	const contentType =
		contentTypeHeaderKeyName &&
		(axiosConfig.headers?.[contentTypeHeaderKeyName] as string | undefined);
	if (contentType === 'application/x-www-form-urlencoded' && requestObject.formData === undefined) {
		// there are nodes incorrectly created, informing the content type header
		// and also using formData. Request lib takes precedence for the formData.
		// We will do the same.
		// Merge body and form properties.
		if (typeof requestObject.body === 'string') {
			axiosConfig.data = requestObject.body;
		} else {
			const allData = Object.assign(requestObject.body || {}, requestObject.form || {}) as Record<
				string,
				string
			>;
			if (requestObject.useQuerystring === true) {
				axiosConfig.data = stringify(allData, { arrayFormat: 'repeat' });
			} else {
				axiosConfig.data = stringify(allData);
			}
		}
	} else if (contentType?.includes('multipart/form-data')) {
		if (requestObject.formData !== undefined && requestObject.formData instanceof FormData) {
			axiosConfig.data = requestObject.formData;
		} else {
			const allData: Partial<FormData> = {
				...(requestObject.body as object | undefined),
				...(requestObject.formData as object | undefined),
			};

			axiosConfig.data = createFormDataObject(allData);
		}
		// replace the existing header with a new one that
		// contains the boundary property.
		delete axiosConfig.headers?.[contentTypeHeaderKeyName!];
		const headers = axiosConfig.data.getHeaders();
		axiosConfig.headers = Object.assign(axiosConfig.headers || {}, headers);
		await generateContentLengthHeader(axiosConfig);
	} else {
		// When using the `form` property it means the content should be x-www-form-urlencoded.
		if (requestObject.form !== undefined && requestObject.body === undefined) {
			// If we have only form
			axiosConfig.data =
				typeof requestObject.form === 'string'
					? stringify(requestObject.form, { format: 'RFC3986' })
					: stringify(requestObject.form).toString();
			if (axiosConfig.headers !== undefined) {
				const headerName = searchForHeader(axiosConfig, 'content-type');
				if (headerName) {
					delete axiosConfig.headers[headerName];
				}
				axiosConfig.headers['Content-Type'] = 'application/x-www-form-urlencoded';
			} else {
				axiosConfig.headers = {
					'Content-Type': 'application/x-www-form-urlencoded',
				};
			}
		} else if (requestObject.formData !== undefined) {
			// remove any "content-type" that might exist.
			if (axiosConfig.headers !== undefined) {
				const headers = Object.keys(axiosConfig.headers);
				headers.forEach((header) => {
					if (header.toLowerCase() === 'content-type') {
						delete axiosConfig.headers?.[header];
					}
				});
			}

			if (requestObject.formData instanceof FormData) {
				axiosConfig.data = requestObject.formData;
			} else {
				axiosConfig.data = createFormDataObject(requestObject.formData as Record<string, unknown>);
			}
			// Mix in headers as FormData creates the boundary.
			const headers = axiosConfig.data.getHeaders();
			axiosConfig.headers = Object.assign(axiosConfig.headers || {}, headers);
			await generateContentLengthHeader(axiosConfig);
		} else if (requestObject.body !== undefined) {
			// If we have body and possibly form
			if (requestObject.form !== undefined && requestObject.body) {
				// merge both objects when exist.
				requestObject.body = Object.assign(requestObject.body, requestObject.form);
			}
			axiosConfig.data = requestObject.body as FormData | GenericValue | GenericValue[];
		}
	}

	if (requestObject.uri !== undefined) {
		axiosConfig.url = requestObject.uri?.toString();
	}

	if (requestObject.url !== undefined) {
		axiosConfig.url = requestObject.url?.toString();
	}

	if (requestObject.baseURL !== undefined) {
		axiosConfig.baseURL = requestObject.baseURL?.toString();
	}

	if (requestObject.method !== undefined) {
		axiosConfig.method = requestObject.method;
	}

	if (requestObject.qs !== undefined && Object.keys(requestObject.qs as object).length > 0) {
		axiosConfig.params = requestObject.qs;
	}

	function hasArrayFormatOptions(
		arg: IRequestOptions,
	): arg is Required<Pick<IRequestOptions, 'qsStringifyOptions'>> {
		if (
			typeof arg.qsStringifyOptions === 'object' &&
			arg.qsStringifyOptions !== null &&
			!Array.isArray(arg.qsStringifyOptions) &&
			'arrayFormat' in arg.qsStringifyOptions
		) {
			return true;
		}

		return false;
	}

	if (
		requestObject.useQuerystring === true ||
		(hasArrayFormatOptions(requestObject) &&
			requestObject.qsStringifyOptions.arrayFormat === 'repeat')
	) {
		axiosConfig.paramsSerializer = (params) => {
			return stringify(params, { arrayFormat: 'repeat' });
		};
	} else if (requestObject.useQuerystring === false) {
		axiosConfig.paramsSerializer = (params) => {
			return stringify(params, { arrayFormat: 'indices' });
		};
	}

	if (
		hasArrayFormatOptions(requestObject) &&
		requestObject.qsStringifyOptions.arrayFormat === 'brackets'
	) {
		axiosConfig.paramsSerializer = (params) => {
			return stringify(params, { arrayFormat: 'brackets' });
		};
	}

	if (requestObject.auth !== undefined) {
		// Check support for sendImmediately
		if (requestObject.auth.bearer !== undefined) {
			axiosConfig.headers = Object.assign(axiosConfig.headers || {}, {
				// eslint-disable-next-line @typescript-eslint/restrict-template-expressions
				Authorization: `Bearer ${requestObject.auth.bearer}`,
			});
		} else {
			const authObj = requestObject.auth;
			// Request accepts both user/username and pass/password
			axiosConfig.auth = {
				username: (authObj.user || authObj.username) as string,
				password: (authObj.password || authObj.pass) as string,
			};
		}
	}

	// Only set header if we have a body, otherwise it may fail
	if (requestObject.json === true) {
		// Add application/json headers - do not set charset as it breaks a lot of stuff
		// only add if no other accept headers was sent.
		const acceptHeaderExists =
			axiosConfig.headers === undefined
				? false
				: Object.keys(axiosConfig.headers)
						.map((headerKey) => headerKey.toLowerCase())
						.includes('accept');
		if (!acceptHeaderExists) {
			axiosConfig.headers = Object.assign(axiosConfig.headers || {}, {
				Accept: 'application/json',
			});
		}
	}
	if (requestObject.json === false || requestObject.json === undefined) {
		// Prevent json parsing
		axiosConfig.transformResponse = (res) => res;
	}

	// Axios will follow redirects by default, so we simply tell it otherwise if needed.
	if (
		requestObject.followRedirect === false &&
		((requestObject.method as string | undefined) || 'get').toLowerCase() === 'get'
	) {
		axiosConfig.maxRedirects = 0;
	}
	if (
		requestObject.followAllRedirects === false &&
		((requestObject.method as string | undefined) || 'get').toLowerCase() !== 'get'
	) {
		axiosConfig.maxRedirects = 0;
	}

	axiosConfig.beforeRedirect = (redirectedRequest) => {
		if (axiosConfig.headers?.Authorization) {
			redirectedRequest.headers.Authorization = axiosConfig.headers.Authorization;
		}
		if (axiosConfig.auth) {
			redirectedRequest.auth = `${axiosConfig.auth.username}:${axiosConfig.auth.password}`;
		}
	};

	if (requestObject.rejectUnauthorized === false) {
		axiosConfig.httpsAgent = new Agent({
			rejectUnauthorized: false,
			secureOptions: crypto.constants.SSL_OP_LEGACY_SERVER_CONNECT,
		});
	}

	const host = getHostFromRequestObject(requestObject);
	const agentOptions: AgentOptions = {};
	if (host) {
		agentOptions.servername = host;
	}
	if (requestObject.rejectUnauthorized === false) {
		agentOptions.rejectUnauthorized = false;
		agentOptions.secureOptions = crypto.constants.SSL_OP_LEGACY_SERVER_CONNECT;
	}
	axiosConfig.httpsAgent = new Agent(agentOptions);

	if (requestObject.timeout !== undefined) {
		axiosConfig.timeout = requestObject.timeout;
	}

	if (requestObject.proxy !== undefined) {
		// try our best to parse the url provided.
		if (typeof requestObject.proxy === 'string') {
			try {
				const url = new URL(requestObject.proxy);
				axiosConfig.proxy = {
					host: url.hostname,
					port: parseInt(url.port, 10),
					protocol: url.protocol,
				};
				if (!url.port) {
					// Sets port to a default if not informed
					if (url.protocol === 'http') {
						axiosConfig.proxy.port = 80;
					} else if (url.protocol === 'https') {
						axiosConfig.proxy.port = 443;
					}
				}
				if (url.username || url.password) {
					axiosConfig.proxy.auth = {
						username: url.username,
						password: url.password,
					};
				}
			} catch (error) {
				// Not a valid URL. We will try to simply parse stuff
				// such as user:pass@host:port without protocol (we'll assume http)
				if (requestObject.proxy.includes('@')) {
					const [userpass, hostport] = requestObject.proxy.split('@');
					const [username, password] = userpass.split(':');
					const [hostname, port] = hostport.split(':');
					axiosConfig.proxy = {
						host: hostname,
						port: parseInt(port, 10),
						protocol: 'http',
						auth: {
							username,
							password,
						},
					};
				} else if (requestObject.proxy.includes(':')) {
					const [hostname, port] = requestObject.proxy.split(':');
					axiosConfig.proxy = {
						host: hostname,
						port: parseInt(port, 10),
						protocol: 'http',
					};
				} else {
					axiosConfig.proxy = {
						host: requestObject.proxy,
						port: 80,
						protocol: 'http',
					};
				}
			}
		} else {
			axiosConfig.proxy = requestObject.proxy;
		}
	}

	if (requestObject.useStream) {
		axiosConfig.responseType = 'stream';
	} else if (requestObject.encoding === null) {
		// When downloading files, return an arrayBuffer.
		axiosConfig.responseType = 'arraybuffer';
	}

	// If we don't set an accept header
	// Axios forces "application/json, text/plan, */*"
	// Which causes some nodes like NextCloud to break
	// as the service returns XML unless requested otherwise.
	const allHeaders = axiosConfig.headers ? Object.keys(axiosConfig.headers) : [];
	if (!allHeaders.some((headerKey) => headerKey.toLowerCase() === 'accept')) {
		axiosConfig.headers = Object.assign(axiosConfig.headers || {}, { accept: '*/*' });
	}
	if (
		requestObject.json !== false &&
		axiosConfig.data !== undefined &&
		axiosConfig.data !== '' &&
		!(axiosConfig.data instanceof Buffer) &&
		!allHeaders.some((headerKey) => headerKey.toLowerCase() === 'content-type')
	) {
		// Use default header for application/json
		// If we don't specify this here, axios will add
		// application/json; charset=utf-8
		// and this breaks a lot of stuff
		axiosConfig.headers = Object.assign(axiosConfig.headers || {}, {
			'content-type': 'application/json',
		});
	}

	if (requestObject.simple === false) {
		axiosConfig.validateStatus = () => true;
	}

	/**
	 * Missing properties:
	 * encoding (need testing)
	 * gzip (ignored - default already works)
	 * resolveWithFullResponse (implemented elsewhere)
	 */
	return axiosConfig;
}

function digestAuthAxiosConfig(
	axiosConfig: AxiosRequestConfig,
	response: AxiosResponse,
	auth: AxiosRequestConfig['auth'],
): AxiosRequestConfig {
	const authDetails = response.headers['www-authenticate']
		.split(',')
		.map((v: string) => v.split('='));
	if (authDetails) {
		const nonceCount = '000000001';
		const cnonce = crypto.randomBytes(24).toString('hex');
		const realm: string = authDetails
			.find((el: any) => el[0].toLowerCase().indexOf('realm') > -1)[1]
			.replace(/"/g, '');
		// If authDetails does not have opaque, we should not add it to authorization.
		const opaqueKV = authDetails.find((el: any) => el[0].toLowerCase().indexOf('opaque') > -1);
		const opaque: string = opaqueKV ? opaqueKV[1].replace(/"/g, '') : undefined;
		const nonce: string = authDetails
			.find((el: any) => el[0].toLowerCase().indexOf('nonce') > -1)[1]
			.replace(/"/g, '');
		const ha1 = crypto
			.createHash('md5')
			.update(`${auth?.username as string}:${realm}:${auth?.password as string}`)
			.digest('hex');
		const urlURL = new url.URL(axios.getUri(axiosConfig));
		const path = urlURL.pathname + urlURL.search;
		const ha2 = crypto
			.createHash('md5')
			.update(`${axiosConfig.method ?? 'GET'}:${path}`)
			.digest('hex');
		const response = crypto
			.createHash('md5')
			.update(`${ha1}:${nonce}:${nonceCount}:${cnonce}:auth:${ha2}`)
			.digest('hex');
		let authorization =
			`Digest username="${auth?.username as string}",realm="${realm}",` +
			`nonce="${nonce}",uri="${path}",qop="auth",algorithm="MD5",` +
			`response="${response}",nc="${nonceCount}",cnonce="${cnonce}"`;
		// Only when opaque exists, add it to authorization.
		if (opaque) {
			authorization += `,opaque="${opaque}"`;
		}
		if (axiosConfig.headers) {
			axiosConfig.headers.authorization = authorization;
		} else {
			axiosConfig.headers = { authorization };
		}
	}
	return axiosConfig;
}

interface IContentType {
	type: string;
	parameters: {
		charset: string;
		[key: string]: string;
	};
}

interface IContentDisposition {
	type: string;
	filename?: string;
}

function parseHeaderParameters(parameters: string[]): Record<string, string> {
	return parameters.reduce(
		(acc, param) => {
			const [key, value] = param.split('=');
			acc[key.toLowerCase().trim()] = decodeURIComponent(value);
			return acc;
		},
		{} as Record<string, string>,
	);
}

function parseContentType(contentType?: string): IContentType | null {
	if (!contentType) {
		return null;
	}

	const [type, ...parameters] = contentType.split(';');

	return {
		type: type.toLowerCase(),
		parameters: { charset: 'utf-8', ...parseHeaderParameters(parameters) },
	};
}

function parseFileName(filename?: string): string | undefined {
	if (filename?.startsWith('"') && filename?.endsWith('"')) {
		return filename.slice(1, -1);
	}

	return filename;
}

// https://datatracker.ietf.org/doc/html/rfc5987
function parseFileNameStar(filename?: string): string | undefined {
	const [_encoding, _locale, content] = parseFileName(filename)?.split("'") ?? [];

	return content;
}

function parseContentDisposition(contentDisposition?: string): IContentDisposition | null {
	if (!contentDisposition) {
		return null;
	}

	// This is invalid syntax, but common
	// Example 'filename="example.png"' (instead of 'attachment; filename="example.png"')
	if (!contentDisposition.startsWith('attachment') && !contentDisposition.startsWith('inline')) {
		contentDisposition = `attachment; ${contentDisposition}`;
	}

	const [type, ...parameters] = contentDisposition.split(';');

	const parsedParameters = parseHeaderParameters(parameters);

	return {
		type,
		filename:
			parseFileNameStar(parsedParameters['filename*']) ?? parseFileName(parsedParameters.filename),
	};
}

export function parseIncomingMessage(message: IncomingMessage) {
	const contentType = parseContentType(message.headers['content-type']);
	if (contentType) {
		const { type, parameters } = contentType;
		message.contentType = type;
		message.encoding = parameters.charset.toLowerCase() as BufferEncoding;
	}

	const contentDisposition = parseContentDisposition(message.headers['content-disposition']);
	if (contentDisposition) {
		message.contentDisposition = contentDisposition;
	}
}

export async function proxyRequestToAxios(
	workflow: Workflow | undefined,
	additionalData: IWorkflowExecuteAdditionalData | undefined,
	node: INode | undefined,
	uriOrObject: string | IRequestOptions,
	options?: IRequestOptions,
): Promise<any> {
	let axiosConfig: AxiosRequestConfig = {
		maxBodyLength: Infinity,
		maxContentLength: Infinity,
	};
<<<<<<< HEAD
	let configObject: IRequestOptions;
	if (uriOrObject !== undefined && typeof uriOrObject === 'string') {
		axiosConfig.url = uriOrObject;
	}
	if (uriOrObject !== undefined && typeof uriOrObject === 'object') {
		configObject = uriOrObject;
=======
	let configObject: ConfigObject & { uri?: string };
	if (typeof uriOrObject === 'string') {
		configObject = { uri: uriOrObject, ...options };
>>>>>>> cd151f1b
	} else {
		configObject = uriOrObject ?? {};
	}

	axiosConfig = Object.assign(axiosConfig, await parseRequestObject(configObject));

	let requestFn: () => AxiosPromise;
	if (configObject.auth?.sendImmediately === false) {
		// for digest-auth
		requestFn = async () => {
			try {
				return await axios(axiosConfig);
			} catch (error) {
				const { response } = error;
				if (response?.status !== 401 || !response.headers['www-authenticate']?.includes('nonce')) {
					throw error;
				}
				const { auth } = axiosConfig;
				delete axiosConfig.auth;
				axiosConfig = digestAuthAxiosConfig(axiosConfig, response, auth);
				return await axios(axiosConfig);
			}
		};
	} else {
		requestFn = async () => await axios(axiosConfig);
	}

	try {
		const response = await requestFn();
		let body = response.data;
		if (body instanceof IncomingMessage && axiosConfig.responseType === 'stream') {
			parseIncomingMessage(body);
		} else if (body === '') {
			body = axiosConfig.responseType === 'arraybuffer' ? Buffer.alloc(0) : undefined;
		}
		await additionalData?.hooks?.executeHookFunctions('nodeFetchedData', [workflow?.id, node]);
		return configObject.resolveWithFullResponse
			? {
					body,
					headers: { ...response.headers },
					statusCode: response.status,
					statusMessage: response.statusText,
					request: response.request,
			  }
			: body;
	} catch (error) {
		const { config, response } = error;

		// Axios hydrates the original error with more data. We extract them.
		// https://github.com/axios/axios/blob/master/lib/core/enhanceError.js
		// Note: `code` is ignored as it's an expected part of the errorData.
		if (error.isAxiosError) {
			error.config = error.request = undefined;
			error.options = pick(config ?? {}, ['url', 'method', 'data', 'headers']);
			if (response) {
				Logger.debug('Request proxied to Axios failed', { status: response.status });
				let responseData = response.data;

				if (Buffer.isBuffer(responseData) || responseData instanceof Readable) {
					responseData = await Container.get(BinaryDataService)
						.toBuffer(responseData)
						.then((buffer) => buffer.toString('utf-8'));
				}

				if (configObject.simple === false) {
					if (configObject.resolveWithFullResponse) {
						return {
							body: responseData,
							headers: response.headers,
							statusCode: response.status,
							statusMessage: response.statusText,
						};
					} else {
						return responseData;
					}
				}

				error.message = `${response.status as number} - ${JSON.stringify(responseData)}`;
				throw Object.assign(error, {
					statusCode: response.status,
					error: responseData,
					response: pick(response, ['headers', 'status', 'statusText']),
				});
			} else if ('rejectUnauthorized' in configObject && error.code?.includes('CERT')) {
				throw new NodeSslError(error);
			}
		}

		throw error;
	}
}

function convertN8nRequestToAxios(n8nRequest: IHttpRequestOptions): AxiosRequestConfig {
	// Destructure properties with the same name first.
	const { headers, method, timeout, auth, proxy, url } = n8nRequest;

	const axiosRequest: AxiosRequestConfig = {
		headers: headers ?? {},
		method,
		timeout,
		auth,
		proxy,
		url,
		maxBodyLength: Infinity,
		maxContentLength: Infinity,
	} as AxiosRequestConfig;

	axiosRequest.params = n8nRequest.qs;

	if (n8nRequest.baseURL !== undefined) {
		axiosRequest.baseURL = n8nRequest.baseURL;
	}

	if (n8nRequest.disableFollowRedirect === true) {
		axiosRequest.maxRedirects = 0;
	}

	if (n8nRequest.encoding !== undefined) {
		axiosRequest.responseType = n8nRequest.encoding;
	}

	const host = getHostFromRequestObject(n8nRequest);
	const agentOptions: AgentOptions = {};
	if (host) {
		agentOptions.servername = host;
	}
	if (n8nRequest.skipSslCertificateValidation === true) {
		agentOptions.rejectUnauthorized = false;
	}
	axiosRequest.httpsAgent = new Agent(agentOptions);

	if (n8nRequest.arrayFormat !== undefined) {
		axiosRequest.paramsSerializer = (params) => {
			return stringify(params, { arrayFormat: n8nRequest.arrayFormat });
		};
	}

	const { body } = n8nRequest;
	if (body) {
		// Let's add some useful header standards here.
		const existingContentTypeHeaderKey = searchForHeader(axiosRequest, 'content-type');
		if (existingContentTypeHeaderKey === undefined) {
			axiosRequest.headers = axiosRequest.headers || {};
			// We are only setting content type headers if the user did
			// not set it already manually. We're not overriding, even if it's wrong.
			if (body instanceof FormData) {
				axiosRequest.headers = {
					...axiosRequest.headers,
					...body.getHeaders(),
				};
			} else if (body instanceof URLSearchParams) {
				axiosRequest.headers['Content-Type'] = 'application/x-www-form-urlencoded';
			}
		} else if (
			axiosRequest.headers?.[existingContentTypeHeaderKey] === 'application/x-www-form-urlencoded'
		) {
			axiosRequest.data = new URLSearchParams(n8nRequest.body as Record<string, string>);
		}
		// if there is a body and it's empty (does not have properties),
		// make sure not to send anything in it as some services fail when
		// sending GET request with empty body.
		if (typeof body === 'string' || (typeof body === 'object' && !isObjectEmpty(body))) {
			axiosRequest.data = body;
		}
	}

	if (n8nRequest.json) {
		const key = searchForHeader(axiosRequest, 'accept');
		// If key exists, then the user has set both accept
		// header and the json flag. Header should take precedence.
		if (!key) {
			axiosRequest.headers = {
				...axiosRequest.headers,
				Accept: 'application/json',
			};
		}
	}

	const userAgentHeader = searchForHeader(axiosRequest, 'user-agent');
	// If key exists, then the user has set both accept
	// header and the json flag. Header should take precedence.
	if (!userAgentHeader) {
		axiosRequest.headers = {
			...axiosRequest.headers,
			'User-Agent': 'n8n',
		};
	}

	if (n8nRequest.ignoreHttpStatusErrors) {
		axiosRequest.validateStatus = () => true;
	}

	return axiosRequest;
}

async function httpRequest(
	requestOptions: IHttpRequestOptions,
): Promise<IN8nHttpFullResponse | IN8nHttpResponse> {
	let axiosRequest = convertN8nRequestToAxios(requestOptions);
	if (
		axiosRequest.data === undefined ||
		(axiosRequest.method !== undefined && axiosRequest.method.toUpperCase() === 'GET')
	) {
		delete axiosRequest.data;
	}
	let result: AxiosResponse<any>;
	try {
		result = await axios(axiosRequest);
	} catch (error) {
		if (requestOptions.auth?.sendImmediately === false) {
			const { response } = error;
			if (response?.status !== 401 || !response.headers['www-authenticate']?.includes('nonce')) {
				throw error;
			}

			const { auth } = axiosRequest;
			delete axiosRequest.auth;
			axiosRequest = digestAuthAxiosConfig(axiosRequest, response, auth);
			result = await axios(axiosRequest);
		}
		throw error;
	}

	if (requestOptions.returnFullResponse) {
		return {
			body: result.data,
			headers: result.headers,
			statusCode: result.status,
			statusMessage: result.statusText,
		};
	}

	return result.data;
}

export function getBinaryPath(binaryDataId: string): string {
	return Container.get(BinaryDataService).getPath(binaryDataId);
}

/**
 * Returns binary file metadata
 */
export async function getBinaryMetadata(binaryDataId: string): Promise<BinaryData.Metadata> {
	return await Container.get(BinaryDataService).getMetadata(binaryDataId);
}

/**
 * Returns binary file stream for piping
 */
export async function getBinaryStream(binaryDataId: string, chunkSize?: number): Promise<Readable> {
	return await Container.get(BinaryDataService).getAsStream(binaryDataId, chunkSize);
}

export function assertBinaryData(
	inputData: ITaskDataConnections,
	node: INode,
	itemIndex: number,
	propertyName: string,
	inputIndex: number,
): IBinaryData {
	const binaryKeyData = inputData.main[inputIndex]![itemIndex]!.binary;
	if (binaryKeyData === undefined) {
		throw new NodeOperationError(
			node,
			`This operation expects the node's input data to contain a binary file '${propertyName}', but none was found [item ${itemIndex}]`,
			{
				itemIndex,
				description: 'Make sure that the previous node outputs a binary file',
			},
		);
	}

	const binaryPropertyData = binaryKeyData[propertyName];
	if (binaryPropertyData === undefined) {
		throw new NodeOperationError(
			node,
			`The item has no binary field '${propertyName}' [item ${itemIndex}]`,
			{
				itemIndex,
				description:
					'Check that the parameter where you specified the input binary field name is correct, and that it matches a field in the binary input',
			},
		);
	}

	return binaryPropertyData;
}

/**
 * Returns binary data buffer for given item index and property name.
 */
export async function getBinaryDataBuffer(
	inputData: ITaskDataConnections,
	itemIndex: number,
	propertyName: string,
	inputIndex: number,
): Promise<Buffer> {
	const binaryData = inputData.main[inputIndex]![itemIndex]!.binary![propertyName]!;
	return await Container.get(BinaryDataService).getAsBuffer(binaryData);
}

/**
 * Store an incoming IBinaryData & related buffer using the configured binary data manager.
 *
 * @export
 * @param {IBinaryData} binaryData
 * @param {Buffer | Readable} bufferOrStream
 * @returns {Promise<IBinaryData>}
 */
export async function setBinaryDataBuffer(
	binaryData: IBinaryData,
	bufferOrStream: Buffer | Readable,
	workflowId: string,
	executionId: string,
): Promise<IBinaryData> {
	return await Container.get(BinaryDataService).store(
		workflowId,
		executionId,
		bufferOrStream,
		binaryData,
	);
}

export async function copyBinaryFile(
	workflowId: string,
	executionId: string,
	filePath: string,
	fileName: string,
	mimeType?: string,
): Promise<IBinaryData> {
	let fileExtension: string | undefined;
	if (!mimeType) {
		// If no mime type is given figure it out

		if (filePath) {
			// Use file path to guess mime type
			const mimeTypeLookup = lookup(filePath);
			if (mimeTypeLookup) {
				mimeType = mimeTypeLookup;
			}
		}

		if (!mimeType) {
			// read the first bytes of the file to guess mime type
			const fileTypeData = await FileType.fromFile(filePath);
			if (fileTypeData) {
				mimeType = fileTypeData.mime;
				fileExtension = fileTypeData.ext;
			}
		}
	}

	if (!fileExtension && mimeType) {
		fileExtension = extension(mimeType) || undefined;
	}

	if (!mimeType) {
		// Fall back to text
		mimeType = 'text/plain';
	}

	const returnData: IBinaryData = {
		mimeType,
		fileType: fileTypeFromMimeType(mimeType),
		fileExtension,
		data: '',
	};

	if (fileName) {
		returnData.fileName = fileName;
	} else if (filePath) {
		returnData.fileName = path.parse(filePath).base;
	}

	return await Container.get(BinaryDataService).copyBinaryFile(
		workflowId,
		executionId,
		returnData,
		filePath,
	);
}

/**
 * Takes a buffer and converts it into the format n8n uses. It encodes the binary data as
 * base64 and adds metadata.
 */
async function prepareBinaryData(
	binaryData: Buffer | Readable,
	executionId: string,
	workflowId: string,
	filePath?: string,
	mimeType?: string,
): Promise<IBinaryData> {
	let fileExtension: string | undefined;
	if (binaryData instanceof IncomingMessage) {
		if (!filePath) {
			try {
				const { responseUrl } = binaryData;
				filePath =
					binaryData.contentDisposition?.filename ??
					((responseUrl && new URL(responseUrl).pathname) ?? binaryData.req?.path)?.slice(1);
			} catch {}
		}
		if (!mimeType) {
			mimeType = binaryData.contentType;
		}
	}

	if (!mimeType) {
		// If no mime type is given figure it out

		if (filePath) {
			// Use file path to guess mime type
			const mimeTypeLookup = lookup(filePath);
			if (mimeTypeLookup) {
				mimeType = mimeTypeLookup;
			}
		}

		if (!mimeType) {
			if (Buffer.isBuffer(binaryData)) {
				// Use buffer to guess mime type
				const fileTypeData = await FileType.fromBuffer(binaryData);
				if (fileTypeData) {
					mimeType = fileTypeData.mime;
					fileExtension = fileTypeData.ext;
				}
			} else if (binaryData instanceof IncomingMessage) {
				mimeType = binaryData.headers['content-type'];
			} else {
				// TODO: detect filetype from other kind of streams
			}
		}
	}

	if (!fileExtension && mimeType) {
		fileExtension = extension(mimeType) || undefined;
	}

	if (!mimeType) {
		// Fall back to text
		mimeType = 'text/plain';
	}

	const returnData: IBinaryData = {
		mimeType,
		fileType: fileTypeFromMimeType(mimeType),
		fileExtension,
		data: '',
	};

	if (filePath) {
		if (filePath.includes('?')) {
			// Remove maybe present query parameters
			filePath = filePath.split('?').shift();
		}

		const filePathParts = path.parse(filePath as string);

		if (filePathParts.dir !== '') {
			returnData.directory = filePathParts.dir;
		}
		returnData.fileName = filePathParts.base;

		// Remove the dot
		const fileExtension = filePathParts.ext.slice(1);
		if (fileExtension) {
			returnData.fileExtension = fileExtension;
		}
	}

	return await setBinaryDataBuffer(returnData, binaryData, workflowId, executionId);
}

function applyPaginationRequestData(
	requestData: IRequestOptions,
	paginationRequestData: PaginationOptions['request'],
): IRequestOptions {
	const preparedPaginationData: Partial<IRequestOptions> = { ...paginationRequestData };

	if ('formData' in requestData) {
		preparedPaginationData.formData = paginationRequestData.body;
		delete preparedPaginationData.body;
	} else if ('form' in requestData) {
		preparedPaginationData.form = paginationRequestData.body;
		delete preparedPaginationData.body;
	}

	return merge({}, requestData, preparedPaginationData);
}

/**
 * Makes a request using OAuth data for authentication
 *
 * @param {(IHttpRequestOptions | IRequestOptions)} requestOptions
 *
 */
export async function requestOAuth2(
	this: IAllExecuteFunctions,
	credentialsType: string,
	requestOptions: IHttpRequestOptions | IRequestOptions,
	node: INode,
	additionalData: IWorkflowExecuteAdditionalData,
	oAuth2Options?: IOAuth2Options,
	isN8nRequest = false,
) {
	const credentials = (await this.getCredentials(
		credentialsType,
	)) as unknown as OAuth2CredentialData;

	// Only the OAuth2 with authorization code grant needs connection
	if (credentials.grantType === 'authorizationCode' && credentials.oauthTokenData === undefined) {
		throw new ApplicationError('OAuth credentials not connected');
	}

	const oAuthClient = new ClientOAuth2({
		clientId: credentials.clientId,
		clientSecret: credentials.clientSecret,
		accessTokenUri: credentials.accessTokenUrl,
		scopes: (credentials.scope as string).split(' '),
		ignoreSSLIssues: credentials.ignoreSSLIssues,
		authentication: credentials.authentication ?? 'header',
	});

	let oauthTokenData = credentials.oauthTokenData as ClientOAuth2TokenData;
	// if it's the first time using the credentials, get the access token and save it into the DB.
	if (
		credentials.grantType === 'clientCredentials' &&
		(oauthTokenData === undefined || Object.keys(oauthTokenData).length === 0)
	) {
		const { data } = await oAuthClient.credentials.getToken();
		// Find the credentials
		if (!node.credentials?.[credentialsType]) {
			throw new ApplicationError('Node does not have credential type', {
				extra: { nodeName: node.name },
				tags: { credentialType: credentialsType },
			});
		}

		const nodeCredentials = node.credentials[credentialsType];
		credentials.oauthTokenData = data;

		// Save the refreshed token
		await additionalData.credentialsHelper.updateCredentials(
			nodeCredentials,
			credentialsType,
			credentials as unknown as ICredentialDataDecryptedObject,
		);

		oauthTokenData = data;
	}

	const accessToken =
		get(oauthTokenData, oAuth2Options?.property as string) || oauthTokenData.accessToken;
	const refreshToken = oauthTokenData.refreshToken;
	const token = oAuthClient.createToken(
		{
			...oauthTokenData,
			...(accessToken ? { access_token: accessToken } : {}),
			...(refreshToken ? { refresh_token: refreshToken } : {}),
		},
		oAuth2Options?.tokenType || oauthTokenData.tokenType,
	);

	(requestOptions as IRequestOptions).rejectUnauthorized = !credentials.ignoreSSLIssues;

	// Signs the request by adding authorization headers or query parameters depending
	// on the token-type used.
	const newRequestOptions = token.sign(requestOptions as ClientOAuth2RequestObject);
	const newRequestHeaders = (newRequestOptions.headers = newRequestOptions.headers ?? {});
	// If keep bearer is false remove the it from the authorization header
	if (oAuth2Options?.keepBearer === false && typeof newRequestHeaders.Authorization === 'string') {
		newRequestHeaders.Authorization = newRequestHeaders.Authorization.split(' ')[1];
	}
	if (oAuth2Options?.keyToIncludeInAccessTokenHeader) {
		Object.assign(newRequestHeaders, {
			[oAuth2Options.keyToIncludeInAccessTokenHeader]: token.accessToken,
		});
	}
	if (isN8nRequest) {
		return await this.helpers.httpRequest(newRequestOptions).catch(async (error: AxiosError) => {
			if (error.response?.status === 401) {
				Logger.debug(
					`OAuth2 token for "${credentialsType}" used by node "${node.name}" expired. Should revalidate.`,
				);
				const tokenRefreshOptions: IDataObject = {};
				if (oAuth2Options?.includeCredentialsOnRefreshOnBody) {
					const body: IDataObject = {
						client_id: credentials.clientId,
						...(credentials.grantType === 'authorizationCode' && {
							client_secret: credentials.clientSecret as string,
						}),
					};
					tokenRefreshOptions.body = body;
					tokenRefreshOptions.headers = {
						Authorization: '',
					};
				}

				let newToken;

				Logger.debug(
					`OAuth2 token for "${credentialsType}" used by node "${node.name}" has been renewed.`,
				);
				// if it's OAuth2 with client credentials grant type, get a new token
				// instead of refreshing it.
				if (credentials.grantType === 'clientCredentials') {
					newToken = await token.client.credentials.getToken();
				} else {
					newToken = await token.refresh(tokenRefreshOptions as unknown as ClientOAuth2Options);
				}

				Logger.debug(
					`OAuth2 token for "${credentialsType}" used by node "${node.name}" has been renewed.`,
				);

				credentials.oauthTokenData = newToken.data;
				// Find the credentials
				if (!node.credentials?.[credentialsType]) {
					throw new ApplicationError('Node does not have credential type', {
						extra: { nodeName: node.name, credentialType: credentialsType },
					});
				}
				const nodeCredentials = node.credentials[credentialsType];
				await additionalData.credentialsHelper.updateCredentials(
					nodeCredentials,
					credentialsType,
					credentials as unknown as ICredentialDataDecryptedObject,
				);
				const refreshedRequestOption = newToken.sign(requestOptions as ClientOAuth2RequestObject);

				if (oAuth2Options?.keyToIncludeInAccessTokenHeader) {
					Object.assign(newRequestHeaders, {
						[oAuth2Options.keyToIncludeInAccessTokenHeader]: token.accessToken,
					});
				}

				return await this.helpers.httpRequest(refreshedRequestOption);
			}
			throw error;
		});
	}
	const tokenExpiredStatusCode =
		oAuth2Options?.tokenExpiredStatusCode === undefined
			? 401
			: oAuth2Options?.tokenExpiredStatusCode;

	return await this.helpers
		.request(newRequestOptions as IRequestOptions)
		.then((response) => {
			const requestOptions = newRequestOptions as any;
			if (
				requestOptions.resolveWithFullResponse === true &&
				requestOptions.simple === false &&
				response.statusCode === tokenExpiredStatusCode
			) {
				throw response;
			}
			return response;
		})
		.catch(async (error: IResponseError) => {
			if (error.statusCode === tokenExpiredStatusCode) {
				// Token is probably not valid anymore. So try refresh it.
				const tokenRefreshOptions: IDataObject = {};
				if (oAuth2Options?.includeCredentialsOnRefreshOnBody) {
					const body: IDataObject = {
						client_id: credentials.clientId,
						client_secret: credentials.clientSecret,
					};
					tokenRefreshOptions.body = body;
					// Override authorization property so the credentials are not included in it
					tokenRefreshOptions.headers = {
						Authorization: '',
					};
				}
				Logger.debug(
					`OAuth2 token for "${credentialsType}" used by node "${node.name}" expired. Should revalidate.`,
				);

				let newToken;

				// if it's OAuth2 with client credentials grant type, get a new token
				// instead of refreshing it.
				if (credentials.grantType === 'clientCredentials') {
					newToken = await token.client.credentials.getToken();
				} else {
					newToken = await token.refresh(tokenRefreshOptions as unknown as ClientOAuth2Options);
				}
				Logger.debug(
					`OAuth2 token for "${credentialsType}" used by node "${node.name}" has been renewed.`,
				);

				credentials.oauthTokenData = newToken.data;

				// Find the credentials
				if (!node.credentials?.[credentialsType]) {
					throw new ApplicationError('Node does not have credential type', {
						tags: { credentialType: credentialsType },
						extra: { nodeName: node.name },
					});
				}
				const nodeCredentials = node.credentials[credentialsType];

				// Save the refreshed token
				await additionalData.credentialsHelper.updateCredentials(
					nodeCredentials,
					credentialsType,
					credentials as unknown as ICredentialDataDecryptedObject,
				);

				Logger.debug(
					`OAuth2 token for "${credentialsType}" used by node "${node.name}" has been saved to database successfully.`,
				);

				// Make the request again with the new token
				const newRequestOptions = newToken.sign(requestOptions as ClientOAuth2RequestObject);
				newRequestOptions.headers = newRequestOptions.headers ?? {};

				if (oAuth2Options?.keyToIncludeInAccessTokenHeader) {
					Object.assign(newRequestOptions.headers, {
						[oAuth2Options.keyToIncludeInAccessTokenHeader]: token.accessToken,
					});
				}

				return await this.helpers.request(newRequestOptions as IRequestOptions);
			}

			// Unknown error so simply throw it
			throw error;
		});
}

/**
 * Makes a request using OAuth1 data for authentication
 */
export async function requestOAuth1(
	this: IAllExecuteFunctions,
	credentialsType: string,
	requestOptions: IHttpRequestOptions | IRequestOptions,
	isN8nRequest = false,
) {
	const credentials = await this.getCredentials(credentialsType);

	if (credentials === undefined) {
		throw new ApplicationError('No credentials were returned!');
	}

	if (credentials.oauthTokenData === undefined) {
		throw new ApplicationError('OAuth credentials not connected!');
	}

	const oauth = new clientOAuth1({
		consumer: {
			key: credentials.consumerKey as string,
			secret: credentials.consumerSecret as string,
		},
		signature_method: credentials.signatureMethod as string,
		hash_function(base, key) {
			let algorithm: string;
			switch (credentials.signatureMethod) {
				case 'HMAC-SHA256':
					algorithm = 'sha256';
					break;
				case 'HMAC-SHA512':
					algorithm = 'sha512';
					break;
				default:
					algorithm = 'sha1';
					break;
			}
			return createHmac(algorithm, key).update(base).digest('base64');
		},
	});

	const oauthTokenData = credentials.oauthTokenData as IDataObject;

	const token: Token = {
		key: oauthTokenData.oauth_token as string,
		secret: oauthTokenData.oauth_token_secret as string,
	};

	// @ts-expect-error @TECH_DEBT: Remove request library
	requestOptions.data = { ...requestOptions.qs, ...requestOptions.form };

	// Fixes issue that OAuth1 library only works with "url" property and not with "uri"
	if ('uri' in requestOptions && !requestOptions.url) {
		requestOptions.url = requestOptions.uri;
		delete requestOptions.uri;
	}

	requestOptions.headers = oauth.toHeader(
		oauth.authorize(requestOptions as unknown as clientOAuth1.RequestOptions, token),
	) as unknown as Record<string, string>;
	if (isN8nRequest) {
		return await this.helpers.httpRequest(requestOptions as IHttpRequestOptions);
	}

	return await this.helpers
		.request(requestOptions as IRequestOptions)
		.catch(async (error: IResponseError) => {
			// Unknown error so simply throw it
			throw error;
		});
}

export async function httpRequestWithAuthentication(
	this: IAllExecuteFunctions,
	credentialsType: string,
	requestOptions: IHttpRequestOptions,
	workflow: Workflow,
	node: INode,
	additionalData: IWorkflowExecuteAdditionalData,
	additionalCredentialOptions?: IAdditionalCredentialOptions,
) {
	let credentialsDecrypted: ICredentialDataDecryptedObject | undefined;
	try {
		const parentTypes = additionalData.credentialsHelper.getParentTypes(credentialsType);
		if (parentTypes.includes('oAuth1Api')) {
			return await requestOAuth1.call(this, credentialsType, requestOptions, true);
		}
		if (parentTypes.includes('oAuth2Api')) {
			return await requestOAuth2.call(
				this,
				credentialsType,
				requestOptions,
				node,
				additionalData,
				additionalCredentialOptions?.oauth2,
				true,
			);
		}

		if (additionalCredentialOptions?.credentialsDecrypted) {
			credentialsDecrypted = additionalCredentialOptions.credentialsDecrypted.data;
		} else {
			credentialsDecrypted = await this.getCredentials(credentialsType);
		}

		if (credentialsDecrypted === undefined) {
			throw new NodeOperationError(
				node,
				`Node "${node.name}" does not have any credentials of type "${credentialsType}" set!`,
				{ level: 'warning' },
			);
		}

		const data = await additionalData.credentialsHelper.preAuthentication(
			{ helpers: this.helpers },
			credentialsDecrypted,
			credentialsType,
			node,
			false,
		);

		if (data) {
			// make the updated property in the credentials
			// available to the authenticate method
			Object.assign(credentialsDecrypted, data);
		}

		requestOptions = await additionalData.credentialsHelper.authenticate(
			credentialsDecrypted,
			credentialsType,
			requestOptions,
			workflow,
			node,
		);
		return await httpRequest(requestOptions);
	} catch (error) {
		// if there is a pre authorization method defined and
		// the method failed due to unauthorized request
		if (
			error.response?.status === 401 &&
			additionalData.credentialsHelper.preAuthentication !== undefined
		) {
			try {
				if (credentialsDecrypted !== undefined) {
					// try to refresh the credentials
					const data = await additionalData.credentialsHelper.preAuthentication(
						{ helpers: this.helpers },
						credentialsDecrypted,
						credentialsType,
						node,
						true,
					);

					if (data) {
						// make the updated property in the credentials
						// available to the authenticate method
						Object.assign(credentialsDecrypted, data);
					}

					requestOptions = await additionalData.credentialsHelper.authenticate(
						credentialsDecrypted,
						credentialsType,
						requestOptions,
						workflow,
						node,
					);
				}
				// retry the request
				return await httpRequest(requestOptions);
			} catch (error) {
				throw new NodeApiError(this.getNode(), error);
			}
		}

		throw new NodeApiError(this.getNode(), error);
	}
}

/**
 * Takes generic input data and brings it into the json format n8n uses.
 *
 * @param {(IDataObject | IDataObject[])} jsonData
 */
export function returnJsonArray(jsonData: IDataObject | IDataObject[]): INodeExecutionData[] {
	const returnData: INodeExecutionData[] = [];

	if (!Array.isArray(jsonData)) {
		jsonData = [jsonData];
	}

	jsonData.forEach((data: IDataObject & { json?: IDataObject }) => {
		if (data?.json) {
			// We already have the JSON key so avoid double wrapping
			returnData.push({ ...data, json: data.json });
		} else {
			returnData.push({ json: data });
		}
	});

	return returnData;
}

/**
 * Takes generic input data and brings it into the new json, pairedItem format n8n uses.
 * @param {(IPairedItemData)} itemData
 * @param {(INodeExecutionData[])} inputData
 */
export function constructExecutionMetaData(
	inputData: INodeExecutionData[],
	options: { itemData: IPairedItemData | IPairedItemData[] },
): NodeExecutionWithMetadata[] {
	const { itemData } = options;
	return inputData.map((data: INodeExecutionData) => {
		const { json, ...rest } = data;
		return { json, pairedItem: itemData, ...rest } as NodeExecutionWithMetadata;
	});
}

/**
 * Automatically put the objects under a 'json' key and don't error,
 * if some objects contain json/binary keys and others don't, throws error 'Inconsistent item format'
 *
 * @param {INodeExecutionData | INodeExecutionData[]} executionData
 */
export function normalizeItems(
	executionData: INodeExecutionData | INodeExecutionData[],
): INodeExecutionData[] {
	if (typeof executionData === 'object' && !Array.isArray(executionData)) {
		executionData = executionData.json ? [executionData] : [{ json: executionData as IDataObject }];
	}

	if (executionData.every((item) => typeof item === 'object' && 'json' in item))
		return executionData;

	if (executionData.some((item) => typeof item === 'object' && 'json' in item)) {
		throw new ApplicationError('Inconsistent item format');
	}

	if (executionData.every((item) => typeof item === 'object' && 'binary' in item)) {
		const normalizedItems: INodeExecutionData[] = [];
		executionData.forEach((item) => {
			const json = Object.keys(item).reduce((acc, key) => {
				if (key === 'binary') return acc;
				return { ...acc, [key]: item[key] };
			}, {});

			normalizedItems.push({
				json,
				binary: item.binary,
			});
		});
		return normalizedItems;
	}

	if (executionData.some((item) => typeof item === 'object' && 'binary' in item)) {
		throw new ApplicationError('Inconsistent item format');
	}

	return executionData.map((item) => {
		return { json: item };
	});
}

// TODO: Move up later
export async function requestWithAuthentication(
	this: IAllExecuteFunctions,
	credentialsType: string,
	requestOptions: IRequestOptions,
	workflow: Workflow,
	node: INode,
	additionalData: IWorkflowExecuteAdditionalData,
	additionalCredentialOptions?: IAdditionalCredentialOptions,
	itemIndex?: number,
) {
	let credentialsDecrypted: ICredentialDataDecryptedObject | undefined;

	try {
		const parentTypes = additionalData.credentialsHelper.getParentTypes(credentialsType);

		if (credentialsType === 'oAuth1Api' || parentTypes.includes('oAuth1Api')) {
			return await requestOAuth1.call(this, credentialsType, requestOptions, false);
		}
		if (credentialsType === 'oAuth2Api' || parentTypes.includes('oAuth2Api')) {
			return await requestOAuth2.call(
				this,
				credentialsType,
				requestOptions,
				node,
				additionalData,
				additionalCredentialOptions?.oauth2,
				false,
			);
		}

		if (additionalCredentialOptions?.credentialsDecrypted) {
			credentialsDecrypted = additionalCredentialOptions.credentialsDecrypted.data;
		} else {
			credentialsDecrypted = await this.getCredentials(credentialsType, itemIndex);
		}

		if (credentialsDecrypted === undefined) {
			throw new NodeOperationError(
				node,
				`Node "${node.name}" does not have any credentials of type "${credentialsType}" set!`,
				{ level: 'warning' },
			);
		}

		const data = await additionalData.credentialsHelper.preAuthentication(
			{ helpers: this.helpers },
			credentialsDecrypted,
			credentialsType,
			node,
			false,
		);

		if (data) {
			// make the updated property in the credentials
			// available to the authenticate method
			Object.assign(credentialsDecrypted, data);
		}

		requestOptions = (await additionalData.credentialsHelper.authenticate(
			credentialsDecrypted,
			credentialsType,
			requestOptions as IHttpRequestOptions,
			workflow,
			node,
		)) as IRequestOptions;
		return await proxyRequestToAxios(workflow, additionalData, node, requestOptions);
	} catch (error) {
		try {
			if (credentialsDecrypted !== undefined) {
				// try to refresh the credentials
				const data = await additionalData.credentialsHelper.preAuthentication(
					{ helpers: this.helpers },
					credentialsDecrypted,
					credentialsType,
					node,
					true,
				);

				if (data) {
					// make the updated property in the credentials
					// available to the authenticate method
					Object.assign(credentialsDecrypted, data);
					requestOptions = (await additionalData.credentialsHelper.authenticate(
						credentialsDecrypted,
						credentialsType,
						requestOptions as IHttpRequestOptions,
						workflow,
						node,
					)) as IRequestOptions;
					// retry the request
					return await proxyRequestToAxios(workflow, additionalData, node, requestOptions);
				}
			}
			throw error;
		} catch (error) {
			if (error instanceof ExecutionBaseError) throw error;

			throw new NodeApiError(this.getNode(), error);
		}
	}
}

/**
 * Returns the additional keys for Expressions and Function-Nodes
 *
 */
export function getAdditionalKeys(
	additionalData: IWorkflowExecuteAdditionalData,
	mode: WorkflowExecuteMode,
	runExecutionData: IRunExecutionData | null,
	options?: { secretsEnabled?: boolean },
): IWorkflowDataProxyAdditionalKeys {
	const executionId = additionalData.executionId || PLACEHOLDER_EMPTY_EXECUTION_ID;
	const resumeUrl = `${additionalData.webhookWaitingBaseUrl}/${executionId}`;
	const resumeFormUrl = `${additionalData.formWaitingBaseUrl}/${executionId}`;
	return {
		$execution: {
			id: executionId,
			mode: mode === 'manual' ? 'test' : 'production',
			resumeUrl,
			resumeFormUrl,
			customData: runExecutionData
				? {
						set(key: string, value: string): void {
							try {
								setWorkflowExecutionMetadata(runExecutionData, key, value);
							} catch (e) {
								if (mode === 'manual') {
									throw e;
								}
								Logger.verbose(e.message);
							}
						},
						setAll(obj: Record<string, string>): void {
							try {
								setAllWorkflowExecutionMetadata(runExecutionData, obj);
							} catch (e) {
								if (mode === 'manual') {
									throw e;
								}
								Logger.verbose(e.message);
							}
						},
						get(key: string): string {
							return getWorkflowExecutionMetadata(runExecutionData, key);
						},
						getAll(): Record<string, string> {
							return getAllWorkflowExecutionMetadata(runExecutionData);
						},
				  }
				: undefined,
		},
		$vars: additionalData.variables,
		$secrets: options?.secretsEnabled ? getSecretsProxy(additionalData) : undefined,

		// deprecated
		$executionId: executionId,
		$resumeWebhookUrl: resumeUrl,
	};
}

/**
 * Returns the requested decrypted credentials if the node has access to them.
 *
 * @param {Workflow} workflow Workflow which requests the data
 * @param {INode} node Node which request the data
 * @param {string} type The credential type to return
 */
export async function getCredentials(
	workflow: Workflow,
	node: INode,
	type: string,
	additionalData: IWorkflowExecuteAdditionalData,
	mode: WorkflowExecuteMode,
	executeData?: IExecuteData,
	runExecutionData?: IRunExecutionData | null,
	runIndex?: number,
	connectionInputData?: INodeExecutionData[],
	itemIndex?: number,
): Promise<ICredentialDataDecryptedObject> {
	// Get the NodeType as it has the information if the credentials are required
	const nodeType = workflow.nodeTypes.getByNameAndVersion(node.type, node.typeVersion);
	if (nodeType === undefined) {
		throw new NodeOperationError(
			node,
			`Node type "${node.type}" is not known so can not get credentials!`,
		);
	}

	// Hardcode for now for security reasons that only a single node can access
	// all credentials
	const fullAccess = [HTTP_REQUEST_NODE_TYPE].includes(node.type);

	let nodeCredentialDescription: INodeCredentialDescription | undefined;
	if (!fullAccess) {
		if (nodeType.description.credentials === undefined) {
			throw new NodeOperationError(
				node,
				`Node type "${node.type}" does not have any credentials defined!`,
				{ level: 'warning' },
			);
		}

		nodeCredentialDescription = nodeType.description.credentials.find(
			(credentialTypeDescription) => credentialTypeDescription.name === type,
		);
		if (nodeCredentialDescription === undefined) {
			throw new NodeOperationError(
				node,
				`Node type "${node.type}" does not have any credentials of type "${type}" defined!`,
				{ level: 'warning' },
			);
		}

		if (
			!NodeHelpers.displayParameter(
				additionalData.currentNodeParameters || node.parameters,
				nodeCredentialDescription,
				node,
				node.parameters,
			)
		) {
			// Credentials should not be displayed even if they would be defined
			throw new NodeOperationError(node, 'Credentials not found');
		}
	}

	// Check if node has any credentials defined
	if (!fullAccess && !node.credentials?.[type]) {
		// If none are defined check if the credentials are required or not

		if (nodeCredentialDescription?.required === true) {
			// Credentials are required so error
			if (!node.credentials) {
				throw new NodeOperationError(node, 'Node does not have any credentials set!', {
					level: 'warning',
				});
			}
			if (!node.credentials[type]) {
				throw new NodeOperationError(
					node,
					`Node does not have any credentials set for "${type}"!`,
					{ level: 'warning' },
				);
			}
		} else {
			// Credentials are not required
			throw new NodeOperationError(node, 'Node does not require credentials');
		}
	}

	if (fullAccess && !node.credentials?.[type]) {
		// Make sure that fullAccess nodes still behave like before that if they
		// request access to credentials that are currently not set it returns undefined
		throw new NodeOperationError(node, 'Credentials not found');
	}

	let expressionResolveValues: ICredentialsExpressionResolveValues | undefined;
	if (connectionInputData && runExecutionData && runIndex !== undefined) {
		expressionResolveValues = {
			connectionInputData,
			itemIndex: itemIndex || 0,
			node,
			runExecutionData,
			runIndex,
			workflow,
		} as ICredentialsExpressionResolveValues;
	}

	const nodeCredentials = node.credentials
		? node.credentials[type]
		: ({} as INodeCredentialsDetails);

	// TODO: solve using credentials via expression
	// if (name.charAt(0) === '=') {
	// 	// If the credential name is an expression resolve it
	// 	const additionalKeys = getAdditionalKeys(additionalData, mode);
	// 	name = workflow.expression.getParameterValue(
	// 		name,
	// 		runExecutionData || null,
	// 		runIndex || 0,
	// 		itemIndex || 0,
	// 		node.name,
	// 		connectionInputData || [],
	// 		mode,
	// 		additionalKeys,
	// 	) as string;
	// }

	const decryptedDataObject = await additionalData.credentialsHelper.getDecrypted(
		additionalData,
		nodeCredentials,
		type,
		mode,
		executeData,
		false,
		expressionResolveValues,
	);

	return decryptedDataObject;
}

/**
 * Clean up parameter data to make sure that only valid data gets returned
 * INFO: Currently only converts Luxon Dates as we know for sure it will not be breaking
 */
function cleanupParameterData(inputData: NodeParameterValueType): void {
	if (typeof inputData !== 'object' || inputData === null) {
		return;
	}

	if (Array.isArray(inputData)) {
		inputData.forEach((value) => cleanupParameterData(value as NodeParameterValueType));
		return;
	}

	if (typeof inputData === 'object') {
		Object.keys(inputData).forEach((key) => {
			if (typeof inputData[key as keyof typeof inputData] === 'object') {
				if (inputData[key as keyof typeof inputData]?.constructor.name === 'DateTime') {
					// Is a special luxon date so convert to string
					inputData[key as keyof typeof inputData] =
						inputData[key as keyof typeof inputData]?.toString();
				} else {
					cleanupParameterData(inputData[key as keyof typeof inputData]);
				}
			}
		});
	}
}

const validateResourceMapperValue = (
	parameterName: string,
	paramValues: { [key: string]: unknown },
	node: INode,
	skipRequiredCheck = false,
): ExtendedValidationResult => {
	const result: ExtendedValidationResult = { valid: true, newValue: paramValues };
	const paramNameParts = parameterName.split('.');
	if (paramNameParts.length !== 2) {
		return result;
	}
	const resourceMapperParamName = paramNameParts[0];
	const resourceMapperField = node.parameters[resourceMapperParamName];
	if (!resourceMapperField || !isResourceMapperValue(resourceMapperField)) {
		return result;
	}
	const schema = resourceMapperField.schema;
	const paramValueNames = Object.keys(paramValues);
	for (let i = 0; i < paramValueNames.length; i++) {
		const key = paramValueNames[i];
		const resolvedValue = paramValues[key];
		const schemaEntry = schema.find((s) => s.id === key);

		if (
			!skipRequiredCheck &&
			schemaEntry?.required === true &&
			schemaEntry.type !== 'boolean' &&
			!resolvedValue
		) {
			return {
				valid: false,
				errorMessage: `The value "${String(key)}" is required but not set`,
				fieldName: key,
			};
		}

		if (schemaEntry?.type) {
			const validationResult = validateFieldType(key, resolvedValue, schemaEntry.type, {
				valueOptions: schemaEntry.options,
			});
			if (!validationResult.valid) {
				return { ...validationResult, fieldName: key };
			} else {
				// If it's valid, set the casted value
				paramValues[key] = validationResult.newValue;
			}
		}
	}
	return result;
};

const validateCollection = (
	node: INode,
	runIndex: number,
	itemIndex: number,
	propertyDescription: INodeProperties,
	parameterPath: string[],
	validationResult: ExtendedValidationResult,
): ExtendedValidationResult => {
	let nestedDescriptions: INodeProperties[] | undefined;

	if (propertyDescription.type === 'fixedCollection') {
		nestedDescriptions = (propertyDescription.options as INodePropertyCollection[]).find(
			(entry) => entry.name === parameterPath[1],
		)?.values;
	}

	if (propertyDescription.type === 'collection') {
		nestedDescriptions = propertyDescription.options as INodeProperties[];
	}

	if (!nestedDescriptions) {
		return validationResult;
	}

	const validationMap: {
		[key: string]: { type: FieldType; displayName: string; options?: INodePropertyOptions[] };
	} = {};

	for (const prop of nestedDescriptions) {
		if (!prop.validateType || prop.ignoreValidationDuringExecution) continue;

		validationMap[prop.name] = {
			type: prop.validateType,
			displayName: prop.displayName,
			options:
				prop.validateType === 'options' ? (prop.options as INodePropertyOptions[]) : undefined,
		};
	}

	if (!Object.keys(validationMap).length) {
		return validationResult;
	}

	for (const value of Array.isArray(validationResult.newValue)
		? (validationResult.newValue as IDataObject[])
		: [validationResult.newValue as IDataObject]) {
		for (const key of Object.keys(value)) {
			if (!validationMap[key]) continue;

			const fieldValidationResult = validateFieldType(key, value[key], validationMap[key].type, {
				valueOptions: validationMap[key].options,
			});

			if (!fieldValidationResult.valid) {
				throw new ExpressionError(
					`Invalid input for field '${validationMap[key].displayName}' inside '${propertyDescription.displayName}' in [item ${itemIndex}]`,
					{
						description: fieldValidationResult.errorMessage,
						runIndex,
						itemIndex,
						nodeCause: node.name,
					},
				);
			}
			value[key] = fieldValidationResult.newValue;
		}
	}

	return validationResult;
};

export const validateValueAgainstSchema = (
	node: INode,
	nodeType: INodeType,
	parameterValue: string | number | boolean | object | null | undefined,
	parameterName: string,
	runIndex: number,
	itemIndex: number,
) => {
	const parameterPath = parameterName.split('.');

	const propertyDescription = nodeType.description.properties.find(
		(prop) =>
			parameterPath[0] === prop.name && NodeHelpers.displayParameter(node.parameters, prop, node),
	);

	if (!propertyDescription) {
		return parameterValue;
	}

	let validationResult: ExtendedValidationResult = { valid: true, newValue: parameterValue };

	if (
		parameterPath.length === 1 &&
		propertyDescription.validateType &&
		!propertyDescription.ignoreValidationDuringExecution
	) {
		validationResult = validateFieldType(
			parameterName,
			parameterValue,
			propertyDescription.validateType,
		);
	} else if (
		propertyDescription.type === 'resourceMapper' &&
		parameterPath[1] === 'value' &&
		typeof parameterValue === 'object'
	) {
		validationResult = validateResourceMapperValue(
			parameterName,
			parameterValue as { [key: string]: unknown },
			node,
			propertyDescription.typeOptions?.resourceMapper?.mode !== 'add',
		);
	} else if (['fixedCollection', 'collection'].includes(propertyDescription.type)) {
		validationResult = validateCollection(
			node,
			runIndex,
			itemIndex,
			propertyDescription,
			parameterPath,
			validationResult,
		);
	}

	if (!validationResult.valid) {
		throw new ExpressionError(
			`Invalid input for '${
				validationResult.fieldName
					? String(validationResult.fieldName)
					: propertyDescription.displayName
			}' [item ${itemIndex}]`,
			{
				description: validationResult.errorMessage,
				runIndex,
				itemIndex,
				nodeCause: node.name,
			},
		);
	}
	return validationResult.newValue;
};

/**
 * Returns the requested resolved (all expressions replaced) node parameters.
 *
 * @param {(IRunExecutionData | null)} runExecutionData
 */
export function getNodeParameter(
	workflow: Workflow,
	runExecutionData: IRunExecutionData | null,
	runIndex: number,
	connectionInputData: INodeExecutionData[],
	node: INode,
	parameterName: string,
	itemIndex: number,
	mode: WorkflowExecuteMode,
	additionalKeys: IWorkflowDataProxyAdditionalKeys,
	executeData?: IExecuteData,
	fallbackValue?: any,
	options?: IGetNodeParameterOptions,
): NodeParameterValueType | object {
	const nodeType = workflow.nodeTypes.getByNameAndVersion(node.type, node.typeVersion);
	if (nodeType === undefined) {
		throw new ApplicationError('Node type is unknown so cannot return parameter value', {
			tags: { nodeType: node.type },
		});
	}

	const value = get(node.parameters, parameterName, fallbackValue);

	if (value === undefined) {
		throw new ApplicationError('Could not get parameter', { extra: { parameterName } });
	}

	if (options?.rawExpressions) {
		return value;
	}

	let returnData;

	try {
		returnData = workflow.expression.getParameterValue(
			value,
			runExecutionData,
			runIndex,
			itemIndex,
			node.name,
			connectionInputData,
			mode,
			additionalKeys,
			executeData,
			false,
			{},
			options?.contextNode?.name,
		);
		cleanupParameterData(returnData);
	} catch (e) {
		if (e instanceof ExpressionError && node.continueOnFail && node.type === 'n8n-nodes-base.set') {
			// https://linear.app/n8n/issue/PAY-684
			returnData = [{ name: undefined, value: undefined }];
		} else {
			if (e.context) e.context.parameter = parameterName;
			e.cause = value;
			throw e;
		}
	}

	// This is outside the try/catch because it throws errors with proper messages
	if (options?.extractValue) {
		returnData = extractValue(returnData, parameterName, node, nodeType, itemIndex);
	}

	// Validate parameter value if it has a schema defined(RMC) or validateType defined
	returnData = validateValueAgainstSchema(
		node,
		nodeType,
		returnData,
		parameterName,
		runIndex,
		itemIndex,
	);

	return returnData;
}

/**
 * Returns if execution should be continued even if there was an error.
 *
 */
export function continueOnFail(node: INode): boolean {
	const onError = get(node, 'onError', undefined);

	if (onError === undefined) {
		return get(node, 'continueOnFail', false);
	}

	return ['continueRegularOutput', 'continueErrorOutput'].includes(onError);
}

/**
 * Returns the webhook URL of the webhook with the given name
 *
 */
export function getNodeWebhookUrl(
	name: string,
	workflow: Workflow,
	node: INode,
	additionalData: IWorkflowExecuteAdditionalData,
	mode: WorkflowExecuteMode,
	additionalKeys: IWorkflowDataProxyAdditionalKeys,
	isTest?: boolean,
): string | undefined {
	let baseUrl = additionalData.webhookBaseUrl;
	if (isTest === true) {
		baseUrl = additionalData.webhookTestBaseUrl;
	}

	// eslint-disable-next-line @typescript-eslint/no-use-before-define
	const webhookDescription = getWebhookDescription(name, workflow, node);
	if (webhookDescription === undefined) {
		return undefined;
	}

	const path = workflow.expression.getSimpleParameterValue(
		node,
		webhookDescription.path,
		mode,
		additionalKeys,
	);
	if (path === undefined) {
		return undefined;
	}

	const isFullPath: boolean = workflow.expression.getSimpleParameterValue(
		node,
		webhookDescription.isFullPath,
		mode,
		additionalKeys,
		undefined,
		false,
	) as boolean;
	return NodeHelpers.getNodeWebhookUrl(baseUrl, workflow.id, node, path.toString(), isFullPath);
}

/**
 * Returns the timezone for the workflow
 */
export function getTimezone(workflow: Workflow): string {
	return workflow.settings.timezone ?? getGlobalState().defaultTimezone;
}

/**
 * Returns the full webhook description of the webhook with the given name
 *
 */
export function getWebhookDescription(
	name: string,
	workflow: Workflow,
	node: INode,
): IWebhookDescription | undefined {
	const nodeType = workflow.nodeTypes.getByNameAndVersion(node.type, node.typeVersion);

	if (nodeType.description.webhooks === undefined) {
		// Node does not have any webhooks so return
		return undefined;
	}

	for (const webhookDescription of nodeType.description.webhooks) {
		if (webhookDescription.name === name) {
			return webhookDescription;
		}
	}

	return undefined;
}

// TODO: Change options to an object
const addExecutionDataFunctions = async (
	type: 'input' | 'output',
	nodeName: string,
	data: INodeExecutionData[][] | ExecutionBaseError,
	runExecutionData: IRunExecutionData,
	connectionType: ConnectionTypes,
	additionalData: IWorkflowExecuteAdditionalData,
	sourceNodeName: string,
	sourceNodeRunIndex: number,
	currentNodeRunIndex: number,
): Promise<void> => {
	if (connectionType === 'main') {
		throw new ApplicationError('Setting type is not supported for main connection', {
			extra: { type },
		});
	}

	let taskData: ITaskData | undefined;
	if (type === 'input') {
		taskData = {
			startTime: new Date().getTime(),
			executionTime: 0,
			executionStatus: 'running',
			source: [null],
		};
	} else {
		// At the moment we expect that there is always an input sent before the output
		taskData = get(
			runExecutionData,
			['resultData', 'runData', nodeName, currentNodeRunIndex],
			undefined,
		);
		if (taskData === undefined) {
			return;
		}
	}
	taskData = taskData!;

	if (data instanceof Error) {
		// TODO: Or "failed", what is the difference
		taskData.executionStatus = 'error';
		taskData.error = data;
	} else {
		if (type === 'output') {
			taskData.executionStatus = 'success';
		}
		taskData.data = {
			[connectionType]: data,
		} as ITaskDataConnections;
	}

	if (type === 'input') {
		if (!(data instanceof Error)) {
			taskData.inputOverride = {
				[connectionType]: data,
			} as ITaskDataConnections;
		}

		if (!runExecutionData.resultData.runData.hasOwnProperty(nodeName)) {
			runExecutionData.resultData.runData[nodeName] = [];
		}

		runExecutionData.resultData.runData[nodeName][currentNodeRunIndex] = taskData;
		if (additionalData.sendDataToUI) {
			additionalData.sendDataToUI('nodeExecuteBefore', {
				executionId: additionalData.executionId,
				nodeName,
			});
		}
	} else {
		// Outputs
		taskData.executionTime = new Date().getTime() - taskData.startTime;

		if (additionalData.sendDataToUI) {
			additionalData.sendDataToUI('nodeExecuteAfter', {
				executionId: additionalData.executionId,
				nodeName,
				data: taskData,
			});
		}

		if (get(runExecutionData, 'executionData.metadata', undefined) === undefined) {
			runExecutionData.executionData!.metadata = {};
		}

		let sourceTaskData = get(runExecutionData, ['executionData', 'metadata', sourceNodeName]);

		if (!sourceTaskData) {
			runExecutionData.executionData!.metadata[sourceNodeName] = [];
			sourceTaskData = runExecutionData.executionData!.metadata[sourceNodeName];
		}

		if (!sourceTaskData[sourceNodeRunIndex]) {
			sourceTaskData[sourceNodeRunIndex] = {
				subRun: [],
			};
		}

		sourceTaskData[sourceNodeRunIndex]!.subRun!.push({
			node: nodeName,
			runIndex: currentNodeRunIndex,
		});
	}
};

async function getInputConnectionData(
	this: IAllExecuteFunctions,
	workflow: Workflow,
	runExecutionData: IRunExecutionData,
	runIndex: number,
	connectionInputData: INodeExecutionData[],
	additionalData: IWorkflowExecuteAdditionalData,
	executeData: IExecuteData | undefined,
	mode: WorkflowExecuteMode,
	closeFunctions: CloseFunction[],
	inputName: ConnectionTypes,
	itemIndex: number,
): Promise<unknown> {
	const node = this.getNode();
	const nodeType = workflow.nodeTypes.getByNameAndVersion(node.type, node.typeVersion);

	const inputs = NodeHelpers.getNodeInputs(workflow, node, nodeType.description);

	let inputConfiguration = inputs.find((input) => {
		if (typeof input === 'string') {
			return input === inputName;
		}
		return input.type === inputName;
	});

	if (inputConfiguration === undefined) {
		throw new ApplicationError('Node does not have input of type', {
			extra: { nodeName: node.name, inputName },
		});
	}

	if (typeof inputConfiguration === 'string') {
		inputConfiguration = {
			type: inputConfiguration,
		} as INodeInputConfiguration;
	}

	const parentNodes = workflow.getParentNodes(node.name, inputName, 1);
	if (parentNodes.length === 0) {
		return inputConfiguration.maxConnections === 1 ? undefined : [];
	}

	const constParentNodes = parentNodes
		.map((nodeName) => {
			return workflow.getNode(nodeName) as INode;
		})
		.filter((connectedNode) => connectedNode.disabled !== true)
		.map(async (connectedNode) => {
			const nodeType = workflow.nodeTypes.getByNameAndVersion(
				connectedNode.type,
				connectedNode.typeVersion,
			);

			if (!nodeType.supplyData) {
				throw new ApplicationError('Node does not have a `supplyData` method defined', {
					extra: { nodeName: connectedNode.name },
				});
			}

			const context = Object.assign({}, this);

			context.getNodeParameter = (
				parameterName: string,
				itemIndex: number,
				fallbackValue?: any,
				options?: IGetNodeParameterOptions,
			) => {
				return getNodeParameter(
					workflow,
					runExecutionData,
					runIndex,
					connectionInputData,
					connectedNode,
					parameterName,
					itemIndex,
					mode,
					getAdditionalKeys(additionalData, mode, runExecutionData),
					executeData,
					fallbackValue,
					{ ...(options || {}), contextNode: node },
				) as any;
			};

			// TODO: Check what else should be overwritten
			context.getNode = () => {
				return deepCopy(connectedNode);
			};

			context.getCredentials = async (key: string) => {
				try {
					return await getCredentials(
						workflow,
						connectedNode,
						key,
						additionalData,
						mode,
						executeData,
						runExecutionData,
						runIndex,
						connectionInputData,
						itemIndex,
					);
				} catch (error) {
					// Display the error on the node which is causing it

					let currentNodeRunIndex = 0;
					if (runExecutionData.resultData.runData.hasOwnProperty(node.name)) {
						currentNodeRunIndex = runExecutionData.resultData.runData[node.name].length;
					}

					await addExecutionDataFunctions(
						'input',
						connectedNode.name,
						error,
						runExecutionData,
						inputName,
						additionalData,
						node.name,
						runIndex,
						currentNodeRunIndex,
					);

					throw error;
				}
			};

			try {
				const response = await nodeType.supplyData.call(context, itemIndex);
				if (response.closeFunction) {
					closeFunctions.push(response.closeFunction);
				}
				return response;
			} catch (error) {
				// Propagate errors from sub-nodes
				if (error.functionality === 'configuration-node') throw error;
				if (!(error instanceof ExecutionBaseError)) {
					error = new NodeOperationError(connectedNode, error, {
						itemIndex,
					});
				}

				let currentNodeRunIndex = 0;
				if (runExecutionData.resultData.runData.hasOwnProperty(node.name)) {
					currentNodeRunIndex = runExecutionData.resultData.runData[node.name].length;
				}

				// Display the error on the node which is causing it
				await addExecutionDataFunctions(
					'input',
					connectedNode.name,
					error,
					runExecutionData,
					inputName,
					additionalData,
					node.name,
					runIndex,
					currentNodeRunIndex,
				);

				// Display on the calling node which node has the error
				throw new NodeOperationError(connectedNode, `Error in sub-node ${connectedNode.name}`, {
					itemIndex,
					functionality: 'configuration-node',
					description: error.message,
				});
			}
		});

	// Validate the inputs
	const nodes = await Promise.all(constParentNodes);

	if (inputConfiguration.required && nodes.length === 0) {
		throw new NodeOperationError(node, `A ${inputName} processor node must be connected!`);
	}
	if (
		inputConfiguration.maxConnections !== undefined &&
		nodes.length > inputConfiguration.maxConnections
	) {
		throw new NodeOperationError(
			node,
			`Only ${inputConfiguration.maxConnections} ${inputName} processor nodes are/is allowed to be connected!`,
		);
	}

	return inputConfiguration.maxConnections === 1
		? (nodes || [])[0]?.response
		: nodes.map((node) => node.response);
}

const getCommonWorkflowFunctions = (
	workflow: Workflow,
	node: INode,
	additionalData: IWorkflowExecuteAdditionalData,
): Omit<FunctionsBase, 'getCredentials'> => ({
	logger: Logger,
	getExecutionId: () => additionalData.executionId!,
	getNode: () => deepCopy(node),
	getWorkflow: () => ({
		id: workflow.id,
		name: workflow.name,
		active: workflow.active,
	}),
	getWorkflowStaticData: (type) => workflow.getStaticData(type, node),

	getRestApiUrl: () => additionalData.restApiUrl,
	getInstanceBaseUrl: () => additionalData.instanceBaseUrl,
	getInstanceId: () => Container.get(InstanceSettings).instanceId,
	getTimezone: () => getTimezone(workflow),

	prepareOutputData: async (outputData) => [outputData],
});

const executionCancellationFunctions = (
	abortSignal?: AbortSignal,
): Pick<IExecuteFunctions, 'onExecutionCancellation' | 'getExecutionCancelSignal'> => ({
	getExecutionCancelSignal: () => abortSignal,
	onExecutionCancellation: (handler) => {
		const fn = () => {
			abortSignal?.removeEventListener('abort', fn);
			handler();
		};
		abortSignal?.addEventListener('abort', fn);
	},
});

const getRequestHelperFunctions = (
	workflow: Workflow,
	node: INode,
	additionalData: IWorkflowExecuteAdditionalData,
): RequestHelperFunctions => {
	const getResolvedValue = (
		parameterValue: NodeParameterValueType,
		itemIndex: number,
		runIndex: number,
		executeData: IExecuteData,
		additionalKeys?: IWorkflowDataProxyAdditionalKeys,
		returnObjectAsString = false,
	): NodeParameterValueType => {
		const runExecutionData: IRunExecutionData | null = null;
		const connectionInputData: INodeExecutionData[] = [];
		const mode: WorkflowExecuteMode = 'internal';

		if (
			typeof parameterValue === 'object' ||
			(typeof parameterValue === 'string' && parameterValue.charAt(0) === '=')
		) {
			return workflow.expression.getParameterValue(
				parameterValue,
				runExecutionData,
				runIndex,
				itemIndex,
				node.name,
				connectionInputData,
				mode,
				additionalKeys ?? {},
				executeData,
				returnObjectAsString,
			);
		}

		return parameterValue;
	};

	return {
		httpRequest,
		async requestWithAuthenticationPaginated(
			this: IExecuteFunctions,
			requestOptions: IRequestOptions,
			itemIndex: number,
			paginationOptions: PaginationOptions,
			credentialsType?: string,
			additionalCredentialOptions?: IAdditionalCredentialOptions,
		): Promise<any[]> {
			const responseData = [];
			if (!requestOptions.qs) {
				requestOptions.qs = {};
			}
			requestOptions.resolveWithFullResponse = true;
			requestOptions.simple = false;

			let tempResponseData: IN8nHttpFullResponse;
			let makeAdditionalRequest: boolean;
			let paginateRequestData: PaginationOptions['request'];

			const runIndex = 0;

			const additionalKeys = {
				$request: requestOptions,
				$response: {} as IN8nHttpFullResponse,
				$version: node.typeVersion,
				$pageCount: 0,
			};

			const executeData: IExecuteData = {
				data: {},
				node,
				source: null,
			};

			const hashData = {
				identicalCount: 0,
				previousLength: 0,
				previousHash: '',
			};
			do {
				paginateRequestData = getResolvedValue(
					paginationOptions.request as unknown as NodeParameterValueType,
					itemIndex,
					runIndex,
					executeData,
					additionalKeys,
					false,
				) as object as PaginationOptions['request'];

				const tempRequestOptions = applyPaginationRequestData(requestOptions, paginateRequestData);

				if (credentialsType) {
					tempResponseData = await this.helpers.requestWithAuthentication.call(
						this,
						credentialsType,
						tempRequestOptions,
						additionalCredentialOptions,
					);
				} else {
					tempResponseData = await this.helpers.request(tempRequestOptions);
				}

				const newResponse: IN8nHttpFullResponse = Object.assign(
					{
						body: {},
						headers: {},
						statusCode: 0,
					},
					pick(tempResponseData, ['body', 'headers', 'statusCode']),
				);

				let contentBody: Exclude<IN8nHttpResponse, Buffer>;

				if (newResponse.body instanceof Readable && paginationOptions.binaryResult !== true) {
					const data = await this.helpers
						.binaryToBuffer(newResponse.body as Buffer | Readable)
						.then((body) => body.toString());
					// Keep the original string version that we can use it to hash if needed
					contentBody = data;

					const responseContentType = newResponse.headers['content-type']?.toString() ?? '';
					if (responseContentType.includes('application/json')) {
						newResponse.body = jsonParse(data, { fallbackValue: {} });
					} else {
						newResponse.body = data;
					}
					tempResponseData.__bodyResolved = true;
					tempResponseData.body = newResponse.body;
				} else {
					contentBody = newResponse.body;
				}

				if (paginationOptions.binaryResult !== true || tempResponseData.headers.etag) {
					// If the data is not binary (and so not a stream), or an etag is present,
					// we check via etag or hash if identical data is received

					let contentLength = 0;
					if ('content-length' in tempResponseData.headers) {
						contentLength = parseInt(tempResponseData.headers['content-length'] as string) || 0;
					}

					if (hashData.previousLength === contentLength) {
						let hash: string;
						if (tempResponseData.headers.etag) {
							// If an etag is provided, we use it as "hash"
							hash = tempResponseData.headers.etag as string;
						} else {
							// If there is no etag, we calculate a hash from the data in the body
							if (typeof contentBody !== 'string') {
								contentBody = JSON.stringify(contentBody);
							}
							hash = crypto.createHash('md5').update(contentBody).digest('base64');
						}

						if (hashData.previousHash === hash) {
							hashData.identicalCount += 1;
							if (hashData.identicalCount > 2) {
								// Length was identical 5x and hash 3x
								throw new NodeOperationError(
									node,
									'The returned response was identical 5x, so requests got stopped',
									{
										itemIndex,
										description:
											'Check if "Pagination Completed When" has been configured correctly.',
									},
								);
							}
						} else {
							hashData.identicalCount = 0;
						}
						hashData.previousHash = hash;
					} else {
						hashData.identicalCount = 0;
					}
					hashData.previousLength = contentLength;
				}

				responseData.push(tempResponseData);

				additionalKeys.$response = newResponse;
				additionalKeys.$pageCount = additionalKeys.$pageCount + 1;

				if (
					paginationOptions.maxRequests &&
					additionalKeys.$pageCount >= paginationOptions.maxRequests
				) {
					break;
				}

				makeAdditionalRequest = getResolvedValue(
					paginationOptions.continue,
					itemIndex,
					runIndex,
					executeData,
					additionalKeys,
					false,
				) as boolean;

				if (makeAdditionalRequest) {
					if (paginationOptions.requestInterval) {
						await sleep(paginationOptions.requestInterval);
					}
					if (tempResponseData.statusCode < 200 || tempResponseData.statusCode >= 300) {
						// We have it configured to let all requests pass no matter the response code
						// via "requestOptions.simple = false" to not by default fail if it is for example
						// configured to stop on 404 response codes. For that reason we have to throw here
						// now an error manually if the response code is not a success one.
						let data = tempResponseData.body;
						if (data instanceof Readable && paginationOptions.binaryResult !== true) {
							data = await this.helpers
								.binaryToBuffer(tempResponseData.body as Buffer | Readable)
								.then((body) => body.toString());
						} else if (typeof data === 'object') {
							data = JSON.stringify(data);
						}

						throw Object.assign(
							new Error(`${tempResponseData.statusCode} - "${data?.toString()}"`),
							{
								statusCode: tempResponseData.statusCode,
								error: data,
								isAxiosError: true,
								response: {
									headers: tempResponseData.headers,
									status: tempResponseData.statusCode,
									statusText: tempResponseData.statusMessage,
								},
							},
						);
					}
				}
			} while (makeAdditionalRequest);

			return responseData;
		},
		async httpRequestWithAuthentication(
			this,
			credentialsType,
			requestOptions,
			additionalCredentialOptions,
		): Promise<any> {
			return await httpRequestWithAuthentication.call(
				this,
				credentialsType,
				requestOptions,
				workflow,
				node,
				additionalData,
				additionalCredentialOptions,
			);
		},

		request: async (uriOrObject, options) =>
			await proxyRequestToAxios(workflow, additionalData, node, uriOrObject, options),

		async requestWithAuthentication(
			this,
			credentialsType,
			requestOptions,
			additionalCredentialOptions,
			itemIndex,
		): Promise<any> {
			return await requestWithAuthentication.call(
				this,
				credentialsType,
				requestOptions,
				workflow,
				node,
				additionalData,
				additionalCredentialOptions,
				itemIndex,
			);
		},

		async requestOAuth1(
			this: IAllExecuteFunctions,
			credentialsType: string,
			requestOptions: IRequestOptions,
		): Promise<any> {
			return await requestOAuth1.call(this, credentialsType, requestOptions);
		},

		async requestOAuth2(
			this: IAllExecuteFunctions,
			credentialsType: string,
			requestOptions: IRequestOptions,
			oAuth2Options?: IOAuth2Options,
		): Promise<any> {
			return await requestOAuth2.call(
				this,
				credentialsType,
				requestOptions,
				node,
				additionalData,
				oAuth2Options,
			);
		},
	};
};

const getAllowedPaths = () => {
	const restrictFileAccessTo = process.env[RESTRICT_FILE_ACCESS_TO];
	if (!restrictFileAccessTo) {
		return [];
	}
	const allowedPaths = restrictFileAccessTo
		.split(';')
		.map((path) => path.trim())
		.filter((path) => path);
	return allowedPaths;
};

function isFilePathBlocked(filePath: string): boolean {
	const allowedPaths = getAllowedPaths();
	const resolvedFilePath = path.resolve(filePath);
	const blockFileAccessToN8nFiles = process.env[BLOCK_FILE_ACCESS_TO_N8N_FILES] !== 'false';

	//if allowed paths are defined, allow access only to those paths
	if (allowedPaths.length) {
		for (const path of allowedPaths) {
			if (resolvedFilePath.startsWith(path)) {
				return false;
			}
		}

		return true;
	}

	//restrict access to .n8n folder and other .env config related paths
	if (blockFileAccessToN8nFiles) {
		const { n8nFolder } = Container.get(InstanceSettings);
		const restrictedPaths = [n8nFolder];

		if (process.env[CONFIG_FILES]) {
			restrictedPaths.push(...process.env[CONFIG_FILES].split(','));
		}

		if (process.env[CUSTOM_EXTENSION_ENV]) {
			const customExtensionFolders = process.env[CUSTOM_EXTENSION_ENV].split(';');
			restrictedPaths.push(...customExtensionFolders);
		}

		if (process.env[BINARY_DATA_STORAGE_PATH]) {
			restrictedPaths.push(process.env[BINARY_DATA_STORAGE_PATH]);
		}

		if (process.env[UM_EMAIL_TEMPLATES_INVITE]) {
			restrictedPaths.push(process.env[UM_EMAIL_TEMPLATES_INVITE]);
		}

		if (process.env[UM_EMAIL_TEMPLATES_PWRESET]) {
			restrictedPaths.push(process.env[UM_EMAIL_TEMPLATES_PWRESET]);
		}

		//check if the file path is restricted
		for (const path of restrictedPaths) {
			if (resolvedFilePath.startsWith(path)) {
				return true;
			}
		}
	}

	//path is not restricted
	return false;
}

const getFileSystemHelperFunctions = (node: INode): FileSystemHelperFunctions => ({
	async createReadStream(filePath) {
		try {
			await fsAccess(filePath);
		} catch (error) {
			throw error.code === 'ENOENT'
				? new NodeOperationError(node, error, {
						message: `The file "${String(filePath)}" could not be accessed.`,
						level: 'warning',
				  })
				: error;
		}
		if (isFilePathBlocked(filePath as string)) {
			const allowedPaths = getAllowedPaths();
			const message = allowedPaths.length ? ` Allowed paths: ${allowedPaths.join(', ')}` : '';
			throw new NodeOperationError(node, `Access to the file is not allowed.${message}`, {
				level: 'warning',
			});
		}
		return createReadStream(filePath);
	},

	getStoragePath() {
		return path.join(Container.get(InstanceSettings).n8nFolder, `storage/${node.type}`);
	},

	async writeContentToFile(filePath, content, flag) {
		if (isFilePathBlocked(filePath as string)) {
			throw new NodeOperationError(node, `The file "${String(filePath)}" is not writable.`, {
				level: 'warning',
			});
		}
		return await fsWriteFile(filePath, content, { encoding: 'binary', flag });
	},
});

const getNodeHelperFunctions = (
	{ executionId }: IWorkflowExecuteAdditionalData,
	workflowId: string,
): NodeHelperFunctions => ({
	copyBinaryFile: async (filePath, fileName, mimeType) =>
		await copyBinaryFile(workflowId, executionId!, filePath, fileName, mimeType),
});

const getBinaryHelperFunctions = (
	{ executionId }: IWorkflowExecuteAdditionalData,
	workflowId: string,
): BinaryHelperFunctions => ({
	getBinaryPath,
	getBinaryStream,
	getBinaryMetadata,
	binaryToBuffer: async (body: Buffer | Readable) =>
		await Container.get(BinaryDataService).toBuffer(body),
	prepareBinaryData: async (binaryData, filePath, mimeType) =>
		await prepareBinaryData(binaryData, executionId!, workflowId, filePath, mimeType),
	setBinaryDataBuffer: async (data, binaryData) =>
		await setBinaryDataBuffer(data, binaryData, workflowId, executionId!),
	copyBinaryFile: async () => {
		throw new ApplicationError('`copyBinaryFile` has been removed. Please upgrade this node.');
	},
});

/**
 * Returns a copy of the items which only contains the json data and
 * of that only the defined properties
 */
export function copyInputItems(items: INodeExecutionData[], properties: string[]): IDataObject[] {
	return items.map((item) => {
		const newItem: IDataObject = {};
		for (const property of properties) {
			if (item.json[property] === undefined) {
				newItem[property] = null;
			} else {
				newItem[property] = deepCopy(item.json[property]);
			}
		}
		return newItem;
	});
}

/**
 * Returns the execute functions the poll nodes have access to.
 */
// TODO: Check if I can get rid of: additionalData, and so then maybe also at ActiveWorkflowRunner.add
export function getExecutePollFunctions(
	workflow: Workflow,
	node: INode,
	additionalData: IWorkflowExecuteAdditionalData,
	mode: WorkflowExecuteMode,
	activation: WorkflowActivateMode,
): IPollFunctions {
	return ((workflow: Workflow, node: INode) => {
		return {
			...getCommonWorkflowFunctions(workflow, node, additionalData),
			__emit: (): void => {
				throw new ApplicationError(
					'Overwrite NodeExecuteFunctions.getExecutePollFunctions.__emit function!',
				);
			},
			__emitError() {
				throw new ApplicationError(
					'Overwrite NodeExecuteFunctions.getExecutePollFunctions.__emitError function!',
				);
			},
			getMode: () => mode,
			getActivationMode: () => activation,
			getCredentials: async (type) =>
				await getCredentials(workflow, node, type, additionalData, mode),
			getNodeParameter: (
				parameterName: string,
				fallbackValue?: any,
				options?: IGetNodeParameterOptions,
			): NodeParameterValueType | object => {
				const runExecutionData: IRunExecutionData | null = null;
				const itemIndex = 0;
				const runIndex = 0;
				const connectionInputData: INodeExecutionData[] = [];

				return getNodeParameter(
					workflow,
					runExecutionData,
					runIndex,
					connectionInputData,
					node,
					parameterName,
					itemIndex,
					mode,
					getAdditionalKeys(additionalData, mode, runExecutionData),
					undefined,
					fallbackValue,
					options,
				);
			},
			helpers: {
				createDeferredPromise,
				...getRequestHelperFunctions(workflow, node, additionalData),
				...getBinaryHelperFunctions(additionalData, workflow.id),
				returnJsonArray,
			},
		};
	})(workflow, node);
}

/**
 * Returns the execute functions the trigger nodes have access to.
 */
// TODO: Check if I can get rid of: additionalData, and so then maybe also at ActiveWorkflowRunner.add
export function getExecuteTriggerFunctions(
	workflow: Workflow,
	node: INode,
	additionalData: IWorkflowExecuteAdditionalData,
	mode: WorkflowExecuteMode,
	activation: WorkflowActivateMode,
): ITriggerFunctions {
	return ((workflow: Workflow, node: INode) => {
		return {
			...getCommonWorkflowFunctions(workflow, node, additionalData),
			emit: (): void => {
				throw new ApplicationError(
					'Overwrite NodeExecuteFunctions.getExecuteTriggerFunctions.emit function!',
				);
			},
			emitError: (): void => {
				throw new ApplicationError(
					'Overwrite NodeExecuteFunctions.getExecuteTriggerFunctions.emit function!',
				);
			},
			getMode: () => mode,
			getActivationMode: () => activation,
			getCredentials: async (type) =>
				await getCredentials(workflow, node, type, additionalData, mode),
			getNodeParameter: (
				parameterName: string,
				fallbackValue?: any,
				options?: IGetNodeParameterOptions,
			): NodeParameterValueType | object => {
				const runExecutionData: IRunExecutionData | null = null;
				const itemIndex = 0;
				const runIndex = 0;
				const connectionInputData: INodeExecutionData[] = [];

				return getNodeParameter(
					workflow,
					runExecutionData,
					runIndex,
					connectionInputData,
					node,
					parameterName,
					itemIndex,
					mode,
					getAdditionalKeys(additionalData, mode, runExecutionData),
					undefined,
					fallbackValue,
					options,
				);
			},
			helpers: {
				createDeferredPromise,
				...getRequestHelperFunctions(workflow, node, additionalData),
				...getBinaryHelperFunctions(additionalData, workflow.id),
				returnJsonArray,
			},
		};
	})(workflow, node);
}

/**
 * Returns the execute functions regular nodes have access to.
 */
export function getExecuteFunctions(
	workflow: Workflow,
	runExecutionData: IRunExecutionData,
	runIndex: number,
	connectionInputData: INodeExecutionData[],
	inputData: ITaskDataConnections,
	node: INode,
	additionalData: IWorkflowExecuteAdditionalData,
	executeData: IExecuteData,
	mode: WorkflowExecuteMode,
	closeFunctions: CloseFunction[],
	abortSignal?: AbortSignal,
): IExecuteFunctions {
	return ((workflow, runExecutionData, connectionInputData, inputData, node) => {
		return {
			...getCommonWorkflowFunctions(workflow, node, additionalData),
			...executionCancellationFunctions(abortSignal),
			getMode: () => mode,
			getCredentials: async (type, itemIndex) =>
				await getCredentials(
					workflow,
					node,
					type,
					additionalData,
					mode,
					executeData,
					runExecutionData,
					runIndex,
					connectionInputData,
					itemIndex,
				),
			getExecuteData: () => executeData,
			continueOnFail: () => continueOnFail(node),
			evaluateExpression: (expression: string, itemIndex: number) => {
				return workflow.expression.resolveSimpleParameterValue(
					`=${expression}`,
					{},
					runExecutionData,
					runIndex,
					itemIndex,
					node.name,
					connectionInputData,
					mode,
					getAdditionalKeys(additionalData, mode, runExecutionData),
					executeData,
				);
			},
			async executeWorkflow(
				workflowInfo: IExecuteWorkflowInfo,
				inputData?: INodeExecutionData[],
			): Promise<any> {
				return await additionalData
					.executeWorkflow(workflowInfo, additionalData, {
						parentWorkflowId: workflow.id?.toString(),
						inputData,
						parentWorkflowSettings: workflow.settings,
						node,
					})
					.then(
						async (result) =>
							await Container.get(BinaryDataService).duplicateBinaryData(
								workflow.id,
								additionalData.executionId!,
								result,
							),
					);
			},
			getContext(type: ContextType): IContextObject {
				return NodeHelpers.getContext(runExecutionData, type, node);
			},

			async getInputConnectionData(
				inputName: ConnectionTypes,
				itemIndex: number,
			): Promise<unknown> {
				return await getInputConnectionData.call(
					this,
					workflow,
					runExecutionData,
					runIndex,
					connectionInputData,
					additionalData,
					executeData,
					mode,
					closeFunctions,
					inputName,
					itemIndex,
				);
			},

			getNodeOutputs(): INodeOutputConfiguration[] {
				const nodeType = workflow.nodeTypes.getByNameAndVersion(node.type, node.typeVersion);
				return NodeHelpers.getNodeOutputs(workflow, node, nodeType.description).map((output) => {
					if (typeof output === 'string') {
						return {
							type: output,
						};
					}
					return output;
				});
			},
			getInputData: (inputIndex = 0, inputName = 'main') => {
				if (!inputData.hasOwnProperty(inputName)) {
					// Return empty array because else it would throw error when nothing is connected to input
					return [];
				}

				// TODO: Check if nodeType has input with that index defined
				if (inputData[inputName].length < inputIndex) {
					throw new ApplicationError('Could not get input with given index', {
						extra: { inputIndex, inputName },
					});
				}

				if (inputData[inputName][inputIndex] === null) {
					throw new ApplicationError('Value of input was not set', {
						extra: { inputIndex, inputName },
					});
				}

				return inputData[inputName][inputIndex] as INodeExecutionData[];
			},
			getInputSourceData: (inputIndex = 0, inputName = 'main') => {
				if (executeData?.source === null) {
					// Should never happen as n8n sets it automatically
					throw new ApplicationError('Source data is missing');
				}
				return executeData.source[inputName][inputIndex];
			},
			getNodeParameter: (
				parameterName: string,
				itemIndex: number,
				fallbackValue?: any,
				options?: IGetNodeParameterOptions,
			): NodeParameterValueType | object => {
				return getNodeParameter(
					workflow,
					runExecutionData,
					runIndex,
					connectionInputData,
					node,
					parameterName,
					itemIndex,
					mode,
					getAdditionalKeys(additionalData, mode, runExecutionData),
					executeData,
					fallbackValue,
					options,
				);
			},
			getWorkflowDataProxy: (itemIndex: number): IWorkflowDataProxyData => {
				const dataProxy = new WorkflowDataProxy(
					workflow,
					runExecutionData,
					runIndex,
					itemIndex,
					node.name,
					connectionInputData,
					{},
					mode,
					getAdditionalKeys(additionalData, mode, runExecutionData),
					executeData,
				);
				return dataProxy.getDataProxy();
			},
			binaryToBuffer: async (body: Buffer | Readable) =>
				await Container.get(BinaryDataService).toBuffer(body),
			async putExecutionToWait(waitTill: Date): Promise<void> {
				runExecutionData.waitTill = toUtcDate(waitTill, getTimezone(workflow));
				if (additionalData.setExecutionStatus) {
					additionalData.setExecutionStatus('waiting');
				}
			},
			sendMessageToUI(...args: any[]): void {
				if (mode !== 'manual') {
					return;
				}
				try {
					if (additionalData.sendDataToUI) {
						args = args.map((arg) => {
							// prevent invalid dates from being logged as null
							if (arg.isLuxonDateTime && arg.invalidReason) return { ...arg };

							// log valid dates in human readable format, as in browser
							if (arg.isLuxonDateTime) return new Date(arg.ts).toString();
							if (arg instanceof Date) return arg.toString();

							return arg;
						});

						additionalData.sendDataToUI('sendConsoleMessage', {
							source: `[Node: "${node.name}"]`,
							messages: args,
						});
					}
				} catch (error) {
					Logger.warn(`There was a problem sending message to UI: ${error.message}`);
				}
			},
			async sendResponse(response: IExecuteResponsePromiseData): Promise<void> {
				await additionalData.hooks?.executeHookFunctions('sendResponse', [response]);
			},

			addInputData(
				connectionType: ConnectionTypes,
				data: INodeExecutionData[][] | ExecutionBaseError,
			): { index: number } {
				const nodeName = this.getNode().name;
				let currentNodeRunIndex = 0;
				if (runExecutionData.resultData.runData.hasOwnProperty(nodeName)) {
					currentNodeRunIndex = runExecutionData.resultData.runData[nodeName].length;
				}

				addExecutionDataFunctions(
					'input',
					this.getNode().name,
					data,
					runExecutionData,
					connectionType,
					additionalData,
					node.name,
					runIndex,
					currentNodeRunIndex,
				).catch((error) => {
					Logger.warn(
						`There was a problem logging input data of node "${this.getNode().name}": ${
							error.message
						}`,
					);
				});

				return { index: currentNodeRunIndex };
			},
			addOutputData(
				connectionType: ConnectionTypes,
				currentNodeRunIndex: number,
				data: INodeExecutionData[][] | ExecutionBaseError,
			): void {
				addExecutionDataFunctions(
					'output',
					this.getNode().name,
					data,
					runExecutionData,
					connectionType,
					additionalData,
					node.name,
					runIndex,
					currentNodeRunIndex,
				).catch((error) => {
					Logger.warn(
						`There was a problem logging output data of node "${this.getNode().name}": ${
							error.message
						}`,
					);
				});
			},
			helpers: {
				createDeferredPromise,
				copyInputItems,
				...getRequestHelperFunctions(workflow, node, additionalData),
				...getFileSystemHelperFunctions(node),
				...getBinaryHelperFunctions(additionalData, workflow.id),
				assertBinaryData: (itemIndex, propertyName) =>
					assertBinaryData(inputData, node, itemIndex, propertyName, 0),
				getBinaryDataBuffer: async (itemIndex, propertyName) =>
					await getBinaryDataBuffer(inputData, itemIndex, propertyName, 0),

				returnJsonArray,
				normalizeItems,
				constructExecutionMetaData,
			},
			nodeHelpers: getNodeHelperFunctions(additionalData, workflow.id),
			logAiEvent: async (eventName: EventNamesAiNodesType, msg: string) => {
				return await additionalData.logAiEvent(eventName, {
					executionId: additionalData.executionId ?? 'unsaved-execution',
					nodeName: node.name,
					workflowName: workflow.name ?? 'Unnamed workflow',
					nodeType: node.type,
					workflowId: workflow.id ?? 'unsaved-workflow',
					msg,
				});
			},
		};
	})(workflow, runExecutionData, connectionInputData, inputData, node) as IExecuteFunctions;
}

/**
 * Returns the execute functions regular nodes have access to when single-function is defined.
 */
export function getExecuteSingleFunctions(
	workflow: Workflow,
	runExecutionData: IRunExecutionData,
	runIndex: number,
	connectionInputData: INodeExecutionData[],
	inputData: ITaskDataConnections,
	node: INode,
	itemIndex: number,
	additionalData: IWorkflowExecuteAdditionalData,
	executeData: IExecuteData,
	mode: WorkflowExecuteMode,
	abortSignal?: AbortSignal,
): IExecuteSingleFunctions {
	return ((workflow, runExecutionData, connectionInputData, inputData, node, itemIndex) => {
		return {
			...getCommonWorkflowFunctions(workflow, node, additionalData),
			...executionCancellationFunctions(abortSignal),
			continueOnFail: () => continueOnFail(node),
			evaluateExpression: (expression: string, evaluateItemIndex: number | undefined) => {
				evaluateItemIndex = evaluateItemIndex === undefined ? itemIndex : evaluateItemIndex;
				return workflow.expression.resolveSimpleParameterValue(
					`=${expression}`,
					{},
					runExecutionData,
					runIndex,
					evaluateItemIndex,
					node.name,
					connectionInputData,
					mode,
					getAdditionalKeys(additionalData, mode, runExecutionData),
					executeData,
				);
			},
			getContext(type: ContextType): IContextObject {
				return NodeHelpers.getContext(runExecutionData, type, node);
			},
			getCredentials: async (type) =>
				await getCredentials(
					workflow,
					node,
					type,
					additionalData,
					mode,
					executeData,
					runExecutionData,
					runIndex,
					connectionInputData,
					itemIndex,
				),
			getInputData: (inputIndex = 0, inputName = 'main') => {
				if (!inputData.hasOwnProperty(inputName)) {
					// Return empty array because else it would throw error when nothing is connected to input
					return { json: {} };
				}

				// TODO: Check if nodeType has input with that index defined
				if (inputData[inputName].length < inputIndex) {
					throw new ApplicationError('Could not get input index', {
						extra: { inputIndex, inputName },
					});
				}

				const allItems = inputData[inputName][inputIndex];

				if (allItems === null) {
					throw new ApplicationError('Input index was not set', {
						extra: { inputIndex, inputName },
					});
				}

				if (allItems[itemIndex] === null) {
					throw new ApplicationError('Value of input with given index was not set', {
						extra: { inputIndex, inputName, itemIndex },
					});
				}

				return allItems[itemIndex];
			},
			getInputSourceData: (inputIndex = 0, inputName = 'main') => {
				if (executeData?.source === null) {
					// Should never happen as n8n sets it automatically
					throw new ApplicationError('Source data is missing');
				}
				return executeData.source[inputName][inputIndex] as ISourceData;
			},
			getItemIndex: () => itemIndex,
			getMode: () => mode,
			getExecuteData: () => executeData,
			getNodeParameter: (
				parameterName: string,
				fallbackValue?: any,
				options?: IGetNodeParameterOptions,
			): NodeParameterValueType | object => {
				return getNodeParameter(
					workflow,
					runExecutionData,
					runIndex,
					connectionInputData,
					node,
					parameterName,
					itemIndex,
					mode,
					getAdditionalKeys(additionalData, mode, runExecutionData),
					executeData,
					fallbackValue,
					options,
				);
			},
			getWorkflowDataProxy: (): IWorkflowDataProxyData => {
				const dataProxy = new WorkflowDataProxy(
					workflow,
					runExecutionData,
					runIndex,
					itemIndex,
					node.name,
					connectionInputData,
					{},
					mode,
					getAdditionalKeys(additionalData, mode, runExecutionData),
					executeData,
				);
				return dataProxy.getDataProxy();
			},
			helpers: {
				createDeferredPromise,
				...getRequestHelperFunctions(workflow, node, additionalData),
				...getBinaryHelperFunctions(additionalData, workflow.id),

				assertBinaryData: (propertyName, inputIndex = 0) =>
					assertBinaryData(inputData, node, itemIndex, propertyName, inputIndex),
				getBinaryDataBuffer: async (propertyName, inputIndex = 0) =>
					await getBinaryDataBuffer(inputData, itemIndex, propertyName, inputIndex),
			},
			logAiEvent: async (eventName: EventNamesAiNodesType, msg: string) => {
				return await additionalData.logAiEvent(eventName, {
					executionId: additionalData.executionId ?? 'unsaved-execution',
					nodeName: node.name,
					workflowName: workflow.name ?? 'Unnamed workflow',
					nodeType: node.type,
					workflowId: workflow.id ?? 'unsaved-workflow',
					msg,
				});
			},
		};
	})(workflow, runExecutionData, connectionInputData, inputData, node, itemIndex);
}

export function getCredentialTestFunctions(): ICredentialTestFunctions {
	return {
		helpers: {
			request: async (uriOrObject: string | object, options?: object) => {
				return await proxyRequestToAxios(undefined, undefined, undefined, uriOrObject, options);
			},
		},
	};
}

/**
 * Returns the execute functions regular nodes have access to in load-options-function.
 */
export function getLoadOptionsFunctions(
	workflow: Workflow,
	node: INode,
	path: string,
	additionalData: IWorkflowExecuteAdditionalData,
): ILoadOptionsFunctions {
	return ((workflow: Workflow, node: INode, path: string) => {
		return {
			...getCommonWorkflowFunctions(workflow, node, additionalData),
			getCredentials: async (type) =>
				await getCredentials(workflow, node, type, additionalData, 'internal'),
			getCurrentNodeParameter: (
				parameterPath: string,
				options?: IGetNodeParameterOptions,
			): NodeParameterValueType | object | undefined => {
				const nodeParameters = additionalData.currentNodeParameters;

				if (parameterPath.charAt(0) === '&') {
					parameterPath = `${path.split('.').slice(1, -1).join('.')}.${parameterPath.slice(1)}`;
				}

				let returnData = get(nodeParameters, parameterPath);

				// This is outside the try/catch because it throws errors with proper messages
				if (options?.extractValue) {
					const nodeType = workflow.nodeTypes.getByNameAndVersion(node.type, node.typeVersion);
					if (nodeType === undefined) {
						throw new ApplicationError('Node type is not known so cannot return parameter value', {
							tags: { nodeType: node.type },
						});
					}
					returnData = extractValue(
						returnData,
						parameterPath,
						node,
						nodeType,
					) as NodeParameterValueType;
				}

				return returnData;
			},
			getCurrentNodeParameters: () => additionalData.currentNodeParameters,
			getNodeParameter: (
				parameterName: string,
				fallbackValue?: any,
				options?: IGetNodeParameterOptions,
			): NodeParameterValueType | object => {
				const runExecutionData: IRunExecutionData | null = null;
				const itemIndex = 0;
				const runIndex = 0;
				const mode = 'internal' as WorkflowExecuteMode;
				const connectionInputData: INodeExecutionData[] = [];

				return getNodeParameter(
					workflow,
					runExecutionData,
					runIndex,
					connectionInputData,
					node,
					parameterName,
					itemIndex,
					mode,
					getAdditionalKeys(additionalData, mode, runExecutionData),
					undefined,
					fallbackValue,
					options,
				);
			},
			helpers: getRequestHelperFunctions(workflow, node, additionalData),
		};
	})(workflow, node, path);
}

/**
 * Returns the execute functions regular nodes have access to in hook-function.
 */
export function getExecuteHookFunctions(
	workflow: Workflow,
	node: INode,
	additionalData: IWorkflowExecuteAdditionalData,
	mode: WorkflowExecuteMode,
	activation: WorkflowActivateMode,
	webhookData?: IWebhookData,
): IHookFunctions {
	return ((workflow: Workflow, node: INode) => {
		return {
			...getCommonWorkflowFunctions(workflow, node, additionalData),
			getCredentials: async (type) =>
				await getCredentials(workflow, node, type, additionalData, mode),
			getMode: () => mode,
			getActivationMode: () => activation,
			getNodeParameter: (
				parameterName: string,
				fallbackValue?: any,
				options?: IGetNodeParameterOptions,
			): NodeParameterValueType | object => {
				const runExecutionData: IRunExecutionData | null = null;
				const itemIndex = 0;
				const runIndex = 0;
				const connectionInputData: INodeExecutionData[] = [];

				return getNodeParameter(
					workflow,
					runExecutionData,
					runIndex,
					connectionInputData,
					node,
					parameterName,
					itemIndex,
					mode,
					getAdditionalKeys(additionalData, mode, runExecutionData),
					undefined,
					fallbackValue,
					options,
				);
			},
			getNodeWebhookUrl: (name: string): string | undefined => {
				return getNodeWebhookUrl(
					name,
					workflow,
					node,
					additionalData,
					mode,
					getAdditionalKeys(additionalData, mode, null),
					webhookData?.isTest,
				);
			},
			getWebhookName(): string {
				if (webhookData === undefined) {
					throw new ApplicationError('Only supported in webhook functions');
				}
				return webhookData.webhookDescription.name;
			},
			getWebhookDescription: (name) => getWebhookDescription(name, workflow, node),
			helpers: getRequestHelperFunctions(workflow, node, additionalData),
		};
	})(workflow, node);
}

/**
 * Returns the execute functions regular nodes have access to when webhook-function is defined.
 */
// TODO: check where it is used and make sure close functions are called
export function getExecuteWebhookFunctions(
	workflow: Workflow,
	node: INode,
	additionalData: IWorkflowExecuteAdditionalData,
	mode: WorkflowExecuteMode,
	webhookData: IWebhookData,
	closeFunctions: CloseFunction[],
): IWebhookFunctions {
	return ((workflow: Workflow, node: INode) => {
		return {
			...getCommonWorkflowFunctions(workflow, node, additionalData),
			getBodyData(): IDataObject {
				if (additionalData.httpRequest === undefined) {
					throw new ApplicationError('Request is missing');
				}
				return additionalData.httpRequest.body;
			},
			getCredentials: async (type) =>
				await getCredentials(workflow, node, type, additionalData, mode),
			getHeaderData(): IncomingHttpHeaders {
				if (additionalData.httpRequest === undefined) {
					throw new ApplicationError('Request is missing');
				}
				return additionalData.httpRequest.headers;
			},
			async getInputConnectionData(
				inputName: ConnectionTypes,
				itemIndex: number,
			): Promise<unknown> {
				// To be able to use expressions like "$json.sessionId" set the
				// body data the webhook received to what is normally used for
				// incoming node data.
				const connectionInputData: INodeExecutionData[] = [
					{ json: additionalData.httpRequest?.body || {} },
				];
				const runExecutionData: IRunExecutionData = {
					resultData: {
						runData: {},
					},
				};
				const executeData: IExecuteData = {
					data: {
						main: [connectionInputData],
					},
					node,
					source: null,
				};
				const runIndex = 0;

				return await getInputConnectionData.call(
					this,
					workflow,
					runExecutionData,
					runIndex,
					connectionInputData,
					additionalData,
					executeData,
					mode,
					closeFunctions,
					inputName,
					itemIndex,
				);
			},
			getMode: () => mode,
			getNodeParameter: (
				parameterName: string,
				fallbackValue?: any,
				options?: IGetNodeParameterOptions,
			): NodeParameterValueType | object => {
				const runExecutionData: IRunExecutionData | null = null;
				const itemIndex = 0;
				const runIndex = 0;
				const connectionInputData: INodeExecutionData[] = [];

				return getNodeParameter(
					workflow,
					runExecutionData,
					runIndex,
					connectionInputData,
					node,
					parameterName,
					itemIndex,
					mode,
					getAdditionalKeys(additionalData, mode, null),
					undefined,
					fallbackValue,
					options,
				);
			},
			getParamsData(): object {
				if (additionalData.httpRequest === undefined) {
					throw new ApplicationError('Request is missing');
				}
				return additionalData.httpRequest.params;
			},
			getQueryData(): object {
				if (additionalData.httpRequest === undefined) {
					throw new ApplicationError('Request is missing');
				}
				return additionalData.httpRequest.query;
			},
			getRequestObject(): Request {
				if (additionalData.httpRequest === undefined) {
					throw new ApplicationError('Request is missing');
				}
				return additionalData.httpRequest;
			},
			getResponseObject(): Response {
				if (additionalData.httpResponse === undefined) {
					throw new ApplicationError('Response is missing');
				}
				return additionalData.httpResponse;
			},
			getNodeWebhookUrl: (name: string): string | undefined =>
				getNodeWebhookUrl(
					name,
					workflow,
					node,
					additionalData,
					mode,
					getAdditionalKeys(additionalData, mode, null),
				),
			getWebhookName: () => webhookData.webhookDescription.name,
			helpers: {
				createDeferredPromise,
				...getRequestHelperFunctions(workflow, node, additionalData),
				...getBinaryHelperFunctions(additionalData, workflow.id),
				returnJsonArray,
			},
			nodeHelpers: getNodeHelperFunctions(additionalData, workflow.id),
		};
	})(workflow, node);
}<|MERGE_RESOLUTION|>--- conflicted
+++ resolved
@@ -227,9 +227,6 @@
 	}
 }
 
-<<<<<<< HEAD
-async function parseRequestObject(requestObject: IRequestOptions) {
-=======
 const getHostFromRequestObject = (
 	requestObject: Partial<{
 		url: string;
@@ -245,8 +242,7 @@
 	}
 };
 
-export async function parseRequestObject(requestObject: IDataObject) {
->>>>>>> cd151f1b
+export async function parseRequestObject(requestObject: IRequestOptions) {
 	// This function is a temporary implementation
 	// That translates all http requests done via
 	// the request library to axios directly
@@ -754,18 +750,9 @@
 		maxBodyLength: Infinity,
 		maxContentLength: Infinity,
 	};
-<<<<<<< HEAD
 	let configObject: IRequestOptions;
-	if (uriOrObject !== undefined && typeof uriOrObject === 'string') {
-		axiosConfig.url = uriOrObject;
-	}
-	if (uriOrObject !== undefined && typeof uriOrObject === 'object') {
-		configObject = uriOrObject;
-=======
-	let configObject: ConfigObject & { uri?: string };
 	if (typeof uriOrObject === 'string') {
 		configObject = { uri: uriOrObject, ...options };
->>>>>>> cd151f1b
 	} else {
 		configObject = uriOrObject ?? {};
 	}
