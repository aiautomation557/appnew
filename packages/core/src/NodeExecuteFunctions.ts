/* eslint-disable @typescript-eslint/no-unsafe-argument */
/* eslint-disable @typescript-eslint/no-explicit-any */
/* eslint-disable @typescript-eslint/prefer-nullish-coalescing */
/* eslint-disable @typescript-eslint/naming-convention */
/* eslint-disable @typescript-eslint/no-unsafe-call */
/* eslint-disable @typescript-eslint/no-unsafe-assignment */
/* eslint-disable @typescript-eslint/no-unsafe-return */
/* eslint-disable @typescript-eslint/no-unsafe-member-access */
/* eslint-disable @typescript-eslint/no-shadow */
import type {
	ClientOAuth2Options,
	ClientOAuth2RequestObject,
	ClientOAuth2TokenData,
	OAuth2CredentialData,
} from '@n8n/client-oauth2';
import { ClientOAuth2 } from '@n8n/client-oauth2';
import type {
	AxiosError,
	AxiosHeaders,
	AxiosPromise,
	AxiosRequestConfig,
	AxiosResponse,
} from 'axios';
import axios from 'axios';
import crypto, { createHmac } from 'crypto';
import type { Request, Response } from 'express';
import FileType from 'file-type';
import FormData from 'form-data';
import { createReadStream } from 'fs';
import { access as fsAccess, writeFile as fsWriteFile } from 'fs/promises';
import { IncomingMessage, type IncomingHttpHeaders } from 'http';
import { Agent, type AgentOptions } from 'https';
import get from 'lodash/get';
import isEmpty from 'lodash/isEmpty';
import pick from 'lodash/pick';
import { DateTime } from 'luxon';
import { extension, lookup } from 'mime-types';
import type {
	BinaryHelperFunctions,
	CloseFunction,
	ConnectionTypes,
	ContextType,
	EventNamesAiNodesType,
	FieldType,
	FileSystemHelperFunctions,
	FunctionsBase,
	GenericValue,
	IAdditionalCredentialOptions,
	IAllExecuteFunctions,
	IBinaryData,
	IContextObject,
	ICredentialDataDecryptedObject,
	ICredentialTestFunctions,
	ICredentialsExpressionResolveValues,
	IDataObject,
	IExecuteData,
	IExecuteFunctions,
	IExecuteResponsePromiseData,
	IExecuteSingleFunctions,
	IExecuteWorkflowInfo,
	IGetNodeParameterOptions,
	IHookFunctions,
	IHttpRequestOptions,
	ILoadOptionsFunctions,
	IN8nHttpFullResponse,
	IN8nHttpResponse,
	INode,
	INodeCredentialDescription,
	INodeCredentialsDetails,
	INodeExecutionData,
	INodeInputConfiguration,
	INodeOutputConfiguration,
	INodeProperties,
	INodePropertyCollection,
	INodePropertyOptions,
	INodeType,
	IOAuth2Options,
	IPairedItemData,
	IPollFunctions,
	IRequestOptions,
	IRunExecutionData,
	ISourceData,
	ITaskData,
	ITaskDataConnections,
	ITriggerFunctions,
	IWebhookData,
	IWebhookDescription,
	IWebhookFunctions,
	IWorkflowDataProxyAdditionalKeys,
	IWorkflowDataProxyData,
	IWorkflowExecuteAdditionalData,
	NodeExecutionWithMetadata,
	NodeHelperFunctions,
	NodeParameterValueType,
	NodeTypeAndVersion,
	PaginationOptions,
	RequestHelperFunctions,
	Workflow,
	WorkflowActivateMode,
	WorkflowExecuteMode,
	CallbackManager,
} from 'n8n-workflow';
import {
	ExpressionError,
	LoggerProxy as Logger,
	NodeApiError,
	NodeHelpers,
	NodeOperationError,
	NodeSslError,
	WorkflowDataProxy,
	createDeferredPromise,
	deepCopy,
	fileTypeFromMimeType,
	getGlobalState,
	isObjectEmpty,
	isResourceMapperValue,
	validateFieldType,
	ExecutionBaseError,
	jsonParse,
	ApplicationError,
	sleep,
} from 'n8n-workflow';
import type { Token } from 'oauth-1.0a';
import clientOAuth1 from 'oauth-1.0a';
import path from 'path';
import { stringify } from 'qs';
import { Readable } from 'stream';
import url, { URL, URLSearchParams } from 'url';

import { BinaryDataService } from './BinaryData/BinaryData.service';
import {
	BINARY_DATA_STORAGE_PATH,
	BLOCK_FILE_ACCESS_TO_N8N_FILES,
	CONFIG_FILES,
	CUSTOM_EXTENSION_ENV,
	HTTP_REQUEST_NODE_TYPE,
	PLACEHOLDER_EMPTY_EXECUTION_ID,
	RESTRICT_FILE_ACCESS_TO,
	UM_EMAIL_TEMPLATES_INVITE,
	UM_EMAIL_TEMPLATES_PWRESET,
} from './Constants';
import { extractValue } from './ExtractValue';
import type { ExtendedValidationResult, IResponseError } from './Interfaces';
import {
	getAllWorkflowExecutionMetadata,
	getWorkflowExecutionMetadata,
	setAllWorkflowExecutionMetadata,
	setWorkflowExecutionMetadata,
} from './ExecutionMetadata';
import { getSecretsProxy } from './Secrets';
import Container from 'typedi';
import type { BinaryData } from './BinaryData/types';
import merge from 'lodash/merge';
import { InstanceSettings } from './InstanceSettings';

axios.defaults.timeout = 300000;
// Prevent axios from adding x-form-www-urlencoded headers by default
axios.defaults.headers.post = {};
axios.defaults.headers.put = {};
axios.defaults.headers.patch = {};
axios.defaults.paramsSerializer = (params) => {
	if (params instanceof URLSearchParams) {
		return params.toString();
	}
	return stringify(params, { arrayFormat: 'indices' });
};
axios.interceptors.request.use((config) => {
	// If no content-type is set by us, prevent axios from force-setting the content-type to `application/x-www-form-urlencoded`
	if (config.data === undefined) {
		config.headers.setContentType(false, false);
	}
	return config;
});

const pushFormDataValue = (form: FormData, key: string, value: any) => {
	if (value?.hasOwnProperty('value') && value.hasOwnProperty('options')) {
		form.append(key, value.value, value.options);
	} else {
		form.append(key, value);
	}
};

const createFormDataObject = (data: Record<string, unknown>) => {
	const formData = new FormData();
	const keys = Object.keys(data);
	keys.forEach((key) => {
		const formField = data[key];

		if (formField instanceof Array) {
			formField.forEach((item) => {
				pushFormDataValue(formData, key, item);
			});
		} else {
			pushFormDataValue(formData, key, formField);
		}
	});
	return formData;
};

const validateUrl = (url?: string): boolean => {
	if (!url) return false;

	try {
		new URL(url);
		return true;
	} catch (error) {
		return false;
	}
};

function searchForHeader(config: AxiosRequestConfig, headerName: string) {
	if (config.headers === undefined) {
		return undefined;
	}

	const headerNames = Object.keys(config.headers);
	headerName = headerName.toLowerCase();
	return headerNames.find((thisHeader) => thisHeader.toLowerCase() === headerName);
}

async function generateContentLengthHeader(config: AxiosRequestConfig) {
	if (!(config.data instanceof FormData)) {
		return;
	}
	try {
		const length = await new Promise<number>((res, rej) => {
			config.data.getLength((error: Error | null, length: number) => {
				if (error) {
					rej(error);
					return;
				}
				res(length);
			});
		});
		config.headers = {
			...config.headers,
			'content-length': length,
		};
	} catch (error) {
		Logger.error('Unable to calculate form data length', { error });
	}
}

const getHostFromRequestObject = (
	requestObject: Partial<{
		url: string;
		uri: string;
		baseURL: string;
	}>,
): string | null => {
	try {
		const url = (requestObject.url ?? requestObject.uri) as string;
		return new URL(url, requestObject.baseURL).hostname;
	} catch (error) {
		return null;
	}
};

const getBeforeRedirectFn =
	(agentOptions: AgentOptions, axiosConfig: AxiosRequestConfig) =>
	(redirectedRequest: Record<string, any>) => {
		const redirectAgent = new Agent({
			...agentOptions,
			servername: redirectedRequest.hostname,
		});
		redirectedRequest.agent = redirectAgent;
		redirectedRequest.agents.https = redirectAgent;

		if (axiosConfig.headers?.Authorization) {
			redirectedRequest.headers.Authorization = axiosConfig.headers.Authorization;
		}
		if (axiosConfig.auth) {
			redirectedRequest.auth = `${axiosConfig.auth.username}:${axiosConfig.auth.password}`;
		}
	};

// eslint-disable-next-line complexity
export async function parseRequestObject(requestObject: IRequestOptions) {
	// This function is a temporary implementation
	// That translates all http requests done via
	// the request library to axios directly
	// We are not using n8n's interface as it would
	// an unnecessary step, considering the `request`
	// helper can be deprecated and removed.
	const axiosConfig: AxiosRequestConfig = {};

	if (requestObject.headers !== undefined) {
		axiosConfig.headers = requestObject.headers as AxiosHeaders;
	}

	// Let's start parsing the hardest part, which is the request body.
	// The process here is as following?
	// - Check if we have a `content-type` header. If this was set,
	//   we will follow
	// - Check if the `form` property was set. If yes, then it's x-www-form-urlencoded
	// - Check if the `formData` property exists. If yes, then it's multipart/form-data
	// - Lastly, we should have a regular `body` that is probably a JSON.

	const contentTypeHeaderKeyName =
		axiosConfig.headers &&
		Object.keys(axiosConfig.headers).find(
			(headerName) => headerName.toLowerCase() === 'content-type',
		);
	const contentType =
		contentTypeHeaderKeyName &&
		(axiosConfig.headers?.[contentTypeHeaderKeyName] as string | undefined);
	if (contentType === 'application/x-www-form-urlencoded' && requestObject.formData === undefined) {
		// there are nodes incorrectly created, informing the content type header
		// and also using formData. Request lib takes precedence for the formData.
		// We will do the same.
		// Merge body and form properties.
		if (typeof requestObject.body === 'string') {
			axiosConfig.data = requestObject.body;
		} else {
			const allData = Object.assign(requestObject.body || {}, requestObject.form || {}) as Record<
				string,
				string
			>;
			if (requestObject.useQuerystring === true) {
				axiosConfig.data = stringify(allData, { arrayFormat: 'repeat' });
			} else {
				axiosConfig.data = stringify(allData);
			}
		}
	} else if (contentType?.includes('multipart/form-data')) {
		if (requestObject.formData !== undefined && requestObject.formData instanceof FormData) {
			axiosConfig.data = requestObject.formData;
		} else {
			const allData: Partial<FormData> = {
				...(requestObject.body as object | undefined),
				...(requestObject.formData as object | undefined),
			};

			axiosConfig.data = createFormDataObject(allData);
		}
		// replace the existing header with a new one that
		// contains the boundary property.
		delete axiosConfig.headers?.[contentTypeHeaderKeyName!];
		const headers = axiosConfig.data.getHeaders();
		axiosConfig.headers = Object.assign(axiosConfig.headers || {}, headers);
		await generateContentLengthHeader(axiosConfig);
	} else {
		// When using the `form` property it means the content should be x-www-form-urlencoded.
		if (requestObject.form !== undefined && requestObject.body === undefined) {
			// If we have only form
			axiosConfig.data =
				typeof requestObject.form === 'string'
					? stringify(requestObject.form, { format: 'RFC3986' })
					: stringify(requestObject.form).toString();
			if (axiosConfig.headers !== undefined) {
				const headerName = searchForHeader(axiosConfig, 'content-type');
				if (headerName) {
					delete axiosConfig.headers[headerName];
				}
				axiosConfig.headers['Content-Type'] = 'application/x-www-form-urlencoded';
			} else {
				axiosConfig.headers = {
					'Content-Type': 'application/x-www-form-urlencoded',
				};
			}
		} else if (requestObject.formData !== undefined) {
			// remove any "content-type" that might exist.
			if (axiosConfig.headers !== undefined) {
				const headers = Object.keys(axiosConfig.headers);
				headers.forEach((header) => {
					if (header.toLowerCase() === 'content-type') {
						delete axiosConfig.headers?.[header];
					}
				});
			}

			if (requestObject.formData instanceof FormData) {
				axiosConfig.data = requestObject.formData;
			} else {
				axiosConfig.data = createFormDataObject(requestObject.formData as Record<string, unknown>);
			}
			// Mix in headers as FormData creates the boundary.
			const headers = axiosConfig.data.getHeaders();
			axiosConfig.headers = Object.assign(axiosConfig.headers || {}, headers);
			await generateContentLengthHeader(axiosConfig);
		} else if (requestObject.body !== undefined) {
			// If we have body and possibly form
			if (requestObject.form !== undefined && requestObject.body) {
				// merge both objects when exist.
				requestObject.body = Object.assign(requestObject.body, requestObject.form);
			}
			axiosConfig.data = requestObject.body as FormData | GenericValue | GenericValue[];
		}
	}

	if (requestObject.uri !== undefined) {
		axiosConfig.url = requestObject.uri?.toString();
	}

	if (requestObject.url !== undefined) {
		axiosConfig.url = requestObject.url?.toString();
	}

	if (requestObject.baseURL !== undefined) {
		axiosConfig.baseURL = requestObject.baseURL?.toString();
	}

	if (requestObject.method !== undefined) {
		axiosConfig.method = requestObject.method;
	}

	if (requestObject.qs !== undefined && Object.keys(requestObject.qs as object).length > 0) {
		axiosConfig.params = requestObject.qs;
	}

	function hasArrayFormatOptions(
		arg: IRequestOptions,
	): arg is Required<Pick<IRequestOptions, 'qsStringifyOptions'>> {
		if (
			typeof arg.qsStringifyOptions === 'object' &&
			arg.qsStringifyOptions !== null &&
			!Array.isArray(arg.qsStringifyOptions) &&
			'arrayFormat' in arg.qsStringifyOptions
		) {
			return true;
		}

		return false;
	}

	if (
		requestObject.useQuerystring === true ||
		(hasArrayFormatOptions(requestObject) &&
			requestObject.qsStringifyOptions.arrayFormat === 'repeat')
	) {
		axiosConfig.paramsSerializer = (params) => {
			return stringify(params, { arrayFormat: 'repeat' });
		};
	} else if (requestObject.useQuerystring === false) {
		axiosConfig.paramsSerializer = (params) => {
			return stringify(params, { arrayFormat: 'indices' });
		};
	}

	if (
		hasArrayFormatOptions(requestObject) &&
		requestObject.qsStringifyOptions.arrayFormat === 'brackets'
	) {
		axiosConfig.paramsSerializer = (params) => {
			return stringify(params, { arrayFormat: 'brackets' });
		};
	}

	if (requestObject.auth !== undefined) {
		// Check support for sendImmediately
		if (requestObject.auth.bearer !== undefined) {
			axiosConfig.headers = Object.assign(axiosConfig.headers || {}, {
				// eslint-disable-next-line @typescript-eslint/restrict-template-expressions
				Authorization: `Bearer ${requestObject.auth.bearer}`,
			});
		} else {
			const authObj = requestObject.auth;
			// Request accepts both user/username and pass/password
			axiosConfig.auth = {
				username: (authObj.user || authObj.username) as string,
				password: (authObj.password || authObj.pass) as string,
			};
		}
	}

	// Only set header if we have a body, otherwise it may fail
	if (requestObject.json === true) {
		// Add application/json headers - do not set charset as it breaks a lot of stuff
		// only add if no other accept headers was sent.
		const acceptHeaderExists =
			axiosConfig.headers === undefined
				? false
				: Object.keys(axiosConfig.headers)
						.map((headerKey) => headerKey.toLowerCase())
						.includes('accept');
		if (!acceptHeaderExists) {
			axiosConfig.headers = Object.assign(axiosConfig.headers || {}, {
				Accept: 'application/json',
			});
		}
	}
	if (requestObject.json === false || requestObject.json === undefined) {
		// Prevent json parsing
		axiosConfig.transformResponse = (res) => res;
	}

	// Axios will follow redirects by default, so we simply tell it otherwise if needed.
	const { method } = requestObject;
	if (
		(requestObject.followRedirect !== false &&
			(!method || method === 'GET' || method === 'HEAD')) ||
		requestObject.followAllRedirects
	) {
		axiosConfig.maxRedirects = requestObject.maxRedirects;
	} else {
		axiosConfig.maxRedirects = 0;
	}

	const host = getHostFromRequestObject(requestObject);
	const agentOptions: AgentOptions = { ...requestObject.agentOptions };
	if (host) {
		agentOptions.servername = host;
	}
	if (requestObject.rejectUnauthorized === false) {
		agentOptions.rejectUnauthorized = false;
		agentOptions.secureOptions = crypto.constants.SSL_OP_LEGACY_SERVER_CONNECT;
	}

<<<<<<< HEAD
	if (requestObject.agentOptions) {
		axiosConfig.httpsAgent = new Agent({
			...agentOptions,
			...requestObject.agentOptions,
		});
	} else {
		axiosConfig.httpsAgent = new Agent(agentOptions);
	}
=======
	axiosConfig.httpsAgent = new Agent(agentOptions);
>>>>>>> cbba2a8a

	axiosConfig.beforeRedirect = getBeforeRedirectFn(agentOptions, axiosConfig);

	if (requestObject.timeout !== undefined) {
		axiosConfig.timeout = requestObject.timeout;
	}

	if (requestObject.proxy !== undefined) {
		// try our best to parse the url provided.
		if (typeof requestObject.proxy === 'string') {
			try {
				const url = new URL(requestObject.proxy);
				const host = url.hostname.startsWith('[') ? url.hostname.slice(1, -1) : url.hostname;
				axiosConfig.proxy = {
					host,
					port: parseInt(url.port, 10),
					protocol: url.protocol,
				};
				if (!url.port) {
					// Sets port to a default if not informed
					if (url.protocol === 'http') {
						axiosConfig.proxy.port = 80;
					} else if (url.protocol === 'https') {
						axiosConfig.proxy.port = 443;
					}
				}
				if (url.username || url.password) {
					axiosConfig.proxy.auth = {
						username: url.username,
						password: url.password,
					};
				}
			} catch (error) {
				// Not a valid URL. We will try to simply parse stuff
				// such as user:pass@host:port without protocol (we'll assume http)
				if (requestObject.proxy.includes('@')) {
					const [userpass, hostport] = requestObject.proxy.split('@');
					const [username, password] = userpass.split(':');
					const [hostname, port] = hostport.split(':');
					const host = hostname.startsWith('[') ? hostname.slice(1, -1) : hostname;
					axiosConfig.proxy = {
						host,
						port: parseInt(port, 10),
						protocol: 'http',
						auth: {
							username,
							password,
						},
					};
				} else if (requestObject.proxy.includes(':')) {
					const [hostname, port] = requestObject.proxy.split(':');
					axiosConfig.proxy = {
						host: hostname,
						port: parseInt(port, 10),
						protocol: 'http',
					};
				} else {
					axiosConfig.proxy = {
						host: requestObject.proxy,
						port: 80,
						protocol: 'http',
					};
				}
			}
		} else {
			axiosConfig.proxy = requestObject.proxy;
		}
	}

	if (requestObject.useStream) {
		axiosConfig.responseType = 'stream';
	} else if (requestObject.encoding === null) {
		// When downloading files, return an arrayBuffer.
		axiosConfig.responseType = 'arraybuffer';
	}

	// If we don't set an accept header
	// Axios forces "application/json, text/plan, */*"
	// Which causes some nodes like NextCloud to break
	// as the service returns XML unless requested otherwise.
	const allHeaders = axiosConfig.headers ? Object.keys(axiosConfig.headers) : [];
	if (!allHeaders.some((headerKey) => headerKey.toLowerCase() === 'accept')) {
		axiosConfig.headers = Object.assign(axiosConfig.headers || {}, { accept: '*/*' });
	}
	if (
		requestObject.json !== false &&
		axiosConfig.data !== undefined &&
		axiosConfig.data !== '' &&
		!(axiosConfig.data instanceof Buffer) &&
		!allHeaders.some((headerKey) => headerKey.toLowerCase() === 'content-type')
	) {
		// Use default header for application/json
		// If we don't specify this here, axios will add
		// application/json; charset=utf-8
		// and this breaks a lot of stuff
		axiosConfig.headers = Object.assign(axiosConfig.headers || {}, {
			'content-type': 'application/json',
		});
	}

	if (requestObject.simple === false) {
		axiosConfig.validateStatus = () => true;
	}

	/**
	 * Missing properties:
	 * encoding (need testing)
	 * gzip (ignored - default already works)
	 * resolveWithFullResponse (implemented elsewhere)
	 */
	return axiosConfig;
}

function digestAuthAxiosConfig(
	axiosConfig: AxiosRequestConfig,
	response: AxiosResponse,
	auth: AxiosRequestConfig['auth'],
): AxiosRequestConfig {
	const authDetails = response.headers['www-authenticate']
		.split(',')
		.map((v: string) => v.split('='));
	if (authDetails) {
		const nonceCount = '000000001';
		const cnonce = crypto.randomBytes(24).toString('hex');
		const realm: string = authDetails
			.find((el: any) => el[0].toLowerCase().indexOf('realm') > -1)[1]
			.replace(/"/g, '');
		// If authDetails does not have opaque, we should not add it to authorization.
		const opaqueKV = authDetails.find((el: any) => el[0].toLowerCase().indexOf('opaque') > -1);
		const opaque: string = opaqueKV ? opaqueKV[1].replace(/"/g, '') : undefined;
		const nonce: string = authDetails
			.find((el: any) => el[0].toLowerCase().indexOf('nonce') > -1)[1]
			.replace(/"/g, '');
		const ha1 = crypto
			.createHash('md5')
			.update(`${auth?.username as string}:${realm}:${auth?.password as string}`)
			.digest('hex');
		const urlURL = new url.URL(axios.getUri(axiosConfig));
		const path = urlURL.pathname + urlURL.search;
		const ha2 = crypto
			.createHash('md5')
			.update(`${axiosConfig.method ?? 'GET'}:${path}`)
			.digest('hex');
		const response = crypto
			.createHash('md5')
			.update(`${ha1}:${nonce}:${nonceCount}:${cnonce}:auth:${ha2}`)
			.digest('hex');
		let authorization =
			`Digest username="${auth?.username as string}",realm="${realm}",` +
			`nonce="${nonce}",uri="${path}",qop="auth",algorithm="MD5",` +
			`response="${response}",nc="${nonceCount}",cnonce="${cnonce}"`;
		// Only when opaque exists, add it to authorization.
		if (opaque) {
			authorization += `,opaque="${opaque}"`;
		}
		if (axiosConfig.headers) {
			axiosConfig.headers.authorization = authorization;
		} else {
			axiosConfig.headers = { authorization };
		}
	}
	return axiosConfig;
}

interface IContentType {
	type: string;
	parameters: {
		charset: string;
		[key: string]: string;
	};
}

interface IContentDisposition {
	type: string;
	filename?: string;
}

function parseHeaderParameters(parameters: string[]): Record<string, string> {
	return parameters.reduce(
		(acc, param) => {
			const [key, value] = param.split('=');
			acc[key.toLowerCase().trim()] = decodeURIComponent(value);
			return acc;
		},
		{} as Record<string, string>,
	);
}

function parseContentType(contentType?: string): IContentType | null {
	if (!contentType) {
		return null;
	}

	const [type, ...parameters] = contentType.split(';');

	return {
		type: type.toLowerCase(),
		parameters: { charset: 'utf-8', ...parseHeaderParameters(parameters) },
	};
}

function parseFileName(filename?: string): string | undefined {
	if (filename?.startsWith('"') && filename?.endsWith('"')) {
		return filename.slice(1, -1);
	}

	return filename;
}

// https://datatracker.ietf.org/doc/html/rfc5987
function parseFileNameStar(filename?: string): string | undefined {
	const [_encoding, _locale, content] = parseFileName(filename)?.split("'") ?? [];

	return content;
}

function parseContentDisposition(contentDisposition?: string): IContentDisposition | null {
	if (!contentDisposition) {
		return null;
	}

	// This is invalid syntax, but common
	// Example 'filename="example.png"' (instead of 'attachment; filename="example.png"')
	if (!contentDisposition.startsWith('attachment') && !contentDisposition.startsWith('inline')) {
		contentDisposition = `attachment; ${contentDisposition}`;
	}

	const [type, ...parameters] = contentDisposition.split(';');

	const parsedParameters = parseHeaderParameters(parameters);

	return {
		type,
		filename:
			parseFileNameStar(parsedParameters['filename*']) ?? parseFileName(parsedParameters.filename),
	};
}

export function parseIncomingMessage(message: IncomingMessage) {
	const contentType = parseContentType(message.headers['content-type']);
	if (contentType) {
		const { type, parameters } = contentType;
		message.contentType = type;
		message.encoding = parameters.charset.toLowerCase() as BufferEncoding;
	}

	const contentDisposition = parseContentDisposition(message.headers['content-disposition']);
	if (contentDisposition) {
		message.contentDisposition = contentDisposition;
	}
}

export async function proxyRequestToAxios(
	workflow: Workflow | undefined,
	additionalData: IWorkflowExecuteAdditionalData | undefined,
	node: INode | undefined,
	uriOrObject: string | IRequestOptions,
	options?: IRequestOptions,
): Promise<any> {
	let axiosConfig: AxiosRequestConfig = {
		maxBodyLength: Infinity,
		maxContentLength: Infinity,
	};
	let configObject: IRequestOptions;
	if (typeof uriOrObject === 'string') {
		configObject = { uri: uriOrObject, ...options };
	} else {
		configObject = uriOrObject ?? {};
	}

	axiosConfig = Object.assign(axiosConfig, await parseRequestObject(configObject));

	let requestFn: () => AxiosPromise;
	if (configObject.auth?.sendImmediately === false) {
		// for digest-auth
		requestFn = async () => {
			try {
				return await axios(axiosConfig);
			} catch (error) {
				const { response } = error;
				if (response?.status !== 401 || !response.headers['www-authenticate']?.includes('nonce')) {
					throw error;
				}
				const { auth } = axiosConfig;
				delete axiosConfig.auth;
				axiosConfig = digestAuthAxiosConfig(axiosConfig, response, auth);
				return await axios(axiosConfig);
			}
		};
	} else {
		requestFn = async () => await axios(axiosConfig);
	}

	try {
		const response = await requestFn();
		let body = response.data;
		if (body instanceof IncomingMessage && axiosConfig.responseType === 'stream') {
			parseIncomingMessage(body);
		} else if (body === '') {
			body = axiosConfig.responseType === 'arraybuffer' ? Buffer.alloc(0) : undefined;
		}
		await additionalData?.hooks?.executeHookFunctions('nodeFetchedData', [workflow?.id, node]);
		return configObject.resolveWithFullResponse
			? {
					body,
					headers: { ...response.headers },
					statusCode: response.status,
					statusMessage: response.statusText,
					request: response.request,
				}
			: body;
	} catch (error) {
		const { config, response } = error;

		// Axios hydrates the original error with more data. We extract them.
		// https://github.com/axios/axios/blob/master/lib/core/enhanceError.js
		// Note: `code` is ignored as it's an expected part of the errorData.
		if (error.isAxiosError) {
			error.config = error.request = undefined;
			error.options = pick(config ?? {}, ['url', 'method', 'data', 'headers']);
			if (response) {
				Logger.debug('Request proxied to Axios failed', { status: response.status });
				let responseData = response.data;

				if (Buffer.isBuffer(responseData) || responseData instanceof Readable) {
					responseData = await Container.get(BinaryDataService)
						.toBuffer(responseData)
						.then((buffer) => buffer.toString('utf-8'));
				}

				if (configObject.simple === false) {
					if (configObject.resolveWithFullResponse) {
						return {
							body: responseData,
							headers: response.headers,
							statusCode: response.status,
							statusMessage: response.statusText,
						};
					} else {
						return responseData;
					}
				}

				error.message = `${response.status as number} - ${JSON.stringify(responseData)}`;
				throw Object.assign(error, {
					statusCode: response.status,
					/**
					 * Axios adds `status` when serializing, causing `status` to be available only to the client.
					 * Hence we add it explicitly to allow the backend to use it when resolving expressions.
					 */
					status: response.status,
					error: responseData,
					response: pick(response, ['headers', 'status', 'statusText']),
				});
			} else if ('rejectUnauthorized' in configObject && error.code?.includes('CERT')) {
				throw new NodeSslError(error);
			}
		}

		throw error;
	}
}

// eslint-disable-next-line complexity
function convertN8nRequestToAxios(n8nRequest: IHttpRequestOptions): AxiosRequestConfig {
	// Destructure properties with the same name first.
	const { headers, method, timeout, auth, proxy, url } = n8nRequest;

	const axiosRequest: AxiosRequestConfig = {
		headers: headers ?? {},
		method,
		timeout,
		auth,
		proxy,
		url,
		maxBodyLength: Infinity,
		maxContentLength: Infinity,
	} as AxiosRequestConfig;

	axiosRequest.params = n8nRequest.qs;

	if (n8nRequest.baseURL !== undefined) {
		axiosRequest.baseURL = n8nRequest.baseURL;
	}

	if (n8nRequest.disableFollowRedirect === true) {
		axiosRequest.maxRedirects = 0;
	}

	if (n8nRequest.encoding !== undefined) {
		axiosRequest.responseType = n8nRequest.encoding;
	}

	const host = getHostFromRequestObject(n8nRequest);
	const agentOptions: AgentOptions = {};
	if (host) {
		agentOptions.servername = host;
	}
	if (n8nRequest.skipSslCertificateValidation === true) {
		agentOptions.rejectUnauthorized = false;
	}
	axiosRequest.httpsAgent = new Agent(agentOptions);

	axiosRequest.beforeRedirect = getBeforeRedirectFn(agentOptions, axiosRequest);

	if (n8nRequest.arrayFormat !== undefined) {
		axiosRequest.paramsSerializer = (params) => {
			return stringify(params, { arrayFormat: n8nRequest.arrayFormat });
		};
	}

	const { body } = n8nRequest;
	if (body) {
		// Let's add some useful header standards here.
		const existingContentTypeHeaderKey = searchForHeader(axiosRequest, 'content-type');
		if (existingContentTypeHeaderKey === undefined) {
			axiosRequest.headers = axiosRequest.headers || {};
			// We are only setting content type headers if the user did
			// not set it already manually. We're not overriding, even if it's wrong.
			if (body instanceof FormData) {
				axiosRequest.headers = {
					...axiosRequest.headers,
					...body.getHeaders(),
				};
			} else if (body instanceof URLSearchParams) {
				axiosRequest.headers['Content-Type'] = 'application/x-www-form-urlencoded';
			}
		} else if (
			axiosRequest.headers?.[existingContentTypeHeaderKey] === 'application/x-www-form-urlencoded'
		) {
			axiosRequest.data = new URLSearchParams(n8nRequest.body as Record<string, string>);
		}
		// if there is a body and it's empty (does not have properties),
		// make sure not to send anything in it as some services fail when
		// sending GET request with empty body.
		if (typeof body === 'string' || (typeof body === 'object' && !isObjectEmpty(body))) {
			axiosRequest.data = body;
		}
	}

	if (n8nRequest.json) {
		const key = searchForHeader(axiosRequest, 'accept');
		// If key exists, then the user has set both accept
		// header and the json flag. Header should take precedence.
		if (!key) {
			axiosRequest.headers = {
				...axiosRequest.headers,
				Accept: 'application/json',
			};
		}
	}

	const userAgentHeader = searchForHeader(axiosRequest, 'user-agent');
	// If key exists, then the user has set both accept
	// header and the json flag. Header should take precedence.
	if (!userAgentHeader) {
		axiosRequest.headers = {
			...axiosRequest.headers,
			'User-Agent': 'n8n',
		};
	}

	if (n8nRequest.ignoreHttpStatusErrors) {
		axiosRequest.validateStatus = () => true;
	}

	return axiosRequest;
}

const NoBodyHttpMethods = ['GET', 'HEAD', 'OPTIONS'];

/** Remove empty request body on GET, HEAD, and OPTIONS requests */
export const removeEmptyBody = (requestOptions: IHttpRequestOptions | IRequestOptions) => {
	const method = requestOptions.method || 'GET';
	if (NoBodyHttpMethods.includes(method) && isEmpty(requestOptions.body)) {
		delete requestOptions.body;
	}
};

async function httpRequest(
	requestOptions: IHttpRequestOptions,
): Promise<IN8nHttpFullResponse | IN8nHttpResponse> {
	removeEmptyBody(requestOptions);

	let axiosRequest = convertN8nRequestToAxios(requestOptions);
	if (
		axiosRequest.data === undefined ||
		(axiosRequest.method !== undefined && axiosRequest.method.toUpperCase() === 'GET')
	) {
		delete axiosRequest.data;
	}

	let result: AxiosResponse<any>;
	try {
		result = await axios(axiosRequest);
	} catch (error) {
		if (requestOptions.auth?.sendImmediately === false) {
			const { response } = error;
			if (response?.status !== 401 || !response.headers['www-authenticate']?.includes('nonce')) {
				throw error;
			}

			const { auth } = axiosRequest;
			delete axiosRequest.auth;
			axiosRequest = digestAuthAxiosConfig(axiosRequest, response, auth);
			result = await axios(axiosRequest);
		}
		throw error;
	}

	if (requestOptions.returnFullResponse) {
		return {
			body: result.data,
			headers: result.headers,
			statusCode: result.status,
			statusMessage: result.statusText,
		};
	}

	return result.data;
}

export function getBinaryPath(binaryDataId: string): string {
	return Container.get(BinaryDataService).getPath(binaryDataId);
}

/**
 * Returns binary file metadata
 */
export async function getBinaryMetadata(binaryDataId: string): Promise<BinaryData.Metadata> {
	return await Container.get(BinaryDataService).getMetadata(binaryDataId);
}

/**
 * Returns binary file stream for piping
 */
export async function getBinaryStream(binaryDataId: string, chunkSize?: number): Promise<Readable> {
	return await Container.get(BinaryDataService).getAsStream(binaryDataId, chunkSize);
}

export function assertBinaryData(
	inputData: ITaskDataConnections,
	node: INode,
	itemIndex: number,
	propertyName: string,
	inputIndex: number,
): IBinaryData {
	const binaryKeyData = inputData.main[inputIndex]![itemIndex].binary;
	if (binaryKeyData === undefined) {
		throw new NodeOperationError(
			node,
			`This operation expects the node's input data to contain a binary file '${propertyName}', but none was found [item ${itemIndex}]`,
			{
				itemIndex,
				description: 'Make sure that the previous node outputs a binary file',
			},
		);
	}

	const binaryPropertyData = binaryKeyData[propertyName];
	if (binaryPropertyData === undefined) {
		throw new NodeOperationError(
			node,
			`The item has no binary field '${propertyName}' [item ${itemIndex}]`,
			{
				itemIndex,
				description:
					'Check that the parameter where you specified the input binary field name is correct, and that it matches a field in the binary input',
			},
		);
	}

	return binaryPropertyData;
}

/**
 * Returns binary data buffer for given item index and property name.
 */
export async function getBinaryDataBuffer(
	inputData: ITaskDataConnections,
	itemIndex: number,
	propertyName: string,
	inputIndex: number,
): Promise<Buffer> {
	const binaryData = inputData.main[inputIndex]![itemIndex].binary![propertyName];
	return await Container.get(BinaryDataService).getAsBuffer(binaryData);
}

/**
 * Store an incoming IBinaryData & related buffer using the configured binary data manager.
 *
 * @export
 * @param {IBinaryData} binaryData
 * @param {Buffer | Readable} bufferOrStream
 * @returns {Promise<IBinaryData>}
 */
export async function setBinaryDataBuffer(
	binaryData: IBinaryData,
	bufferOrStream: Buffer | Readable,
	workflowId: string,
	executionId: string,
): Promise<IBinaryData> {
	return await Container.get(BinaryDataService).store(
		workflowId,
		executionId,
		bufferOrStream,
		binaryData,
	);
}

export async function copyBinaryFile(
	workflowId: string,
	executionId: string,
	filePath: string,
	fileName: string,
	mimeType?: string,
): Promise<IBinaryData> {
	let fileExtension: string | undefined;
	if (!mimeType) {
		// If no mime type is given figure it out

		if (filePath) {
			// Use file path to guess mime type
			const mimeTypeLookup = lookup(filePath);
			if (mimeTypeLookup) {
				mimeType = mimeTypeLookup;
			}
		}

		if (!mimeType) {
			// read the first bytes of the file to guess mime type
			const fileTypeData = await FileType.fromFile(filePath);
			if (fileTypeData) {
				mimeType = fileTypeData.mime;
				fileExtension = fileTypeData.ext;
			}
		}
	}

	if (!fileExtension && mimeType) {
		fileExtension = extension(mimeType) || undefined;
	}

	if (!mimeType) {
		// Fall back to text
		mimeType = 'text/plain';
	}

	const returnData: IBinaryData = {
		mimeType,
		fileType: fileTypeFromMimeType(mimeType),
		fileExtension,
		data: '',
	};

	if (fileName) {
		returnData.fileName = fileName;
	} else if (filePath) {
		returnData.fileName = path.parse(filePath).base;
	}

	return await Container.get(BinaryDataService).copyBinaryFile(
		workflowId,
		executionId,
		returnData,
		filePath,
	);
}

/**
 * Takes a buffer and converts it into the format n8n uses. It encodes the binary data as
 * base64 and adds metadata.
 */
// eslint-disable-next-line complexity
async function prepareBinaryData(
	binaryData: Buffer | Readable,
	executionId: string,
	workflowId: string,
	filePath?: string,
	mimeType?: string,
): Promise<IBinaryData> {
	let fileExtension: string | undefined;
	if (binaryData instanceof IncomingMessage) {
		if (!filePath) {
			try {
				const { responseUrl } = binaryData;
				filePath =
					binaryData.contentDisposition?.filename ??
					((responseUrl && new URL(responseUrl).pathname) ?? binaryData.req?.path)?.slice(1);
			} catch {}
		}
		if (!mimeType) {
			mimeType = binaryData.contentType;
		}
	}

	if (!mimeType) {
		// If no mime type is given figure it out

		if (filePath) {
			// Use file path to guess mime type
			const mimeTypeLookup = lookup(filePath);
			if (mimeTypeLookup) {
				mimeType = mimeTypeLookup;
			}
		}

		if (!mimeType) {
			if (Buffer.isBuffer(binaryData)) {
				// Use buffer to guess mime type
				const fileTypeData = await FileType.fromBuffer(binaryData);
				if (fileTypeData) {
					mimeType = fileTypeData.mime;
					fileExtension = fileTypeData.ext;
				}
			} else if (binaryData instanceof IncomingMessage) {
				mimeType = binaryData.headers['content-type'];
			} else {
				// TODO: detect filetype from other kind of streams
			}
		}
	}

	if (!fileExtension && mimeType) {
		fileExtension = extension(mimeType) || undefined;
	}

	if (!mimeType) {
		// Fall back to text
		mimeType = 'text/plain';
	}

	const returnData: IBinaryData = {
		mimeType,
		fileType: fileTypeFromMimeType(mimeType),
		fileExtension,
		data: '',
	};

	if (filePath) {
		if (filePath.includes('?')) {
			// Remove maybe present query parameters
			filePath = filePath.split('?').shift();
		}

		const filePathParts = path.parse(filePath as string);

		if (filePathParts.dir !== '') {
			returnData.directory = filePathParts.dir;
		}
		returnData.fileName = filePathParts.base;

		// Remove the dot
		const fileExtension = filePathParts.ext.slice(1);
		if (fileExtension) {
			returnData.fileExtension = fileExtension;
		}
	}

	return await setBinaryDataBuffer(returnData, binaryData, workflowId, executionId);
}

function applyPaginationRequestData(
	requestData: IRequestOptions,
	paginationRequestData: PaginationOptions['request'],
): IRequestOptions {
	const preparedPaginationData: Partial<IRequestOptions> = {
		...paginationRequestData,
		uri: paginationRequestData.url,
	};

	if ('formData' in requestData) {
		preparedPaginationData.formData = paginationRequestData.body;
		delete preparedPaginationData.body;
	} else if ('form' in requestData) {
		preparedPaginationData.form = paginationRequestData.body;
		delete preparedPaginationData.body;
	}

	return merge({}, requestData, preparedPaginationData);
}

/**
 * Makes a request using OAuth data for authentication
 *
 * @param {(IHttpRequestOptions | IRequestOptions)} requestOptions
 *
 */
export async function requestOAuth2(
	this: IAllExecuteFunctions,
	credentialsType: string,
	requestOptions: IHttpRequestOptions | IRequestOptions,
	node: INode,
	additionalData: IWorkflowExecuteAdditionalData,
	oAuth2Options?: IOAuth2Options,
	isN8nRequest = false,
) {
	removeEmptyBody(requestOptions);

	const credentials = (await this.getCredentials(
		credentialsType,
	)) as unknown as OAuth2CredentialData;

	// Only the OAuth2 with authorization code grant needs connection
	if (credentials.grantType === 'authorizationCode' && credentials.oauthTokenData === undefined) {
		throw new ApplicationError('OAuth credentials not connected');
	}

	const oAuthClient = new ClientOAuth2({
		clientId: credentials.clientId,
		clientSecret: credentials.clientSecret,
		accessTokenUri: credentials.accessTokenUrl,
		scopes: (credentials.scope as string).split(' '),
		ignoreSSLIssues: credentials.ignoreSSLIssues,
		authentication: credentials.authentication ?? 'header',
	});

	let oauthTokenData = credentials.oauthTokenData as ClientOAuth2TokenData;
	// if it's the first time using the credentials, get the access token and save it into the DB.
	if (
		credentials.grantType === 'clientCredentials' &&
		(oauthTokenData === undefined || Object.keys(oauthTokenData).length === 0)
	) {
		const { data } = await oAuthClient.credentials.getToken();
		// Find the credentials
		if (!node.credentials?.[credentialsType]) {
			throw new ApplicationError('Node does not have credential type', {
				extra: { nodeName: node.name },
				tags: { credentialType: credentialsType },
			});
		}

		const nodeCredentials = node.credentials[credentialsType];
		credentials.oauthTokenData = data;

		// Save the refreshed token
		await additionalData.credentialsHelper.updateCredentials(
			nodeCredentials,
			credentialsType,
			credentials as unknown as ICredentialDataDecryptedObject,
		);

		oauthTokenData = data;
	}

	const accessToken =
		get(oauthTokenData, oAuth2Options?.property as string) || oauthTokenData.accessToken;
	const refreshToken = oauthTokenData.refreshToken;
	const token = oAuthClient.createToken(
		{
			...oauthTokenData,
			...(accessToken ? { access_token: accessToken } : {}),
			...(refreshToken ? { refresh_token: refreshToken } : {}),
		},
		oAuth2Options?.tokenType || oauthTokenData.tokenType,
	);

	(requestOptions as IRequestOptions).rejectUnauthorized = !credentials.ignoreSSLIssues;

	// Signs the request by adding authorization headers or query parameters depending
	// on the token-type used.
	const newRequestOptions = token.sign(requestOptions as ClientOAuth2RequestObject);
	const newRequestHeaders = (newRequestOptions.headers = newRequestOptions.headers ?? {});
	// If keep bearer is false remove the it from the authorization header
	if (oAuth2Options?.keepBearer === false && typeof newRequestHeaders.Authorization === 'string') {
		newRequestHeaders.Authorization = newRequestHeaders.Authorization.split(' ')[1];
	}
	if (oAuth2Options?.keyToIncludeInAccessTokenHeader) {
		Object.assign(newRequestHeaders, {
			[oAuth2Options.keyToIncludeInAccessTokenHeader]: token.accessToken,
		});
	}
	if (isN8nRequest) {
		return await this.helpers.httpRequest(newRequestOptions).catch(async (error: AxiosError) => {
			if (error.response?.status === 401) {
				Logger.debug(
					`OAuth2 token for "${credentialsType}" used by node "${node.name}" expired. Should revalidate.`,
				);
				const tokenRefreshOptions: IDataObject = {};
				if (oAuth2Options?.includeCredentialsOnRefreshOnBody) {
					const body: IDataObject = {
						client_id: credentials.clientId,
						...(credentials.grantType === 'authorizationCode' && {
							client_secret: credentials.clientSecret as string,
						}),
					};
					tokenRefreshOptions.body = body;
					tokenRefreshOptions.headers = {
						Authorization: '',
					};
				}

				let newToken;

				Logger.debug(
					`OAuth2 token for "${credentialsType}" used by node "${node.name}" has been renewed.`,
				);
				// if it's OAuth2 with client credentials grant type, get a new token
				// instead of refreshing it.
				if (credentials.grantType === 'clientCredentials') {
					newToken = await token.client.credentials.getToken();
				} else {
					newToken = await token.refresh(tokenRefreshOptions as unknown as ClientOAuth2Options);
				}

				Logger.debug(
					`OAuth2 token for "${credentialsType}" used by node "${node.name}" has been renewed.`,
				);

				credentials.oauthTokenData = newToken.data;
				// Find the credentials
				if (!node.credentials?.[credentialsType]) {
					throw new ApplicationError('Node does not have credential type', {
						extra: { nodeName: node.name, credentialType: credentialsType },
					});
				}
				const nodeCredentials = node.credentials[credentialsType];
				await additionalData.credentialsHelper.updateCredentials(
					nodeCredentials,
					credentialsType,
					credentials as unknown as ICredentialDataDecryptedObject,
				);
				const refreshedRequestOption = newToken.sign(requestOptions as ClientOAuth2RequestObject);

				if (oAuth2Options?.keyToIncludeInAccessTokenHeader) {
					Object.assign(newRequestHeaders, {
						[oAuth2Options.keyToIncludeInAccessTokenHeader]: token.accessToken,
					});
				}

				return await this.helpers.httpRequest(refreshedRequestOption);
			}
			throw error;
		});
	}
	const tokenExpiredStatusCode =
		oAuth2Options?.tokenExpiredStatusCode === undefined
			? 401
			: oAuth2Options?.tokenExpiredStatusCode;

	return await this.helpers
		.request(newRequestOptions as IRequestOptions)
		.then((response) => {
			const requestOptions = newRequestOptions as any;
			if (
				requestOptions.resolveWithFullResponse === true &&
				requestOptions.simple === false &&
				response.statusCode === tokenExpiredStatusCode
			) {
				throw response;
			}
			return response;
		})
		.catch(async (error: IResponseError) => {
			if (error.statusCode === tokenExpiredStatusCode) {
				// Token is probably not valid anymore. So try refresh it.
				const tokenRefreshOptions: IDataObject = {};
				if (oAuth2Options?.includeCredentialsOnRefreshOnBody) {
					const body: IDataObject = {
						client_id: credentials.clientId,
						client_secret: credentials.clientSecret,
					};
					tokenRefreshOptions.body = body;
					// Override authorization property so the credentials are not included in it
					tokenRefreshOptions.headers = {
						Authorization: '',
					};
				}
				Logger.debug(
					`OAuth2 token for "${credentialsType}" used by node "${node.name}" expired. Should revalidate.`,
				);

				let newToken;

				// if it's OAuth2 with client credentials grant type, get a new token
				// instead of refreshing it.
				if (credentials.grantType === 'clientCredentials') {
					newToken = await token.client.credentials.getToken();
				} else {
					newToken = await token.refresh(tokenRefreshOptions as unknown as ClientOAuth2Options);
				}
				Logger.debug(
					`OAuth2 token for "${credentialsType}" used by node "${node.name}" has been renewed.`,
				);

				credentials.oauthTokenData = newToken.data;

				// Find the credentials
				if (!node.credentials?.[credentialsType]) {
					throw new ApplicationError('Node does not have credential type', {
						tags: { credentialType: credentialsType },
						extra: { nodeName: node.name },
					});
				}
				const nodeCredentials = node.credentials[credentialsType];

				// Save the refreshed token
				await additionalData.credentialsHelper.updateCredentials(
					nodeCredentials,
					credentialsType,
					credentials as unknown as ICredentialDataDecryptedObject,
				);

				Logger.debug(
					`OAuth2 token for "${credentialsType}" used by node "${node.name}" has been saved to database successfully.`,
				);

				// Make the request again with the new token
				const newRequestOptions = newToken.sign(requestOptions as ClientOAuth2RequestObject);
				newRequestOptions.headers = newRequestOptions.headers ?? {};

				if (oAuth2Options?.keyToIncludeInAccessTokenHeader) {
					Object.assign(newRequestOptions.headers, {
						[oAuth2Options.keyToIncludeInAccessTokenHeader]: token.accessToken,
					});
				}

				return await this.helpers.request(newRequestOptions as IRequestOptions);
			}

			// Unknown error so simply throw it
			throw error;
		});
}

/**
 * Makes a request using OAuth1 data for authentication
 */
export async function requestOAuth1(
	this: IAllExecuteFunctions,
	credentialsType: string,
	requestOptions: IHttpRequestOptions | IRequestOptions,
	isN8nRequest = false,
) {
	removeEmptyBody(requestOptions);

	const credentials = await this.getCredentials(credentialsType);

	if (credentials === undefined) {
		throw new ApplicationError('No credentials were returned!');
	}

	if (credentials.oauthTokenData === undefined) {
		throw new ApplicationError('OAuth credentials not connected!');
	}

	const oauth = new clientOAuth1({
		consumer: {
			key: credentials.consumerKey as string,
			secret: credentials.consumerSecret as string,
		},
		signature_method: credentials.signatureMethod as string,
		hash_function(base, key) {
			let algorithm: string;
			switch (credentials.signatureMethod) {
				case 'HMAC-SHA256':
					algorithm = 'sha256';
					break;
				case 'HMAC-SHA512':
					algorithm = 'sha512';
					break;
				default:
					algorithm = 'sha1';
					break;
			}
			return createHmac(algorithm, key).update(base).digest('base64');
		},
	});

	const oauthTokenData = credentials.oauthTokenData as IDataObject;

	const token: Token = {
		key: oauthTokenData.oauth_token as string,
		secret: oauthTokenData.oauth_token_secret as string,
	};

	// @ts-expect-error @TECH_DEBT: Remove request library
	requestOptions.data = { ...requestOptions.qs, ...requestOptions.form };

	// Fixes issue that OAuth1 library only works with "url" property and not with "uri"
	if ('uri' in requestOptions && !requestOptions.url) {
		requestOptions.url = requestOptions.uri;
		delete requestOptions.uri;
	}

	requestOptions.headers = oauth.toHeader(
		oauth.authorize(requestOptions as unknown as clientOAuth1.RequestOptions, token),
	) as unknown as Record<string, string>;
	if (isN8nRequest) {
		return await this.helpers.httpRequest(requestOptions as IHttpRequestOptions);
	}

	return await this.helpers
		.request(requestOptions as IRequestOptions)
		.catch(async (error: IResponseError) => {
			// Unknown error so simply throw it
			throw error;
		});
}

export async function httpRequestWithAuthentication(
	this: IAllExecuteFunctions,
	credentialsType: string,
	requestOptions: IHttpRequestOptions,
	workflow: Workflow,
	node: INode,
	additionalData: IWorkflowExecuteAdditionalData,
	additionalCredentialOptions?: IAdditionalCredentialOptions,
) {
	removeEmptyBody(requestOptions);

	let credentialsDecrypted: ICredentialDataDecryptedObject | undefined;
	try {
		const parentTypes = additionalData.credentialsHelper.getParentTypes(credentialsType);

		if (parentTypes.includes('oAuth1Api')) {
			return await requestOAuth1.call(this, credentialsType, requestOptions, true);
		}
		if (parentTypes.includes('oAuth2Api')) {
			return await requestOAuth2.call(
				this,
				credentialsType,
				requestOptions,
				node,
				additionalData,
				additionalCredentialOptions?.oauth2,
				true,
			);
		}

		if (additionalCredentialOptions?.credentialsDecrypted) {
			credentialsDecrypted = additionalCredentialOptions.credentialsDecrypted.data;
		} else {
			credentialsDecrypted = await this.getCredentials(credentialsType);
		}

		if (credentialsDecrypted === undefined) {
			throw new NodeOperationError(
				node,
				`Node "${node.name}" does not have any credentials of type "${credentialsType}" set!`,
				{ level: 'warning' },
			);
		}

		const data = await additionalData.credentialsHelper.preAuthentication(
			{ helpers: this.helpers },
			credentialsDecrypted,
			credentialsType,
			node,
			false,
		);

		if (data) {
			// make the updated property in the credentials
			// available to the authenticate method
			Object.assign(credentialsDecrypted, data);
		}

		requestOptions = await additionalData.credentialsHelper.authenticate(
			credentialsDecrypted,
			credentialsType,
			requestOptions,
			workflow,
			node,
		);
		return await httpRequest(requestOptions);
	} catch (error) {
		// if there is a pre authorization method defined and
		// the method failed due to unauthorized request
		if (
			error.response?.status === 401 &&
			additionalData.credentialsHelper.preAuthentication !== undefined
		) {
			try {
				if (credentialsDecrypted !== undefined) {
					// try to refresh the credentials
					const data = await additionalData.credentialsHelper.preAuthentication(
						{ helpers: this.helpers },
						credentialsDecrypted,
						credentialsType,
						node,
						true,
					);

					if (data) {
						// make the updated property in the credentials
						// available to the authenticate method
						Object.assign(credentialsDecrypted, data);
					}

					requestOptions = await additionalData.credentialsHelper.authenticate(
						credentialsDecrypted,
						credentialsType,
						requestOptions,
						workflow,
						node,
					);
				}
				// retry the request
				return await httpRequest(requestOptions);
			} catch (error) {
				throw new NodeApiError(this.getNode(), error);
			}
		}

		throw new NodeApiError(this.getNode(), error);
	}
}

/**
 * Takes generic input data and brings it into the json format n8n uses.
 *
 * @param {(IDataObject | IDataObject[])} jsonData
 */
export function returnJsonArray(jsonData: IDataObject | IDataObject[]): INodeExecutionData[] {
	const returnData: INodeExecutionData[] = [];

	if (!Array.isArray(jsonData)) {
		jsonData = [jsonData];
	}

	jsonData.forEach((data: IDataObject & { json?: IDataObject }) => {
		if (data?.json) {
			// We already have the JSON key so avoid double wrapping
			returnData.push({ ...data, json: data.json });
		} else {
			returnData.push({ json: data });
		}
	});

	return returnData;
}

/**
 * Takes generic input data and brings it into the new json, pairedItem format n8n uses.
 * @param {(IPairedItemData)} itemData
 * @param {(INodeExecutionData[])} inputData
 */
export function constructExecutionMetaData(
	inputData: INodeExecutionData[],
	options: { itemData: IPairedItemData | IPairedItemData[] },
): NodeExecutionWithMetadata[] {
	const { itemData } = options;
	return inputData.map((data: INodeExecutionData) => {
		const { json, ...rest } = data;
		return { json, pairedItem: itemData, ...rest } as NodeExecutionWithMetadata;
	});
}

/**
 * Automatically put the objects under a 'json' key and don't error,
 * if some objects contain json/binary keys and others don't, throws error 'Inconsistent item format'
 *
 * @param {INodeExecutionData | INodeExecutionData[]} executionData
 */
export function normalizeItems(
	executionData: INodeExecutionData | INodeExecutionData[],
): INodeExecutionData[] {
	if (typeof executionData === 'object' && !Array.isArray(executionData)) {
		executionData = executionData.json ? [executionData] : [{ json: executionData as IDataObject }];
	}

	if (executionData.every((item) => typeof item === 'object' && 'json' in item))
		return executionData;

	if (executionData.some((item) => typeof item === 'object' && 'json' in item)) {
		throw new ApplicationError('Inconsistent item format');
	}

	if (executionData.every((item) => typeof item === 'object' && 'binary' in item)) {
		const normalizedItems: INodeExecutionData[] = [];
		executionData.forEach((item) => {
			const json = Object.keys(item).reduce((acc, key) => {
				if (key === 'binary') return acc;
				return { ...acc, [key]: item[key] };
			}, {});

			normalizedItems.push({
				json,
				binary: item.binary,
			});
		});
		return normalizedItems;
	}

	if (executionData.some((item) => typeof item === 'object' && 'binary' in item)) {
		throw new ApplicationError('Inconsistent item format');
	}

	return executionData.map((item) => {
		return { json: item };
	});
}

// TODO: Move up later
export async function requestWithAuthentication(
	this: IAllExecuteFunctions,
	credentialsType: string,
	requestOptions: IRequestOptions,
	workflow: Workflow,
	node: INode,
	additionalData: IWorkflowExecuteAdditionalData,
	additionalCredentialOptions?: IAdditionalCredentialOptions,
	itemIndex?: number,
) {
	removeEmptyBody(requestOptions);

	let credentialsDecrypted: ICredentialDataDecryptedObject | undefined;

	try {
		const parentTypes = additionalData.credentialsHelper.getParentTypes(credentialsType);

		if (credentialsType === 'oAuth1Api' || parentTypes.includes('oAuth1Api')) {
			return await requestOAuth1.call(this, credentialsType, requestOptions, false);
		}
		if (credentialsType === 'oAuth2Api' || parentTypes.includes('oAuth2Api')) {
			return await requestOAuth2.call(
				this,
				credentialsType,
				requestOptions,
				node,
				additionalData,
				additionalCredentialOptions?.oauth2,
				false,
			);
		}

		if (additionalCredentialOptions?.credentialsDecrypted) {
			credentialsDecrypted = additionalCredentialOptions.credentialsDecrypted.data;
		} else {
			credentialsDecrypted = await this.getCredentials(credentialsType, itemIndex);
		}

		if (credentialsDecrypted === undefined) {
			throw new NodeOperationError(
				node,
				`Node "${node.name}" does not have any credentials of type "${credentialsType}" set!`,
				{ level: 'warning' },
			);
		}

		const data = await additionalData.credentialsHelper.preAuthentication(
			{ helpers: this.helpers },
			credentialsDecrypted,
			credentialsType,
			node,
			false,
		);

		if (data) {
			// make the updated property in the credentials
			// available to the authenticate method
			Object.assign(credentialsDecrypted, data);
		}

		requestOptions = (await additionalData.credentialsHelper.authenticate(
			credentialsDecrypted,
			credentialsType,
			requestOptions as IHttpRequestOptions,
			workflow,
			node,
		)) as IRequestOptions;
		return await proxyRequestToAxios(workflow, additionalData, node, requestOptions);
	} catch (error) {
		try {
			if (credentialsDecrypted !== undefined) {
				// try to refresh the credentials
				const data = await additionalData.credentialsHelper.preAuthentication(
					{ helpers: this.helpers },
					credentialsDecrypted,
					credentialsType,
					node,
					true,
				);

				if (data) {
					// make the updated property in the credentials
					// available to the authenticate method
					Object.assign(credentialsDecrypted, data);
					requestOptions = (await additionalData.credentialsHelper.authenticate(
						credentialsDecrypted,
						credentialsType,
						requestOptions as IHttpRequestOptions,
						workflow,
						node,
					)) as IRequestOptions;
					// retry the request
					return await proxyRequestToAxios(workflow, additionalData, node, requestOptions);
				}
			}
			throw error;
		} catch (error) {
			if (error instanceof ExecutionBaseError) throw error;

			throw new NodeApiError(this.getNode(), error);
		}
	}
}

/**
 * Returns the additional keys for Expressions and Function-Nodes
 *
 */
export function getAdditionalKeys(
	additionalData: IWorkflowExecuteAdditionalData,
	mode: WorkflowExecuteMode,
	runExecutionData: IRunExecutionData | null,
	options?: { secretsEnabled?: boolean },
): IWorkflowDataProxyAdditionalKeys {
	const executionId = additionalData.executionId || PLACEHOLDER_EMPTY_EXECUTION_ID;
	const resumeUrl = `${additionalData.webhookWaitingBaseUrl}/${executionId}`;
	const resumeFormUrl = `${additionalData.formWaitingBaseUrl}/${executionId}`;
	return {
		$execution: {
			id: executionId,
			mode: mode === 'manual' ? 'test' : 'production',
			resumeUrl,
			resumeFormUrl,
			customData: runExecutionData
				? {
						set(key: string, value: string): void {
							try {
								setWorkflowExecutionMetadata(runExecutionData, key, value);
							} catch (e) {
								if (mode === 'manual') {
									throw e;
								}
								Logger.verbose(e.message);
							}
						},
						setAll(obj: Record<string, string>): void {
							try {
								setAllWorkflowExecutionMetadata(runExecutionData, obj);
							} catch (e) {
								if (mode === 'manual') {
									throw e;
								}
								Logger.verbose(e.message);
							}
						},
						get(key: string): string {
							return getWorkflowExecutionMetadata(runExecutionData, key);
						},
						getAll(): Record<string, string> {
							return getAllWorkflowExecutionMetadata(runExecutionData);
						},
					}
				: undefined,
		},
		$vars: additionalData.variables,
		$secrets: options?.secretsEnabled ? getSecretsProxy(additionalData) : undefined,

		// deprecated
		$executionId: executionId,
		$resumeWebhookUrl: resumeUrl,
	};
}

/**
 * Returns the requested decrypted credentials if the node has access to them.
 *
 * @param {Workflow} workflow Workflow which requests the data
 * @param {INode} node Node which request the data
 * @param {string} type The credential type to return
 */
export async function getCredentials(
	workflow: Workflow,
	node: INode,
	type: string,
	additionalData: IWorkflowExecuteAdditionalData,
	mode: WorkflowExecuteMode,
	executeData?: IExecuteData,
	runExecutionData?: IRunExecutionData | null,
	runIndex?: number,
	connectionInputData?: INodeExecutionData[],
	itemIndex?: number,
): Promise<ICredentialDataDecryptedObject> {
	// Get the NodeType as it has the information if the credentials are required
	const nodeType = workflow.nodeTypes.getByNameAndVersion(node.type, node.typeVersion);
	if (nodeType === undefined) {
		throw new NodeOperationError(
			node,
			`Node type "${node.type}" is not known so can not get credentials!`,
		);
	}

	// Hardcode for now for security reasons that only a single node can access
	// all credentials
	const fullAccess = [HTTP_REQUEST_NODE_TYPE].includes(node.type);

	let nodeCredentialDescription: INodeCredentialDescription | undefined;
	if (!fullAccess) {
		if (nodeType.description.credentials === undefined) {
			throw new NodeOperationError(
				node,
				`Node type "${node.type}" does not have any credentials defined!`,
				{ level: 'warning' },
			);
		}

		nodeCredentialDescription = nodeType.description.credentials.find(
			(credentialTypeDescription) => credentialTypeDescription.name === type,
		);
		if (nodeCredentialDescription === undefined) {
			throw new NodeOperationError(
				node,
				`Node type "${node.type}" does not have any credentials of type "${type}" defined!`,
				{ level: 'warning' },
			);
		}

		if (
			!NodeHelpers.displayParameter(
				additionalData.currentNodeParameters || node.parameters,
				nodeCredentialDescription,
				node,
				node.parameters,
			)
		) {
			// Credentials should not be displayed even if they would be defined
			throw new NodeOperationError(node, 'Credentials not found');
		}
	}

	// Check if node has any credentials defined
	if (!fullAccess && !node.credentials?.[type]) {
		// If none are defined check if the credentials are required or not

		if (nodeCredentialDescription?.required === true) {
			// Credentials are required so error
			if (!node.credentials) {
				throw new NodeOperationError(node, 'Node does not have any credentials set!', {
					level: 'warning',
				});
			}
			if (!node.credentials[type]) {
				throw new NodeOperationError(
					node,
					`Node does not have any credentials set for "${type}"!`,
					{ level: 'warning' },
				);
			}
		} else {
			// Credentials are not required
			throw new NodeOperationError(node, 'Node does not require credentials');
		}
	}

	if (fullAccess && !node.credentials?.[type]) {
		// Make sure that fullAccess nodes still behave like before that if they
		// request access to credentials that are currently not set it returns undefined
		throw new NodeOperationError(node, 'Credentials not found');
	}

	let expressionResolveValues: ICredentialsExpressionResolveValues | undefined;
	if (connectionInputData && runExecutionData && runIndex !== undefined) {
		expressionResolveValues = {
			connectionInputData,
			itemIndex: itemIndex || 0,
			node,
			runExecutionData,
			runIndex,
			workflow,
		} as ICredentialsExpressionResolveValues;
	}

	const nodeCredentials = node.credentials
		? node.credentials[type]
		: ({} as INodeCredentialsDetails);

	// TODO: solve using credentials via expression
	// if (name.charAt(0) === '=') {
	// 	// If the credential name is an expression resolve it
	// 	const additionalKeys = getAdditionalKeys(additionalData, mode);
	// 	name = workflow.expression.getParameterValue(
	// 		name,
	// 		runExecutionData || null,
	// 		runIndex || 0,
	// 		itemIndex || 0,
	// 		node.name,
	// 		connectionInputData || [],
	// 		mode,
	// 		additionalKeys,
	// 	) as string;
	// }

	const decryptedDataObject = await additionalData.credentialsHelper.getDecrypted(
		additionalData,
		nodeCredentials,
		type,
		mode,
		executeData,
		false,
		expressionResolveValues,
	);

	return decryptedDataObject;
}

/**
 * Clean up parameter data to make sure that only valid data gets returned
 * INFO: Currently only converts Luxon Dates as we know for sure it will not be breaking
 */
export function cleanupParameterData(inputData: NodeParameterValueType): void {
	if (typeof inputData !== 'object' || inputData === null) {
		return;
	}

	if (Array.isArray(inputData)) {
		inputData.forEach((value) => cleanupParameterData(value as NodeParameterValueType));
		return;
	}

	if (typeof inputData === 'object') {
		type Key = keyof typeof inputData;
		(Object.keys(inputData) as Key[]).forEach((key) => {
			const value = inputData[key];
			if (typeof value === 'object') {
				if (DateTime.isDateTime(value)) {
					// Is a special luxon date so convert to string
					inputData[key] = value.toString();
				} else {
					cleanupParameterData(value);
				}
			}
		});
	}
}

const validateResourceMapperValue = (
	parameterName: string,
	paramValues: { [key: string]: unknown },
	node: INode,
	skipRequiredCheck = false,
): ExtendedValidationResult => {
	const result: ExtendedValidationResult = { valid: true, newValue: paramValues };
	const paramNameParts = parameterName.split('.');
	if (paramNameParts.length !== 2) {
		return result;
	}
	const resourceMapperParamName = paramNameParts[0];
	const resourceMapperField = node.parameters[resourceMapperParamName];
	if (!resourceMapperField || !isResourceMapperValue(resourceMapperField)) {
		return result;
	}
	const schema = resourceMapperField.schema;
	const paramValueNames = Object.keys(paramValues);
	for (let i = 0; i < paramValueNames.length; i++) {
		const key = paramValueNames[i];
		const resolvedValue = paramValues[key];
		const schemaEntry = schema.find((s) => s.id === key);

		if (
			!skipRequiredCheck &&
			schemaEntry?.required === true &&
			schemaEntry.type !== 'boolean' &&
			!resolvedValue
		) {
			return {
				valid: false,
				errorMessage: `The value "${String(key)}" is required but not set`,
				fieldName: key,
			};
		}

		if (schemaEntry?.type) {
			const validationResult = validateFieldType(key, resolvedValue, schemaEntry.type, {
				valueOptions: schemaEntry.options,
			});
			if (!validationResult.valid) {
				return { ...validationResult, fieldName: key };
			} else {
				// If it's valid, set the casted value
				paramValues[key] = validationResult.newValue;
			}
		}
	}
	return result;
};

const validateCollection = (
	node: INode,
	runIndex: number,
	itemIndex: number,
	propertyDescription: INodeProperties,
	parameterPath: string[],
	validationResult: ExtendedValidationResult,
): ExtendedValidationResult => {
	let nestedDescriptions: INodeProperties[] | undefined;

	if (propertyDescription.type === 'fixedCollection') {
		nestedDescriptions = (propertyDescription.options as INodePropertyCollection[]).find(
			(entry) => entry.name === parameterPath[1],
		)?.values;
	}

	if (propertyDescription.type === 'collection') {
		nestedDescriptions = propertyDescription.options as INodeProperties[];
	}

	if (!nestedDescriptions) {
		return validationResult;
	}

	const validationMap: {
		[key: string]: { type: FieldType; displayName: string; options?: INodePropertyOptions[] };
	} = {};

	for (const prop of nestedDescriptions) {
		if (!prop.validateType || prop.ignoreValidationDuringExecution) continue;

		validationMap[prop.name] = {
			type: prop.validateType,
			displayName: prop.displayName,
			options:
				prop.validateType === 'options' ? (prop.options as INodePropertyOptions[]) : undefined,
		};
	}

	if (!Object.keys(validationMap).length) {
		return validationResult;
	}

	for (const value of Array.isArray(validationResult.newValue)
		? (validationResult.newValue as IDataObject[])
		: [validationResult.newValue as IDataObject]) {
		for (const key of Object.keys(value)) {
			if (!validationMap[key]) continue;

			const fieldValidationResult = validateFieldType(key, value[key], validationMap[key].type, {
				valueOptions: validationMap[key].options,
			});

			if (!fieldValidationResult.valid) {
				throw new ExpressionError(
					`Invalid input for field '${validationMap[key].displayName}' inside '${propertyDescription.displayName}' in [item ${itemIndex}]`,
					{
						description: fieldValidationResult.errorMessage,
						runIndex,
						itemIndex,
						nodeCause: node.name,
					},
				);
			}
			value[key] = fieldValidationResult.newValue;
		}
	}

	return validationResult;
};

export const validateValueAgainstSchema = (
	node: INode,
	nodeType: INodeType,
	parameterValue: string | number | boolean | object | null | undefined,
	parameterName: string,
	runIndex: number,
	itemIndex: number,
) => {
	const parameterPath = parameterName.split('.');

	const propertyDescription = nodeType.description.properties.find(
		(prop) =>
			parameterPath[0] === prop.name && NodeHelpers.displayParameter(node.parameters, prop, node),
	);

	if (!propertyDescription) {
		return parameterValue;
	}

	let validationResult: ExtendedValidationResult = { valid: true, newValue: parameterValue };

	if (
		parameterPath.length === 1 &&
		propertyDescription.validateType &&
		!propertyDescription.ignoreValidationDuringExecution
	) {
		validationResult = validateFieldType(
			parameterName,
			parameterValue,
			propertyDescription.validateType,
		);
	} else if (
		propertyDescription.type === 'resourceMapper' &&
		parameterPath[1] === 'value' &&
		typeof parameterValue === 'object'
	) {
		validationResult = validateResourceMapperValue(
			parameterName,
			parameterValue as { [key: string]: unknown },
			node,
			propertyDescription.typeOptions?.resourceMapper?.mode !== 'add',
		);
	} else if (['fixedCollection', 'collection'].includes(propertyDescription.type)) {
		validationResult = validateCollection(
			node,
			runIndex,
			itemIndex,
			propertyDescription,
			parameterPath,
			validationResult,
		);
	}

	if (!validationResult.valid) {
		throw new ExpressionError(
			`Invalid input for '${
				validationResult.fieldName
					? String(validationResult.fieldName)
					: propertyDescription.displayName
			}' [item ${itemIndex}]`,
			{
				description: validationResult.errorMessage,
				runIndex,
				itemIndex,
				nodeCause: node.name,
			},
		);
	}
	return validationResult.newValue;
};

/**
 * Returns the requested resolved (all expressions replaced) node parameters.
 *
 * @param {(IRunExecutionData | null)} runExecutionData
 */
export function getNodeParameter(
	workflow: Workflow,
	runExecutionData: IRunExecutionData | null,
	runIndex: number,
	connectionInputData: INodeExecutionData[],
	node: INode,
	parameterName: string,
	itemIndex: number,
	mode: WorkflowExecuteMode,
	additionalKeys: IWorkflowDataProxyAdditionalKeys,
	executeData?: IExecuteData,
	fallbackValue?: any,
	options?: IGetNodeParameterOptions,
): NodeParameterValueType | object {
	const nodeType = workflow.nodeTypes.getByNameAndVersion(node.type, node.typeVersion);
	if (nodeType === undefined) {
		throw new ApplicationError('Node type is unknown so cannot return parameter value', {
			tags: { nodeType: node.type },
		});
	}

	const value = get(node.parameters, parameterName, fallbackValue);

	if (value === undefined) {
		throw new ApplicationError('Could not get parameter', { extra: { parameterName } });
	}

	if (options?.rawExpressions) {
		return value;
	}

	let returnData;

	try {
		returnData = workflow.expression.getParameterValue(
			value,
			runExecutionData,
			runIndex,
			itemIndex,
			node.name,
			connectionInputData,
			mode,
			additionalKeys,
			executeData,
			false,
			{},
			options?.contextNode?.name,
		);
		cleanupParameterData(returnData);
	} catch (e) {
		if (e instanceof ExpressionError && node.continueOnFail && node.type === 'n8n-nodes-base.set') {
			// https://linear.app/n8n/issue/PAY-684
			returnData = [{ name: undefined, value: undefined }];
		} else {
			if (e.context) e.context.parameter = parameterName;
			e.cause = value;
			throw e;
		}
	}

	// This is outside the try/catch because it throws errors with proper messages
	if (options?.extractValue) {
		returnData = extractValue(returnData, parameterName, node, nodeType, itemIndex);
	}

	// Validate parameter value if it has a schema defined(RMC) or validateType defined
	returnData = validateValueAgainstSchema(
		node,
		nodeType,
		returnData,
		parameterName,
		runIndex,
		itemIndex,
	);

	return returnData;
}

/**
 * Returns if execution should be continued even if there was an error.
 *
 */
export function continueOnFail(node: INode): boolean {
	const onError = get(node, 'onError', undefined);

	if (onError === undefined) {
		return get(node, 'continueOnFail', false);
	}

	return ['continueRegularOutput', 'continueErrorOutput'].includes(onError);
}

/**
 * Returns the webhook URL of the webhook with the given name
 *
 */
export function getNodeWebhookUrl(
	name: string,
	workflow: Workflow,
	node: INode,
	additionalData: IWorkflowExecuteAdditionalData,
	mode: WorkflowExecuteMode,
	additionalKeys: IWorkflowDataProxyAdditionalKeys,
	isTest?: boolean,
): string | undefined {
	let baseUrl = additionalData.webhookBaseUrl;
	if (isTest === true) {
		baseUrl = additionalData.webhookTestBaseUrl;
	}

	// eslint-disable-next-line @typescript-eslint/no-use-before-define
	const webhookDescription = getWebhookDescription(name, workflow, node);
	if (webhookDescription === undefined) {
		return undefined;
	}

	const path = workflow.expression.getSimpleParameterValue(
		node,
		webhookDescription.path,
		mode,
		additionalKeys,
	);
	if (path === undefined) {
		return undefined;
	}

	const isFullPath: boolean = workflow.expression.getSimpleParameterValue(
		node,
		webhookDescription.isFullPath,
		mode,
		additionalKeys,
		undefined,
		false,
	) as boolean;
	return NodeHelpers.getNodeWebhookUrl(baseUrl, workflow.id, node, path.toString(), isFullPath);
}

/**
 * Returns the timezone for the workflow
 */
export function getTimezone(workflow: Workflow): string {
	return workflow.settings.timezone ?? getGlobalState().defaultTimezone;
}

/**
 * Returns the full webhook description of the webhook with the given name
 *
 */
export function getWebhookDescription(
	name: string,
	workflow: Workflow,
	node: INode,
): IWebhookDescription | undefined {
	const nodeType = workflow.nodeTypes.getByNameAndVersion(node.type, node.typeVersion);

	if (nodeType.description.webhooks === undefined) {
		// Node does not have any webhooks so return
		return undefined;
	}

	for (const webhookDescription of nodeType.description.webhooks) {
		if (webhookDescription.name === name) {
			return webhookDescription;
		}
	}

	return undefined;
}

// TODO: Change options to an object
const addExecutionDataFunctions = async (
	type: 'input' | 'output',
	nodeName: string,
	data: INodeExecutionData[][] | ExecutionBaseError,
	runExecutionData: IRunExecutionData,
	connectionType: ConnectionTypes,
	additionalData: IWorkflowExecuteAdditionalData,
	sourceNodeName: string,
	sourceNodeRunIndex: number,
	currentNodeRunIndex: number,
): Promise<void> => {
	if (connectionType === 'main') {
		throw new ApplicationError('Setting type is not supported for main connection', {
			extra: { type },
		});
	}

	let taskData: ITaskData | undefined;
	if (type === 'input') {
		taskData = {
			startTime: new Date().getTime(),
			executionTime: 0,
			executionStatus: 'running',
			source: [null],
		};
	} else {
		// At the moment we expect that there is always an input sent before the output
		taskData = get(
			runExecutionData,
			['resultData', 'runData', nodeName, currentNodeRunIndex],
			undefined,
		);
		if (taskData === undefined) {
			return;
		}
	}
	taskData = taskData!;

	if (data instanceof Error) {
		taskData.executionStatus = 'error';
		taskData.error = data;
	} else {
		if (type === 'output') {
			taskData.executionStatus = 'success';
		}
		taskData.data = {
			[connectionType]: data,
		} as ITaskDataConnections;
	}

	if (type === 'input') {
		if (!(data instanceof Error)) {
			taskData.inputOverride = {
				[connectionType]: data,
			} as ITaskDataConnections;
		}

		if (!runExecutionData.resultData.runData.hasOwnProperty(nodeName)) {
			runExecutionData.resultData.runData[nodeName] = [];
		}

		runExecutionData.resultData.runData[nodeName][currentNodeRunIndex] = taskData;
		if (additionalData.sendDataToUI) {
			additionalData.sendDataToUI('nodeExecuteBefore', {
				executionId: additionalData.executionId,
				nodeName,
			});
		}
	} else {
		// Outputs
		taskData.executionTime = new Date().getTime() - taskData.startTime;

		if (additionalData.sendDataToUI) {
			additionalData.sendDataToUI('nodeExecuteAfter', {
				executionId: additionalData.executionId,
				nodeName,
				data: taskData,
			});
		}

		if (get(runExecutionData, 'executionData.metadata', undefined) === undefined) {
			runExecutionData.executionData!.metadata = {};
		}

		let sourceTaskData = get(runExecutionData, ['executionData', 'metadata', sourceNodeName]);

		if (!sourceTaskData) {
			runExecutionData.executionData!.metadata[sourceNodeName] = [];
			sourceTaskData = runExecutionData.executionData!.metadata[sourceNodeName];
		}

		if (!sourceTaskData[sourceNodeRunIndex]) {
			sourceTaskData[sourceNodeRunIndex] = {
				subRun: [],
			};
		}

		sourceTaskData[sourceNodeRunIndex]!.subRun!.push({
			node: nodeName,
			runIndex: currentNodeRunIndex,
		});
	}
};

async function getInputConnectionData(
	this: IAllExecuteFunctions,
	workflow: Workflow,
	runExecutionData: IRunExecutionData,
	runIndex: number,
	connectionInputData: INodeExecutionData[],
	additionalData: IWorkflowExecuteAdditionalData,
	executeData: IExecuteData | undefined,
	mode: WorkflowExecuteMode,
	closeFunctions: CloseFunction[],
	inputName: ConnectionTypes,
	itemIndex: number,
): Promise<unknown> {
	const node = this.getNode();
	const nodeType = workflow.nodeTypes.getByNameAndVersion(node.type, node.typeVersion);

	const inputs = NodeHelpers.getNodeInputs(workflow, node, nodeType.description);

	let inputConfiguration = inputs.find((input) => {
		if (typeof input === 'string') {
			return input === inputName;
		}
		return input.type === inputName;
	});

	if (inputConfiguration === undefined) {
		throw new ApplicationError('Node does not have input of type', {
			extra: { nodeName: node.name, inputName },
		});
	}

	if (typeof inputConfiguration === 'string') {
		inputConfiguration = {
			type: inputConfiguration,
		} as INodeInputConfiguration;
	}

	const parentNodes = workflow.getParentNodes(node.name, inputName, 1);
	if (parentNodes.length === 0) {
		return inputConfiguration.maxConnections === 1 ? undefined : [];
	}

	const constParentNodes = parentNodes
		.map((nodeName) => {
			return workflow.getNode(nodeName) as INode;
		})
		.filter((connectedNode) => connectedNode.disabled !== true)
		.map(async (connectedNode) => {
			const nodeType = workflow.nodeTypes.getByNameAndVersion(
				connectedNode.type,
				connectedNode.typeVersion,
			);

			if (!nodeType.supplyData) {
				throw new ApplicationError('Node does not have a `supplyData` method defined', {
					extra: { nodeName: connectedNode.name },
				});
			}

			const context = Object.assign({}, this);

			context.getNodeParameter = (
				parameterName: string,
				itemIndex: number,
				fallbackValue?: any,
				options?: IGetNodeParameterOptions,
			) => {
				return getNodeParameter(
					workflow,
					runExecutionData,
					runIndex,
					connectionInputData,
					connectedNode,
					parameterName,
					itemIndex,
					mode,
					getAdditionalKeys(additionalData, mode, runExecutionData),
					executeData,
					fallbackValue,
					{ ...(options || {}), contextNode: node },
				) as any;
			};

			// TODO: Check what else should be overwritten
			context.getNode = () => {
				return deepCopy(connectedNode);
			};

			context.getCredentials = async (key: string) => {
				try {
					return await getCredentials(
						workflow,
						connectedNode,
						key,
						additionalData,
						mode,
						executeData,
						runExecutionData,
						runIndex,
						connectionInputData,
						itemIndex,
					);
				} catch (error) {
					// Display the error on the node which is causing it

					let currentNodeRunIndex = 0;
					if (runExecutionData.resultData.runData.hasOwnProperty(node.name)) {
						currentNodeRunIndex = runExecutionData.resultData.runData[node.name].length;
					}

					await addExecutionDataFunctions(
						'input',
						connectedNode.name,
						error,
						runExecutionData,
						inputName,
						additionalData,
						node.name,
						runIndex,
						currentNodeRunIndex,
					);

					throw error;
				}
			};

			try {
				const response = await nodeType.supplyData.call(context, itemIndex);
				if (response.closeFunction) {
					closeFunctions.push(response.closeFunction);
				}
				return response;
			} catch (error) {
				// Propagate errors from sub-nodes
				if (error.functionality === 'configuration-node') throw error;
				if (!(error instanceof ExecutionBaseError)) {
					error = new NodeOperationError(connectedNode, error, {
						itemIndex,
					});
				}

				let currentNodeRunIndex = 0;
				if (runExecutionData.resultData.runData.hasOwnProperty(node.name)) {
					currentNodeRunIndex = runExecutionData.resultData.runData[node.name].length;
				}

				// Display the error on the node which is causing it
				await addExecutionDataFunctions(
					'input',
					connectedNode.name,
					error,
					runExecutionData,
					inputName,
					additionalData,
					node.name,
					runIndex,
					currentNodeRunIndex,
				);

				// Display on the calling node which node has the error
				throw new NodeOperationError(connectedNode, `Error in sub-node ${connectedNode.name}`, {
					itemIndex,
					functionality: 'configuration-node',
					description: error.message,
				});
			}
		});

	// Validate the inputs
	const nodes = await Promise.all(constParentNodes);

	if (inputConfiguration.required && nodes.length === 0) {
		throw new NodeOperationError(node, `A ${inputName} processor node must be connected!`);
	}
	if (
		inputConfiguration.maxConnections !== undefined &&
		nodes.length > inputConfiguration.maxConnections
	) {
		throw new NodeOperationError(
			node,
			`Only ${inputConfiguration.maxConnections} ${inputName} processor nodes are/is allowed to be connected!`,
		);
	}

	return inputConfiguration.maxConnections === 1
		? (nodes || [])[0]?.response
		: nodes.map((node) => node.response);
}

const getCommonWorkflowFunctions = (
	workflow: Workflow,
	node: INode,
	additionalData: IWorkflowExecuteAdditionalData,
): Omit<FunctionsBase, 'getCredentials'> => ({
	logger: Logger,
	getExecutionId: () => additionalData.executionId!,
	getNode: () => deepCopy(node),
	getWorkflow: () => ({
		id: workflow.id,
		name: workflow.name,
		active: workflow.active,
	}),
	getWorkflowStaticData: (type) => workflow.getStaticData(type, node),
	getChildNodes: (nodeName: string) => {
		const output: NodeTypeAndVersion[] = [];
		const nodes = workflow.getChildNodes(nodeName);

		for (const nodeName of nodes) {
			const node = workflow.nodes[nodeName];
			output.push({
				name: node.name,
				type: node.type,
				typeVersion: node.typeVersion,
			});
		}
		return output;
	},
	getParentNodes: (nodeName: string) => {
		const output: NodeTypeAndVersion[] = [];
		const nodes = workflow.getParentNodes(nodeName);

		for (const nodeName of nodes) {
			const node = workflow.nodes[nodeName];
			output.push({
				name: node.name,
				type: node.type,
				typeVersion: node.typeVersion,
			});
		}
		return output;
	},
	getRestApiUrl: () => additionalData.restApiUrl,
	getInstanceBaseUrl: () => additionalData.instanceBaseUrl,
	getInstanceId: () => Container.get(InstanceSettings).instanceId,
	getTimezone: () => getTimezone(workflow),

	prepareOutputData: async (outputData) => [outputData],
});

const executionCancellationFunctions = (
	abortSignal?: AbortSignal,
): Pick<IExecuteFunctions, 'onExecutionCancellation' | 'getExecutionCancelSignal'> => ({
	getExecutionCancelSignal: () => abortSignal,
	onExecutionCancellation: (handler) => {
		const fn = () => {
			abortSignal?.removeEventListener('abort', fn);
			handler();
		};
		abortSignal?.addEventListener('abort', fn);
	},
});

const getRequestHelperFunctions = (
	workflow: Workflow,
	node: INode,
	additionalData: IWorkflowExecuteAdditionalData,
): RequestHelperFunctions => {
	const getResolvedValue = (
		parameterValue: NodeParameterValueType,
		itemIndex: number,
		runIndex: number,
		executeData: IExecuteData,
		additionalKeys?: IWorkflowDataProxyAdditionalKeys,
		returnObjectAsString = false,
	): NodeParameterValueType => {
		const runExecutionData: IRunExecutionData | null = null;
		const connectionInputData: INodeExecutionData[] = [];
		const mode: WorkflowExecuteMode = 'internal';

		if (
			typeof parameterValue === 'object' ||
			(typeof parameterValue === 'string' && parameterValue.charAt(0) === '=')
		) {
			return workflow.expression.getParameterValue(
				parameterValue,
				runExecutionData,
				runIndex,
				itemIndex,
				node.name,
				connectionInputData,
				mode,
				additionalKeys ?? {},
				executeData,
				returnObjectAsString,
			);
		}

		return parameterValue;
	};

	return {
		httpRequest,
		// eslint-disable-next-line complexity
		async requestWithAuthenticationPaginated(
			this: IExecuteFunctions,
			requestOptions: IRequestOptions,
			itemIndex: number,
			paginationOptions: PaginationOptions,
			credentialsType?: string,
			additionalCredentialOptions?: IAdditionalCredentialOptions,
		): Promise<any[]> {
			const responseData = [];
			if (!requestOptions.qs) {
				requestOptions.qs = {};
			}
			requestOptions.resolveWithFullResponse = true;
			requestOptions.simple = false;

			let tempResponseData: IN8nHttpFullResponse;
			let makeAdditionalRequest: boolean;
			let paginateRequestData: PaginationOptions['request'];

			const runIndex = 0;

			const additionalKeys = {
				$request: requestOptions,
				$response: {} as IN8nHttpFullResponse,
				$version: node.typeVersion,
				$pageCount: 0,
			};

			const executeData: IExecuteData = {
				data: {},
				node,
				source: null,
			};

			const hashData = {
				identicalCount: 0,
				previousLength: 0,
				previousHash: '',
			};
			do {
				paginateRequestData = getResolvedValue(
					paginationOptions.request as unknown as NodeParameterValueType,
					itemIndex,
					runIndex,
					executeData,
					additionalKeys,
					false,
				) as object as PaginationOptions['request'];

				const tempRequestOptions = applyPaginationRequestData(requestOptions, paginateRequestData);

				if (!validateUrl(tempRequestOptions.uri as string)) {
					throw new NodeOperationError(node, `'${paginateRequestData.url}' is not a valid URL.`, {
						itemIndex,
						runIndex,
						type: 'invalid_url',
					});
				}

				if (credentialsType) {
					tempResponseData = await this.helpers.requestWithAuthentication.call(
						this,
						credentialsType,
						tempRequestOptions,
						additionalCredentialOptions,
					);
				} else {
					tempResponseData = await this.helpers.request(tempRequestOptions);
				}

				const newResponse: IN8nHttpFullResponse = Object.assign(
					{
						body: {},
						headers: {},
						statusCode: 0,
					},
					pick(tempResponseData, ['body', 'headers', 'statusCode']),
				);

				let contentBody: Exclude<IN8nHttpResponse, Buffer>;

				if (newResponse.body instanceof Readable && paginationOptions.binaryResult !== true) {
					const data = await this.helpers
						.binaryToBuffer(newResponse.body as Buffer | Readable)
						.then((body) => body.toString());
					// Keep the original string version that we can use it to hash if needed
					contentBody = data;

					const responseContentType = newResponse.headers['content-type']?.toString() ?? '';
					if (responseContentType.includes('application/json')) {
						newResponse.body = jsonParse(data, { fallbackValue: {} });
					} else {
						newResponse.body = data;
					}
					tempResponseData.__bodyResolved = true;
					tempResponseData.body = newResponse.body;
				} else {
					contentBody = newResponse.body;
				}

				if (paginationOptions.binaryResult !== true || tempResponseData.headers.etag) {
					// If the data is not binary (and so not a stream), or an etag is present,
					// we check via etag or hash if identical data is received

					let contentLength = 0;
					if ('content-length' in tempResponseData.headers) {
						contentLength = parseInt(tempResponseData.headers['content-length'] as string) || 0;
					}

					if (hashData.previousLength === contentLength) {
						let hash: string;
						if (tempResponseData.headers.etag) {
							// If an etag is provided, we use it as "hash"
							hash = tempResponseData.headers.etag as string;
						} else {
							// If there is no etag, we calculate a hash from the data in the body
							if (typeof contentBody !== 'string') {
								contentBody = JSON.stringify(contentBody);
							}
							hash = crypto.createHash('md5').update(contentBody).digest('base64');
						}

						if (hashData.previousHash === hash) {
							hashData.identicalCount += 1;
							if (hashData.identicalCount > 2) {
								// Length was identical 5x and hash 3x
								throw new NodeOperationError(
									node,
									'The returned response was identical 5x, so requests got stopped',
									{
										itemIndex,
										description:
											'Check if "Pagination Completed When" has been configured correctly.',
									},
								);
							}
						} else {
							hashData.identicalCount = 0;
						}
						hashData.previousHash = hash;
					} else {
						hashData.identicalCount = 0;
					}
					hashData.previousLength = contentLength;
				}

				responseData.push(tempResponseData);

				additionalKeys.$response = newResponse;
				additionalKeys.$pageCount = additionalKeys.$pageCount + 1;

				if (
					paginationOptions.maxRequests &&
					additionalKeys.$pageCount >= paginationOptions.maxRequests
				) {
					break;
				}

				makeAdditionalRequest = getResolvedValue(
					paginationOptions.continue,
					itemIndex,
					runIndex,
					executeData,
					additionalKeys,
					false,
				) as boolean;

				if (makeAdditionalRequest) {
					if (paginationOptions.requestInterval) {
						await sleep(paginationOptions.requestInterval);
					}
					if (tempResponseData.statusCode < 200 || tempResponseData.statusCode >= 300) {
						// We have it configured to let all requests pass no matter the response code
						// via "requestOptions.simple = false" to not by default fail if it is for example
						// configured to stop on 404 response codes. For that reason we have to throw here
						// now an error manually if the response code is not a success one.
						let data = tempResponseData.body;
						if (data instanceof Readable && paginationOptions.binaryResult !== true) {
							data = await this.helpers
								.binaryToBuffer(tempResponseData.body as Buffer | Readable)
								.then((body) => body.toString());
						} else if (typeof data === 'object') {
							data = JSON.stringify(data);
						}

						throw Object.assign(
							new Error(`${tempResponseData.statusCode} - "${data?.toString()}"`),
							{
								statusCode: tempResponseData.statusCode,
								error: data,
								isAxiosError: true,
								response: {
									headers: tempResponseData.headers,
									status: tempResponseData.statusCode,
									statusText: tempResponseData.statusMessage,
								},
							},
						);
					}
				}
			} while (makeAdditionalRequest);

			return responseData;
		},
		async httpRequestWithAuthentication(
			this,
			credentialsType,
			requestOptions,
			additionalCredentialOptions,
		): Promise<any> {
			return await httpRequestWithAuthentication.call(
				this,
				credentialsType,
				requestOptions,
				workflow,
				node,
				additionalData,
				additionalCredentialOptions,
			);
		},

		request: async (uriOrObject, options) =>
			await proxyRequestToAxios(workflow, additionalData, node, uriOrObject, options),

		async requestWithAuthentication(
			this,
			credentialsType,
			requestOptions,
			additionalCredentialOptions,
			itemIndex,
		): Promise<any> {
			return await requestWithAuthentication.call(
				this,
				credentialsType,
				requestOptions,
				workflow,
				node,
				additionalData,
				additionalCredentialOptions,
				itemIndex,
			);
		},

		async requestOAuth1(
			this: IAllExecuteFunctions,
			credentialsType: string,
			requestOptions: IRequestOptions,
		): Promise<any> {
			return await requestOAuth1.call(this, credentialsType, requestOptions);
		},

		async requestOAuth2(
			this: IAllExecuteFunctions,
			credentialsType: string,
			requestOptions: IRequestOptions,
			oAuth2Options?: IOAuth2Options,
		): Promise<any> {
			return await requestOAuth2.call(
				this,
				credentialsType,
				requestOptions,
				node,
				additionalData,
				oAuth2Options,
			);
		},
	};
};

const getAllowedPaths = () => {
	const restrictFileAccessTo = process.env[RESTRICT_FILE_ACCESS_TO];
	if (!restrictFileAccessTo) {
		return [];
	}
	const allowedPaths = restrictFileAccessTo
		.split(';')
		.map((path) => path.trim())
		.filter((path) => path);
	return allowedPaths;
};

function isFilePathBlocked(filePath: string): boolean {
	const allowedPaths = getAllowedPaths();
	const resolvedFilePath = path.resolve(filePath);
	const blockFileAccessToN8nFiles = process.env[BLOCK_FILE_ACCESS_TO_N8N_FILES] !== 'false';

	//if allowed paths are defined, allow access only to those paths
	if (allowedPaths.length) {
		for (const path of allowedPaths) {
			if (resolvedFilePath.startsWith(path)) {
				return false;
			}
		}

		return true;
	}

	//restrict access to .n8n folder and other .env config related paths
	if (blockFileAccessToN8nFiles) {
		const { n8nFolder } = Container.get(InstanceSettings);
		const restrictedPaths = [n8nFolder];

		if (process.env[CONFIG_FILES]) {
			restrictedPaths.push(...process.env[CONFIG_FILES].split(','));
		}

		if (process.env[CUSTOM_EXTENSION_ENV]) {
			const customExtensionFolders = process.env[CUSTOM_EXTENSION_ENV].split(';');
			restrictedPaths.push(...customExtensionFolders);
		}

		if (process.env[BINARY_DATA_STORAGE_PATH]) {
			restrictedPaths.push(process.env[BINARY_DATA_STORAGE_PATH]);
		}

		if (process.env[UM_EMAIL_TEMPLATES_INVITE]) {
			restrictedPaths.push(process.env[UM_EMAIL_TEMPLATES_INVITE]);
		}

		if (process.env[UM_EMAIL_TEMPLATES_PWRESET]) {
			restrictedPaths.push(process.env[UM_EMAIL_TEMPLATES_PWRESET]);
		}

		//check if the file path is restricted
		for (const path of restrictedPaths) {
			if (resolvedFilePath.startsWith(path)) {
				return true;
			}
		}
	}

	//path is not restricted
	return false;
}

const getFileSystemHelperFunctions = (node: INode): FileSystemHelperFunctions => ({
	async createReadStream(filePath) {
		try {
			await fsAccess(filePath);
		} catch (error) {
			throw error.code === 'ENOENT'
				? new NodeOperationError(node, error, {
						message: `The file "${String(filePath)}" could not be accessed.`,
						level: 'warning',
					})
				: error;
		}
		if (isFilePathBlocked(filePath as string)) {
			const allowedPaths = getAllowedPaths();
			const message = allowedPaths.length ? ` Allowed paths: ${allowedPaths.join(', ')}` : '';
			throw new NodeOperationError(node, `Access to the file is not allowed.${message}`, {
				level: 'warning',
			});
		}
		return createReadStream(filePath);
	},

	getStoragePath() {
		return path.join(Container.get(InstanceSettings).n8nFolder, `storage/${node.type}`);
	},

	async writeContentToFile(filePath, content, flag) {
		if (isFilePathBlocked(filePath as string)) {
			throw new NodeOperationError(node, `The file "${String(filePath)}" is not writable.`, {
				level: 'warning',
			});
		}
		return await fsWriteFile(filePath, content, { encoding: 'binary', flag });
	},
});

const getNodeHelperFunctions = (
	{ executionId }: IWorkflowExecuteAdditionalData,
	workflowId: string,
): NodeHelperFunctions => ({
	copyBinaryFile: async (filePath, fileName, mimeType) =>
		await copyBinaryFile(workflowId, executionId!, filePath, fileName, mimeType),
});

const getBinaryHelperFunctions = (
	{ executionId }: IWorkflowExecuteAdditionalData,
	workflowId: string,
): BinaryHelperFunctions => ({
	getBinaryPath,
	getBinaryStream,
	getBinaryMetadata,
	binaryToBuffer: async (body: Buffer | Readable) =>
		await Container.get(BinaryDataService).toBuffer(body),
	prepareBinaryData: async (binaryData, filePath, mimeType) =>
		await prepareBinaryData(binaryData, executionId!, workflowId, filePath, mimeType),
	setBinaryDataBuffer: async (data, binaryData) =>
		await setBinaryDataBuffer(data, binaryData, workflowId, executionId!),
	copyBinaryFile: async () => {
		throw new ApplicationError('`copyBinaryFile` has been removed. Please upgrade this node.');
	},
});

/**
 * Returns a copy of the items which only contains the json data and
 * of that only the defined properties
 */
export function copyInputItems(items: INodeExecutionData[], properties: string[]): IDataObject[] {
	return items.map((item) => {
		const newItem: IDataObject = {};
		for (const property of properties) {
			if (item.json[property] === undefined) {
				newItem[property] = null;
			} else {
				newItem[property] = deepCopy(item.json[property]);
			}
		}
		return newItem;
	});
}

/**
 * Returns the execute functions the poll nodes have access to.
 */
// TODO: Check if I can get rid of: additionalData, and so then maybe also at ActiveWorkflowRunner.add
export function getExecutePollFunctions(
	workflow: Workflow,
	node: INode,
	additionalData: IWorkflowExecuteAdditionalData,
	mode: WorkflowExecuteMode,
	activation: WorkflowActivateMode,
): IPollFunctions {
	return ((workflow: Workflow, node: INode) => {
		return {
			...getCommonWorkflowFunctions(workflow, node, additionalData),
			__emit: (): void => {
				throw new ApplicationError(
					'Overwrite NodeExecuteFunctions.getExecutePollFunctions.__emit function!',
				);
			},
			__emitError() {
				throw new ApplicationError(
					'Overwrite NodeExecuteFunctions.getExecutePollFunctions.__emitError function!',
				);
			},
			getMode: () => mode,
			getActivationMode: () => activation,
			getCredentials: async (type) =>
				await getCredentials(workflow, node, type, additionalData, mode),
			getNodeParameter: (
				parameterName: string,
				fallbackValue?: any,
				options?: IGetNodeParameterOptions,
			): NodeParameterValueType | object => {
				const runExecutionData: IRunExecutionData | null = null;
				const itemIndex = 0;
				const runIndex = 0;
				const connectionInputData: INodeExecutionData[] = [];

				return getNodeParameter(
					workflow,
					runExecutionData,
					runIndex,
					connectionInputData,
					node,
					parameterName,
					itemIndex,
					mode,
					getAdditionalKeys(additionalData, mode, runExecutionData),
					undefined,
					fallbackValue,
					options,
				);
			},
			helpers: {
				createDeferredPromise,
				...getRequestHelperFunctions(workflow, node, additionalData),
				...getBinaryHelperFunctions(additionalData, workflow.id),
				returnJsonArray,
			},
		};
	})(workflow, node);
}

/**
 * Returns the execute functions the trigger nodes have access to.
 */
// TODO: Check if I can get rid of: additionalData, and so then maybe also at ActiveWorkflowRunner.add
export function getExecuteTriggerFunctions(
	workflow: Workflow,
	node: INode,
	additionalData: IWorkflowExecuteAdditionalData,
	mode: WorkflowExecuteMode,
	activation: WorkflowActivateMode,
): ITriggerFunctions {
	return ((workflow: Workflow, node: INode) => {
		return {
			...getCommonWorkflowFunctions(workflow, node, additionalData),
			emit: (): void => {
				throw new ApplicationError(
					'Overwrite NodeExecuteFunctions.getExecuteTriggerFunctions.emit function!',
				);
			},
			emitError: (): void => {
				throw new ApplicationError(
					'Overwrite NodeExecuteFunctions.getExecuteTriggerFunctions.emit function!',
				);
			},
			getMode: () => mode,
			getActivationMode: () => activation,
			getCredentials: async (type) =>
				await getCredentials(workflow, node, type, additionalData, mode),
			getNodeParameter: (
				parameterName: string,
				fallbackValue?: any,
				options?: IGetNodeParameterOptions,
			): NodeParameterValueType | object => {
				const runExecutionData: IRunExecutionData | null = null;
				const itemIndex = 0;
				const runIndex = 0;
				const connectionInputData: INodeExecutionData[] = [];

				return getNodeParameter(
					workflow,
					runExecutionData,
					runIndex,
					connectionInputData,
					node,
					parameterName,
					itemIndex,
					mode,
					getAdditionalKeys(additionalData, mode, runExecutionData),
					undefined,
					fallbackValue,
					options,
				);
			},
			helpers: {
				createDeferredPromise,
				...getRequestHelperFunctions(workflow, node, additionalData),
				...getBinaryHelperFunctions(additionalData, workflow.id),
				returnJsonArray,
			},
		};
	})(workflow, node);
}

/**
 * Returns the execute functions regular nodes have access to.
 */
export function getExecuteFunctions(
	workflow: Workflow,
	runExecutionData: IRunExecutionData,
	runIndex: number,
	connectionInputData: INodeExecutionData[],
	inputData: ITaskDataConnections,
	node: INode,
	additionalData: IWorkflowExecuteAdditionalData,
	executeData: IExecuteData,
	mode: WorkflowExecuteMode,
	closeFunctions: CloseFunction[],
	abortSignal?: AbortSignal,
): IExecuteFunctions {
	return ((workflow, runExecutionData, connectionInputData, inputData, node) => {
		return {
			...getCommonWorkflowFunctions(workflow, node, additionalData),
			...executionCancellationFunctions(abortSignal),
			getMode: () => mode,
			getCredentials: async (type, itemIndex) =>
				await getCredentials(
					workflow,
					node,
					type,
					additionalData,
					mode,
					executeData,
					runExecutionData,
					runIndex,
					connectionInputData,
					itemIndex,
				),
			getExecuteData: () => executeData,
			continueOnFail: () => continueOnFail(node),
			evaluateExpression: (expression: string, itemIndex: number) => {
				return workflow.expression.resolveSimpleParameterValue(
					`=${expression}`,
					{},
					runExecutionData,
					runIndex,
					itemIndex,
					node.name,
					connectionInputData,
					mode,
					getAdditionalKeys(additionalData, mode, runExecutionData),
					executeData,
				);
			},
			async executeWorkflow(
				workflowInfo: IExecuteWorkflowInfo,
				inputData?: INodeExecutionData[],
				parentCallbackManager?: CallbackManager,
			): Promise<any> {
				return await additionalData
					.executeWorkflow(workflowInfo, additionalData, {
						parentWorkflowId: workflow.id?.toString(),
						inputData,
						parentWorkflowSettings: workflow.settings,
						node,
						parentCallbackManager,
					})
					.then(
						async (result) =>
							await Container.get(BinaryDataService).duplicateBinaryData(
								workflow.id,
								additionalData.executionId!,
								result,
							),
					);
			},
			getContext(type: ContextType): IContextObject {
				return NodeHelpers.getContext(runExecutionData, type, node);
			},

			async getInputConnectionData(
				inputName: ConnectionTypes,
				itemIndex: number,
			): Promise<unknown> {
				return await getInputConnectionData.call(
					this,
					workflow,
					runExecutionData,
					runIndex,
					connectionInputData,
					additionalData,
					executeData,
					mode,
					closeFunctions,
					inputName,
					itemIndex,
				);
			},

			getNodeOutputs(): INodeOutputConfiguration[] {
				const nodeType = workflow.nodeTypes.getByNameAndVersion(node.type, node.typeVersion);
				return NodeHelpers.getNodeOutputs(workflow, node, nodeType.description).map((output) => {
					if (typeof output === 'string') {
						return {
							type: output,
						};
					}
					return output;
				});
			},
			getInputData: (inputIndex = 0, inputName = 'main') => {
				if (!inputData.hasOwnProperty(inputName)) {
					// Return empty array because else it would throw error when nothing is connected to input
					return [];
				}

				// TODO: Check if nodeType has input with that index defined
				if (inputData[inputName].length < inputIndex) {
					throw new ApplicationError('Could not get input with given index', {
						extra: { inputIndex, inputName },
					});
				}

				if (inputData[inputName][inputIndex] === null) {
					throw new ApplicationError('Value of input was not set', {
						extra: { inputIndex, inputName },
					});
				}

				return inputData[inputName][inputIndex] as INodeExecutionData[];
			},
			getInputSourceData: (inputIndex = 0, inputName = 'main') => {
				if (executeData?.source === null) {
					// Should never happen as n8n sets it automatically
					throw new ApplicationError('Source data is missing');
				}
				return executeData.source[inputName][inputIndex];
			},
			getNodeParameter: (
				parameterName: string,
				itemIndex: number,
				fallbackValue?: any,
				options?: IGetNodeParameterOptions,
			): NodeParameterValueType | object => {
				return getNodeParameter(
					workflow,
					runExecutionData,
					runIndex,
					connectionInputData,
					node,
					parameterName,
					itemIndex,
					mode,
					getAdditionalKeys(additionalData, mode, runExecutionData),
					executeData,
					fallbackValue,
					options,
				);
			},
			getWorkflowDataProxy: (itemIndex: number): IWorkflowDataProxyData => {
				const dataProxy = new WorkflowDataProxy(
					workflow,
					runExecutionData,
					runIndex,
					itemIndex,
					node.name,
					connectionInputData,
					{},
					mode,
					getAdditionalKeys(additionalData, mode, runExecutionData),
					executeData,
				);
				return dataProxy.getDataProxy();
			},
			binaryToBuffer: async (body: Buffer | Readable) =>
				await Container.get(BinaryDataService).toBuffer(body),
			async putExecutionToWait(waitTill: Date): Promise<void> {
				runExecutionData.waitTill = waitTill;
				if (additionalData.setExecutionStatus) {
					additionalData.setExecutionStatus('waiting');
				}
			},
			sendMessageToUI(...args: any[]): void {
				if (mode !== 'manual') {
					return;
				}
				try {
					if (additionalData.sendDataToUI) {
						args = args.map((arg) => {
							// prevent invalid dates from being logged as null
							if (arg.isLuxonDateTime && arg.invalidReason) return { ...arg };

							// log valid dates in human readable format, as in browser
							if (arg.isLuxonDateTime) return new Date(arg.ts).toString();
							if (arg instanceof Date) return arg.toString();

							return arg;
						});

						additionalData.sendDataToUI('sendConsoleMessage', {
							source: `[Node: "${node.name}"]`,
							messages: args,
						});
					}
				} catch (error) {
					Logger.warn(`There was a problem sending message to UI: ${error.message}`);
				}
			},
			async sendResponse(response: IExecuteResponsePromiseData): Promise<void> {
				await additionalData.hooks?.executeHookFunctions('sendResponse', [response]);
			},

			addInputData(
				connectionType: ConnectionTypes,
				data: INodeExecutionData[][] | ExecutionBaseError,
			): { index: number } {
				const nodeName = this.getNode().name;
				let currentNodeRunIndex = 0;
				if (runExecutionData.resultData.runData.hasOwnProperty(nodeName)) {
					currentNodeRunIndex = runExecutionData.resultData.runData[nodeName].length;
				}

				addExecutionDataFunctions(
					'input',
					this.getNode().name,
					data,
					runExecutionData,
					connectionType,
					additionalData,
					node.name,
					runIndex,
					currentNodeRunIndex,
				).catch((error) => {
					Logger.warn(
						`There was a problem logging input data of node "${this.getNode().name}": ${
							error.message
						}`,
					);
				});

				return { index: currentNodeRunIndex };
			},
			addOutputData(
				connectionType: ConnectionTypes,
				currentNodeRunIndex: number,
				data: INodeExecutionData[][] | ExecutionBaseError,
			): void {
				addExecutionDataFunctions(
					'output',
					this.getNode().name,
					data,
					runExecutionData,
					connectionType,
					additionalData,
					node.name,
					runIndex,
					currentNodeRunIndex,
				).catch((error) => {
					Logger.warn(
						`There was a problem logging output data of node "${this.getNode().name}": ${
							error.message
						}`,
					);
				});
			},
			helpers: {
				createDeferredPromise,
				copyInputItems,
				...getRequestHelperFunctions(workflow, node, additionalData),
				...getFileSystemHelperFunctions(node),
				...getBinaryHelperFunctions(additionalData, workflow.id),
				assertBinaryData: (itemIndex, propertyName) =>
					assertBinaryData(inputData, node, itemIndex, propertyName, 0),
				getBinaryDataBuffer: async (itemIndex, propertyName) =>
					await getBinaryDataBuffer(inputData, itemIndex, propertyName, 0),

				returnJsonArray,
				normalizeItems,
				constructExecutionMetaData,
			},
			nodeHelpers: getNodeHelperFunctions(additionalData, workflow.id),
			logAiEvent: async (eventName: EventNamesAiNodesType, msg: string) => {
				return await additionalData.logAiEvent(eventName, {
					executionId: additionalData.executionId ?? 'unsaved-execution',
					nodeName: node.name,
					workflowName: workflow.name ?? 'Unnamed workflow',
					nodeType: node.type,
					workflowId: workflow.id ?? 'unsaved-workflow',
					msg,
				});
			},
			getParentCallbackManager: () => additionalData.parentCallbackManager,
		};
	})(workflow, runExecutionData, connectionInputData, inputData, node) as IExecuteFunctions;
}

/**
 * Returns the execute functions regular nodes have access to when single-function is defined.
 */
export function getExecuteSingleFunctions(
	workflow: Workflow,
	runExecutionData: IRunExecutionData,
	runIndex: number,
	connectionInputData: INodeExecutionData[],
	inputData: ITaskDataConnections,
	node: INode,
	itemIndex: number,
	additionalData: IWorkflowExecuteAdditionalData,
	executeData: IExecuteData,
	mode: WorkflowExecuteMode,
	abortSignal?: AbortSignal,
): IExecuteSingleFunctions {
	return ((workflow, runExecutionData, connectionInputData, inputData, node, itemIndex) => {
		return {
			...getCommonWorkflowFunctions(workflow, node, additionalData),
			...executionCancellationFunctions(abortSignal),
			continueOnFail: () => continueOnFail(node),
			evaluateExpression: (expression: string, evaluateItemIndex: number | undefined) => {
				evaluateItemIndex = evaluateItemIndex === undefined ? itemIndex : evaluateItemIndex;
				return workflow.expression.resolveSimpleParameterValue(
					`=${expression}`,
					{},
					runExecutionData,
					runIndex,
					evaluateItemIndex,
					node.name,
					connectionInputData,
					mode,
					getAdditionalKeys(additionalData, mode, runExecutionData),
					executeData,
				);
			},
			getContext(type: ContextType): IContextObject {
				return NodeHelpers.getContext(runExecutionData, type, node);
			},
			getCredentials: async (type) =>
				await getCredentials(
					workflow,
					node,
					type,
					additionalData,
					mode,
					executeData,
					runExecutionData,
					runIndex,
					connectionInputData,
					itemIndex,
				),
			getInputData: (inputIndex = 0, inputName = 'main') => {
				if (!inputData.hasOwnProperty(inputName)) {
					// Return empty array because else it would throw error when nothing is connected to input
					return { json: {} };
				}

				// TODO: Check if nodeType has input with that index defined
				if (inputData[inputName].length < inputIndex) {
					throw new ApplicationError('Could not get input index', {
						extra: { inputIndex, inputName },
					});
				}

				const allItems = inputData[inputName][inputIndex];

				if (allItems === null) {
					throw new ApplicationError('Input index was not set', {
						extra: { inputIndex, inputName },
					});
				}

				if (allItems[itemIndex] === null) {
					throw new ApplicationError('Value of input with given index was not set', {
						extra: { inputIndex, inputName, itemIndex },
					});
				}

				return allItems[itemIndex];
			},
			getInputSourceData: (inputIndex = 0, inputName = 'main') => {
				if (executeData?.source === null) {
					// Should never happen as n8n sets it automatically
					throw new ApplicationError('Source data is missing');
				}
				return executeData.source[inputName][inputIndex] as ISourceData;
			},
			getItemIndex: () => itemIndex,
			getMode: () => mode,
			getExecuteData: () => executeData,
			getNodeParameter: (
				parameterName: string,
				fallbackValue?: any,
				options?: IGetNodeParameterOptions,
			): NodeParameterValueType | object => {
				return getNodeParameter(
					workflow,
					runExecutionData,
					runIndex,
					connectionInputData,
					node,
					parameterName,
					itemIndex,
					mode,
					getAdditionalKeys(additionalData, mode, runExecutionData),
					executeData,
					fallbackValue,
					options,
				);
			},
			getWorkflowDataProxy: (): IWorkflowDataProxyData => {
				const dataProxy = new WorkflowDataProxy(
					workflow,
					runExecutionData,
					runIndex,
					itemIndex,
					node.name,
					connectionInputData,
					{},
					mode,
					getAdditionalKeys(additionalData, mode, runExecutionData),
					executeData,
				);
				return dataProxy.getDataProxy();
			},
			helpers: {
				createDeferredPromise,
				...getRequestHelperFunctions(workflow, node, additionalData),
				...getBinaryHelperFunctions(additionalData, workflow.id),

				assertBinaryData: (propertyName, inputIndex = 0) =>
					assertBinaryData(inputData, node, itemIndex, propertyName, inputIndex),
				getBinaryDataBuffer: async (propertyName, inputIndex = 0) =>
					await getBinaryDataBuffer(inputData, itemIndex, propertyName, inputIndex),
			},
			logAiEvent: async (eventName: EventNamesAiNodesType, msg: string) => {
				return await additionalData.logAiEvent(eventName, {
					executionId: additionalData.executionId ?? 'unsaved-execution',
					nodeName: node.name,
					workflowName: workflow.name ?? 'Unnamed workflow',
					nodeType: node.type,
					workflowId: workflow.id ?? 'unsaved-workflow',
					msg,
				});
			},
		};
	})(workflow, runExecutionData, connectionInputData, inputData, node, itemIndex);
}

export function getCredentialTestFunctions(): ICredentialTestFunctions {
	return {
		helpers: {
			request: async (uriOrObject: string | object, options?: object) => {
				return await proxyRequestToAxios(undefined, undefined, undefined, uriOrObject, options);
			},
		},
	};
}

/**
 * Returns the execute functions regular nodes have access to in load-options-function.
 */
export function getLoadOptionsFunctions(
	workflow: Workflow,
	node: INode,
	path: string,
	additionalData: IWorkflowExecuteAdditionalData,
): ILoadOptionsFunctions {
	return ((workflow: Workflow, node: INode, path: string) => {
		return {
			...getCommonWorkflowFunctions(workflow, node, additionalData),
			getCredentials: async (type) =>
				await getCredentials(workflow, node, type, additionalData, 'internal'),
			getCurrentNodeParameter: (
				parameterPath: string,
				options?: IGetNodeParameterOptions,
			): NodeParameterValueType | object | undefined => {
				const nodeParameters = additionalData.currentNodeParameters;

				if (parameterPath.charAt(0) === '&') {
					parameterPath = `${path.split('.').slice(1, -1).join('.')}.${parameterPath.slice(1)}`;
				}

				let returnData = get(nodeParameters, parameterPath);

				// This is outside the try/catch because it throws errors with proper messages
				if (options?.extractValue) {
					const nodeType = workflow.nodeTypes.getByNameAndVersion(node.type, node.typeVersion);
					if (nodeType === undefined) {
						throw new ApplicationError('Node type is not known so cannot return parameter value', {
							tags: { nodeType: node.type },
						});
					}
					returnData = extractValue(
						returnData,
						parameterPath,
						node,
						nodeType,
					) as NodeParameterValueType;
				}

				return returnData;
			},
			getCurrentNodeParameters: () => additionalData.currentNodeParameters,
			getNodeParameter: (
				parameterName: string,
				fallbackValue?: any,
				options?: IGetNodeParameterOptions,
			): NodeParameterValueType | object => {
				const runExecutionData: IRunExecutionData | null = null;
				const itemIndex = 0;
				const runIndex = 0;
				const mode = 'internal' as WorkflowExecuteMode;
				const connectionInputData: INodeExecutionData[] = [];

				return getNodeParameter(
					workflow,
					runExecutionData,
					runIndex,
					connectionInputData,
					node,
					parameterName,
					itemIndex,
					mode,
					getAdditionalKeys(additionalData, mode, runExecutionData),
					undefined,
					fallbackValue,
					options,
				);
			},
			helpers: getRequestHelperFunctions(workflow, node, additionalData),
		};
	})(workflow, node, path);
}

/**
 * Returns the execute functions regular nodes have access to in hook-function.
 */
export function getExecuteHookFunctions(
	workflow: Workflow,
	node: INode,
	additionalData: IWorkflowExecuteAdditionalData,
	mode: WorkflowExecuteMode,
	activation: WorkflowActivateMode,
	webhookData?: IWebhookData,
): IHookFunctions {
	return ((workflow: Workflow, node: INode) => {
		return {
			...getCommonWorkflowFunctions(workflow, node, additionalData),
			getCredentials: async (type) =>
				await getCredentials(workflow, node, type, additionalData, mode),
			getMode: () => mode,
			getActivationMode: () => activation,
			getNodeParameter: (
				parameterName: string,
				fallbackValue?: any,
				options?: IGetNodeParameterOptions,
			): NodeParameterValueType | object => {
				const runExecutionData: IRunExecutionData | null = null;
				const itemIndex = 0;
				const runIndex = 0;
				const connectionInputData: INodeExecutionData[] = [];

				return getNodeParameter(
					workflow,
					runExecutionData,
					runIndex,
					connectionInputData,
					node,
					parameterName,
					itemIndex,
					mode,
					getAdditionalKeys(additionalData, mode, runExecutionData),
					undefined,
					fallbackValue,
					options,
				);
			},
			getNodeWebhookUrl: (name: string): string | undefined => {
				return getNodeWebhookUrl(
					name,
					workflow,
					node,
					additionalData,
					mode,
					getAdditionalKeys(additionalData, mode, null),
					webhookData?.isTest,
				);
			},
			getWebhookName(): string {
				if (webhookData === undefined) {
					throw new ApplicationError('Only supported in webhook functions');
				}
				return webhookData.webhookDescription.name;
			},
			getWebhookDescription: (name) => getWebhookDescription(name, workflow, node),
			helpers: getRequestHelperFunctions(workflow, node, additionalData),
		};
	})(workflow, node);
}

/**
 * Returns the execute functions regular nodes have access to when webhook-function is defined.
 */
// TODO: check where it is used and make sure close functions are called
export function getExecuteWebhookFunctions(
	workflow: Workflow,
	node: INode,
	additionalData: IWorkflowExecuteAdditionalData,
	mode: WorkflowExecuteMode,
	webhookData: IWebhookData,
	closeFunctions: CloseFunction[],
): IWebhookFunctions {
	return ((workflow: Workflow, node: INode) => {
		return {
			...getCommonWorkflowFunctions(workflow, node, additionalData),
			getBodyData(): IDataObject {
				if (additionalData.httpRequest === undefined) {
					throw new ApplicationError('Request is missing');
				}
				return additionalData.httpRequest.body;
			},
			getCredentials: async (type) =>
				await getCredentials(workflow, node, type, additionalData, mode),
			getHeaderData(): IncomingHttpHeaders {
				if (additionalData.httpRequest === undefined) {
					throw new ApplicationError('Request is missing');
				}
				return additionalData.httpRequest.headers;
			},
			async getInputConnectionData(
				inputName: ConnectionTypes,
				itemIndex: number,
			): Promise<unknown> {
				// To be able to use expressions like "$json.sessionId" set the
				// body data the webhook received to what is normally used for
				// incoming node data.
				const connectionInputData: INodeExecutionData[] = [
					{ json: additionalData.httpRequest?.body || {} },
				];
				const runExecutionData: IRunExecutionData = {
					resultData: {
						runData: {},
					},
				};
				const executeData: IExecuteData = {
					data: {
						main: [connectionInputData],
					},
					node,
					source: null,
				};
				const runIndex = 0;

				return await getInputConnectionData.call(
					this,
					workflow,
					runExecutionData,
					runIndex,
					connectionInputData,
					additionalData,
					executeData,
					mode,
					closeFunctions,
					inputName,
					itemIndex,
				);
			},
			getMode: () => mode,
			getNodeParameter: (
				parameterName: string,
				fallbackValue?: any,
				options?: IGetNodeParameterOptions,
			): NodeParameterValueType | object => {
				const runExecutionData: IRunExecutionData | null = null;
				const itemIndex = 0;
				const runIndex = 0;
				const connectionInputData: INodeExecutionData[] = [];

				return getNodeParameter(
					workflow,
					runExecutionData,
					runIndex,
					connectionInputData,
					node,
					parameterName,
					itemIndex,
					mode,
					getAdditionalKeys(additionalData, mode, null),
					undefined,
					fallbackValue,
					options,
				);
			},
			getParamsData(): object {
				if (additionalData.httpRequest === undefined) {
					throw new ApplicationError('Request is missing');
				}
				return additionalData.httpRequest.params;
			},
			getQueryData(): object {
				if (additionalData.httpRequest === undefined) {
					throw new ApplicationError('Request is missing');
				}
				return additionalData.httpRequest.query;
			},
			getRequestObject(): Request {
				if (additionalData.httpRequest === undefined) {
					throw new ApplicationError('Request is missing');
				}
				return additionalData.httpRequest;
			},
			getResponseObject(): Response {
				if (additionalData.httpResponse === undefined) {
					throw new ApplicationError('Response is missing');
				}
				return additionalData.httpResponse;
			},
			getNodeWebhookUrl: (name: string): string | undefined =>
				getNodeWebhookUrl(
					name,
					workflow,
					node,
					additionalData,
					mode,
					getAdditionalKeys(additionalData, mode, null),
				),
			getWebhookName: () => webhookData.webhookDescription.name,
			helpers: {
				createDeferredPromise,
				...getRequestHelperFunctions(workflow, node, additionalData),
				...getBinaryHelperFunctions(additionalData, workflow.id),
				returnJsonArray,
			},
			nodeHelpers: getNodeHelperFunctions(additionalData, workflow.id),
		};
	})(workflow, node);
}<|MERGE_RESOLUTION|>--- conflicted
+++ resolved
@@ -506,18 +506,7 @@
 		agentOptions.secureOptions = crypto.constants.SSL_OP_LEGACY_SERVER_CONNECT;
 	}
 
-<<<<<<< HEAD
-	if (requestObject.agentOptions) {
-		axiosConfig.httpsAgent = new Agent({
-			...agentOptions,
-			...requestObject.agentOptions,
-		});
-	} else {
-		axiosConfig.httpsAgent = new Agent(agentOptions);
-	}
-=======
 	axiosConfig.httpsAgent = new Agent(agentOptions);
->>>>>>> cbba2a8a
 
 	axiosConfig.beforeRedirect = getBeforeRedirectFn(agentOptions, axiosConfig);
 
