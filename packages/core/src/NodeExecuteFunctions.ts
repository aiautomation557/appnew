--- conflicted
+++ resolved
@@ -81,12 +81,8 @@
 	NodeSSLError,
 } from 'n8n-workflow';
 
-<<<<<<< HEAD
 import merge from 'lodash.merge';
 import pick from 'lodash.pick';
-=======
-import pick from 'lodash/pick';
->>>>>>> 9bd49e84
 import { Agent } from 'https';
 import { IncomingMessage } from 'http';
 import { stringify } from 'qs';
