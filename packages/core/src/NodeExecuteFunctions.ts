/* eslint-disable no-lonely-if */
/* eslint-disable @typescript-eslint/no-explicit-any */
/* eslint-disable no-prototype-builtins */
/* eslint-disable @typescript-eslint/no-unused-vars */
/* eslint-disable @typescript-eslint/prefer-nullish-coalescing */
/* eslint-disable @typescript-eslint/naming-convention */
/* eslint-disable new-cap */
/* eslint-disable @typescript-eslint/no-unsafe-call */
/* eslint-disable @typescript-eslint/no-unsafe-assignment */
/* eslint-disable @typescript-eslint/no-unsafe-return */
/* eslint-disable @typescript-eslint/no-unsafe-member-access */
/* eslint-disable @typescript-eslint/explicit-module-boundary-types */
/* eslint-disable @typescript-eslint/no-non-null-assertion */
/* eslint-disable @typescript-eslint/no-shadow */
/* eslint-disable no-param-reassign */
import {
	GenericValue,
	IAdditionalCredentialOptions,
	IAllExecuteFunctions,
	IBinaryData,
	IContextObject,
	ICredentialDataDecryptedObject,
	ICredentialsExpressionResolveValues,
	IDataObject,
	IExecuteFunctions,
	IExecuteResponsePromiseData,
	IExecuteSingleFunctions,
	IExecuteWorkflowInfo,
	IHttpRequestOptions,
	IN8nHttpFullResponse,
	IN8nHttpResponse,
	INode,
	INodeCredentialDescription,
	INodeCredentialsDetails,
	INodeExecutionData,
	INodeParameters,
	INodeType,
	IOAuth2Options,
	IPollFunctions,
	IRunExecutionData,
	ITaskDataConnections,
	ITriggerFunctions,
	IWebhookData,
	IWebhookDescription,
	IWebhookFunctions,
	IWorkflowDataProxyAdditionalKeys,
	IWorkflowDataProxyData,
	IWorkflowExecuteAdditionalData,
	IWorkflowMetadata,
	NodeApiError,
	NodeHelpers,
	NodeOperationError,
	NodeParameterValue,
	Workflow,
	WorkflowActivateMode,
	WorkflowDataProxy,
	WorkflowExecuteMode,
	LoggerProxy as Logger,
	IExecuteData,
	OAuth2GrantType,
} from 'n8n-workflow';

import { Agent } from 'https';
import { stringify } from 'qs';
import clientOAuth1, { Token } from 'oauth-1.0a';
import clientOAuth2 from 'client-oauth2';
import crypto, { createHmac } from 'crypto';
// eslint-disable-next-line import/no-extraneous-dependencies
import { get } from 'lodash';
// eslint-disable-next-line import/no-extraneous-dependencies
import express from 'express';
import FormData from 'form-data';
import path from 'path';
import { OptionsWithUri, OptionsWithUrl } from 'request';
import requestPromise from 'request-promise-native';
import { fromBuffer } from 'file-type';
import { lookup } from 'mime-types';

import axios, {
	AxiosError,
	AxiosPromise,
	AxiosProxyConfig,
	AxiosRequestConfig,
	AxiosResponse,
	Method,
} from 'axios';
import url, { URL, URLSearchParams } from 'url';
import { BinaryDataManager } from './BinaryDataManager';
// eslint-disable-next-line import/no-cycle
import {
	ICredentialTestFunctions,
	IHookFunctions,
	ILoadOptionsFunctions,
	IResponseError,
	IWorkflowSettings,
	PLACEHOLDER_EMPTY_EXECUTION_ID,
} from '.';

axios.defaults.timeout = 300000;
// Prevent axios from adding x-form-www-urlencoded headers by default
axios.defaults.headers.post = {};
axios.defaults.headers.put = {};
axios.defaults.headers.patch = {};
axios.defaults.paramsSerializer = (params) => {
	if (params instanceof URLSearchParams) {
		return params.toString();
	}
	return stringify(params, { arrayFormat: 'indices' });
};

const requestPromiseWithDefaults = requestPromise.defaults({
	timeout: 300000, // 5 minutes
});

const pushFormDataValue = (form: FormData, key: string, value: any) => {
	if (value?.hasOwnProperty('value') && value.hasOwnProperty('options')) {
		// @ts-ignore
		form.append(key, value.value, value.options);
	} else {
		form.append(key, value);
	}
};

const createFormDataObject = (data: object) => {
	const formData = new FormData();
	const keys = Object.keys(data);
	keys.forEach((key) => {
		// @ts-ignore
		const formField = data[key];

		if (formField instanceof Array) {
			formField.forEach((item) => {
				pushFormDataValue(formData, key, item);
			});
		} else {
			pushFormDataValue(formData, key, formField);
		}
	});
	return formData;
};

function searchForHeader(headers: IDataObject, headerName: string) {
	if (headers === undefined) {
		return undefined;
	}

	const headerNames = Object.keys(headers);
	headerName = headerName.toLowerCase();
	return headerNames.find((thisHeader) => thisHeader.toLowerCase() === headerName);
}

async function generateContentLengthHeader(formData: FormData, headers: IDataObject) {
	if (!formData || !formData.getLength) {
		return;
	}
	try {
		const length = await new Promise((res, rej) => {
			formData.getLength((error: Error | null, length: number) => {
				if (error) {
					rej(error);
					return;
				}
				res(length);
			});
		});
		headers = Object.assign(headers, {
			'content-length': length,
		});
	} catch (error) {
		Logger.error('Unable to calculate form data length', { error });
	}
}

async function parseRequestObject(requestObject: IDataObject) {
	// This function is a temporary implementation
	// That translates all http requests done via
	// the request library to axios directly
	// We are not using n8n's interface as it would
	// an unnecessary step, considering the `request`
	// helper can be deprecated and removed.
	const axiosConfig: AxiosRequestConfig = {};

	if (requestObject.headers !== undefined) {
		axiosConfig.headers = requestObject.headers as string;
	}

	// Let's start parsing the hardest part, which is the request body.
	// The process here is as following?
	// - Check if we have a `content-type` header. If this was set,
	//   we will follow
	// - Check if the `form` property was set. If yes, then it's x-www-form-urlencoded
	// - Check if the `formData` property exists. If yes, then it's multipart/form-data
	// - Lastly, we should have a regular `body` that is probably a JSON.

	const contentTypeHeaderKeyName =
		axiosConfig.headers &&
		Object.keys(axiosConfig.headers).find(
			(headerName) => headerName.toLowerCase() === 'content-type',
		);
	const contentType =
		contentTypeHeaderKeyName &&
		(axiosConfig.headers[contentTypeHeaderKeyName] as string | undefined);
	if (contentType === 'application/x-www-form-urlencoded' && requestObject.formData === undefined) {
		// there are nodes incorrectly created, informing the content type header
		// and also using formData. Request lib takes precedence for the formData.
		// We will do the same.
		// Merge body and form properties.
		if (typeof requestObject.body === 'string') {
			axiosConfig.data = requestObject.body;
		} else {
			const allData = Object.assign(requestObject.body || {}, requestObject.form || {}) as Record<
				string,
				string
			>;
			if (requestObject.useQuerystring === true) {
				axiosConfig.data = stringify(allData, { arrayFormat: 'repeat' });
			} else {
				axiosConfig.data = stringify(allData);
			}
		}
	} else if (contentType && contentType.includes('multipart/form-data') !== false) {
		if (requestObject.formData !== undefined && requestObject.formData instanceof FormData) {
			axiosConfig.data = requestObject.formData;
		} else {
			const allData = {
				...(requestObject.body as object | undefined),
				...(requestObject.formData as object | undefined),
			};

			axiosConfig.data = createFormDataObject(allData);
		}
		// replace the existing header with a new one that
		// contains the boundary property.
		// @ts-ignore
		delete axiosConfig.headers[contentTypeHeaderKeyName];
		const headers = axiosConfig.data.getHeaders();
		axiosConfig.headers = Object.assign(axiosConfig.headers || {}, headers);
		await generateContentLengthHeader(axiosConfig.data, axiosConfig.headers);
	} else {
		// When using the `form` property it means the content should be x-www-form-urlencoded.
		if (requestObject.form !== undefined && requestObject.body === undefined) {
			// If we have only form
			axiosConfig.data =
				typeof requestObject.form === 'string'
					? stringify(requestObject.form, { format: 'RFC3986' })
					: stringify(requestObject.form).toString();
			if (axiosConfig.headers !== undefined) {
				const headerName = searchForHeader(axiosConfig.headers, 'content-type');
				if (headerName) {
					delete axiosConfig.headers[headerName];
				}
				axiosConfig.headers['Content-Type'] = 'application/x-www-form-urlencoded';
			} else {
				axiosConfig.headers = {
					'Content-Type': 'application/x-www-form-urlencoded',
				};
			}
		} else if (requestObject.formData !== undefined) {
			// remove any "content-type" that might exist.
			if (axiosConfig.headers !== undefined) {
				const headers = Object.keys(axiosConfig.headers);
				headers.forEach((header) =>
					header.toLowerCase() === 'content-type' ? delete axiosConfig.headers[header] : null,
				);
			}

			if (requestObject.formData instanceof FormData) {
				axiosConfig.data = requestObject.formData;
			} else {
				axiosConfig.data = createFormDataObject(requestObject.formData as object);
			}
			// Mix in headers as FormData creates the boundary.
			const headers = axiosConfig.data.getHeaders();
			axiosConfig.headers = Object.assign(axiosConfig.headers || {}, headers);
			await generateContentLengthHeader(axiosConfig.data, axiosConfig.headers);
		} else if (requestObject.body !== undefined) {
			// If we have body and possibly form
			if (requestObject.form !== undefined) {
				// merge both objects when exist.
				// @ts-ignore
				requestObject.body = Object.assign(requestObject.body, requestObject.form);
			}
			axiosConfig.data = requestObject.body as FormData | GenericValue | GenericValue[];
		}
	}

	if (requestObject.uri !== undefined) {
		axiosConfig.url = requestObject.uri?.toString() as string;
	}

	if (requestObject.url !== undefined) {
		axiosConfig.url = requestObject.url?.toString() as string;
	}

	if (requestObject.baseURL !== undefined) {
		axiosConfig.baseURL = requestObject.baseURL?.toString() as string;
	}

	if (requestObject.method !== undefined) {
		axiosConfig.method = requestObject.method as Method;
	}

	if (requestObject.qs !== undefined && Object.keys(requestObject.qs as object).length > 0) {
		axiosConfig.params = requestObject.qs as IDataObject;
	}

	if (
		requestObject.useQuerystring === true ||
		// @ts-ignore
		requestObject.qsStringifyOptions?.arrayFormat === 'repeat'
	) {
		axiosConfig.paramsSerializer = (params) => {
			return stringify(params, { arrayFormat: 'repeat' });
		};
	} else if (requestObject.useQuerystring === false) {
		axiosConfig.paramsSerializer = (params) => {
			return stringify(params, { arrayFormat: 'indices' });
		};
	}

	// @ts-ignore
	if (requestObject.qsStringifyOptions?.arrayFormat === 'brackets') {
		axiosConfig.paramsSerializer = (params) => {
			return stringify(params, { arrayFormat: 'brackets' });
		};
	}

	if (requestObject.auth !== undefined) {
		// Check support for sendImmediately
		if ((requestObject.auth as IDataObject).bearer !== undefined) {
			axiosConfig.headers = Object.assign(axiosConfig.headers || {}, {
				// eslint-disable-next-line @typescript-eslint/restrict-template-expressions
				Authorization: `Bearer ${(requestObject.auth as IDataObject).bearer}`,
			});
		} else {
			const authObj = requestObject.auth as IDataObject;
			// Request accepts both user/username and pass/password
			axiosConfig.auth = {
				username: (authObj.user || authObj.username) as string,
				password: (authObj.password || authObj.pass) as string,
			};
		}
	}

	// Only set header if we have a body, otherwise it may fail
	if (requestObject.json === true) {
		// Add application/json headers - do not set charset as it breaks a lot of stuff
		// only add if no other accept headers was sent.
		const acceptHeaderExists =
			axiosConfig.headers === undefined
				? false
				: Object.keys(axiosConfig.headers)
						.map((headerKey) => headerKey.toLowerCase())
						.includes('accept');
		if (!acceptHeaderExists) {
			axiosConfig.headers = Object.assign(axiosConfig.headers || {}, {
				Accept: 'application/json',
			});
		}
	}
	if (requestObject.json === false || requestObject.json === undefined) {
		// Prevent json parsing
		axiosConfig.transformResponse = (res) => res;
	}

	// Axios will follow redirects by default, so we simply tell it otherwise if needed.
	if (
		requestObject.followRedirect === false &&
		((requestObject.method as string | undefined) || 'get').toLowerCase() === 'get'
	) {
		axiosConfig.maxRedirects = 0;
	}
	if (
		requestObject.followAllRedirects === false &&
		((requestObject.method as string | undefined) || 'get').toLowerCase() !== 'get'
	) {
		axiosConfig.maxRedirects = 0;
	}

	if (requestObject.rejectUnauthorized === false) {
		axiosConfig.httpsAgent = new Agent({
			rejectUnauthorized: false,
		});
	}

	if (requestObject.timeout !== undefined) {
		axiosConfig.timeout = requestObject.timeout as number;
	}

	if (requestObject.proxy !== undefined) {
		// try our best to parse the url provided.
		if (typeof requestObject.proxy === 'string') {
			try {
				const url = new URL(requestObject.proxy);
				axiosConfig.proxy = {
					host: url.hostname,
					port: parseInt(url.port, 10),
					protocol: url.protocol,
				};
				if (!url.port) {
					// Sets port to a default if not informed
					if (url.protocol === 'http') {
						axiosConfig.proxy.port = 80;
					} else if (url.protocol === 'https') {
						axiosConfig.proxy.port = 443;
					}
				}
				if (url.username || url.password) {
					axiosConfig.proxy.auth = {
						username: url.username,
						password: url.password,
					};
				}
			} catch (error) {
				// Not a valid URL. We will try to simply parse stuff
				// such as user:pass@host:port without protocol (we'll assume http)
				if (requestObject.proxy.includes('@')) {
					const [userpass, hostport] = requestObject.proxy.split('@');
					const [username, password] = userpass.split(':');
					const [hostname, port] = hostport.split(':');
					axiosConfig.proxy = {
						host: hostname,
						port: parseInt(port, 10),
						protocol: 'http',
						auth: {
							username,
							password,
						},
					};
				} else if (requestObject.proxy.includes(':')) {
					const [hostname, port] = requestObject.proxy.split(':');
					axiosConfig.proxy = {
						host: hostname,
						port: parseInt(port, 10),
						protocol: 'http',
					};
				} else {
					axiosConfig.proxy = {
						host: requestObject.proxy,
						port: 80,
						protocol: 'http',
					};
				}
			}
		} else {
			axiosConfig.proxy = requestObject.proxy as AxiosProxyConfig;
		}
	}

	if (requestObject.encoding === null) {
		// When downloading files, return an arrayBuffer.
		axiosConfig.responseType = 'arraybuffer';
	}

	// If we don't set an accept header
	// Axios forces "application/json, text/plan, */*"
	// Which causes some nodes like NextCloud to break
	// as the service returns XML unless requested otherwise.
	const allHeaders = axiosConfig.headers ? Object.keys(axiosConfig.headers) : [];
	if (!allHeaders.some((headerKey) => headerKey.toLowerCase() === 'accept')) {
		axiosConfig.headers = Object.assign(axiosConfig.headers || {}, { accept: '*/*' });
	}
	if (
		requestObject.json !== false &&
		axiosConfig.data !== undefined &&
		axiosConfig.data !== '' &&
		!(axiosConfig.data instanceof Buffer) &&
		!allHeaders.some((headerKey) => headerKey.toLowerCase() === 'content-type')
	) {
		// Use default header for application/json
		// If we don't specify this here, axios will add
		// application/json; charset=utf-8
		// and this breaks a lot of stuff
		axiosConfig.headers = Object.assign(axiosConfig.headers || {}, {
			'content-type': 'application/json',
		});
	}

	/**
	 * Missing properties:
	 * encoding (need testing)
	 * gzip (ignored - default already works)
	 * resolveWithFullResponse (implemented elsewhere)
	 * simple (???)
	 */

	return axiosConfig;
}

function digestAuthAxiosConfig(
	axiosConfig: AxiosRequestConfig,
	response: AxiosResponse,
	auth: AxiosRequestConfig['auth'],
): AxiosRequestConfig {
	const authDetails = response.headers['www-authenticate']
		.split(',')
		.map((v: string) => v.split('='));
	if (authDetails) {
		const nonceCount = `000000001`;
		const cnonce = crypto.randomBytes(24).toString('hex');
		const realm: string = authDetails
			.find((el: any) => el[0].toLowerCase().indexOf('realm') > -1)[1]
			.replace(/"/g, '');
		const opaque: string = authDetails
			.find((el: any) => el[0].toLowerCase().indexOf('opaque') > -1)[1]
			.replace(/"/g, '');
		const nonce: string = authDetails
			.find((el: any) => el[0].toLowerCase().indexOf('nonce') > -1)[1]
			.replace(/"/g, '');
		const ha1 = crypto
			.createHash('md5')
			.update(`${auth?.username as string}:${realm}:${auth?.password as string}`)
			.digest('hex');
		const path = new url.URL(axiosConfig.url!).pathname;
		const ha2 = crypto
			.createHash('md5')
			.update(`${axiosConfig.method ?? 'GET'}:${path}`)
			.digest('hex');
		const response = crypto
			.createHash('md5')
			.update(`${ha1}:${nonce}:${nonceCount}:${cnonce}:auth:${ha2}`)
			.digest('hex');
		const authorization =
			`Digest username="${auth?.username as string}",realm="${realm}",` +
			`nonce="${nonce}",uri="${path}",qop="auth",algorithm="MD5",` +
			`response="${response}",nc="${nonceCount}",cnonce="${cnonce}",opaque="${opaque}"`;
		if (axiosConfig.headers) {
			axiosConfig.headers.authorization = authorization;
		} else {
			axiosConfig.headers = { authorization };
		}
	}
	return axiosConfig;
}

async function proxyRequestToAxios(
	uriOrObject: string | IDataObject,
	options?: IDataObject,
): Promise<any> {
	// tslint:disable-line:no-any

	// Check if there's a better way of getting this config here
	if (process.env.N8N_USE_DEPRECATED_REQUEST_LIB) {
		// @ts-ignore
		return requestPromiseWithDefaults.call(null, uriOrObject, options);
	}

	let axiosConfig: AxiosRequestConfig = {
		maxBodyLength: Infinity,
		maxContentLength: Infinity,
	};
	let axiosPromise: AxiosPromise;
	type ConfigObject = {
		auth?: { sendImmediately: boolean };
		resolveWithFullResponse?: boolean;
		simple?: boolean;
	};
	let configObject: ConfigObject;
	if (uriOrObject !== undefined && typeof uriOrObject === 'string') {
		axiosConfig.url = uriOrObject;
	}
	if (uriOrObject !== undefined && typeof uriOrObject === 'object') {
		configObject = uriOrObject;
	} else {
		configObject = options || {};
	}

	axiosConfig = Object.assign(axiosConfig, await parseRequestObject(configObject));

	Logger.debug(
		'Proxying request to axios',
		// {
		// 	originalConfig: configObject,
		// 	parsedConfig: axiosConfig,
		// }
	);

	if (configObject.auth?.sendImmediately === false) {
		// for digest-auth
		const { auth } = axiosConfig;
		delete axiosConfig.auth;
		// eslint-disable-next-line no-async-promise-executor
		axiosPromise = new Promise(async (resolve, reject) => {
			try {
				const result = await axios(axiosConfig);
				resolve(result);
			} catch (resp: any) {
				if (
					resp.response === undefined ||
					resp.response.status !== 401 ||
					!resp.response.headers['www-authenticate']?.includes('nonce')
				) {
					reject(resp);
				}
				axiosConfig = digestAuthAxiosConfig(axiosConfig, resp.response, auth);
				resolve(axios(axiosConfig));
			}
		});
	} else {
		axiosPromise = axios(axiosConfig);
	}

	return new Promise((resolve, reject) => {
		axiosPromise
			.then((response) => {
				if (configObject.resolveWithFullResponse === true) {
					let body = response.data;
					if (response.data === '') {
						if (axiosConfig.responseType === 'arraybuffer') {
							body = Buffer.alloc(0);
						} else {
							body = undefined;
						}
					}
					resolve({
						body,
						headers: response.headers,
						statusCode: response.status,
						statusMessage: response.statusText,
						request: response.request,
					});
				} else {
					let body = response.data;
					if (response.data === '') {
						if (axiosConfig.responseType === 'arraybuffer') {
							body = Buffer.alloc(0);
						} else {
							body = undefined;
						}
					}
					resolve(body);
				}
			})
			.catch((error) => {
				if (configObject.simple === false && error.response) {
					if (configObject.resolveWithFullResponse) {
						resolve({
							body: error.response.data,
							headers: error.response.headers,
							statusCode: error.response.status,
							statusMessage: error.response.statusText,
						});
					} else {
						resolve(error.response.data);
					}
					return;
				}

				Logger.debug('Request proxied to Axios failed', { error });

				// Axios hydrates the original error with more data. We extract them.
				// https://github.com/axios/axios/blob/master/lib/core/enhanceError.js
				// Note: `code` is ignored as it's an expected part of the errorData.
				const { request, response, isAxiosError, toJSON, config, ...errorData } = error;
				if (response) {
					error.message = `${response.status as number} - ${JSON.stringify(response.data)}`;
				}

				error.cause = errorData;
				error.error = error.response?.data || errorData;
				error.statusCode = error.response?.status;
				error.options = config || {};

				// Remove not needed data and so also remove circular references
				error.request = undefined;
				error.config = undefined;
				error.options.adapter = undefined;
				error.options.httpsAgent = undefined;
				error.options.paramsSerializer = undefined;
				error.options.transformRequest = undefined;
				error.options.transformResponse = undefined;
				error.options.validateStatus = undefined;

				reject(error);
			});
	});
}

function convertN8nRequestToAxios(n8nRequest: IHttpRequestOptions): AxiosRequestConfig {
	// Destructure properties with the same name first.
	const { headers, method, timeout, auth, proxy, url } = n8nRequest;

	const axiosRequest = {
		headers: headers ?? {},
		method,
		timeout,
		auth,
		proxy,
		url,
	} as AxiosRequestConfig;

	axiosRequest.params = n8nRequest.qs;

	if (n8nRequest.baseURL !== undefined) {
		axiosRequest.baseURL = n8nRequest.baseURL;
	}

	if (n8nRequest.disableFollowRedirect === true) {
		axiosRequest.maxRedirects = 0;
	}

	if (n8nRequest.encoding !== undefined) {
		axiosRequest.responseType = n8nRequest.encoding;
	}

	if (n8nRequest.skipSslCertificateValidation === true) {
		axiosRequest.httpsAgent = new Agent({
			rejectUnauthorized: false,
		});
	}

	if (n8nRequest.arrayFormat !== undefined) {
		axiosRequest.paramsSerializer = (params) => {
			return stringify(params, { arrayFormat: n8nRequest.arrayFormat });
		};
	}

	// if there is a body and it's empty (does not have properties),
	// make sure not to send anything in it as some services fail when
	// sending GET request with empty body.
	if (n8nRequest.body && Object.keys(n8nRequest.body).length) {
		axiosRequest.data = n8nRequest.body;
		// Let's add some useful header standards here.
		const existingContentTypeHeaderKey = searchForHeader(axiosRequest.headers, 'content-type');
		if (existingContentTypeHeaderKey === undefined) {
			// We are only setting content type headers if the user did
			// not set it already manually. We're not overriding, even if it's wrong.
			if (axiosRequest.data instanceof FormData) {
				axiosRequest.headers = axiosRequest.headers || {};
				axiosRequest.headers['Content-Type'] = 'multipart/form-data';
			} else if (axiosRequest.data instanceof URLSearchParams) {
				axiosRequest.headers = axiosRequest.headers || {};
				axiosRequest.headers['Content-Type'] = 'application/x-www-form-urlencoded';
			}
		} else if (
			axiosRequest.headers[existingContentTypeHeaderKey] === 'application/x-www-form-urlencoded'
		) {
			axiosRequest.data = new URLSearchParams(n8nRequest.body as Record<string, string>);
		}
	}

	if (n8nRequest.json) {
		const key = searchForHeader(axiosRequest.headers, 'accept');
		// If key exists, then the user has set both accept
		// header and the json flag. Header should take precedence.
		if (!key) {
			axiosRequest.headers.Accept = 'application/json';
		}
	}

	const userAgentHeader = searchForHeader(axiosRequest.headers, 'user-agent');
	// If key exists, then the user has set both accept
	// header and the json flag. Header should take precedence.
	if (!userAgentHeader) {
		axiosRequest.headers['User-Agent'] = 'n8n';
	}

	if (n8nRequest.ignoreHttpStatusErrors) {
		axiosRequest.validateStatus = () => true;
	}

	return axiosRequest;
}

async function httpRequest(
	requestOptions: IHttpRequestOptions,
): Promise<IN8nHttpFullResponse | IN8nHttpResponse> {
	const axiosRequest = convertN8nRequestToAxios(requestOptions);
	if (
		axiosRequest.data === undefined ||
		(axiosRequest.method !== undefined && axiosRequest.method.toUpperCase() === 'GET')
	) {
		delete axiosRequest.data;
	}
	const result = await axios(axiosRequest);
	if (requestOptions.returnFullResponse) {
		return {
			body: result.data,
			headers: result.headers,
			statusCode: result.status,
			statusMessage: result.statusText,
		};
	}
	return result.data;
}

/**
 * Returns binary data buffer for given item index and property name.
 *
 * @export
 * @param {ITaskDataConnections} inputData
 * @param {number} itemIndex
 * @param {string} propertyName
 * @param {number} inputIndex
 * @returns {Promise<Buffer>}
 */
export async function getBinaryDataBuffer(
	inputData: ITaskDataConnections,
	itemIndex: number,
	propertyName: string,
	inputIndex: number,
): Promise<Buffer> {
	const binaryData = inputData.main![inputIndex]![itemIndex]!.binary![propertyName]!;
	return BinaryDataManager.getInstance().retrieveBinaryData(binaryData);
}

/**
 * Takes a buffer and converts it into the format n8n uses. It encodes the binary data as
 * base64 and adds metadata.
 *
 * @export
 * @param {Buffer} binaryData
 * @param {string} [filePath]
 * @param {string} [mimeType]
 * @returns {Promise<IBinaryData>}
 */
export async function prepareBinaryData(
	binaryData: Buffer,
	executionId: string,
	filePath?: string,
	mimeType?: string,
): Promise<IBinaryData> {
	let fileExtension: string | undefined;
	if (!mimeType) {
		// If no mime type is given figure it out

		if (filePath) {
			// Use file path to guess mime type
			const mimeTypeLookup = lookup(filePath);
			if (mimeTypeLookup) {
				mimeType = mimeTypeLookup;
			}
		}

		if (!mimeType) {
			// Use buffer to guess mime type
			const fileTypeData = await fromBuffer(binaryData);
			if (fileTypeData) {
				mimeType = fileTypeData.mime;
				fileExtension = fileTypeData.ext;
			}
		}

		if (!mimeType) {
			// Fall back to text
			mimeType = 'text/plain';
		}
	}

	const returnData: IBinaryData = {
		mimeType,
		fileExtension,
		data: '',
	};

	if (filePath) {
		if (filePath.includes('?')) {
			// Remove maybe present query parameters
			filePath = filePath.split('?').shift();
		}

		const filePathParts = path.parse(filePath as string);

		if (filePathParts.dir !== '') {
			returnData.directory = filePathParts.dir;
		}
		returnData.fileName = filePathParts.base;

		// Remove the dot
		const fileExtension = filePathParts.ext.slice(1);
		if (fileExtension) {
			returnData.fileExtension = fileExtension;
		}
	}

	return BinaryDataManager.getInstance().storeBinaryData(returnData, binaryData, executionId);
}

/**
 * Makes a request using OAuth data for authentication
 *
 * @export
 * @param {IAllExecuteFunctions} this
 * @param {string} credentialsType
 * @param {(OptionsWithUri | requestPromise.RequestPromiseOptions)} requestOptions
 * @param {INode} node
 * @param {IWorkflowExecuteAdditionalData} additionalData
 *
 * @returns
 */
export async function requestOAuth2(
	this: IAllExecuteFunctions,
	credentialsType: string,
	requestOptions: OptionsWithUri | requestPromise.RequestPromiseOptions | IHttpRequestOptions,
	node: INode,
	additionalData: IWorkflowExecuteAdditionalData,
	oAuth2Options?: IOAuth2Options,
	isN8nRequest = false,
) {
	const credentials = await this.getCredentials(credentialsType);

	// Only the OAuth2 with authorization code grant needs connection
	if (
		credentials.grantType === OAuth2GrantType.authorizationCode &&
		credentials.oauthTokenData === undefined
	) {
		throw new Error('OAuth credentials not connected!');
	}

	const oAuthClient = new clientOAuth2({
		clientId: credentials.clientId as string,
		clientSecret: credentials.clientSecret as string,
		accessTokenUri: credentials.accessTokenUrl as string,
		scopes: (credentials.scope as string).split(' '),
	});

	let oauthTokenData = credentials.oauthTokenData as clientOAuth2.Data;
	// if it's the first time using the credentials, get the access token and save it into the DB.
	if (credentials.grantType === OAuth2GrantType.clientCredentials && oauthTokenData === undefined) {
		const { data } = await oAuthClient.credentials.getToken();

		// Find the credentials
		if (!node.credentials || !node.credentials[credentialsType]) {
			throw new Error(
				`The node "${node.name}" does not have credentials of type "${credentialsType}"!`,
			);
		}

		const nodeCredentials = node.credentials[credentialsType];

		// Save the refreshed token
		await additionalData.credentialsHelper.updateCredentials(
			nodeCredentials,
			credentialsType,
			credentials as unknown as ICredentialDataDecryptedObject,
		);

		oauthTokenData = data;
	}

	const token = oAuthClient.createToken(
		get(oauthTokenData, oAuth2Options?.property as string) || oauthTokenData.accessToken,
		oauthTokenData.refreshToken,
		oAuth2Options?.tokenType || oauthTokenData.tokenType,
		oauthTokenData,
	);
	// Signs the request by adding authorization headers or query parameters depending
	// on the token-type used.
	const newRequestOptions = token.sign(requestOptions as clientOAuth2.RequestObject);
	// If keep bearer is false remove the it from the authorization header
	if (oAuth2Options?.keepBearer === false) {
		// @ts-ignore
		newRequestOptions?.headers?.Authorization =
			// @ts-ignore
			newRequestOptions?.headers?.Authorization.split(' ')[1];
	}
<<<<<<< HEAD

	if (oAuth2Options?.keyToIncludeInAccessTokenHeader) {
		Object.assign(newRequestOptions, {
			headers: {
				[oAuth2Options.keyToIncludeInAccessTokenHeader]: token.accessToken,
			},
		});
	}

=======
	if (isN8nRequest) {
		return this.helpers.httpRequest(newRequestOptions).catch(async (error: AxiosError) => {
			if (error.response?.status === 401) {
				Logger.debug(
					`OAuth2 token for "${credentialsType}" used by node "${node.name}" expired. Should revalidate.`,
				);
				const tokenRefreshOptions: IDataObject = {};
				if (oAuth2Options?.includeCredentialsOnRefreshOnBody) {
					const body: IDataObject = {
						client_id: credentials.clientId as string,
						client_secret: credentials.clientSecret as string,
					};
					tokenRefreshOptions.body = body;
					tokenRefreshOptions.headers = {
						Authorization: '',
					};
				}
				const newToken = await token.refresh(tokenRefreshOptions);
				Logger.debug(
					`OAuth2 token for "${credentialsType}" used by node "${node.name}" has been renewed.`,
				);
				credentials.oauthTokenData = newToken.data;
				// Find the credentials
				if (!node.credentials || !node.credentials[credentialsType]) {
					throw new Error(
						`The node "${node.name}" does not have credentials of type "${credentialsType}"!`,
					);
				}
				const nodeCredentials = node.credentials[credentialsType];
				await additionalData.credentialsHelper.updateCredentials(
					nodeCredentials,
					credentialsType,
					credentials,
				);
				const refreshedRequestOption = newToken.sign(requestOptions as clientOAuth2.RequestObject);
				return this.helpers.httpRequest(refreshedRequestOption);
			}
			throw error;
		});
	}
>>>>>>> af45a07f
	return this.helpers.request!(newRequestOptions).catch(async (error: IResponseError) => {
		const statusCodeReturned =
			oAuth2Options?.tokenExpiredStatusCode === undefined
				? 401
				: oAuth2Options?.tokenExpiredStatusCode;

		if (error.statusCode === statusCodeReturned) {
			// Token is probably not valid anymore. So try refresh it.

			const tokenRefreshOptions: IDataObject = {};

			if (oAuth2Options?.includeCredentialsOnRefreshOnBody) {
				const body: IDataObject = {
					client_id: credentials.clientId,
					client_secret: credentials.clientSecret,
				};
				tokenRefreshOptions.body = body;
				// Override authorization property so the credentails are not included in it
				tokenRefreshOptions.headers = {
					Authorization: '',
				};
			}

			Logger.debug(
				`OAuth2 token for "${credentialsType}" used by node "${node.name}" expired. Should revalidate.`,
			);

			let newToken;

			// if it's OAuth2 with client credentials grant type, get a new token
			// instead of refreshing it.
			if (OAuth2GrantType.clientCredentials === credentials.grantType) {
				newToken = await token.client.credentials.getToken();
			} else {
				newToken = await token.refresh(tokenRefreshOptions);
			}

			Logger.debug(
				`OAuth2 token for "${credentialsType}" used by node "${node.name}" has been renewed.`,
			);

			credentials.oauthTokenData = newToken.data;

			// Find the credentials
			if (!node.credentials || !node.credentials[credentialsType]) {
				throw new Error(
					`The node "${node.name}" does not have credentials of type "${credentialsType}"!`,
				);
			}
			const nodeCredentials = node.credentials[credentialsType];

			// Save the refreshed token
			await additionalData.credentialsHelper.updateCredentials(
				nodeCredentials,
				credentialsType,
				credentials as unknown as ICredentialDataDecryptedObject,
			);

			Logger.debug(
				`OAuth2 token for "${credentialsType}" used by node "${node.name}" has been saved to database successfully.`,
			);

			// Make the request again with the new token
			const newRequestOptions = newToken.sign(requestOptions as clientOAuth2.RequestObject);
			if (isN8nRequest) {
				return this.helpers.httpRequest(newRequestOptions);
			}

			if (oAuth2Options?.keyToIncludeInAccessTokenHeader) {
				Object.assign(newRequestOptions, {
					headers: {
						[oAuth2Options.keyToIncludeInAccessTokenHeader]: token.accessToken,
					},
				});
			}

			return this.helpers.request!(newRequestOptions);
		}

		// Unknown error so simply throw it
		throw error;
	});
}

/* Makes a request using OAuth1 data for authentication
 *
 * @export
 * @param {IAllExecuteFunctions} this
 * @param {string} credentialsType
 * @param {(OptionsWithUrl | requestPromise.RequestPromiseOptions)} requestOptionså
 * @returns
 */
export async function requestOAuth1(
	this: IAllExecuteFunctions,
	credentialsType: string,
	requestOptions:
		| OptionsWithUrl
		| OptionsWithUri
		| requestPromise.RequestPromiseOptions
		| IHttpRequestOptions,
	isN8nRequest = false,
) {
	const credentials = await this.getCredentials(credentialsType);

	if (credentials === undefined) {
		throw new Error('No credentials were returned!');
	}

	if (credentials.oauthTokenData === undefined) {
		throw new Error('OAuth credentials not connected!');
	}

	const oauth = new clientOAuth1({
		consumer: {
			key: credentials.consumerKey as string,
			secret: credentials.consumerSecret as string,
		},
		signature_method: credentials.signatureMethod as string,
		hash_function(base, key) {
			const algorithm = credentials.signatureMethod === 'HMAC-SHA1' ? 'sha1' : 'sha256';
			return createHmac(algorithm, key).update(base).digest('base64');
		},
	});

	const oauthTokenData = credentials.oauthTokenData as IDataObject;

	const token: Token = {
		key: oauthTokenData.oauth_token as string,
		secret: oauthTokenData.oauth_token_secret as string,
	};

	// @ts-ignore
	requestOptions.data = { ...requestOptions.qs, ...requestOptions.form };

	// Fixes issue that OAuth1 library only works with "url" property and not with "uri"
	// @ts-ignore
	if (requestOptions.uri && !requestOptions.url) {
		// @ts-ignore
		requestOptions.url = requestOptions.uri;
		// @ts-ignore
		delete requestOptions.uri;
	}

	// @ts-ignore
	requestOptions.headers = oauth.toHeader(oauth.authorize(requestOptions, token));
	if (isN8nRequest) {
		return this.helpers.httpRequest(requestOptions as IHttpRequestOptions);
	}

	return this.helpers.request!(requestOptions).catch(async (error: IResponseError) => {
		// Unknown error so simply throw it
		throw error;
	});
}

export async function httpRequestWithAuthentication(
	this: IAllExecuteFunctions,
	credentialsType: string,
	requestOptions: IHttpRequestOptions,
	workflow: Workflow,
	node: INode,
	additionalData: IWorkflowExecuteAdditionalData,
	additionalCredentialOptions?: IAdditionalCredentialOptions,
) {
	try {
		const parentTypes = additionalData.credentialsHelper.getParentTypes(credentialsType);
		if (parentTypes.includes('oAuth1Api')) {
			return await requestOAuth1.call(this, credentialsType, requestOptions, true);
		}
		if (parentTypes.includes('oAuth2Api')) {
			return await requestOAuth2.call(
				this,
				credentialsType,
				requestOptions,
				node,
				additionalData,
				additionalCredentialOptions?.oauth2,
				true,
			);
		}

		let credentialsDecrypted: ICredentialDataDecryptedObject | undefined;
		if (additionalCredentialOptions?.credentialsDecrypted) {
			credentialsDecrypted = additionalCredentialOptions.credentialsDecrypted.data;
		} else {
			credentialsDecrypted = await this.getCredentials(credentialsType);
		}

		if (credentialsDecrypted === undefined) {
			throw new NodeOperationError(
				node,
				`Node "${node.name}" does not have any credentials of type "${credentialsType}" set!`,
			);
		}

		requestOptions = await additionalData.credentialsHelper.authenticate(
			credentialsDecrypted,
			credentialsType,
			requestOptions,
			workflow,
			node,
			additionalData.timezone,
		);
		return await httpRequest(requestOptions);
	} catch (error) {
		throw new NodeApiError(this.getNode(), error);
	}
}

/**
 * Takes generic input data and brings it into the json format n8n uses.
 *
 * @export
 * @param {(IDataObject | IDataObject[])} jsonData
 * @returns {INodeExecutionData[]}
 */
export function returnJsonArray(jsonData: IDataObject | IDataObject[]): INodeExecutionData[] {
	const returnData: INodeExecutionData[] = [];

	if (!Array.isArray(jsonData)) {
		jsonData = [jsonData];
	}

	jsonData.forEach((data) => {
		returnData.push({ json: data });
	});

	return returnData;
}

/**
 * Automatically put the objects under a 'json' key and don't error,
 * if some objects contain json/binary keys and others don't, throws error 'Inconsistent item format'
 *
 * @export
 * @param {INodeExecutionData | INodeExecutionData[]} executionData
 * @returns {INodeExecutionData[]}
 */
export function normalizeItems(
	executionData: INodeExecutionData | INodeExecutionData[],
): INodeExecutionData[] {
	if (typeof executionData === 'object' && !Array.isArray(executionData))
		executionData = [{ json: executionData as IDataObject }];
	if (executionData.every((item) => typeof item === 'object' && 'json' in item))
		return executionData;

	if (executionData.some((item) => typeof item === 'object' && 'json' in item)) {
		throw new Error('Inconsistent item format');
	}

	if (executionData.every((item) => typeof item === 'object' && 'binary' in item)) {
		const normalizedItems: INodeExecutionData[] = [];
		executionData.forEach((item) => {
			const json = Object.keys(item).reduce((acc, key) => {
				if (key === 'binary') return acc;
				return { ...acc, [key]: item[key] };
			}, {});

			normalizedItems.push({
				json,
				binary: item.binary,
			});
		});
		return normalizedItems;
	}

	if (executionData.some((item) => typeof item === 'object' && 'binary' in item)) {
		throw new Error('Inconsistent item format');
	}

	return executionData.map((item) => {
		return { json: item };
	});
}

// TODO: Move up later
export async function requestWithAuthentication(
	this: IAllExecuteFunctions,
	credentialsType: string,
	requestOptions: OptionsWithUri | requestPromise.RequestPromiseOptions,
	workflow: Workflow,
	node: INode,
	additionalData: IWorkflowExecuteAdditionalData,
	additionalCredentialOptions?: IAdditionalCredentialOptions,
) {
	try {
		const parentTypes = additionalData.credentialsHelper.getParentTypes(credentialsType);

		if (parentTypes.includes('oAuth1Api')) {
			return await requestOAuth1.call(this, credentialsType, requestOptions, false);
		}
		if (parentTypes.includes('oAuth2Api')) {
			return await requestOAuth2.call(
				this,
				credentialsType,
				requestOptions,
				node,
				additionalData,
				additionalCredentialOptions?.oauth2,
				false,
			);
		}

		let credentialsDecrypted: ICredentialDataDecryptedObject | undefined;
		if (additionalCredentialOptions?.credentialsDecrypted) {
			credentialsDecrypted = additionalCredentialOptions.credentialsDecrypted.data;
		} else {
			credentialsDecrypted = await this.getCredentials(credentialsType);
		}

		if (credentialsDecrypted === undefined) {
			throw new NodeOperationError(
				node,
				`Node "${node.name}" does not have any credentials of type "${credentialsType}" set!`,
			);
		}

		requestOptions = await additionalData.credentialsHelper.authenticate(
			credentialsDecrypted,
			credentialsType,
			requestOptions as IHttpRequestOptions,
			workflow,
			node,
			additionalData.timezone,
		);

		return await proxyRequestToAxios(requestOptions as IDataObject);
	} catch (error) {
		throw new NodeApiError(this.getNode(), error);
	}
}

/**
 * Returns the additional keys for Expressions and Function-Nodes
 *
 * @export
 * @param {IWorkflowExecuteAdditionalData} additionalData
 * @returns {(IWorkflowDataProxyAdditionalKeys)}
 */
export function getAdditionalKeys(
	additionalData: IWorkflowExecuteAdditionalData,
): IWorkflowDataProxyAdditionalKeys {
	const executionId = additionalData.executionId || PLACEHOLDER_EMPTY_EXECUTION_ID;
	return {
		$executionId: executionId,
		$resumeWebhookUrl: `${additionalData.webhookWaitingBaseUrl}/${executionId}`,
	};
}

/**
 * Returns the requested decrypted credentials if the node has access to them.
 *
 * @export
 * @param {Workflow} workflow Workflow which requests the data
 * @param {INode} node Node which request the data
 * @param {string} type The credential type to return
 * @param {IWorkflowExecuteAdditionalData} additionalData
 * @returns {(ICredentialDataDecryptedObject | undefined)}
 */
export async function getCredentials(
	workflow: Workflow,
	node: INode,
	type: string,
	additionalData: IWorkflowExecuteAdditionalData,
	mode: WorkflowExecuteMode,
	runExecutionData?: IRunExecutionData | null,
	runIndex?: number,
	connectionInputData?: INodeExecutionData[],
	itemIndex?: number,
): Promise<ICredentialDataDecryptedObject> {
	// Get the NodeType as it has the information if the credentials are required
	const nodeType = workflow.nodeTypes.getByNameAndVersion(node.type, node.typeVersion);
	if (nodeType === undefined) {
		throw new NodeOperationError(
			node,
			`Node type "${node.type}" is not known so can not get credentials!`,
		);
	}

	// Hardcode for now for security reasons that only a single node can access
	// all credentials
	const fullAccess = ['n8n-nodes-base.httpRequest'].includes(node.type);

	let nodeCredentialDescription: INodeCredentialDescription | undefined;
	if (!fullAccess) {
		if (nodeType.description.credentials === undefined) {
			throw new NodeOperationError(
				node,
				`Node type "${node.type}" does not have any credentials defined!`,
			);
		}

		nodeCredentialDescription = nodeType.description.credentials.find(
			(credentialTypeDescription) => credentialTypeDescription.name === type,
		);
		if (nodeCredentialDescription === undefined) {
			throw new NodeOperationError(
				node,
				`Node type "${node.type}" does not have any credentials of type "${type}" defined!`,
			);
		}

		if (
			!NodeHelpers.displayParameter(
				additionalData.currentNodeParameters || node.parameters,
				nodeCredentialDescription,
				node,
				node.parameters,
			)
		) {
			// Credentials should not be displayed even if they would be defined
			throw new NodeOperationError(node, 'Credentials not found');
		}
	}

	// Check if node has any credentials defined
	if (!fullAccess && (!node.credentials || !node.credentials[type])) {
		// If none are defined check if the credentials are required or not

		if (nodeCredentialDescription?.required === true) {
			// Credentials are required so error
			if (!node.credentials) {
				throw new NodeOperationError(node, 'Node does not have any credentials set!');
			}
			if (!node.credentials[type]) {
				throw new NodeOperationError(node, `Node does not have any credentials set for "${type}"!`);
			}
		} else {
			// Credentials are not required
			throw new NodeOperationError(node, 'Node does not require credentials');
		}
	}

	if (fullAccess && (!node.credentials || !node.credentials[type])) {
		// Make sure that fullAccess nodes still behave like before that if they
		// request access to credentials that are currently not set it returns undefined
		throw new NodeOperationError(node, 'Credentials not found');
	}

	let expressionResolveValues: ICredentialsExpressionResolveValues | undefined;
	if (connectionInputData && runExecutionData && runIndex !== undefined) {
		expressionResolveValues = {
			connectionInputData,
			itemIndex: itemIndex || 0,
			node,
			runExecutionData,
			runIndex,
			workflow,
		} as ICredentialsExpressionResolveValues;
	}

	const nodeCredentials = node.credentials
		? node.credentials[type]
		: ({} as INodeCredentialsDetails);

	// TODO: solve using credentials via expression
	// if (name.charAt(0) === '=') {
	// 	// If the credential name is an expression resolve it
	// 	const additionalKeys = getAdditionalKeys(additionalData);
	// 	name = workflow.expression.getParameterValue(
	// 		name,
	// 		runExecutionData || null,
	// 		runIndex || 0,
	// 		itemIndex || 0,
	// 		node.name,
	// 		connectionInputData || [],
	// 		mode,
	// 		additionalKeys,
	// 	) as string;
	// }

	const decryptedDataObject = await additionalData.credentialsHelper.getDecrypted(
		nodeCredentials,
		type,
		mode,
		additionalData.timezone,
		false,
		expressionResolveValues,
	);

	return decryptedDataObject;
}

/**
 * Returns a copy of the node
 *
 * @export
 * @param {INode} node
 * @returns {INode}
 */
export function getNode(node: INode): INode {
	return JSON.parse(JSON.stringify(node));
}

/**
 * Clean up parameter data to make sure that only valid data gets returned
 * INFO: Currently only converts Luxon Dates as we know for sure it will not be breaking
 */
function cleanupParameterData(
	inputData: NodeParameterValue | INodeParameters | NodeParameterValue[] | INodeParameters[],
): NodeParameterValue | INodeParameters | NodeParameterValue[] | INodeParameters[] {
	if (inputData === null || inputData === undefined) {
		return inputData;
	}

	if (Array.isArray(inputData)) {
		inputData.forEach((value) => cleanupParameterData(value));
		return inputData;
	}

	if (inputData.constructor.name === 'DateTime') {
		// Is a special luxon date so convert to string
		return inputData.toString();
	}

	if (typeof inputData === 'object') {
		Object.keys(inputData).forEach((key) => {
			inputData[key] = cleanupParameterData(inputData[key]);
		});
	}

	return inputData;
}

/**
 * Returns the requested resolved (all expressions replaced) node parameters.
 *
 * @export
 * @param {Workflow} workflow
 * @param {(IRunExecutionData | null)} runExecutionData
 * @param {number} runIndex
 * @param {INodeExecutionData[]} connectionInputData
 * @param {INode} node
 * @param {string} parameterName
 * @param {number} itemIndex
 * @param {*} [fallbackValue]
 * @returns {(NodeParameterValue | INodeParameters | NodeParameterValue[] | INodeParameters[] | object)}
 */
export function getNodeParameter(
	workflow: Workflow,
	runExecutionData: IRunExecutionData | null,
	runIndex: number,
	connectionInputData: INodeExecutionData[],
	node: INode,
	parameterName: string,
	itemIndex: number,
	mode: WorkflowExecuteMode,
	timezone: string,
	additionalKeys: IWorkflowDataProxyAdditionalKeys,
	executeData?: IExecuteData,
	fallbackValue?: any,
): NodeParameterValue | INodeParameters | NodeParameterValue[] | INodeParameters[] | object {
	const nodeType = workflow.nodeTypes.getByNameAndVersion(node.type, node.typeVersion);
	if (nodeType === undefined) {
		throw new Error(`Node type "${node.type}" is not known so can not return paramter value!`);
	}

	const value = get(node.parameters, parameterName, fallbackValue);

	if (value === undefined) {
		throw new Error(`Could not get parameter "${parameterName}"!`);
	}

	let returnData;
	try {
		returnData = workflow.expression.getParameterValue(
			value,
			runExecutionData,
			runIndex,
			itemIndex,
			node.name,
			connectionInputData,
			mode,
			timezone,
			additionalKeys,
			executeData,
		);

		returnData = cleanupParameterData(returnData);
	} catch (e) {
		if (e.context) e.context.parameter = parameterName;
		e.cause = value;
		throw e;
	}

	return returnData;
}

/**
 * Returns if execution should be continued even if there was an error.
 *
 * @export
 * @param {INode} node
 * @returns {boolean}
 */
export function continueOnFail(node: INode): boolean {
	return get(node, 'continueOnFail', false);
}

/**
 * Returns the webhook URL of the webhook with the given name
 *
 * @export
 * @param {string} name
 * @param {Workflow} workflow
 * @param {INode} node
 * @param {IWorkflowExecuteAdditionalData} additionalData
 * @param {boolean} [isTest]
 * @returns {(string | undefined)}
 */
export function getNodeWebhookUrl(
	name: string,
	workflow: Workflow,
	node: INode,
	additionalData: IWorkflowExecuteAdditionalData,
	mode: WorkflowExecuteMode,
	timezone: string,
	additionalKeys: IWorkflowDataProxyAdditionalKeys,
	isTest?: boolean,
): string | undefined {
	let baseUrl = additionalData.webhookBaseUrl;
	if (isTest === true) {
		baseUrl = additionalData.webhookTestBaseUrl;
	}

	// eslint-disable-next-line @typescript-eslint/no-use-before-define
	const webhookDescription = getWebhookDescription(name, workflow, node);
	if (webhookDescription === undefined) {
		return undefined;
	}

	const path = workflow.expression.getSimpleParameterValue(
		node,
		webhookDescription.path,
		mode,
		timezone,
		additionalKeys,
	);
	if (path === undefined) {
		return undefined;
	}

	const isFullPath: boolean = workflow.expression.getSimpleParameterValue(
		node,
		webhookDescription.isFullPath,
		mode,
		timezone,
		additionalKeys,
		undefined,
		false,
	) as boolean;
	return NodeHelpers.getNodeWebhookUrl(baseUrl, workflow.id!, node, path.toString(), isFullPath);
}

/**
 * Returns the timezone for the workflow
 *
 * @export
 * @param {Workflow} workflow
 * @param {IWorkflowExecuteAdditionalData} additionalData
 * @returns {string}
 */
export function getTimezone(
	workflow: Workflow,
	additionalData: IWorkflowExecuteAdditionalData,
): string {
	// eslint-disable-next-line @typescript-eslint/prefer-optional-chain
	if (workflow.settings !== undefined && workflow.settings.timezone !== undefined) {
		return (workflow.settings as IWorkflowSettings).timezone as string;
	}
	return additionalData.timezone;
}

/**
 * Returns the full webhook description of the webhook with the given name
 *
 * @export
 * @param {string} name
 * @param {Workflow} workflow
 * @param {INode} node
 * @returns {(IWebhookDescription | undefined)}
 */
export function getWebhookDescription(
	name: string,
	workflow: Workflow,
	node: INode,
): IWebhookDescription | undefined {
	const nodeType = workflow.nodeTypes.getByNameAndVersion(node.type, node.typeVersion) as INodeType;

	if (nodeType.description.webhooks === undefined) {
		// Node does not have any webhooks so return
		return undefined;
	}

	// eslint-disable-next-line no-restricted-syntax
	for (const webhookDescription of nodeType.description.webhooks) {
		if (webhookDescription.name === name) {
			return webhookDescription;
		}
	}

	return undefined;
}

/**
 * Returns the workflow metadata
 *
 * @export
 * @param {Workflow} workflow
 * @returns {IWorkflowMetadata}
 */
export function getWorkflowMetadata(workflow: Workflow): IWorkflowMetadata {
	return {
		id: workflow.id,
		name: workflow.name,
		active: workflow.active,
	};
}

/**
 * Returns the execute functions the poll nodes have access to.
 *
 * @export
 * @param {Workflow} workflow
 * @param {INode} node
 * @param {IWorkflowExecuteAdditionalData} additionalData
 * @param {WorkflowExecuteMode} mode
 * @returns {ITriggerFunctions}
 */
// TODO: Check if I can get rid of: additionalData, and so then maybe also at ActiveWorkflowRunner.add
export function getExecutePollFunctions(
	workflow: Workflow,
	node: INode,
	additionalData: IWorkflowExecuteAdditionalData,
	mode: WorkflowExecuteMode,
	activation: WorkflowActivateMode,
): IPollFunctions {
	return ((workflow: Workflow, node: INode) => {
		return {
			__emit: (data: INodeExecutionData[][]): void => {
				throw new Error('Overwrite NodeExecuteFunctions.getExecutePullFunctions.__emit function!');
			},
			async getCredentials(type: string): Promise<ICredentialDataDecryptedObject> {
				return getCredentials(workflow, node, type, additionalData, mode);
			},
			getMode: (): WorkflowExecuteMode => {
				return mode;
			},
			getActivationMode: (): WorkflowActivateMode => {
				return activation;
			},
			getNode: () => {
				return getNode(node);
			},
			getNodeParameter: (
				parameterName: string,
				fallbackValue?: any,
			):
				| NodeParameterValue
				| INodeParameters
				| NodeParameterValue[]
				| INodeParameters[]
				| object => {
				const runExecutionData: IRunExecutionData | null = null;
				const itemIndex = 0;
				const runIndex = 0;
				const connectionInputData: INodeExecutionData[] = [];

				return getNodeParameter(
					workflow,
					runExecutionData,
					runIndex,
					connectionInputData,
					node,
					parameterName,
					itemIndex,
					mode,
					additionalData.timezone,
					getAdditionalKeys(additionalData),
					undefined,
					fallbackValue,
				);
			},
			getRestApiUrl: (): string => {
				return additionalData.restApiUrl;
			},
			getTimezone: (): string => {
				return getTimezone(workflow, additionalData);
			},
			getWorkflow: () => {
				return getWorkflowMetadata(workflow);
			},
			getWorkflowStaticData(type: string): IDataObject {
				return workflow.getStaticData(type, node);
			},
			helpers: {
				httpRequest,
				async prepareBinaryData(
					binaryData: Buffer,
					filePath?: string,
					mimeType?: string,
				): Promise<IBinaryData> {
					return prepareBinaryData.call(
						this,
						binaryData,
						additionalData.executionId!,
						filePath,
						mimeType,
					);
				},
				request: proxyRequestToAxios,
				async requestWithAuthentication(
					this: IAllExecuteFunctions,
					credentialsType: string,
					requestOptions: OptionsWithUri | requestPromise.RequestPromiseOptions,
					additionalCredentialOptions?: IAdditionalCredentialOptions,
				): Promise<any> {
					return requestWithAuthentication.call(
						this,
						credentialsType,
						requestOptions,
						workflow,
						node,
						additionalData,
						additionalCredentialOptions,
					);
				},
				async requestOAuth2(
					this: IAllExecuteFunctions,
					credentialsType: string,
					requestOptions: OptionsWithUri | requestPromise.RequestPromiseOptions,
					oAuth2Options?: IOAuth2Options,
				): Promise<any> {
					return requestOAuth2.call(
						this,
						credentialsType,
						requestOptions,
						node,
						additionalData,
						oAuth2Options,
					);
				},
				async requestOAuth1(
					this: IAllExecuteFunctions,
					credentialsType: string,
					requestOptions: OptionsWithUrl | requestPromise.RequestPromiseOptions,
				): Promise<any> {
					return requestOAuth1.call(this, credentialsType, requestOptions);
				},
				async httpRequestWithAuthentication(
					this: IAllExecuteFunctions,
					credentialsType: string,
					requestOptions: IHttpRequestOptions,
					additionalCredentialOptions?: IAdditionalCredentialOptions,
				): Promise<any> {
					return httpRequestWithAuthentication.call(
						this,
						credentialsType,
						requestOptions,
						workflow,
						node,
						additionalData,
						additionalCredentialOptions,
					);
				},
				returnJsonArray,
			},
		};
	})(workflow, node);
}

/**
 * Returns the execute functions the trigger nodes have access to.
 *
 * @export
 * @param {Workflow} workflow
 * @param {INode} node
 * @param {IWorkflowExecuteAdditionalData} additionalData
 * @param {WorkflowExecuteMode} mode
 * @returns {ITriggerFunctions}
 */
// TODO: Check if I can get rid of: additionalData, and so then maybe also at ActiveWorkflowRunner.add
export function getExecuteTriggerFunctions(
	workflow: Workflow,
	node: INode,
	additionalData: IWorkflowExecuteAdditionalData,
	mode: WorkflowExecuteMode,
	activation: WorkflowActivateMode,
): ITriggerFunctions {
	return ((workflow: Workflow, node: INode) => {
		return {
			emit: (data: INodeExecutionData[][]): void => {
				throw new Error('Overwrite NodeExecuteFunctions.getExecuteTriggerFunctions.emit function!');
			},
			emitError: (error: Error): void => {
				throw new Error('Overwrite NodeExecuteFunctions.getExecuteTriggerFunctions.emit function!');
			},
			async getCredentials(type: string): Promise<ICredentialDataDecryptedObject> {
				return getCredentials(workflow, node, type, additionalData, mode);
			},
			getNode: () => {
				return getNode(node);
			},
			getMode: (): WorkflowExecuteMode => {
				return mode;
			},
			getActivationMode: (): WorkflowActivateMode => {
				return activation;
			},
			getNodeParameter: (
				parameterName: string,
				fallbackValue?: any,
			):
				| NodeParameterValue
				| INodeParameters
				| NodeParameterValue[]
				| INodeParameters[]
				| object => {
				const runExecutionData: IRunExecutionData | null = null;
				const itemIndex = 0;
				const runIndex = 0;
				const connectionInputData: INodeExecutionData[] = [];

				return getNodeParameter(
					workflow,
					runExecutionData,
					runIndex,
					connectionInputData,
					node,
					parameterName,
					itemIndex,
					mode,
					additionalData.timezone,
					getAdditionalKeys(additionalData),
					undefined,
					fallbackValue,
				);
			},
			getRestApiUrl: (): string => {
				return additionalData.restApiUrl;
			},
			getTimezone: (): string => {
				return getTimezone(workflow, additionalData);
			},
			getWorkflow: () => {
				return getWorkflowMetadata(workflow);
			},
			getWorkflowStaticData(type: string): IDataObject {
				return workflow.getStaticData(type, node);
			},
			helpers: {
				httpRequest,
				async requestWithAuthentication(
					this: IAllExecuteFunctions,
					credentialsType: string,
					requestOptions: OptionsWithUri | requestPromise.RequestPromiseOptions,
					additionalCredentialOptions?: IAdditionalCredentialOptions,
				): Promise<any> {
					return requestWithAuthentication.call(
						this,
						credentialsType,
						requestOptions,
						workflow,
						node,
						additionalData,
						additionalCredentialOptions,
					);
				},
				async prepareBinaryData(
					binaryData: Buffer,
					filePath?: string,
					mimeType?: string,
				): Promise<IBinaryData> {
					return prepareBinaryData.call(
						this,
						binaryData,
						additionalData.executionId!,
						filePath,
						mimeType,
					);
				},
				request: proxyRequestToAxios,
				async requestOAuth2(
					this: IAllExecuteFunctions,
					credentialsType: string,
					requestOptions: OptionsWithUri | requestPromise.RequestPromiseOptions,
					oAuth2Options?: IOAuth2Options,
				): Promise<any> {
					return requestOAuth2.call(
						this,
						credentialsType,
						requestOptions,
						node,
						additionalData,
						oAuth2Options,
					);
				},
				async requestOAuth1(
					this: IAllExecuteFunctions,
					credentialsType: string,
					requestOptions: OptionsWithUrl | requestPromise.RequestPromiseOptions,
				): Promise<any> {
					return requestOAuth1.call(this, credentialsType, requestOptions);
				},
				async httpRequestWithAuthentication(
					this: IAllExecuteFunctions,
					credentialsType: string,
					requestOptions: IHttpRequestOptions,
					additionalCredentialOptions?: IAdditionalCredentialOptions,
				): Promise<any> {
					return httpRequestWithAuthentication.call(
						this,
						credentialsType,
						requestOptions,
						workflow,
						node,
						additionalData,
						additionalCredentialOptions,
					);
				},
				returnJsonArray,
			},
		};
	})(workflow, node);
}

/**
 * Returns the execute functions regular nodes have access to.
 *
 * @export
 * @param {Workflow} workflow
 * @param {IRunExecutionData} runExecutionData
 * @param {number} runIndex
 * @param {INodeExecutionData[]} connectionInputData
 * @param {ITaskDataConnections} inputData
 * @param {INode} node
 * @param {IWorkflowExecuteAdditionalData} additionalData
 * @param {WorkflowExecuteMode} mode
 * @returns {IExecuteFunctions}
 */
export function getExecuteFunctions(
	workflow: Workflow,
	runExecutionData: IRunExecutionData,
	runIndex: number,
	connectionInputData: INodeExecutionData[],
	inputData: ITaskDataConnections,
	node: INode,
	additionalData: IWorkflowExecuteAdditionalData,
	executeData: IExecuteData,
	mode: WorkflowExecuteMode,
): IExecuteFunctions {
	return ((workflow, runExecutionData, connectionInputData, inputData, node) => {
		return {
			continueOnFail: () => {
				return continueOnFail(node);
			},
			evaluateExpression: (expression: string, itemIndex: number) => {
				return workflow.expression.resolveSimpleParameterValue(
					`=${expression}`,
					{},
					runExecutionData,
					runIndex,
					itemIndex,
					node.name,
					connectionInputData,
					mode,
					additionalData.timezone,
					getAdditionalKeys(additionalData),
					executeData,
				);
			},
			async executeWorkflow(
				workflowInfo: IExecuteWorkflowInfo,
				inputData?: INodeExecutionData[],
			): Promise<any> {
				return additionalData
					.executeWorkflow(workflowInfo, additionalData, inputData)
					.then(async (result) =>
						BinaryDataManager.getInstance().duplicateBinaryData(
							result,
							additionalData.executionId!,
						),
					);
			},
			getContext(type: string): IContextObject {
				return NodeHelpers.getContext(runExecutionData, type, node);
			},
			async getCredentials(
				type: string,
				itemIndex?: number,
			): Promise<ICredentialDataDecryptedObject> {
				return getCredentials(
					workflow,
					node,
					type,
					additionalData,
					mode,
					runExecutionData,
					runIndex,
					connectionInputData,
					itemIndex,
				);
			},
			getExecutionId: (): string => {
				return additionalData.executionId!;
			},
			getInputData: (inputIndex = 0, inputName = 'main') => {
				if (!inputData.hasOwnProperty(inputName)) {
					// Return empty array because else it would throw error when nothing is connected to input
					return [];
				}

				// TODO: Check if nodeType has input with that index defined
				if (inputData[inputName].length < inputIndex) {
					throw new Error(`Could not get input index "${inputIndex}" of input "${inputName}"!`);
				}

				if (inputData[inputName][inputIndex] === null) {
					// return [];
					throw new Error(`Value "${inputIndex}" of input "${inputName}" did not get set!`);
				}

				return inputData[inputName][inputIndex] as INodeExecutionData[];
			},
			getNodeParameter: (
				parameterName: string,
				itemIndex: number,
				fallbackValue?: any,
			):
				| NodeParameterValue
				| INodeParameters
				| NodeParameterValue[]
				| INodeParameters[]
				| object => {
				return getNodeParameter(
					workflow,
					runExecutionData,
					runIndex,
					connectionInputData,
					node,
					parameterName,
					itemIndex,
					mode,
					additionalData.timezone,
					getAdditionalKeys(additionalData),
					executeData,
					fallbackValue,
				);
			},
			getMode: (): WorkflowExecuteMode => {
				return mode;
			},
			getNode: () => {
				return getNode(node);
			},
			getRestApiUrl: (): string => {
				return additionalData.restApiUrl;
			},
			getTimezone: (): string => {
				return getTimezone(workflow, additionalData);
			},
			getExecuteData: (): IExecuteData => {
				return executeData;
			},
			getWorkflow: () => {
				return getWorkflowMetadata(workflow);
			},
			getWorkflowDataProxy: (itemIndex: number): IWorkflowDataProxyData => {
				const dataProxy = new WorkflowDataProxy(
					workflow,
					runExecutionData,
					runIndex,
					itemIndex,
					node.name,
					connectionInputData,
					{},
					mode,
					additionalData.timezone,
					getAdditionalKeys(additionalData),
					executeData,
				);
				return dataProxy.getDataProxy();
			},
			getWorkflowStaticData(type: string): IDataObject {
				return workflow.getStaticData(type, node);
			},
			prepareOutputData: NodeHelpers.prepareOutputData,
			async putExecutionToWait(waitTill: Date): Promise<void> {
				runExecutionData.waitTill = waitTill;
			},
			sendMessageToUI(...args: any[]): void {
				if (mode !== 'manual') {
					return;
				}
				try {
					if (additionalData.sendMessageToUI) {
						additionalData.sendMessageToUI(node.name, args);
					}
				} catch (error) {
					// eslint-disable-next-line @typescript-eslint/restrict-template-expressions
					Logger.warn(`There was a problem sending messsage to UI: ${error.message}`);
				}
			},
			async sendResponse(response: IExecuteResponsePromiseData): Promise<void> {
				await additionalData.hooks?.executeHookFunctions('sendResponse', [response]);
			},
			helpers: {
				httpRequest,
				async requestWithAuthentication(
					this: IAllExecuteFunctions,
					credentialsType: string,
					requestOptions: OptionsWithUri | requestPromise.RequestPromiseOptions,
					additionalCredentialOptions?: IAdditionalCredentialOptions,
				): Promise<any> {
					return requestWithAuthentication.call(
						this,
						credentialsType,
						requestOptions,
						workflow,
						node,
						additionalData,
						additionalCredentialOptions,
					);
				},
				async prepareBinaryData(
					binaryData: Buffer,
					filePath?: string,
					mimeType?: string,
				): Promise<IBinaryData> {
					return prepareBinaryData.call(
						this,
						binaryData,
						additionalData.executionId!,
						filePath,
						mimeType,
					);
				},
				async getBinaryDataBuffer(
					itemIndex: number,
					propertyName: string,
					inputIndex = 0,
				): Promise<Buffer> {
					return getBinaryDataBuffer.call(this, inputData, itemIndex, propertyName, inputIndex);
				},
				request: proxyRequestToAxios,
				async requestOAuth2(
					this: IAllExecuteFunctions,
					credentialsType: string,
					requestOptions: OptionsWithUri | requestPromise.RequestPromiseOptions,
					oAuth2Options?: IOAuth2Options,
				): Promise<any> {
					return requestOAuth2.call(
						this,
						credentialsType,
						requestOptions,
						node,
						additionalData,
						oAuth2Options,
					);
				},
				async requestOAuth1(
					this: IAllExecuteFunctions,
					credentialsType: string,
					requestOptions: OptionsWithUrl | requestPromise.RequestPromiseOptions,
				): Promise<any> {
					return requestOAuth1.call(this, credentialsType, requestOptions);
				},
				async httpRequestWithAuthentication(
					this: IAllExecuteFunctions,
					credentialsType: string,
					requestOptions: IHttpRequestOptions,
					additionalCredentialOptions?: IAdditionalCredentialOptions,
				): Promise<any> {
					return httpRequestWithAuthentication.call(
						this,
						credentialsType,
						requestOptions,
						workflow,
						node,
						additionalData,
						additionalCredentialOptions,
					);
				},
				returnJsonArray,
				normalizeItems,
			},
		};
	})(workflow, runExecutionData, connectionInputData, inputData, node);
}

/**
 * Returns the execute functions regular nodes have access to when single-function is defined.
 *
 * @export
 * @param {Workflow} workflow
 * @param {IRunExecutionData} runExecutionData
 * @param {number} runIndex
 * @param {INodeExecutionData[]} connectionInputData
 * @param {ITaskDataConnections} inputData
 * @param {INode} node
 * @param {number} itemIndex
 * @param {IWorkflowExecuteAdditionalData} additionalData
 * @param {WorkflowExecuteMode} mode
 * @returns {IExecuteSingleFunctions}
 */
export function getExecuteSingleFunctions(
	workflow: Workflow,
	runExecutionData: IRunExecutionData,
	runIndex: number,
	connectionInputData: INodeExecutionData[],
	inputData: ITaskDataConnections,
	node: INode,
	itemIndex: number,
	additionalData: IWorkflowExecuteAdditionalData,
	executeData: IExecuteData,
	mode: WorkflowExecuteMode,
): IExecuteSingleFunctions {
	return ((workflow, runExecutionData, connectionInputData, inputData, node, itemIndex) => {
		return {
			continueOnFail: () => {
				return continueOnFail(node);
			},
			evaluateExpression: (expression: string, evaluateItemIndex: number | undefined) => {
				evaluateItemIndex = evaluateItemIndex === undefined ? itemIndex : evaluateItemIndex;
				return workflow.expression.resolveSimpleParameterValue(
					`=${expression}`,
					{},
					runExecutionData,
					runIndex,
					evaluateItemIndex,
					node.name,
					connectionInputData,
					mode,
					additionalData.timezone,
					getAdditionalKeys(additionalData),
					executeData,
				);
			},
			getContext(type: string): IContextObject {
				return NodeHelpers.getContext(runExecutionData, type, node);
			},
			async getCredentials(type: string): Promise<ICredentialDataDecryptedObject> {
				return getCredentials(
					workflow,
					node,
					type,
					additionalData,
					mode,
					runExecutionData,
					runIndex,
					connectionInputData,
					itemIndex,
				);
			},
			getInputData: (inputIndex = 0, inputName = 'main') => {
				if (!inputData.hasOwnProperty(inputName)) {
					// Return empty array because else it would throw error when nothing is connected to input
					return { json: {} };
				}

				// TODO: Check if nodeType has input with that index defined
				if (inputData[inputName].length < inputIndex) {
					throw new Error(`Could not get input index "${inputIndex}" of input "${inputName}"!`);
				}

				const allItems = inputData[inputName][inputIndex];

				if (allItems === null) {
					// return [];
					throw new Error(`Value "${inputIndex}" of input "${inputName}" did not get set!`);
				}

				if (allItems[itemIndex] === null) {
					// return [];
					throw new Error(
						`Value "${inputIndex}" of input "${inputName}" with itemIndex "${itemIndex}" did not get set!`,
					);
				}

				return allItems[itemIndex];
			},
			getItemIndex() {
				return itemIndex;
			},
			getMode: (): WorkflowExecuteMode => {
				return mode;
			},
			getNode: () => {
				return getNode(node);
			},
			getRestApiUrl: (): string => {
				return additionalData.restApiUrl;
			},
			getTimezone: (): string => {
				return getTimezone(workflow, additionalData);
			},
			getExecuteData: (): IExecuteData => {
				return executeData;
			},
			getNodeParameter: (
				parameterName: string,
				fallbackValue?: any,
			):
				| NodeParameterValue
				| INodeParameters
				| NodeParameterValue[]
				| INodeParameters[]
				| object => {
				return getNodeParameter(
					workflow,
					runExecutionData,
					runIndex,
					connectionInputData,
					node,
					parameterName,
					itemIndex,
					mode,
					additionalData.timezone,
					getAdditionalKeys(additionalData),
					executeData,
					fallbackValue,
				);
			},
			getWorkflow: () => {
				return getWorkflowMetadata(workflow);
			},
			getWorkflowDataProxy: (): IWorkflowDataProxyData => {
				const dataProxy = new WorkflowDataProxy(
					workflow,
					runExecutionData,
					runIndex,
					itemIndex,
					node.name,
					connectionInputData,
					{},
					mode,
					additionalData.timezone,
					getAdditionalKeys(additionalData),
					executeData,
				);
				return dataProxy.getDataProxy();
			},
			getWorkflowStaticData(type: string): IDataObject {
				return workflow.getStaticData(type, node);
			},
			helpers: {
				async getBinaryDataBuffer(propertyName: string, inputIndex = 0): Promise<Buffer> {
					return getBinaryDataBuffer.call(this, inputData, itemIndex, propertyName, inputIndex);
				},
				httpRequest,
				async requestWithAuthentication(
					this: IAllExecuteFunctions,
					credentialsType: string,
					requestOptions: OptionsWithUri | requestPromise.RequestPromiseOptions,
					additionalCredentialOptions?: IAdditionalCredentialOptions,
				): Promise<any> {
					return requestWithAuthentication.call(
						this,
						credentialsType,
						requestOptions,
						workflow,
						node,
						additionalData,
						additionalCredentialOptions,
					);
				},
				async prepareBinaryData(
					binaryData: Buffer,
					filePath?: string,
					mimeType?: string,
				): Promise<IBinaryData> {
					return prepareBinaryData.call(
						this,
						binaryData,
						additionalData.executionId!,
						filePath,
						mimeType,
					);
				},
				request: proxyRequestToAxios,
				async requestOAuth2(
					this: IAllExecuteFunctions,
					credentialsType: string,
					requestOptions: OptionsWithUri | requestPromise.RequestPromiseOptions,
					oAuth2Options?: IOAuth2Options,
				): Promise<any> {
					return requestOAuth2.call(
						this,
						credentialsType,
						requestOptions,
						node,
						additionalData,
						oAuth2Options,
					);
				},
				async requestOAuth1(
					this: IAllExecuteFunctions,
					credentialsType: string,
					requestOptions: OptionsWithUrl | requestPromise.RequestPromiseOptions,
				): Promise<any> {
					return requestOAuth1.call(this, credentialsType, requestOptions);
				},
				async httpRequestWithAuthentication(
					this: IAllExecuteFunctions,
					credentialsType: string,
					requestOptions: IHttpRequestOptions,
					additionalCredentialOptions?: IAdditionalCredentialOptions,
				): Promise<any> {
					return httpRequestWithAuthentication.call(
						this,
						credentialsType,
						requestOptions,
						workflow,
						node,
						additionalData,
						additionalCredentialOptions,
					);
				},
			},
		};
	})(workflow, runExecutionData, connectionInputData, inputData, node, itemIndex);
}

export function getCredentialTestFunctions(): ICredentialTestFunctions {
	return {
		helpers: {
			request: requestPromiseWithDefaults,
		},
	};
}

/**
 * Returns the execute functions regular nodes have access to in load-options-function.
 *
 * @export
 * @param {Workflow} workflow
 * @param {INode} node
 * @param {IWorkflowExecuteAdditionalData} additionalData
 * @returns {ILoadOptionsFunctions}
 */
export function getLoadOptionsFunctions(
	workflow: Workflow,
	node: INode,
	path: string,
	additionalData: IWorkflowExecuteAdditionalData,
): ILoadOptionsFunctions {
	return ((workflow: Workflow, node: INode, path: string) => {
		const that = {
			async getCredentials(type: string): Promise<ICredentialDataDecryptedObject> {
				return getCredentials(workflow, node, type, additionalData, 'internal');
			},
			getCurrentNodeParameter: (
				parameterPath: string,
			):
				| NodeParameterValue
				| INodeParameters
				| NodeParameterValue[]
				| INodeParameters[]
				| object
				| undefined => {
				const nodeParameters = additionalData.currentNodeParameters;

				if (parameterPath.charAt(0) === '&') {
					parameterPath = `${path.split('.').slice(1, -1).join('.')}.${parameterPath.slice(1)}`;
				}

				return get(nodeParameters, parameterPath);
			},
			getCurrentNodeParameters: (): INodeParameters | undefined => {
				return additionalData.currentNodeParameters;
			},
			getNode: () => {
				return getNode(node);
			},
			getNodeParameter: (
				parameterName: string,
				fallbackValue?: any,
			):
				| NodeParameterValue
				| INodeParameters
				| NodeParameterValue[]
				| INodeParameters[]
				| object => {
				const runExecutionData: IRunExecutionData | null = null;
				const itemIndex = 0;
				const runIndex = 0;
				const connectionInputData: INodeExecutionData[] = [];

				return getNodeParameter(
					workflow,
					runExecutionData,
					runIndex,
					connectionInputData,
					node,
					parameterName,
					itemIndex,
					'internal' as WorkflowExecuteMode,
					additionalData.timezone,
					getAdditionalKeys(additionalData),
					undefined,
					fallbackValue,
				);
			},
			getTimezone: (): string => {
				return getTimezone(workflow, additionalData);
			},
			getRestApiUrl: (): string => {
				return additionalData.restApiUrl;
			},
			helpers: {
				httpRequest,
				async requestWithAuthentication(
					this: IAllExecuteFunctions,
					credentialsType: string,
					requestOptions: OptionsWithUri | requestPromise.RequestPromiseOptions,
					additionalCredentialOptions?: IAdditionalCredentialOptions,
				): Promise<any> {
					return requestWithAuthentication.call(
						this,
						credentialsType,
						requestOptions,
						workflow,
						node,
						additionalData,
						additionalCredentialOptions,
					);
				},
				request: proxyRequestToAxios,
				async requestOAuth2(
					this: IAllExecuteFunctions,
					credentialsType: string,
					requestOptions: OptionsWithUri | requestPromise.RequestPromiseOptions,
					oAuth2Options?: IOAuth2Options,
				): Promise<any> {
					return requestOAuth2.call(
						this,
						credentialsType,
						requestOptions,
						node,
						additionalData,
						oAuth2Options,
					);
				},
				async requestOAuth1(
					this: IAllExecuteFunctions,
					credentialsType: string,
					requestOptions: OptionsWithUrl | requestPromise.RequestPromiseOptions,
				): Promise<any> {
					return requestOAuth1.call(this, credentialsType, requestOptions);
				},
				async httpRequestWithAuthentication(
					this: IAllExecuteFunctions,
					credentialsType: string,
					requestOptions: IHttpRequestOptions,
					additionalCredentialOptions?: IAdditionalCredentialOptions,
				): Promise<any> {
					return httpRequestWithAuthentication.call(
						this,
						credentialsType,
						requestOptions,
						workflow,
						node,
						additionalData,
						additionalCredentialOptions,
					);
				},
			},
		};
		return that;
	})(workflow, node, path);
}

/**
 * Returns the execute functions regular nodes have access to in hook-function.
 *
 * @export
 * @param {Workflow} workflow
 * @param {INode} node
 * @param {IWorkflowExecuteAdditionalData} additionalData
 * @param {WorkflowExecuteMode} mode
 * @returns {IHookFunctions}
 */
export function getExecuteHookFunctions(
	workflow: Workflow,
	node: INode,
	additionalData: IWorkflowExecuteAdditionalData,
	mode: WorkflowExecuteMode,
	activation: WorkflowActivateMode,
	isTest?: boolean,
	webhookData?: IWebhookData,
): IHookFunctions {
	return ((workflow: Workflow, node: INode) => {
		const that = {
			async getCredentials(type: string): Promise<ICredentialDataDecryptedObject> {
				return getCredentials(workflow, node, type, additionalData, mode);
			},
			getMode: (): WorkflowExecuteMode => {
				return mode;
			},
			getActivationMode: (): WorkflowActivateMode => {
				return activation;
			},
			getNode: () => {
				return getNode(node);
			},
			getNodeParameter: (
				parameterName: string,
				fallbackValue?: any,
			):
				| NodeParameterValue
				| INodeParameters
				| NodeParameterValue[]
				| INodeParameters[]
				| object => {
				const runExecutionData: IRunExecutionData | null = null;
				const itemIndex = 0;
				const runIndex = 0;
				const connectionInputData: INodeExecutionData[] = [];

				return getNodeParameter(
					workflow,
					runExecutionData,
					runIndex,
					connectionInputData,
					node,
					parameterName,
					itemIndex,
					mode,
					additionalData.timezone,
					getAdditionalKeys(additionalData),
					undefined,
					fallbackValue,
				);
			},
			getNodeWebhookUrl: (name: string): string | undefined => {
				return getNodeWebhookUrl(
					name,
					workflow,
					node,
					additionalData,
					mode,
					additionalData.timezone,
					getAdditionalKeys(additionalData),
					isTest,
				);
			},
			getTimezone: (): string => {
				return getTimezone(workflow, additionalData);
			},
			getWebhookName(): string {
				if (webhookData === undefined) {
					throw new Error('Is only supported in webhook functions!');
				}
				return webhookData.webhookDescription.name;
			},
			getWebhookDescription(name: string): IWebhookDescription | undefined {
				return getWebhookDescription(name, workflow, node);
			},
			getWorkflow: () => {
				return getWorkflowMetadata(workflow);
			},
			getWorkflowStaticData(type: string): IDataObject {
				return workflow.getStaticData(type, node);
			},
			helpers: {
				httpRequest,
				async requestWithAuthentication(
					this: IAllExecuteFunctions,
					credentialsType: string,
					requestOptions: OptionsWithUri | requestPromise.RequestPromiseOptions,
					additionalCredentialOptions?: IAdditionalCredentialOptions,
				): Promise<any> {
					return requestWithAuthentication.call(
						this,
						credentialsType,
						requestOptions,
						workflow,
						node,
						additionalData,
						additionalCredentialOptions,
					);
				},
				request: proxyRequestToAxios,
				async requestOAuth2(
					this: IAllExecuteFunctions,
					credentialsType: string,
					requestOptions: OptionsWithUri | requestPromise.RequestPromiseOptions,
					oAuth2Options?: IOAuth2Options,
				): Promise<any> {
					return requestOAuth2.call(
						this,
						credentialsType,
						requestOptions,
						node,
						additionalData,
						oAuth2Options,
					);
				},
				async requestOAuth1(
					this: IAllExecuteFunctions,
					credentialsType: string,
					requestOptions: OptionsWithUrl | requestPromise.RequestPromiseOptions,
				): Promise<any> {
					return requestOAuth1.call(this, credentialsType, requestOptions);
				},
				async httpRequestWithAuthentication(
					this: IAllExecuteFunctions,
					credentialsType: string,
					requestOptions: IHttpRequestOptions,
					additionalCredentialOptions?: IAdditionalCredentialOptions,
				): Promise<any> {
					return httpRequestWithAuthentication.call(
						this,
						credentialsType,
						requestOptions,
						workflow,
						node,
						additionalData,
						additionalCredentialOptions,
					);
				},
			},
		};
		return that;
	})(workflow, node);
}

/**
 * Returns the execute functions regular nodes have access to when webhook-function is defined.
 *
 * @export
 * @param {Workflow} workflow
 * @param {IRunExecutionData} runExecutionData
 * @param {INode} node
 * @param {IWorkflowExecuteAdditionalData} additionalData
 * @param {WorkflowExecuteMode} mode
 * @returns {IWebhookFunctions}
 */
export function getExecuteWebhookFunctions(
	workflow: Workflow,
	node: INode,
	additionalData: IWorkflowExecuteAdditionalData,
	mode: WorkflowExecuteMode,
	webhookData: IWebhookData,
): IWebhookFunctions {
	return ((workflow: Workflow, node: INode) => {
		return {
			getBodyData(): IDataObject {
				if (additionalData.httpRequest === undefined) {
					throw new Error('Request is missing!');
				}
				return additionalData.httpRequest.body;
			},
			async getCredentials(type: string): Promise<ICredentialDataDecryptedObject> {
				return getCredentials(workflow, node, type, additionalData, mode);
			},
			getHeaderData(): object {
				if (additionalData.httpRequest === undefined) {
					throw new Error('Request is missing!');
				}
				return additionalData.httpRequest.headers;
			},
			getMode: (): WorkflowExecuteMode => {
				return mode;
			},
			getNode: () => {
				return getNode(node);
			},
			getNodeParameter: (
				parameterName: string,
				fallbackValue?: any,
			):
				| NodeParameterValue
				| INodeParameters
				| NodeParameterValue[]
				| INodeParameters[]
				| object => {
				const runExecutionData: IRunExecutionData | null = null;
				const itemIndex = 0;
				const runIndex = 0;
				const connectionInputData: INodeExecutionData[] = [];

				return getNodeParameter(
					workflow,
					runExecutionData,
					runIndex,
					connectionInputData,
					node,
					parameterName,
					itemIndex,
					mode,
					additionalData.timezone,
					getAdditionalKeys(additionalData),
					undefined,
					fallbackValue,
				);
			},
			getParamsData(): object {
				if (additionalData.httpRequest === undefined) {
					throw new Error('Request is missing!');
				}
				return additionalData.httpRequest.params;
			},
			getQueryData(): object {
				if (additionalData.httpRequest === undefined) {
					throw new Error('Request is missing!');
				}
				return additionalData.httpRequest.query;
			},
			getRequestObject(): express.Request {
				if (additionalData.httpRequest === undefined) {
					throw new Error('Request is missing!');
				}
				return additionalData.httpRequest;
			},
			getResponseObject(): express.Response {
				if (additionalData.httpResponse === undefined) {
					throw new Error('Response is missing!');
				}
				return additionalData.httpResponse;
			},
			getNodeWebhookUrl: (name: string): string | undefined => {
				return getNodeWebhookUrl(
					name,
					workflow,
					node,
					additionalData,
					mode,
					additionalData.timezone,
					getAdditionalKeys(additionalData),
				);
			},
			getTimezone: (): string => {
				return getTimezone(workflow, additionalData);
			},
			getWorkflow: () => {
				return getWorkflowMetadata(workflow);
			},
			getWorkflowStaticData(type: string): IDataObject {
				return workflow.getStaticData(type, node);
			},
			getWebhookName(): string {
				return webhookData.webhookDescription.name;
			},
			prepareOutputData: NodeHelpers.prepareOutputData,
			helpers: {
				httpRequest,
				async requestWithAuthentication(
					this: IAllExecuteFunctions,
					credentialsType: string,
					requestOptions: OptionsWithUri | requestPromise.RequestPromiseOptions,
					additionalCredentialOptions?: IAdditionalCredentialOptions,
				): Promise<any> {
					return requestWithAuthentication.call(
						this,
						credentialsType,
						requestOptions,
						workflow,
						node,
						additionalData,
						additionalCredentialOptions,
					);
				},
				async prepareBinaryData(
					binaryData: Buffer,
					filePath?: string,
					mimeType?: string,
				): Promise<IBinaryData> {
					return prepareBinaryData.call(
						this,
						binaryData,
						additionalData.executionId!,
						filePath,
						mimeType,
					);
				},
				request: proxyRequestToAxios,
				async requestOAuth2(
					this: IAllExecuteFunctions,
					credentialsType: string,
					requestOptions: OptionsWithUri | requestPromise.RequestPromiseOptions,
					oAuth2Options?: IOAuth2Options,
				): Promise<any> {
					return requestOAuth2.call(
						this,
						credentialsType,
						requestOptions,
						node,
						additionalData,
						oAuth2Options,
					);
				},
				async requestOAuth1(
					this: IAllExecuteFunctions,
					credentialsType: string,
					requestOptions: OptionsWithUrl | requestPromise.RequestPromiseOptions,
				): Promise<any> {
					return requestOAuth1.call(this, credentialsType, requestOptions);
				},
				async httpRequestWithAuthentication(
					this: IAllExecuteFunctions,
					credentialsType: string,
					requestOptions: IHttpRequestOptions,
					additionalCredentialOptions?: IAdditionalCredentialOptions,
				): Promise<any> {
					return httpRequestWithAuthentication.call(
						this,
						credentialsType,
						requestOptions,
						workflow,
						node,
						additionalData,
						additionalCredentialOptions,
					);
				},
				returnJsonArray,
			},
		};
	})(workflow, node);
}<|MERGE_RESOLUTION|>--- conflicted
+++ resolved
@@ -954,7 +954,6 @@
 			// @ts-ignore
 			newRequestOptions?.headers?.Authorization.split(' ')[1];
 	}
-<<<<<<< HEAD
 
 	if (oAuth2Options?.keyToIncludeInAccessTokenHeader) {
 		Object.assign(newRequestOptions, {
@@ -964,7 +963,6 @@
 		});
 	}
 
-=======
 	if (isN8nRequest) {
 		return this.helpers.httpRequest(newRequestOptions).catch(async (error: AxiosError) => {
 			if (error.response?.status === 401) {
@@ -1005,7 +1003,7 @@
 			throw error;
 		});
 	}
->>>>>>> af45a07f
+
 	return this.helpers.request!(newRequestOptions).catch(async (error: IResponseError) => {
 		const statusCodeReturned =
 			oAuth2Options?.tokenExpiredStatusCode === undefined
