/* eslint-disable @typescript-eslint/no-unsafe-argument */
/* eslint-disable no-lonely-if */
/* eslint-disable @typescript-eslint/no-explicit-any */
/* eslint-disable no-prototype-builtins */
/* eslint-disable @typescript-eslint/no-unused-vars */
/* eslint-disable @typescript-eslint/prefer-nullish-coalescing */
/* eslint-disable @typescript-eslint/naming-convention */
/* eslint-disable new-cap */
/* eslint-disable @typescript-eslint/no-unsafe-call */
/* eslint-disable @typescript-eslint/no-unsafe-assignment */
/* eslint-disable @typescript-eslint/no-unsafe-return */
/* eslint-disable @typescript-eslint/no-unsafe-member-access */
/* eslint-disable @typescript-eslint/explicit-module-boundary-types */
/* eslint-disable @typescript-eslint/no-non-null-assertion */
/* eslint-disable @typescript-eslint/no-shadow */
/* eslint-disable no-param-reassign */
import {
	GenericValue,
	IAdditionalCredentialOptions,
	IAllExecuteFunctions,
	IBinaryData,
	IContextObject,
	ICredentialDataDecryptedObject,
	ICredentialsExpressionResolveValues,
	IDataObject,
	IExecuteFunctions,
	IExecuteResponsePromiseData,
	IExecuteSingleFunctions,
	IExecuteWorkflowInfo,
	IHttpRequestOptions,
	IN8nHttpFullResponse,
	IN8nHttpResponse,
	INode,
	INodeCredentialDescription,
	INodeCredentialsDetails,
	INodeExecutionData,
	INodeParameters,
	INodeType,
	IOAuth2Options,
	IPollFunctions,
	IRunExecutionData,
	ITaskDataConnections,
	ITriggerFunctions,
	IWebhookData,
	IWebhookDescription,
	IWebhookFunctions,
	IWorkflowDataProxyAdditionalKeys,
	IWorkflowDataProxyData,
	IWorkflowExecuteAdditionalData,
	IWorkflowMetadata,
	NodeApiError,
	NodeHelpers,
	NodeOperationError,
	NodeParameterValue,
	Workflow,
	WorkflowActivateMode,
	WorkflowDataProxy,
	WorkflowExecuteMode,
	LoggerProxy as Logger,
	IExecuteData,
	OAuth2GrantType,
<<<<<<< HEAD
	INodeExecutionPairedData,
	IBinaryKeyData,
	IPairedItemData,
	PrepairOptions,
=======
	INodeExecutionMetaData,
	IPairedItemData,
>>>>>>> b7c8cd3f
} from 'n8n-workflow';

import { Agent } from 'https';
import { stringify } from 'qs';
import clientOAuth1, { Token } from 'oauth-1.0a';
import clientOAuth2 from 'client-oauth2';
import crypto, { createHmac } from 'crypto';
// eslint-disable-next-line import/no-extraneous-dependencies
import { get } from 'lodash';
// eslint-disable-next-line import/no-extraneous-dependencies
import express from 'express';
import FormData from 'form-data';
import path from 'path';
import { OptionsWithUri, OptionsWithUrl } from 'request';
import requestPromise from 'request-promise-native';
import { fromBuffer } from 'file-type';
import { lookup } from 'mime-types';

import axios, {
	AxiosError,
	AxiosPromise,
	AxiosProxyConfig,
	AxiosRequestConfig,
	AxiosResponse,
	Method,
} from 'axios';
import url, { URL, URLSearchParams } from 'url';
import { BinaryDataManager } from './BinaryDataManager';
// eslint-disable-next-line import/no-cycle
import {
	ICredentialTestFunctions,
	IHookFunctions,
	ILoadOptionsFunctions,
	IResponseError,
	IWorkflowSettings,
	PLACEHOLDER_EMPTY_EXECUTION_ID,
} from '.';

axios.defaults.timeout = 300000;
// Prevent axios from adding x-form-www-urlencoded headers by default
axios.defaults.headers.post = {};
axios.defaults.headers.put = {};
axios.defaults.headers.patch = {};
axios.defaults.paramsSerializer = (params) => {
	if (params instanceof URLSearchParams) {
		return params.toString();
	}
	return stringify(params, { arrayFormat: 'indices' });
};

const requestPromiseWithDefaults = requestPromise.defaults({
	timeout: 300000, // 5 minutes
});

const pushFormDataValue = (form: FormData, key: string, value: any) => {
	if (value?.hasOwnProperty('value') && value.hasOwnProperty('options')) {
		// @ts-ignore
		form.append(key, value.value, value.options);
	} else {
		form.append(key, value);
	}
};

const createFormDataObject = (data: object) => {
	const formData = new FormData();
	const keys = Object.keys(data);
	keys.forEach((key) => {
		// @ts-ignore
		const formField = data[key];

		if (formField instanceof Array) {
			formField.forEach((item) => {
				pushFormDataValue(formData, key, item);
			});
		} else {
			pushFormDataValue(formData, key, formField);
		}
	});
	return formData;
};

function searchForHeader(headers: IDataObject, headerName: string) {
	if (headers === undefined) {
		return undefined;
	}

	const headerNames = Object.keys(headers);
	headerName = headerName.toLowerCase();
	return headerNames.find((thisHeader) => thisHeader.toLowerCase() === headerName);
}

async function generateContentLengthHeader(formData: FormData, headers: IDataObject) {
	if (!formData || !formData.getLength) {
		return;
	}
	try {
		const length = await new Promise((res, rej) => {
			formData.getLength((error: Error | null, length: number) => {
				if (error) {
					rej(error);
					return;
				}
				res(length);
			});
		});
		headers = Object.assign(headers, {
			'content-length': length,
		});
	} catch (error) {
		Logger.error('Unable to calculate form data length', { error });
	}
}

async function parseRequestObject(requestObject: IDataObject) {
	// This function is a temporary implementation
	// That translates all http requests done via
	// the request library to axios directly
	// We are not using n8n's interface as it would
	// an unnecessary step, considering the `request`
	// helper can be deprecated and removed.
	const axiosConfig: AxiosRequestConfig = {};

	if (requestObject.headers !== undefined) {
		axiosConfig.headers = requestObject.headers as string;
	}

	// Let's start parsing the hardest part, which is the request body.
	// The process here is as following?
	// - Check if we have a `content-type` header. If this was set,
	//   we will follow
	// - Check if the `form` property was set. If yes, then it's x-www-form-urlencoded
	// - Check if the `formData` property exists. If yes, then it's multipart/form-data
	// - Lastly, we should have a regular `body` that is probably a JSON.

	const contentTypeHeaderKeyName =
		axiosConfig.headers &&
		Object.keys(axiosConfig.headers).find(
			(headerName) => headerName.toLowerCase() === 'content-type',
		);
	const contentType =
		contentTypeHeaderKeyName &&
		(axiosConfig.headers[contentTypeHeaderKeyName] as string | undefined);
	if (contentType === 'application/x-www-form-urlencoded' && requestObject.formData === undefined) {
		// there are nodes incorrectly created, informing the content type header
		// and also using formData. Request lib takes precedence for the formData.
		// We will do the same.
		// Merge body and form properties.
		if (typeof requestObject.body === 'string') {
			axiosConfig.data = requestObject.body;
		} else {
			const allData = Object.assign(requestObject.body || {}, requestObject.form || {}) as Record<
				string,
				string
			>;
			if (requestObject.useQuerystring === true) {
				axiosConfig.data = stringify(allData, { arrayFormat: 'repeat' });
			} else {
				axiosConfig.data = stringify(allData);
			}
		}
	} else if (contentType && contentType.includes('multipart/form-data') !== false) {
		if (requestObject.formData !== undefined && requestObject.formData instanceof FormData) {
			axiosConfig.data = requestObject.formData;
		} else {
			const allData = {
				...(requestObject.body as object | undefined),
				...(requestObject.formData as object | undefined),
			};

			axiosConfig.data = createFormDataObject(allData);
		}
		// replace the existing header with a new one that
		// contains the boundary property.
		// @ts-ignore
		delete axiosConfig.headers[contentTypeHeaderKeyName];
		const headers = axiosConfig.data.getHeaders();
		axiosConfig.headers = Object.assign(axiosConfig.headers || {}, headers);
		await generateContentLengthHeader(axiosConfig.data, axiosConfig.headers);
	} else {
		// When using the `form` property it means the content should be x-www-form-urlencoded.
		if (requestObject.form !== undefined && requestObject.body === undefined) {
			// If we have only form
			axiosConfig.data =
				typeof requestObject.form === 'string'
					? stringify(requestObject.form, { format: 'RFC3986' })
					: stringify(requestObject.form).toString();
			if (axiosConfig.headers !== undefined) {
				const headerName = searchForHeader(axiosConfig.headers, 'content-type');
				if (headerName) {
					delete axiosConfig.headers[headerName];
				}
				axiosConfig.headers['Content-Type'] = 'application/x-www-form-urlencoded';
			} else {
				axiosConfig.headers = {
					'Content-Type': 'application/x-www-form-urlencoded',
				};
			}
		} else if (requestObject.formData !== undefined) {
			// remove any "content-type" that might exist.
			if (axiosConfig.headers !== undefined) {
				const headers = Object.keys(axiosConfig.headers);
				headers.forEach((header) =>
					header.toLowerCase() === 'content-type' ? delete axiosConfig.headers[header] : null,
				);
			}

			if (requestObject.formData instanceof FormData) {
				axiosConfig.data = requestObject.formData;
			} else {
				axiosConfig.data = createFormDataObject(requestObject.formData as object);
			}
			// Mix in headers as FormData creates the boundary.
			const headers = axiosConfig.data.getHeaders();
			axiosConfig.headers = Object.assign(axiosConfig.headers || {}, headers);
			await generateContentLengthHeader(axiosConfig.data, axiosConfig.headers);
		} else if (requestObject.body !== undefined) {
			// If we have body and possibly form
			if (requestObject.form !== undefined) {
				// merge both objects when exist.
				// @ts-ignore
				requestObject.body = Object.assign(requestObject.body, requestObject.form);
			}
			axiosConfig.data = requestObject.body as FormData | GenericValue | GenericValue[];
		}
	}

	if (requestObject.uri !== undefined) {
		axiosConfig.url = requestObject.uri?.toString() as string;
	}

	if (requestObject.url !== undefined) {
		axiosConfig.url = requestObject.url?.toString() as string;
	}

	if (requestObject.baseURL !== undefined) {
		axiosConfig.baseURL = requestObject.baseURL?.toString() as string;
	}

	if (requestObject.method !== undefined) {
		axiosConfig.method = requestObject.method as Method;
	}

	if (requestObject.qs !== undefined && Object.keys(requestObject.qs as object).length > 0) {
		axiosConfig.params = requestObject.qs as IDataObject;
	}

	if (
		requestObject.useQuerystring === true ||
		// @ts-ignore
		requestObject.qsStringifyOptions?.arrayFormat === 'repeat'
	) {
		axiosConfig.paramsSerializer = (params) => {
			return stringify(params, { arrayFormat: 'repeat' });
		};
	} else if (requestObject.useQuerystring === false) {
		axiosConfig.paramsSerializer = (params) => {
			return stringify(params, { arrayFormat: 'indices' });
		};
	}

	// @ts-ignore
	if (requestObject.qsStringifyOptions?.arrayFormat === 'brackets') {
		axiosConfig.paramsSerializer = (params) => {
			return stringify(params, { arrayFormat: 'brackets' });
		};
	}

	if (requestObject.auth !== undefined) {
		// Check support for sendImmediately
		if ((requestObject.auth as IDataObject).bearer !== undefined) {
			axiosConfig.headers = Object.assign(axiosConfig.headers || {}, {
				// eslint-disable-next-line @typescript-eslint/restrict-template-expressions
				Authorization: `Bearer ${(requestObject.auth as IDataObject).bearer}`,
			});
		} else {
			const authObj = requestObject.auth as IDataObject;
			// Request accepts both user/username and pass/password
			axiosConfig.auth = {
				username: (authObj.user || authObj.username) as string,
				password: (authObj.password || authObj.pass) as string,
			};
		}
	}

	// Only set header if we have a body, otherwise it may fail
	if (requestObject.json === true) {
		// Add application/json headers - do not set charset as it breaks a lot of stuff
		// only add if no other accept headers was sent.
		const acceptHeaderExists =
			axiosConfig.headers === undefined
				? false
				: Object.keys(axiosConfig.headers)
						.map((headerKey) => headerKey.toLowerCase())
						.includes('accept');
		if (!acceptHeaderExists) {
			axiosConfig.headers = Object.assign(axiosConfig.headers || {}, {
				Accept: 'application/json',
			});
		}
	}
	if (requestObject.json === false || requestObject.json === undefined) {
		// Prevent json parsing
		axiosConfig.transformResponse = (res) => res;
	}

	// Axios will follow redirects by default, so we simply tell it otherwise if needed.
	if (
		requestObject.followRedirect === false &&
		((requestObject.method as string | undefined) || 'get').toLowerCase() === 'get'
	) {
		axiosConfig.maxRedirects = 0;
	}
	if (
		requestObject.followAllRedirects === false &&
		((requestObject.method as string | undefined) || 'get').toLowerCase() !== 'get'
	) {
		axiosConfig.maxRedirects = 0;
	}

	if (requestObject.rejectUnauthorized === false) {
		axiosConfig.httpsAgent = new Agent({
			rejectUnauthorized: false,
		});
	}

	if (requestObject.timeout !== undefined) {
		axiosConfig.timeout = requestObject.timeout as number;
	}

	if (requestObject.proxy !== undefined) {
		// try our best to parse the url provided.
		if (typeof requestObject.proxy === 'string') {
			try {
				const url = new URL(requestObject.proxy);
				axiosConfig.proxy = {
					host: url.hostname,
					port: parseInt(url.port, 10),
					protocol: url.protocol,
				};
				if (!url.port) {
					// Sets port to a default if not informed
					if (url.protocol === 'http') {
						axiosConfig.proxy.port = 80;
					} else if (url.protocol === 'https') {
						axiosConfig.proxy.port = 443;
					}
				}
				if (url.username || url.password) {
					axiosConfig.proxy.auth = {
						username: url.username,
						password: url.password,
					};
				}
			} catch (error) {
				// Not a valid URL. We will try to simply parse stuff
				// such as user:pass@host:port without protocol (we'll assume http)
				if (requestObject.proxy.includes('@')) {
					const [userpass, hostport] = requestObject.proxy.split('@');
					const [username, password] = userpass.split(':');
					const [hostname, port] = hostport.split(':');
					axiosConfig.proxy = {
						host: hostname,
						port: parseInt(port, 10),
						protocol: 'http',
						auth: {
							username,
							password,
						},
					};
				} else if (requestObject.proxy.includes(':')) {
					const [hostname, port] = requestObject.proxy.split(':');
					axiosConfig.proxy = {
						host: hostname,
						port: parseInt(port, 10),
						protocol: 'http',
					};
				} else {
					axiosConfig.proxy = {
						host: requestObject.proxy,
						port: 80,
						protocol: 'http',
					};
				}
			}
		} else {
			axiosConfig.proxy = requestObject.proxy as AxiosProxyConfig;
		}
	}

	if (requestObject.encoding === null) {
		// When downloading files, return an arrayBuffer.
		axiosConfig.responseType = 'arraybuffer';
	}

	// If we don't set an accept header
	// Axios forces "application/json, text/plan, */*"
	// Which causes some nodes like NextCloud to break
	// as the service returns XML unless requested otherwise.
	const allHeaders = axiosConfig.headers ? Object.keys(axiosConfig.headers) : [];
	if (!allHeaders.some((headerKey) => headerKey.toLowerCase() === 'accept')) {
		axiosConfig.headers = Object.assign(axiosConfig.headers || {}, { accept: '*/*' });
	}
	if (
		requestObject.json !== false &&
		axiosConfig.data !== undefined &&
		axiosConfig.data !== '' &&
		!(axiosConfig.data instanceof Buffer) &&
		!allHeaders.some((headerKey) => headerKey.toLowerCase() === 'content-type')
	) {
		// Use default header for application/json
		// If we don't specify this here, axios will add
		// application/json; charset=utf-8
		// and this breaks a lot of stuff
		axiosConfig.headers = Object.assign(axiosConfig.headers || {}, {
			'content-type': 'application/json',
		});
	}

	/**
	 * Missing properties:
	 * encoding (need testing)
	 * gzip (ignored - default already works)
	 * resolveWithFullResponse (implemented elsewhere)
	 * simple (???)
	 */

	return axiosConfig;
}

function digestAuthAxiosConfig(
	axiosConfig: AxiosRequestConfig,
	response: AxiosResponse,
	auth: AxiosRequestConfig['auth'],
): AxiosRequestConfig {
	const authDetails = response.headers['www-authenticate']
		.split(',')
		.map((v: string) => v.split('='));
	if (authDetails) {
		const nonceCount = `000000001`;
		const cnonce = crypto.randomBytes(24).toString('hex');
		const realm: string = authDetails
			.find((el: any) => el[0].toLowerCase().indexOf('realm') > -1)[1]
			.replace(/"/g, '');
		const opaque: string = authDetails
			.find((el: any) => el[0].toLowerCase().indexOf('opaque') > -1)[1]
			.replace(/"/g, '');
		const nonce: string = authDetails
			.find((el: any) => el[0].toLowerCase().indexOf('nonce') > -1)[1]
			.replace(/"/g, '');
		const ha1 = crypto
			.createHash('md5')
			.update(`${auth?.username as string}:${realm}:${auth?.password as string}`)
			.digest('hex');
		const path = new url.URL(axiosConfig.url!).pathname;
		const ha2 = crypto
			.createHash('md5')
			.update(`${axiosConfig.method ?? 'GET'}:${path}`)
			.digest('hex');
		const response = crypto
			.createHash('md5')
			.update(`${ha1}:${nonce}:${nonceCount}:${cnonce}:auth:${ha2}`)
			.digest('hex');
		const authorization =
			`Digest username="${auth?.username as string}",realm="${realm}",` +
			`nonce="${nonce}",uri="${path}",qop="auth",algorithm="MD5",` +
			`response="${response}",nc="${nonceCount}",cnonce="${cnonce}",opaque="${opaque}"`;
		if (axiosConfig.headers) {
			axiosConfig.headers.authorization = authorization;
		} else {
			axiosConfig.headers = { authorization };
		}
	}
	return axiosConfig;
}

async function proxyRequestToAxios(
	uriOrObject: string | IDataObject,
	options?: IDataObject,
): Promise<any> {
	// tslint:disable-line:no-any

	// Check if there's a better way of getting this config here
	if (process.env.N8N_USE_DEPRECATED_REQUEST_LIB) {
		// @ts-ignore
		return requestPromiseWithDefaults.call(null, uriOrObject, options);
	}

	let axiosConfig: AxiosRequestConfig = {
		maxBodyLength: Infinity,
		maxContentLength: Infinity,
	};
	let axiosPromise: AxiosPromise;
	type ConfigObject = {
		auth?: { sendImmediately: boolean };
		resolveWithFullResponse?: boolean;
		simple?: boolean;
	};
	let configObject: ConfigObject;
	if (uriOrObject !== undefined && typeof uriOrObject === 'string') {
		axiosConfig.url = uriOrObject;
	}
	if (uriOrObject !== undefined && typeof uriOrObject === 'object') {
		configObject = uriOrObject;
	} else {
		configObject = options || {};
	}

	axiosConfig = Object.assign(axiosConfig, await parseRequestObject(configObject));

	Logger.debug(
		'Proxying request to axios',
		// {
		// 	originalConfig: configObject,
		// 	parsedConfig: axiosConfig,
		// }
	);

	if (configObject.auth?.sendImmediately === false) {
		// for digest-auth
		const { auth } = axiosConfig;
		delete axiosConfig.auth;
		// eslint-disable-next-line no-async-promise-executor
		axiosPromise = new Promise(async (resolve, reject) => {
			try {
				const result = await axios(axiosConfig);
				resolve(result);
			} catch (resp: any) {
				if (
					resp.response === undefined ||
					resp.response.status !== 401 ||
					!resp.response.headers['www-authenticate']?.includes('nonce')
				) {
					reject(resp);
				}
				axiosConfig = digestAuthAxiosConfig(axiosConfig, resp.response, auth);
				resolve(axios(axiosConfig));
			}
		});
	} else {
		axiosPromise = axios(axiosConfig);
	}

	return new Promise((resolve, reject) => {
		axiosPromise
			.then((response) => {
				if (configObject.resolveWithFullResponse === true) {
					let body = response.data;
					if (response.data === '') {
						if (axiosConfig.responseType === 'arraybuffer') {
							body = Buffer.alloc(0);
						} else {
							body = undefined;
						}
					}
					resolve({
						body,
						headers: response.headers,
						statusCode: response.status,
						statusMessage: response.statusText,
						request: response.request,
					});
				} else {
					let body = response.data;
					if (response.data === '') {
						if (axiosConfig.responseType === 'arraybuffer') {
							body = Buffer.alloc(0);
						} else {
							body = undefined;
						}
					}
					resolve(body);
				}
			})
			.catch((error) => {
				if (configObject.simple === false && error.response) {
					if (configObject.resolveWithFullResponse) {
						resolve({
							body: error.response.data,
							headers: error.response.headers,
							statusCode: error.response.status,
							statusMessage: error.response.statusText,
						});
					} else {
						resolve(error.response.data);
					}
					return;
				}

				Logger.debug('Request proxied to Axios failed', { error });

				// Axios hydrates the original error with more data. We extract them.
				// https://github.com/axios/axios/blob/master/lib/core/enhanceError.js
				// Note: `code` is ignored as it's an expected part of the errorData.
				const { request, response, isAxiosError, toJSON, config, ...errorData } = error;
				if (response) {
					error.message = `${response.status as number} - ${JSON.stringify(response.data)}`;
				}

				error.cause = errorData;
				error.error = error.response?.data || errorData;
				error.statusCode = error.response?.status;
				error.options = config || {};

				// Remove not needed data and so also remove circular references
				error.request = undefined;
				error.config = undefined;
				error.options.adapter = undefined;
				error.options.httpsAgent = undefined;
				error.options.paramsSerializer = undefined;
				error.options.transformRequest = undefined;
				error.options.transformResponse = undefined;
				error.options.validateStatus = undefined;

				reject(error);
			});
	});
}

function convertN8nRequestToAxios(n8nRequest: IHttpRequestOptions): AxiosRequestConfig {
	// Destructure properties with the same name first.
	const { headers, method, timeout, auth, proxy, url } = n8nRequest;

	const axiosRequest = {
		headers: headers ?? {},
		method,
		timeout,
		auth,
		proxy,
		url,
	} as AxiosRequestConfig;

	axiosRequest.params = n8nRequest.qs;

	if (n8nRequest.baseURL !== undefined) {
		axiosRequest.baseURL = n8nRequest.baseURL;
	}

	if (n8nRequest.disableFollowRedirect === true) {
		axiosRequest.maxRedirects = 0;
	}

	if (n8nRequest.encoding !== undefined) {
		axiosRequest.responseType = n8nRequest.encoding;
	}

	if (n8nRequest.skipSslCertificateValidation === true) {
		axiosRequest.httpsAgent = new Agent({
			rejectUnauthorized: false,
		});
	}

	if (n8nRequest.arrayFormat !== undefined) {
		axiosRequest.paramsSerializer = (params) => {
			return stringify(params, { arrayFormat: n8nRequest.arrayFormat });
		};
	}

	// if there is a body and it's empty (does not have properties),
	// make sure not to send anything in it as some services fail when
	// sending GET request with empty body.
	if (n8nRequest.body && Object.keys(n8nRequest.body).length) {
		axiosRequest.data = n8nRequest.body;
		// Let's add some useful header standards here.
		const existingContentTypeHeaderKey = searchForHeader(axiosRequest.headers, 'content-type');
		if (existingContentTypeHeaderKey === undefined) {
			// We are only setting content type headers if the user did
			// not set it already manually. We're not overriding, even if it's wrong.
			if (axiosRequest.data instanceof FormData) {
				axiosRequest.headers = axiosRequest.headers || {};
				axiosRequest.headers['Content-Type'] = 'multipart/form-data';
			} else if (axiosRequest.data instanceof URLSearchParams) {
				axiosRequest.headers = axiosRequest.headers || {};
				axiosRequest.headers['Content-Type'] = 'application/x-www-form-urlencoded';
			}
		} else if (
			axiosRequest.headers[existingContentTypeHeaderKey] === 'application/x-www-form-urlencoded'
		) {
			axiosRequest.data = new URLSearchParams(n8nRequest.body as Record<string, string>);
		}
	}

	if (n8nRequest.json) {
		const key = searchForHeader(axiosRequest.headers, 'accept');
		// If key exists, then the user has set both accept
		// header and the json flag. Header should take precedence.
		if (!key) {
			axiosRequest.headers.Accept = 'application/json';
		}
	}

	const userAgentHeader = searchForHeader(axiosRequest.headers, 'user-agent');
	// If key exists, then the user has set both accept
	// header and the json flag. Header should take precedence.
	if (!userAgentHeader) {
		axiosRequest.headers['User-Agent'] = 'n8n';
	}

	if (n8nRequest.ignoreHttpStatusErrors) {
		axiosRequest.validateStatus = () => true;
	}

	return axiosRequest;
}

async function httpRequest(
	requestOptions: IHttpRequestOptions,
): Promise<IN8nHttpFullResponse | IN8nHttpResponse> {
	const axiosRequest = convertN8nRequestToAxios(requestOptions);
	if (
		axiosRequest.data === undefined ||
		(axiosRequest.method !== undefined && axiosRequest.method.toUpperCase() === 'GET')
	) {
		delete axiosRequest.data;
	}
	const result = await axios(axiosRequest);
	if (requestOptions.returnFullResponse) {
		return {
			body: result.data,
			headers: result.headers,
			statusCode: result.status,
			statusMessage: result.statusText,
		};
	}
	return result.data;
}

/**
 * Returns binary data buffer for given item index and property name.
 *
 * @export
 * @param {ITaskDataConnections} inputData
 * @param {number} itemIndex
 * @param {string} propertyName
 * @param {number} inputIndex
 * @returns {Promise<Buffer>}
 */
export async function getBinaryDataBuffer(
	inputData: ITaskDataConnections,
	itemIndex: number,
	propertyName: string,
	inputIndex: number,
): Promise<Buffer> {
	const binaryData = inputData.main![inputIndex]![itemIndex]!.binary![propertyName]!;
	return BinaryDataManager.getInstance().retrieveBinaryData(binaryData);
}

/**
 * Takes a buffer and converts it into the format n8n uses. It encodes the binary data as
 * base64 and adds metadata.
 *
 * @export
 * @param {Buffer} binaryData
 * @param {string} [filePath]
 * @param {string} [mimeType]
 * @returns {Promise<IBinaryData>}
 */
export async function prepareBinaryData(
	binaryData: Buffer,
	executionId: string,
	filePath?: string,
	mimeType?: string,
): Promise<IBinaryData> {
	let fileExtension: string | undefined;
	if (!mimeType) {
		// If no mime type is given figure it out

		if (filePath) {
			// Use file path to guess mime type
			const mimeTypeLookup = lookup(filePath);
			if (mimeTypeLookup) {
				mimeType = mimeTypeLookup;
			}
		}

		if (!mimeType) {
			// Use buffer to guess mime type
			const fileTypeData = await fromBuffer(binaryData);
			if (fileTypeData) {
				mimeType = fileTypeData.mime;
				fileExtension = fileTypeData.ext;
			}
		}

		if (!mimeType) {
			// Fall back to text
			mimeType = 'text/plain';
		}
	}

	const returnData: IBinaryData = {
		mimeType,
		fileExtension,
		data: '',
	};

	if (filePath) {
		if (filePath.includes('?')) {
			// Remove maybe present query parameters
			filePath = filePath.split('?').shift();
		}

		const filePathParts = path.parse(filePath as string);

		if (filePathParts.dir !== '') {
			returnData.directory = filePathParts.dir;
		}
		returnData.fileName = filePathParts.base;

		// Remove the dot
		const fileExtension = filePathParts.ext.slice(1);
		if (fileExtension) {
			returnData.fileExtension = fileExtension;
		}
	}

	return BinaryDataManager.getInstance().storeBinaryData(returnData, binaryData, executionId);
}

/**
 * Makes a request using OAuth data for authentication
 *
 * @export
 * @param {IAllExecuteFunctions} this
 * @param {string} credentialsType
 * @param {(OptionsWithUri | requestPromise.RequestPromiseOptions)} requestOptions
 * @param {INode} node
 * @param {IWorkflowExecuteAdditionalData} additionalData
 *
 * @returns
 */
export async function requestOAuth2(
	this: IAllExecuteFunctions,
	credentialsType: string,
	requestOptions: OptionsWithUri | requestPromise.RequestPromiseOptions | IHttpRequestOptions,
	node: INode,
	additionalData: IWorkflowExecuteAdditionalData,
	oAuth2Options?: IOAuth2Options,
	isN8nRequest = false,
) {
	const credentials = await this.getCredentials(credentialsType);

	// Only the OAuth2 with authorization code grant needs connection
	if (
		credentials.grantType === OAuth2GrantType.authorizationCode &&
		credentials.oauthTokenData === undefined
	) {
		throw new Error('OAuth credentials not connected!');
	}

	const oAuthClient = new clientOAuth2({
		clientId: credentials.clientId as string,
		clientSecret: credentials.clientSecret as string,
		accessTokenUri: credentials.accessTokenUrl as string,
		scopes: (credentials.scope as string).split(' '),
	});

	let oauthTokenData = credentials.oauthTokenData as clientOAuth2.Data;
	// if it's the first time using the credentials, get the access token and save it into the DB.
	if (credentials.grantType === OAuth2GrantType.clientCredentials && oauthTokenData === undefined) {
		const { data } = await oAuthClient.credentials.getToken();

		// Find the credentials
		if (!node.credentials || !node.credentials[credentialsType]) {
			throw new Error(
				`The node "${node.name}" does not have credentials of type "${credentialsType}"!`,
			);
		}

		const nodeCredentials = node.credentials[credentialsType];

		// Save the refreshed token
		await additionalData.credentialsHelper.updateCredentials(
			nodeCredentials,
			credentialsType,
			credentials as unknown as ICredentialDataDecryptedObject,
		);

		oauthTokenData = data;
	}

	const token = oAuthClient.createToken(
		get(oauthTokenData, oAuth2Options?.property as string) || oauthTokenData.accessToken,
		oauthTokenData.refreshToken,
		oAuth2Options?.tokenType || oauthTokenData.tokenType,
		oauthTokenData,
	);
	// Signs the request by adding authorization headers or query parameters depending
	// on the token-type used.
	const newRequestOptions = token.sign(requestOptions as clientOAuth2.RequestObject);
	// If keep bearer is false remove the it from the authorization header
	if (oAuth2Options?.keepBearer === false) {
		// @ts-ignore
		newRequestOptions?.headers?.Authorization =
			// @ts-ignore
			newRequestOptions?.headers?.Authorization.split(' ')[1];
	}

	// @ts-ignore
	if (oAuth2Options?.keyToIncludeInAccessTokenHeader) {
		Object.assign(newRequestOptions.headers, {
			// @ts-ignore
			[oAuth2Options.keyToIncludeInAccessTokenHeader]: token.accessToken,
		});
	}

	if (isN8nRequest) {
		return this.helpers.httpRequest(newRequestOptions).catch(async (error: AxiosError) => {
			if (error.response?.status === 401) {
				Logger.debug(
					`OAuth2 token for "${credentialsType}" used by node "${node.name}" expired. Should revalidate.`,
				);
				const tokenRefreshOptions: IDataObject = {};
				if (oAuth2Options?.includeCredentialsOnRefreshOnBody) {
					const body: IDataObject = {
						client_id: credentials.clientId as string,
						client_secret: credentials.clientSecret as string,
					};
					tokenRefreshOptions.body = body;
					tokenRefreshOptions.headers = {
						Authorization: '',
					};
				}

				let newToken;

				Logger.debug(
					`OAuth2 token for "${credentialsType}" used by node "${node.name}" has been renewed.`,
				);
				// if it's OAuth2 with client credentials grant type, get a new token
				// instead of refreshing it.
				if (OAuth2GrantType.clientCredentials === credentials.grantType) {
					newToken = await token.client.credentials.getToken();
				} else {
					newToken = await token.refresh(tokenRefreshOptions);
				}

				Logger.debug(
					`OAuth2 token for "${credentialsType}" used by node "${node.name}" has been renewed.`,
				);

				credentials.oauthTokenData = newToken.data;
				// Find the credentials
				if (!node.credentials || !node.credentials[credentialsType]) {
					throw new Error(
						`The node "${node.name}" does not have credentials of type "${credentialsType}"!`,
					);
				}
				const nodeCredentials = node.credentials[credentialsType];
				await additionalData.credentialsHelper.updateCredentials(
					nodeCredentials,
					credentialsType,
					credentials,
				);
				const refreshedRequestOption = newToken.sign(requestOptions as clientOAuth2.RequestObject);

				// @ts-ignore
				if (oAuth2Options?.keyToIncludeInAccessTokenHeader) {
					Object.assign(newRequestOptions.headers, {
						// @ts-ignore
						[oAuth2Options.keyToIncludeInAccessTokenHeader]: token.accessToken,
					});
				}

				return this.helpers.httpRequest(refreshedRequestOption);
			}
			throw error;
		});
	}

	return this.helpers.request!(newRequestOptions).catch(async (error: IResponseError) => {
		const statusCodeReturned =
			oAuth2Options?.tokenExpiredStatusCode === undefined
				? 401
				: oAuth2Options?.tokenExpiredStatusCode;

		if (error.statusCode === statusCodeReturned) {
			// Token is probably not valid anymore. So try refresh it.

			const tokenRefreshOptions: IDataObject = {};

			if (oAuth2Options?.includeCredentialsOnRefreshOnBody) {
				const body: IDataObject = {
					client_id: credentials.clientId,
					client_secret: credentials.clientSecret,
				};
				tokenRefreshOptions.body = body;
				// Override authorization property so the credentails are not included in it
				tokenRefreshOptions.headers = {
					Authorization: '',
				};
			}

			Logger.debug(
				`OAuth2 token for "${credentialsType}" used by node "${node.name}" expired. Should revalidate.`,
			);

			let newToken;

			// if it's OAuth2 with client credentials grant type, get a new token
			// instead of refreshing it.
			if (OAuth2GrantType.clientCredentials === credentials.grantType) {
				newToken = await token.client.credentials.getToken();
			} else {
				newToken = await token.refresh(tokenRefreshOptions);
			}

			Logger.debug(
				`OAuth2 token for "${credentialsType}" used by node "${node.name}" has been renewed.`,
			);

			credentials.oauthTokenData = newToken.data;

			// Find the credentials
			if (!node.credentials || !node.credentials[credentialsType]) {
				throw new Error(
					`The node "${node.name}" does not have credentials of type "${credentialsType}"!`,
				);
			}
			const nodeCredentials = node.credentials[credentialsType];

			// Save the refreshed token
			await additionalData.credentialsHelper.updateCredentials(
				nodeCredentials,
				credentialsType,
				credentials as unknown as ICredentialDataDecryptedObject,
			);

			Logger.debug(
				`OAuth2 token for "${credentialsType}" used by node "${node.name}" has been saved to database successfully.`,
			);

			// Make the request again with the new token
			const newRequestOptions = newToken.sign(requestOptions as clientOAuth2.RequestObject);

			// @ts-ignore
			if (oAuth2Options?.keyToIncludeInAccessTokenHeader) {
				Object.assign(newRequestOptions.headers, {
					// @ts-ignore
					[oAuth2Options.keyToIncludeInAccessTokenHeader]: token.accessToken,
				});
			}

			return this.helpers.request!(newRequestOptions);
		}

		// Unknown error so simply throw it
		throw error;
	});
}

/* Makes a request using OAuth1 data for authentication
 *
 * @export
 * @param {IAllExecuteFunctions} this
 * @param {string} credentialsType
 * @param {(OptionsWithUrl | requestPromise.RequestPromiseOptions)} requestOptionså
 * @returns
 */
export async function requestOAuth1(
	this: IAllExecuteFunctions,
	credentialsType: string,
	requestOptions:
		| OptionsWithUrl
		| OptionsWithUri
		| requestPromise.RequestPromiseOptions
		| IHttpRequestOptions,
	isN8nRequest = false,
) {
	const credentials = await this.getCredentials(credentialsType);

	if (credentials === undefined) {
		throw new Error('No credentials were returned!');
	}

	if (credentials.oauthTokenData === undefined) {
		throw new Error('OAuth credentials not connected!');
	}

	const oauth = new clientOAuth1({
		consumer: {
			key: credentials.consumerKey as string,
			secret: credentials.consumerSecret as string,
		},
		signature_method: credentials.signatureMethod as string,
		hash_function(base, key) {
			const algorithm = credentials.signatureMethod === 'HMAC-SHA1' ? 'sha1' : 'sha256';
			return createHmac(algorithm, key).update(base).digest('base64');
		},
	});

	const oauthTokenData = credentials.oauthTokenData as IDataObject;

	const token: Token = {
		key: oauthTokenData.oauth_token as string,
		secret: oauthTokenData.oauth_token_secret as string,
	};

	// @ts-ignore
	requestOptions.data = { ...requestOptions.qs, ...requestOptions.form };

	// Fixes issue that OAuth1 library only works with "url" property and not with "uri"
	// @ts-ignore
	if (requestOptions.uri && !requestOptions.url) {
		// @ts-ignore
		requestOptions.url = requestOptions.uri;
		// @ts-ignore
		delete requestOptions.uri;
	}

	// @ts-ignore
	requestOptions.headers = oauth.toHeader(oauth.authorize(requestOptions, token));
	if (isN8nRequest) {
		return this.helpers.httpRequest(requestOptions as IHttpRequestOptions);
	}

	return this.helpers.request!(requestOptions).catch(async (error: IResponseError) => {
		// Unknown error so simply throw it
		throw error;
	});
}

export async function httpRequestWithAuthentication(
	this: IAllExecuteFunctions,
	credentialsType: string,
	requestOptions: IHttpRequestOptions,
	workflow: Workflow,
	node: INode,
	additionalData: IWorkflowExecuteAdditionalData,
	additionalCredentialOptions?: IAdditionalCredentialOptions,
) {
	let credentialsDecrypted: ICredentialDataDecryptedObject | undefined;
	try {
		const parentTypes = additionalData.credentialsHelper.getParentTypes(credentialsType);
		if (parentTypes.includes('oAuth1Api')) {
			return await requestOAuth1.call(this, credentialsType, requestOptions, true);
		}
		if (parentTypes.includes('oAuth2Api')) {
			return await requestOAuth2.call(
				this,
				credentialsType,
				requestOptions,
				node,
				additionalData,
				additionalCredentialOptions?.oauth2,
				true,
			);
		}

		if (additionalCredentialOptions?.credentialsDecrypted) {
			credentialsDecrypted = additionalCredentialOptions.credentialsDecrypted.data;
		} else {
			credentialsDecrypted = await this.getCredentials(credentialsType);
		}

		if (credentialsDecrypted === undefined) {
			throw new NodeOperationError(
				node,
				`Node "${node.name}" does not have any credentials of type "${credentialsType}" set!`,
			);
		}

		const data = await additionalData.credentialsHelper.preAuthentication(
			{ helpers: { httpRequest: this.helpers.httpRequest } },
			credentialsDecrypted,
			credentialsType,
			node,
			false,
		);

		if (data) {
			// make the updated property in the credentials
			// available to the authenticate method
			Object.assign(credentialsDecrypted, data);
		}

		requestOptions = await additionalData.credentialsHelper.authenticate(
			credentialsDecrypted,
			credentialsType,
			requestOptions,
			workflow,
			node,
			additionalData.timezone,
		);
		return await httpRequest(requestOptions);
	} catch (error) {
		// if there is a pre authorization method defined and
		// the method failed due to unathorized request
		if (
			error.response?.status === 401 &&
			additionalData.credentialsHelper.preAuthentication !== undefined
		) {
			try {
				if (credentialsDecrypted !== undefined) {
					// try to refresh the credentials
					const data = await additionalData.credentialsHelper.preAuthentication(
						{ helpers: { httpRequest: this.helpers.httpRequest } },
						credentialsDecrypted,
						credentialsType,
						node,
						true,
					);

					if (data) {
						// make the updated property in the credentials
						// available to the authenticate method
						Object.assign(credentialsDecrypted, data);
					}

					requestOptions = await additionalData.credentialsHelper.authenticate(
						credentialsDecrypted,
						credentialsType,
						requestOptions,
						workflow,
						node,
						additionalData.timezone,
					);
				}
				// retry the request
				return await httpRequest(requestOptions);
			} catch (error) {
				throw new NodeApiError(this.getNode(), error);
			}
		}

		throw new NodeApiError(this.getNode(), error);
	}
}

/**
 * Takes generic input data and brings it into the json format n8n uses.
 *
 * @export
 * @param {(IDataObject | IDataObject[])} jsonData
 * @returns {INodeExecutionData[]}
 */
export function returnJsonArray(jsonData: IDataObject | IDataObject[]): INodeExecutionData[] {
	const returnData: INodeExecutionData[] = [];

	if (!Array.isArray(jsonData)) {
		jsonData = [jsonData];
	}

	jsonData.forEach((data: IDataObject) => {
		returnData.push({ json: data });
	});

	return returnData;
}

type BinaryPairable = Pick<INodeExecutionPairedData, 'binary'>;
type JsonPairable = Pick<INodeExecutionPairedData, 'json'>;
// type Pairable = Pick<
// 	BinaryPairable & JsonPairable & IPairedItemData,
// 	'json' | 'binary' | 'pairedItem'
// >;

/**
 * Takes generic input data and brings it into the json format n8n uses.
 *
 * @export
 * @param {(IDataObject | IDataObject[])} jsonData
 * @returns {JsonPairable[]}
 */
export function buildJsonArray(jsonData: IDataObject | IDataObject[]): JsonPairable[] {
	const returnData: JsonPairable[] = [];

	if (!Array.isArray(jsonData)) {
		jsonData = [jsonData];
	}

	jsonData.forEach((data: IDataObject) => {
		returnData.push({ json: data });
	});

	return returnData;
}

/**
 * Takes input data and transforms it into a binary format n8n uses.
 * @param {(IBinaryKeyData | IBinaryKeyData[])} binaryData
 * @returns {BinaryPairable[]}
 */
function buildBinaryArray(binaryData: IBinaryKeyData | IBinaryKeyData[]): BinaryPairable[] {
	const returnData: BinaryPairable[] = [];

	if (!Array.isArray(binaryData)) {
		binaryData = [binaryData];
	}

	binaryData.forEach((data: IBinaryKeyData) => {
		returnData.push({ binary: data });
	});

	return returnData;
}

/**
 * Takes generic input data and brings it into the new json, pairedItem format n8n uses.
 * @param {(IPairedItemData)} setPairedItemData
 * @param {(Pairable[])} inputData
 * @param {(PrepairOptions)} options
 * @returns {(INodeExecutionPairedData[])}
 */
function preparePairedOutputData(
	setPairedItemData: IPairedItemData,
	inputData: JsonPairable[] | BinaryPairable[],
	options: PrepairOptions,
): INodeExecutionPairedData[] {
	const { setBinaryData } = options;
	const pairedItem: IPairedItemData = { ...setPairedItemData };

	return inputData.map((data) => {
		const { json = {} } = data as JsonPairable;

		const executionPairedData = { json, pairedItem } as INodeExecutionPairedData;

		if (setBinaryData) {
			const { binary } = data as BinaryPairable;
			Object.assign(executionPairedData, { binary });
		}

		return executionPairedData;
	});
}

/**
 * Takes generic input json data and brings it into (json, pairedItem) format.
 * @export
 * @param {(IPairedItemData)} setPairedItemData
 * @param {(IDataObject | IDataObject[] )} jsonData
 * @returns {(INodeExecutionPairedData[])}
 */
export function preparePairedJsonOutputData(
	setPairedItemData: IPairedItemData,
	jsonData: IDataObject | IDataObject[],
): INodeExecutionPairedData[] {
	const data = buildJsonArray(jsonData);
	return preparePairedOutputData(setPairedItemData, data, { setBinaryData: false });
}

/**
 * Takes generic input binary data and brings it into (binary, pairedItem) format.
 * @export
 * @param {(IPairedItemData)} setPairedItemData
 * @param {(IBinaryKeyData | IBinaryKeyData[])} binaryData
 * @returns {(INodeExecutionPairedData[])}
 */
export function preparePairedBinaryOutputData(
	setPairedItemData: IPairedItemData,
	binaryData: IBinaryKeyData | IBinaryKeyData[],
): INodeExecutionPairedData[] {
	const data = buildBinaryArray(binaryData);
	return preparePairedOutputData(setPairedItemData, data, { setBinaryData: true });
}

/**
 * Takes generic input data and brings it into the new json, pairedItem format n8n uses.
 * @export
 * @param {(IPairedItemData)} itemData
 * @param {(INodeExecutionData[])} inputData
 * @returns {(INodeExecutionMetaData[])}
 */
export function constructExecutionMetaData(
	itemData: IPairedItemData | IPairedItemData[],
	inputData: INodeExecutionData[],
): INodeExecutionMetaData[] {
	const pairedItem = itemData;

	return inputData.map((data: INodeExecutionData) => {
		const { json, binary } = data;
		const metaData = { json, pairedItem } as INodeExecutionMetaData;
		if (binary !== undefined) {
			Object.assign(metaData, { binary });
		}
		return metaData;
	});
}

/**
 * Automatically put the objects under a 'json' key and don't error,
 * if some objects contain json/binary keys and others don't, throws error 'Inconsistent item format'
 *
 * @export
 * @param {INodeExecutionData | INodeExecutionData[]} executionData
 * @returns {INodeExecutionData[]}
 */
export function normalizeItems(
	executionData: INodeExecutionData | INodeExecutionData[],
): INodeExecutionData[] {
	if (typeof executionData === 'object' && !Array.isArray(executionData))
		executionData = [{ json: executionData as IDataObject }];
	if (executionData.every((item) => typeof item === 'object' && 'json' in item))
		return executionData;

	if (executionData.some((item) => typeof item === 'object' && 'json' in item)) {
		throw new Error('Inconsistent item format');
	}

	if (executionData.every((item) => typeof item === 'object' && 'binary' in item)) {
		const normalizedItems: INodeExecutionData[] = [];
		executionData.forEach((item) => {
			const json = Object.keys(item).reduce((acc, key) => {
				if (key === 'binary') return acc;
				return { ...acc, [key]: item[key] };
			}, {});

			normalizedItems.push({
				json,
				binary: item.binary,
			});
		});
		return normalizedItems;
	}

	if (executionData.some((item) => typeof item === 'object' && 'binary' in item)) {
		throw new Error('Inconsistent item format');
	}

	return executionData.map((item) => {
		return { json: item };
	});
}

// TODO: Move up later
export async function requestWithAuthentication(
	this: IAllExecuteFunctions,
	credentialsType: string,
	requestOptions: OptionsWithUri | requestPromise.RequestPromiseOptions,
	workflow: Workflow,
	node: INode,
	additionalData: IWorkflowExecuteAdditionalData,
	additionalCredentialOptions?: IAdditionalCredentialOptions,
) {
	let credentialsDecrypted: ICredentialDataDecryptedObject | undefined;

	try {
		const parentTypes = additionalData.credentialsHelper.getParentTypes(credentialsType);

		if (parentTypes.includes('oAuth1Api')) {
			return await requestOAuth1.call(this, credentialsType, requestOptions, false);
		}
		if (parentTypes.includes('oAuth2Api')) {
			return await requestOAuth2.call(
				this,
				credentialsType,
				requestOptions,
				node,
				additionalData,
				additionalCredentialOptions?.oauth2,
				false,
			);
		}

		if (additionalCredentialOptions?.credentialsDecrypted) {
			credentialsDecrypted = additionalCredentialOptions.credentialsDecrypted.data;
		} else {
			credentialsDecrypted = await this.getCredentials(credentialsType);
		}

		if (credentialsDecrypted === undefined) {
			throw new NodeOperationError(
				node,
				`Node "${node.name}" does not have any credentials of type "${credentialsType}" set!`,
			);
		}

		const data = await additionalData.credentialsHelper.preAuthentication(
			{ helpers: { httpRequest: this.helpers.httpRequest } },
			credentialsDecrypted,
			credentialsType,
			node,
			false,
		);

		if (data) {
			// make the updated property in the credentials
			// available to the authenticate method
			Object.assign(credentialsDecrypted, data);
		}

		requestOptions = await additionalData.credentialsHelper.authenticate(
			credentialsDecrypted,
			credentialsType,
			requestOptions as IHttpRequestOptions,
			workflow,
			node,
			additionalData.timezone,
		);

		return await proxyRequestToAxios(requestOptions as IDataObject);
	} catch (error) {
		try {
			if (credentialsDecrypted !== undefined) {
				// try to refresh the credentials
				const data = await additionalData.credentialsHelper.preAuthentication(
					{ helpers: { httpRequest: this.helpers.httpRequest } },
					credentialsDecrypted,
					credentialsType,
					node,
					true,
				);

				if (data) {
					// make the updated property in the credentials
					// available to the authenticate method
					Object.assign(credentialsDecrypted, data);
				}

				requestOptions = await additionalData.credentialsHelper.authenticate(
					credentialsDecrypted,
					credentialsType,
					requestOptions as IHttpRequestOptions,
					workflow,
					node,
					additionalData.timezone,
				);
			}
			// retry the request
			return await proxyRequestToAxios(requestOptions as IDataObject);
		} catch (error) {
			throw new NodeApiError(this.getNode(), error);
		}
	}
}

/**
 * Returns the additional keys for Expressions and Function-Nodes
 *
 * @export
 * @param {IWorkflowExecuteAdditionalData} additionalData
 * @returns {(IWorkflowDataProxyAdditionalKeys)}
 */
export function getAdditionalKeys(
	additionalData: IWorkflowExecuteAdditionalData,
): IWorkflowDataProxyAdditionalKeys {
	const executionId = additionalData.executionId || PLACEHOLDER_EMPTY_EXECUTION_ID;
	return {
		$executionId: executionId,
		$resumeWebhookUrl: `${additionalData.webhookWaitingBaseUrl}/${executionId}`,
	};
}

/**
 * Returns the requested decrypted credentials if the node has access to them.
 *
 * @export
 * @param {Workflow} workflow Workflow which requests the data
 * @param {INode} node Node which request the data
 * @param {string} type The credential type to return
 * @param {IWorkflowExecuteAdditionalData} additionalData
 * @returns {(ICredentialDataDecryptedObject | undefined)}
 */
export async function getCredentials(
	workflow: Workflow,
	node: INode,
	type: string,
	additionalData: IWorkflowExecuteAdditionalData,
	mode: WorkflowExecuteMode,
	runExecutionData?: IRunExecutionData | null,
	runIndex?: number,
	connectionInputData?: INodeExecutionData[],
	itemIndex?: number,
): Promise<ICredentialDataDecryptedObject> {
	// Get the NodeType as it has the information if the credentials are required
	const nodeType = workflow.nodeTypes.getByNameAndVersion(node.type, node.typeVersion);
	if (nodeType === undefined) {
		throw new NodeOperationError(
			node,
			`Node type "${node.type}" is not known so can not get credentials!`,
		);
	}

	// Hardcode for now for security reasons that only a single node can access
	// all credentials
	const fullAccess = ['n8n-nodes-base.httpRequest'].includes(node.type);

	let nodeCredentialDescription: INodeCredentialDescription | undefined;
	if (!fullAccess) {
		if (nodeType.description.credentials === undefined) {
			throw new NodeOperationError(
				node,
				`Node type "${node.type}" does not have any credentials defined!`,
			);
		}

		nodeCredentialDescription = nodeType.description.credentials.find(
			(credentialTypeDescription) => credentialTypeDescription.name === type,
		);
		if (nodeCredentialDescription === undefined) {
			throw new NodeOperationError(
				node,
				`Node type "${node.type}" does not have any credentials of type "${type}" defined!`,
			);
		}

		if (
			!NodeHelpers.displayParameter(
				additionalData.currentNodeParameters || node.parameters,
				nodeCredentialDescription,
				node,
				node.parameters,
			)
		) {
			// Credentials should not be displayed even if they would be defined
			throw new NodeOperationError(node, 'Credentials not found');
		}
	}

	// Check if node has any credentials defined
	if (!fullAccess && (!node.credentials || !node.credentials[type])) {
		// If none are defined check if the credentials are required or not

		if (nodeCredentialDescription?.required === true) {
			// Credentials are required so error
			if (!node.credentials) {
				throw new NodeOperationError(node, 'Node does not have any credentials set!');
			}
			if (!node.credentials[type]) {
				throw new NodeOperationError(node, `Node does not have any credentials set for "${type}"!`);
			}
		} else {
			// Credentials are not required
			throw new NodeOperationError(node, 'Node does not require credentials');
		}
	}

	if (fullAccess && (!node.credentials || !node.credentials[type])) {
		// Make sure that fullAccess nodes still behave like before that if they
		// request access to credentials that are currently not set it returns undefined
		throw new NodeOperationError(node, 'Credentials not found');
	}

	let expressionResolveValues: ICredentialsExpressionResolveValues | undefined;
	if (connectionInputData && runExecutionData && runIndex !== undefined) {
		expressionResolveValues = {
			connectionInputData,
			itemIndex: itemIndex || 0,
			node,
			runExecutionData,
			runIndex,
			workflow,
		} as ICredentialsExpressionResolveValues;
	}

	const nodeCredentials = node.credentials
		? node.credentials[type]
		: ({} as INodeCredentialsDetails);

	// TODO: solve using credentials via expression
	// if (name.charAt(0) === '=') {
	// 	// If the credential name is an expression resolve it
	// 	const additionalKeys = getAdditionalKeys(additionalData);
	// 	name = workflow.expression.getParameterValue(
	// 		name,
	// 		runExecutionData || null,
	// 		runIndex || 0,
	// 		itemIndex || 0,
	// 		node.name,
	// 		connectionInputData || [],
	// 		mode,
	// 		additionalKeys,
	// 	) as string;
	// }

	const decryptedDataObject = await additionalData.credentialsHelper.getDecrypted(
		nodeCredentials,
		type,
		mode,
		additionalData.timezone,
		false,
		expressionResolveValues,
	);

	return decryptedDataObject;
}

/**
 * Returns a copy of the node
 *
 * @export
 * @param {INode} node
 * @returns {INode}
 */
export function getNode(node: INode): INode {
	return JSON.parse(JSON.stringify(node));
}

/**
 * Clean up parameter data to make sure that only valid data gets returned
 * INFO: Currently only converts Luxon Dates as we know for sure it will not be breaking
 */
function cleanupParameterData(
	inputData: NodeParameterValue | INodeParameters | NodeParameterValue[] | INodeParameters[],
): NodeParameterValue | INodeParameters | NodeParameterValue[] | INodeParameters[] {
	if (inputData === null || inputData === undefined) {
		return inputData;
	}

	if (Array.isArray(inputData)) {
		inputData.forEach((value) => cleanupParameterData(value));
		return inputData;
	}

	if (inputData.constructor.name === 'DateTime') {
		// Is a special luxon date so convert to string
		return inputData.toString();
	}

	if (typeof inputData === 'object') {
		Object.keys(inputData).forEach((key) => {
			inputData[key] = cleanupParameterData(inputData[key]);
		});
	}

	return inputData;
}

/**
 * Returns the requested resolved (all expressions replaced) node parameters.
 *
 * @export
 * @param {Workflow} workflow
 * @param {(IRunExecutionData | null)} runExecutionData
 * @param {number} runIndex
 * @param {INodeExecutionData[]} connectionInputData
 * @param {INode} node
 * @param {string} parameterName
 * @param {number} itemIndex
 * @param {*} [fallbackValue]
 * @returns {(NodeParameterValue | INodeParameters | NodeParameterValue[] | INodeParameters[] | object)}
 */
export function getNodeParameter(
	workflow: Workflow,
	runExecutionData: IRunExecutionData | null,
	runIndex: number,
	connectionInputData: INodeExecutionData[],
	node: INode,
	parameterName: string,
	itemIndex: number,
	mode: WorkflowExecuteMode,
	timezone: string,
	additionalKeys: IWorkflowDataProxyAdditionalKeys,
	executeData?: IExecuteData,
	fallbackValue?: any,
): NodeParameterValue | INodeParameters | NodeParameterValue[] | INodeParameters[] | object {
	const nodeType = workflow.nodeTypes.getByNameAndVersion(node.type, node.typeVersion);
	if (nodeType === undefined) {
		throw new Error(`Node type "${node.type}" is not known so can not return paramter value!`);
	}

	const value = get(node.parameters, parameterName, fallbackValue);

	if (value === undefined) {
		throw new Error(`Could not get parameter "${parameterName}"!`);
	}

	let returnData;
	try {
		returnData = workflow.expression.getParameterValue(
			value,
			runExecutionData,
			runIndex,
			itemIndex,
			node.name,
			connectionInputData,
			mode,
			timezone,
			additionalKeys,
			executeData,
		);

		returnData = cleanupParameterData(returnData);
	} catch (e) {
		if (e.context) e.context.parameter = parameterName;
		e.cause = value;
		throw e;
	}

	return returnData;
}

/**
 * Returns if execution should be continued even if there was an error.
 *
 * @export
 * @param {INode} node
 * @returns {boolean}
 */
export function continueOnFail(node: INode): boolean {
	return get(node, 'continueOnFail', false);
}

/**
 * Returns the webhook URL of the webhook with the given name
 *
 * @export
 * @param {string} name
 * @param {Workflow} workflow
 * @param {INode} node
 * @param {IWorkflowExecuteAdditionalData} additionalData
 * @param {boolean} [isTest]
 * @returns {(string | undefined)}
 */
export function getNodeWebhookUrl(
	name: string,
	workflow: Workflow,
	node: INode,
	additionalData: IWorkflowExecuteAdditionalData,
	mode: WorkflowExecuteMode,
	timezone: string,
	additionalKeys: IWorkflowDataProxyAdditionalKeys,
	isTest?: boolean,
): string | undefined {
	let baseUrl = additionalData.webhookBaseUrl;
	if (isTest === true) {
		baseUrl = additionalData.webhookTestBaseUrl;
	}

	// eslint-disable-next-line @typescript-eslint/no-use-before-define
	const webhookDescription = getWebhookDescription(name, workflow, node);
	if (webhookDescription === undefined) {
		return undefined;
	}

	const path = workflow.expression.getSimpleParameterValue(
		node,
		webhookDescription.path,
		mode,
		timezone,
		additionalKeys,
	);
	if (path === undefined) {
		return undefined;
	}

	const isFullPath: boolean = workflow.expression.getSimpleParameterValue(
		node,
		webhookDescription.isFullPath,
		mode,
		timezone,
		additionalKeys,
		undefined,
		false,
	) as boolean;
	return NodeHelpers.getNodeWebhookUrl(baseUrl, workflow.id!, node, path.toString(), isFullPath);
}

/**
 * Returns the timezone for the workflow
 *
 * @export
 * @param {Workflow} workflow
 * @param {IWorkflowExecuteAdditionalData} additionalData
 * @returns {string}
 */
export function getTimezone(
	workflow: Workflow,
	additionalData: IWorkflowExecuteAdditionalData,
): string {
	// eslint-disable-next-line @typescript-eslint/prefer-optional-chain
	if (workflow.settings !== undefined && workflow.settings.timezone !== undefined) {
		return (workflow.settings as IWorkflowSettings).timezone as string;
	}
	return additionalData.timezone;
}

/**
 * Returns the full webhook description of the webhook with the given name
 *
 * @export
 * @param {string} name
 * @param {Workflow} workflow
 * @param {INode} node
 * @returns {(IWebhookDescription | undefined)}
 */
export function getWebhookDescription(
	name: string,
	workflow: Workflow,
	node: INode,
): IWebhookDescription | undefined {
	const nodeType = workflow.nodeTypes.getByNameAndVersion(node.type, node.typeVersion) as INodeType;

	if (nodeType.description.webhooks === undefined) {
		// Node does not have any webhooks so return
		return undefined;
	}

	// eslint-disable-next-line no-restricted-syntax
	for (const webhookDescription of nodeType.description.webhooks) {
		if (webhookDescription.name === name) {
			return webhookDescription;
		}
	}

	return undefined;
}

/**
 * Returns the workflow metadata
 *
 * @export
 * @param {Workflow} workflow
 * @returns {IWorkflowMetadata}
 */
export function getWorkflowMetadata(workflow: Workflow): IWorkflowMetadata {
	return {
		id: workflow.id,
		name: workflow.name,
		active: workflow.active,
	};
}

/**
 * Returns the execute functions the poll nodes have access to.
 *
 * @export
 * @param {Workflow} workflow
 * @param {INode} node
 * @param {IWorkflowExecuteAdditionalData} additionalData
 * @param {WorkflowExecuteMode} mode
 * @returns {ITriggerFunctions}
 */
// TODO: Check if I can get rid of: additionalData, and so then maybe also at ActiveWorkflowRunner.add
export function getExecutePollFunctions(
	workflow: Workflow,
	node: INode,
	additionalData: IWorkflowExecuteAdditionalData,
	mode: WorkflowExecuteMode,
	activation: WorkflowActivateMode,
): IPollFunctions {
	return ((workflow: Workflow, node: INode) => {
		return {
			__emit: (data: INodeExecutionData[][]): void => {
				throw new Error('Overwrite NodeExecuteFunctions.getExecutePullFunctions.__emit function!');
			},
			async getCredentials(type: string): Promise<ICredentialDataDecryptedObject> {
				return getCredentials(workflow, node, type, additionalData, mode);
			},
			getMode: (): WorkflowExecuteMode => {
				return mode;
			},
			getActivationMode: (): WorkflowActivateMode => {
				return activation;
			},
			getNode: () => {
				return getNode(node);
			},
			getNodeParameter: (
				parameterName: string,
				fallbackValue?: any,
			):
				| NodeParameterValue
				| INodeParameters
				| NodeParameterValue[]
				| INodeParameters[]
				| object => {
				const runExecutionData: IRunExecutionData | null = null;
				const itemIndex = 0;
				const runIndex = 0;
				const connectionInputData: INodeExecutionData[] = [];

				return getNodeParameter(
					workflow,
					runExecutionData,
					runIndex,
					connectionInputData,
					node,
					parameterName,
					itemIndex,
					mode,
					additionalData.timezone,
					getAdditionalKeys(additionalData),
					undefined,
					fallbackValue,
				);
			},
			getRestApiUrl: (): string => {
				return additionalData.restApiUrl;
			},
			getTimezone: (): string => {
				return getTimezone(workflow, additionalData);
			},
			getWorkflow: () => {
				return getWorkflowMetadata(workflow);
			},
			getWorkflowStaticData(type: string): IDataObject {
				return workflow.getStaticData(type, node);
			},
			helpers: {
				httpRequest,
				async prepareBinaryData(
					binaryData: Buffer,
					filePath?: string,
					mimeType?: string,
				): Promise<IBinaryData> {
					return prepareBinaryData.call(
						this,
						binaryData,
						additionalData.executionId!,
						filePath,
						mimeType,
					);
				},
				request: proxyRequestToAxios,
				async requestWithAuthentication(
					this: IAllExecuteFunctions,
					credentialsType: string,
					requestOptions: OptionsWithUri | requestPromise.RequestPromiseOptions,
					additionalCredentialOptions?: IAdditionalCredentialOptions,
				): Promise<any> {
					return requestWithAuthentication.call(
						this,
						credentialsType,
						requestOptions,
						workflow,
						node,
						additionalData,
						additionalCredentialOptions,
					);
				},
				async requestOAuth2(
					this: IAllExecuteFunctions,
					credentialsType: string,
					requestOptions: OptionsWithUri | requestPromise.RequestPromiseOptions,
					oAuth2Options?: IOAuth2Options,
				): Promise<any> {
					return requestOAuth2.call(
						this,
						credentialsType,
						requestOptions,
						node,
						additionalData,
						oAuth2Options,
					);
				},
				async requestOAuth1(
					this: IAllExecuteFunctions,
					credentialsType: string,
					requestOptions: OptionsWithUrl | requestPromise.RequestPromiseOptions,
				): Promise<any> {
					return requestOAuth1.call(this, credentialsType, requestOptions);
				},
				async httpRequestWithAuthentication(
					this: IAllExecuteFunctions,
					credentialsType: string,
					requestOptions: IHttpRequestOptions,
					additionalCredentialOptions?: IAdditionalCredentialOptions,
				): Promise<any> {
					return httpRequestWithAuthentication.call(
						this,
						credentialsType,
						requestOptions,
						workflow,
						node,
						additionalData,
						additionalCredentialOptions,
					);
				},
				returnJsonArray,
			},
		};
	})(workflow, node);
}

/**
 * Returns the execute functions the trigger nodes have access to.
 *
 * @export
 * @param {Workflow} workflow
 * @param {INode} node
 * @param {IWorkflowExecuteAdditionalData} additionalData
 * @param {WorkflowExecuteMode} mode
 * @returns {ITriggerFunctions}
 */
// TODO: Check if I can get rid of: additionalData, and so then maybe also at ActiveWorkflowRunner.add
export function getExecuteTriggerFunctions(
	workflow: Workflow,
	node: INode,
	additionalData: IWorkflowExecuteAdditionalData,
	mode: WorkflowExecuteMode,
	activation: WorkflowActivateMode,
): ITriggerFunctions {
	return ((workflow: Workflow, node: INode) => {
		return {
			emit: (data: INodeExecutionData[][]): void => {
				throw new Error('Overwrite NodeExecuteFunctions.getExecuteTriggerFunctions.emit function!');
			},
			emitError: (error: Error): void => {
				throw new Error('Overwrite NodeExecuteFunctions.getExecuteTriggerFunctions.emit function!');
			},
			async getCredentials(type: string): Promise<ICredentialDataDecryptedObject> {
				return getCredentials(workflow, node, type, additionalData, mode);
			},
			getNode: () => {
				return getNode(node);
			},
			getMode: (): WorkflowExecuteMode => {
				return mode;
			},
			getActivationMode: (): WorkflowActivateMode => {
				return activation;
			},
			getNodeParameter: (
				parameterName: string,
				fallbackValue?: any,
			):
				| NodeParameterValue
				| INodeParameters
				| NodeParameterValue[]
				| INodeParameters[]
				| object => {
				const runExecutionData: IRunExecutionData | null = null;
				const itemIndex = 0;
				const runIndex = 0;
				const connectionInputData: INodeExecutionData[] = [];

				return getNodeParameter(
					workflow,
					runExecutionData,
					runIndex,
					connectionInputData,
					node,
					parameterName,
					itemIndex,
					mode,
					additionalData.timezone,
					getAdditionalKeys(additionalData),
					undefined,
					fallbackValue,
				);
			},
			getRestApiUrl: (): string => {
				return additionalData.restApiUrl;
			},
			getTimezone: (): string => {
				return getTimezone(workflow, additionalData);
			},
			getWorkflow: () => {
				return getWorkflowMetadata(workflow);
			},
			getWorkflowStaticData(type: string): IDataObject {
				return workflow.getStaticData(type, node);
			},
			helpers: {
				httpRequest,
				async requestWithAuthentication(
					this: IAllExecuteFunctions,
					credentialsType: string,
					requestOptions: OptionsWithUri | requestPromise.RequestPromiseOptions,
					additionalCredentialOptions?: IAdditionalCredentialOptions,
				): Promise<any> {
					return requestWithAuthentication.call(
						this,
						credentialsType,
						requestOptions,
						workflow,
						node,
						additionalData,
						additionalCredentialOptions,
					);
				},
				async prepareBinaryData(
					binaryData: Buffer,
					filePath?: string,
					mimeType?: string,
				): Promise<IBinaryData> {
					return prepareBinaryData.call(
						this,
						binaryData,
						additionalData.executionId!,
						filePath,
						mimeType,
					);
				},
				request: proxyRequestToAxios,
				async requestOAuth2(
					this: IAllExecuteFunctions,
					credentialsType: string,
					requestOptions: OptionsWithUri | requestPromise.RequestPromiseOptions,
					oAuth2Options?: IOAuth2Options,
				): Promise<any> {
					return requestOAuth2.call(
						this,
						credentialsType,
						requestOptions,
						node,
						additionalData,
						oAuth2Options,
					);
				},
				async requestOAuth1(
					this: IAllExecuteFunctions,
					credentialsType: string,
					requestOptions: OptionsWithUrl | requestPromise.RequestPromiseOptions,
				): Promise<any> {
					return requestOAuth1.call(this, credentialsType, requestOptions);
				},
				async httpRequestWithAuthentication(
					this: IAllExecuteFunctions,
					credentialsType: string,
					requestOptions: IHttpRequestOptions,
					additionalCredentialOptions?: IAdditionalCredentialOptions,
				): Promise<any> {
					return httpRequestWithAuthentication.call(
						this,
						credentialsType,
						requestOptions,
						workflow,
						node,
						additionalData,
						additionalCredentialOptions,
					);
				},
				returnJsonArray,
			},
		};
	})(workflow, node);
}

/**
 * Returns the execute functions regular nodes have access to.
 *
 * @export
 * @param {Workflow} workflow
 * @param {IRunExecutionData} runExecutionData
 * @param {number} runIndex
 * @param {INodeExecutionData[]} connectionInputData
 * @param {ITaskDataConnections} inputData
 * @param {INode} node
 * @param {IWorkflowExecuteAdditionalData} additionalData
 * @param {WorkflowExecuteMode} mode
 * @returns {IExecuteFunctions}
 */
export function getExecuteFunctions(
	workflow: Workflow,
	runExecutionData: IRunExecutionData,
	runIndex: number,
	connectionInputData: INodeExecutionData[],
	inputData: ITaskDataConnections,
	node: INode,
	additionalData: IWorkflowExecuteAdditionalData,
	executeData: IExecuteData,
	mode: WorkflowExecuteMode,
): IExecuteFunctions {
	return ((workflow, runExecutionData, connectionInputData, inputData, node) => {
		return {
			continueOnFail: () => {
				return continueOnFail(node);
			},
			evaluateExpression: (expression: string, itemIndex: number) => {
				return workflow.expression.resolveSimpleParameterValue(
					`=${expression}`,
					{},
					runExecutionData,
					runIndex,
					itemIndex,
					node.name,
					connectionInputData,
					mode,
					additionalData.timezone,
					getAdditionalKeys(additionalData),
					executeData,
				);
			},
			async executeWorkflow(
				workflowInfo: IExecuteWorkflowInfo,
				inputData?: INodeExecutionData[],
			): Promise<any> {
				return additionalData
					.executeWorkflow(workflowInfo, additionalData, inputData)
					.then(async (result) =>
						BinaryDataManager.getInstance().duplicateBinaryData(
							result,
							additionalData.executionId!,
						),
					);
			},
			getContext(type: string): IContextObject {
				return NodeHelpers.getContext(runExecutionData, type, node);
			},
			async getCredentials(
				type: string,
				itemIndex?: number,
			): Promise<ICredentialDataDecryptedObject> {
				return getCredentials(
					workflow,
					node,
					type,
					additionalData,
					mode,
					runExecutionData,
					runIndex,
					connectionInputData,
					itemIndex,
				);
			},
			getExecutionId: (): string => {
				return additionalData.executionId!;
			},
			getInputData: (inputIndex = 0, inputName = 'main') => {
				if (!inputData.hasOwnProperty(inputName)) {
					// Return empty array because else it would throw error when nothing is connected to input
					return [];
				}

				// TODO: Check if nodeType has input with that index defined
				if (inputData[inputName].length < inputIndex) {
					throw new Error(`Could not get input index "${inputIndex}" of input "${inputName}"!`);
				}

				if (inputData[inputName][inputIndex] === null) {
					// return [];
					throw new Error(`Value "${inputIndex}" of input "${inputName}" did not get set!`);
				}

				return inputData[inputName][inputIndex] as INodeExecutionData[];
			},
			getNodeParameter: (
				parameterName: string,
				itemIndex: number,
				fallbackValue?: any,
			):
				| NodeParameterValue
				| INodeParameters
				| NodeParameterValue[]
				| INodeParameters[]
				| object => {
				return getNodeParameter(
					workflow,
					runExecutionData,
					runIndex,
					connectionInputData,
					node,
					parameterName,
					itemIndex,
					mode,
					additionalData.timezone,
					getAdditionalKeys(additionalData),
					executeData,
					fallbackValue,
				);
			},
			getMode: (): WorkflowExecuteMode => {
				return mode;
			},
			getNode: () => {
				return getNode(node);
			},
			getRestApiUrl: (): string => {
				return additionalData.restApiUrl;
			},
			getTimezone: (): string => {
				return getTimezone(workflow, additionalData);
			},
			getExecuteData: (): IExecuteData => {
				return executeData;
			},
			getWorkflow: () => {
				return getWorkflowMetadata(workflow);
			},
			getWorkflowDataProxy: (itemIndex: number): IWorkflowDataProxyData => {
				const dataProxy = new WorkflowDataProxy(
					workflow,
					runExecutionData,
					runIndex,
					itemIndex,
					node.name,
					connectionInputData,
					{},
					mode,
					additionalData.timezone,
					getAdditionalKeys(additionalData),
					executeData,
				);
				return dataProxy.getDataProxy();
			},
			getWorkflowStaticData(type: string): IDataObject {
				return workflow.getStaticData(type, node);
			},
			prepareOutputData: NodeHelpers.prepareOutputData,
			async putExecutionToWait(waitTill: Date): Promise<void> {
				runExecutionData.waitTill = waitTill;
			},
			sendMessageToUI(...args: any[]): void {
				if (mode !== 'manual') {
					return;
				}
				try {
					if (additionalData.sendMessageToUI) {
						additionalData.sendMessageToUI(node.name, args);
					}
				} catch (error) {
					// eslint-disable-next-line @typescript-eslint/restrict-template-expressions
					Logger.warn(`There was a problem sending messsage to UI: ${error.message}`);
				}
			},
			async sendResponse(response: IExecuteResponsePromiseData): Promise<void> {
				await additionalData.hooks?.executeHookFunctions('sendResponse', [response]);
			},
			helpers: {
				httpRequest,
				async requestWithAuthentication(
					this: IAllExecuteFunctions,
					credentialsType: string,
					requestOptions: OptionsWithUri | requestPromise.RequestPromiseOptions,
					additionalCredentialOptions?: IAdditionalCredentialOptions,
				): Promise<any> {
					return requestWithAuthentication.call(
						this,
						credentialsType,
						requestOptions,
						workflow,
						node,
						additionalData,
						additionalCredentialOptions,
					);
				},
				async prepareBinaryData(
					binaryData: Buffer,
					filePath?: string,
					mimeType?: string,
				): Promise<IBinaryData> {
					return prepareBinaryData.call(
						this,
						binaryData,
						additionalData.executionId!,
						filePath,
						mimeType,
					);
				},
				async getBinaryDataBuffer(
					itemIndex: number,
					propertyName: string,
					inputIndex = 0,
				): Promise<Buffer> {
					return getBinaryDataBuffer.call(this, inputData, itemIndex, propertyName, inputIndex);
				},
				request: proxyRequestToAxios,
				async requestOAuth2(
					this: IAllExecuteFunctions,
					credentialsType: string,
					requestOptions: OptionsWithUri | requestPromise.RequestPromiseOptions,
					oAuth2Options?: IOAuth2Options,
				): Promise<any> {
					return requestOAuth2.call(
						this,
						credentialsType,
						requestOptions,
						node,
						additionalData,
						oAuth2Options,
					);
				},
				async requestOAuth1(
					this: IAllExecuteFunctions,
					credentialsType: string,
					requestOptions: OptionsWithUrl | requestPromise.RequestPromiseOptions,
				): Promise<any> {
					return requestOAuth1.call(this, credentialsType, requestOptions);
				},
				async httpRequestWithAuthentication(
					this: IAllExecuteFunctions,
					credentialsType: string,
					requestOptions: IHttpRequestOptions,
					additionalCredentialOptions?: IAdditionalCredentialOptions,
				): Promise<any> {
					return httpRequestWithAuthentication.call(
						this,
						credentialsType,
						requestOptions,
						workflow,
						node,
						additionalData,
						additionalCredentialOptions,
					);
				},
				returnJsonArray,
				normalizeItems,
<<<<<<< HEAD
				preparePairedJsonOutputData,
				preparePairedBinaryOutputData,
=======
				constructExecutionMetaData,
>>>>>>> b7c8cd3f
			},
		};
	})(workflow, runExecutionData, connectionInputData, inputData, node);
}

/**
 * Returns the execute functions regular nodes have access to when single-function is defined.
 *
 * @export
 * @param {Workflow} workflow
 * @param {IRunExecutionData} runExecutionData
 * @param {number} runIndex
 * @param {INodeExecutionData[]} connectionInputData
 * @param {ITaskDataConnections} inputData
 * @param {INode} node
 * @param {number} itemIndex
 * @param {IWorkflowExecuteAdditionalData} additionalData
 * @param {WorkflowExecuteMode} mode
 * @returns {IExecuteSingleFunctions}
 */
export function getExecuteSingleFunctions(
	workflow: Workflow,
	runExecutionData: IRunExecutionData,
	runIndex: number,
	connectionInputData: INodeExecutionData[],
	inputData: ITaskDataConnections,
	node: INode,
	itemIndex: number,
	additionalData: IWorkflowExecuteAdditionalData,
	executeData: IExecuteData,
	mode: WorkflowExecuteMode,
): IExecuteSingleFunctions {
	return ((workflow, runExecutionData, connectionInputData, inputData, node, itemIndex) => {
		return {
			continueOnFail: () => {
				return continueOnFail(node);
			},
			evaluateExpression: (expression: string, evaluateItemIndex: number | undefined) => {
				evaluateItemIndex = evaluateItemIndex === undefined ? itemIndex : evaluateItemIndex;
				return workflow.expression.resolveSimpleParameterValue(
					`=${expression}`,
					{},
					runExecutionData,
					runIndex,
					evaluateItemIndex,
					node.name,
					connectionInputData,
					mode,
					additionalData.timezone,
					getAdditionalKeys(additionalData),
					executeData,
				);
			},
			getContext(type: string): IContextObject {
				return NodeHelpers.getContext(runExecutionData, type, node);
			},
			async getCredentials(type: string): Promise<ICredentialDataDecryptedObject> {
				return getCredentials(
					workflow,
					node,
					type,
					additionalData,
					mode,
					runExecutionData,
					runIndex,
					connectionInputData,
					itemIndex,
				);
			},
			getInputData: (inputIndex = 0, inputName = 'main') => {
				if (!inputData.hasOwnProperty(inputName)) {
					// Return empty array because else it would throw error when nothing is connected to input
					return { json: {} };
				}

				// TODO: Check if nodeType has input with that index defined
				if (inputData[inputName].length < inputIndex) {
					throw new Error(`Could not get input index "${inputIndex}" of input "${inputName}"!`);
				}

				const allItems = inputData[inputName][inputIndex];

				if (allItems === null) {
					// return [];
					throw new Error(`Value "${inputIndex}" of input "${inputName}" did not get set!`);
				}

				if (allItems[itemIndex] === null) {
					// return [];
					throw new Error(
						`Value "${inputIndex}" of input "${inputName}" with itemIndex "${itemIndex}" did not get set!`,
					);
				}

				return allItems[itemIndex];
			},
			getItemIndex() {
				return itemIndex;
			},
			getMode: (): WorkflowExecuteMode => {
				return mode;
			},
			getNode: () => {
				return getNode(node);
			},
			getRestApiUrl: (): string => {
				return additionalData.restApiUrl;
			},
			getTimezone: (): string => {
				return getTimezone(workflow, additionalData);
			},
			getExecuteData: (): IExecuteData => {
				return executeData;
			},
			getNodeParameter: (
				parameterName: string,
				fallbackValue?: any,
			):
				| NodeParameterValue
				| INodeParameters
				| NodeParameterValue[]
				| INodeParameters[]
				| object => {
				return getNodeParameter(
					workflow,
					runExecutionData,
					runIndex,
					connectionInputData,
					node,
					parameterName,
					itemIndex,
					mode,
					additionalData.timezone,
					getAdditionalKeys(additionalData),
					executeData,
					fallbackValue,
				);
			},
			getWorkflow: () => {
				return getWorkflowMetadata(workflow);
			},
			getWorkflowDataProxy: (): IWorkflowDataProxyData => {
				const dataProxy = new WorkflowDataProxy(
					workflow,
					runExecutionData,
					runIndex,
					itemIndex,
					node.name,
					connectionInputData,
					{},
					mode,
					additionalData.timezone,
					getAdditionalKeys(additionalData),
					executeData,
				);
				return dataProxy.getDataProxy();
			},
			getWorkflowStaticData(type: string): IDataObject {
				return workflow.getStaticData(type, node);
			},
			helpers: {
				async getBinaryDataBuffer(propertyName: string, inputIndex = 0): Promise<Buffer> {
					return getBinaryDataBuffer.call(this, inputData, itemIndex, propertyName, inputIndex);
				},
				httpRequest,
				async requestWithAuthentication(
					this: IAllExecuteFunctions,
					credentialsType: string,
					requestOptions: OptionsWithUri | requestPromise.RequestPromiseOptions,
					additionalCredentialOptions?: IAdditionalCredentialOptions,
				): Promise<any> {
					return requestWithAuthentication.call(
						this,
						credentialsType,
						requestOptions,
						workflow,
						node,
						additionalData,
						additionalCredentialOptions,
					);
				},
				async prepareBinaryData(
					binaryData: Buffer,
					filePath?: string,
					mimeType?: string,
				): Promise<IBinaryData> {
					return prepareBinaryData.call(
						this,
						binaryData,
						additionalData.executionId!,
						filePath,
						mimeType,
					);
				},
				request: proxyRequestToAxios,
				async requestOAuth2(
					this: IAllExecuteFunctions,
					credentialsType: string,
					requestOptions: OptionsWithUri | requestPromise.RequestPromiseOptions,
					oAuth2Options?: IOAuth2Options,
				): Promise<any> {
					return requestOAuth2.call(
						this,
						credentialsType,
						requestOptions,
						node,
						additionalData,
						oAuth2Options,
					);
				},
				async requestOAuth1(
					this: IAllExecuteFunctions,
					credentialsType: string,
					requestOptions: OptionsWithUrl | requestPromise.RequestPromiseOptions,
				): Promise<any> {
					return requestOAuth1.call(this, credentialsType, requestOptions);
				},
				async httpRequestWithAuthentication(
					this: IAllExecuteFunctions,
					credentialsType: string,
					requestOptions: IHttpRequestOptions,
					additionalCredentialOptions?: IAdditionalCredentialOptions,
				): Promise<any> {
					return httpRequestWithAuthentication.call(
						this,
						credentialsType,
						requestOptions,
						workflow,
						node,
						additionalData,
						additionalCredentialOptions,
					);
				},
			},
		};
	})(workflow, runExecutionData, connectionInputData, inputData, node, itemIndex);
}

export function getCredentialTestFunctions(): ICredentialTestFunctions {
	return {
		helpers: {
			request: requestPromiseWithDefaults,
		},
	};
}

/**
 * Returns the execute functions regular nodes have access to in load-options-function.
 *
 * @export
 * @param {Workflow} workflow
 * @param {INode} node
 * @param {IWorkflowExecuteAdditionalData} additionalData
 * @returns {ILoadOptionsFunctions}
 */
export function getLoadOptionsFunctions(
	workflow: Workflow,
	node: INode,
	path: string,
	additionalData: IWorkflowExecuteAdditionalData,
): ILoadOptionsFunctions {
	return ((workflow: Workflow, node: INode, path: string) => {
		const that = {
			async getCredentials(type: string): Promise<ICredentialDataDecryptedObject> {
				return getCredentials(workflow, node, type, additionalData, 'internal');
			},
			getCurrentNodeParameter: (
				parameterPath: string,
			):
				| NodeParameterValue
				| INodeParameters
				| NodeParameterValue[]
				| INodeParameters[]
				| object
				| undefined => {
				const nodeParameters = additionalData.currentNodeParameters;

				if (parameterPath.charAt(0) === '&') {
					parameterPath = `${path.split('.').slice(1, -1).join('.')}.${parameterPath.slice(1)}`;
				}

				return get(nodeParameters, parameterPath);
			},
			getCurrentNodeParameters: (): INodeParameters | undefined => {
				return additionalData.currentNodeParameters;
			},
			getNode: () => {
				return getNode(node);
			},
			getNodeParameter: (
				parameterName: string,
				fallbackValue?: any,
			):
				| NodeParameterValue
				| INodeParameters
				| NodeParameterValue[]
				| INodeParameters[]
				| object => {
				const runExecutionData: IRunExecutionData | null = null;
				const itemIndex = 0;
				const runIndex = 0;
				const connectionInputData: INodeExecutionData[] = [];

				return getNodeParameter(
					workflow,
					runExecutionData,
					runIndex,
					connectionInputData,
					node,
					parameterName,
					itemIndex,
					'internal' as WorkflowExecuteMode,
					additionalData.timezone,
					getAdditionalKeys(additionalData),
					undefined,
					fallbackValue,
				);
			},
			getTimezone: (): string => {
				return getTimezone(workflow, additionalData);
			},
			getRestApiUrl: (): string => {
				return additionalData.restApiUrl;
			},
			helpers: {
				httpRequest,
				async requestWithAuthentication(
					this: IAllExecuteFunctions,
					credentialsType: string,
					requestOptions: OptionsWithUri | requestPromise.RequestPromiseOptions,
					additionalCredentialOptions?: IAdditionalCredentialOptions,
				): Promise<any> {
					return requestWithAuthentication.call(
						this,
						credentialsType,
						requestOptions,
						workflow,
						node,
						additionalData,
						additionalCredentialOptions,
					);
				},
				request: proxyRequestToAxios,
				async requestOAuth2(
					this: IAllExecuteFunctions,
					credentialsType: string,
					requestOptions: OptionsWithUri | requestPromise.RequestPromiseOptions,
					oAuth2Options?: IOAuth2Options,
				): Promise<any> {
					return requestOAuth2.call(
						this,
						credentialsType,
						requestOptions,
						node,
						additionalData,
						oAuth2Options,
					);
				},
				async requestOAuth1(
					this: IAllExecuteFunctions,
					credentialsType: string,
					requestOptions: OptionsWithUrl | requestPromise.RequestPromiseOptions,
				): Promise<any> {
					return requestOAuth1.call(this, credentialsType, requestOptions);
				},
				async httpRequestWithAuthentication(
					this: IAllExecuteFunctions,
					credentialsType: string,
					requestOptions: IHttpRequestOptions,
					additionalCredentialOptions?: IAdditionalCredentialOptions,
				): Promise<any> {
					return httpRequestWithAuthentication.call(
						this,
						credentialsType,
						requestOptions,
						workflow,
						node,
						additionalData,
						additionalCredentialOptions,
					);
				},
			},
		};
		return that;
	})(workflow, node, path);
}

/**
 * Returns the execute functions regular nodes have access to in hook-function.
 *
 * @export
 * @param {Workflow} workflow
 * @param {INode} node
 * @param {IWorkflowExecuteAdditionalData} additionalData
 * @param {WorkflowExecuteMode} mode
 * @returns {IHookFunctions}
 */
export function getExecuteHookFunctions(
	workflow: Workflow,
	node: INode,
	additionalData: IWorkflowExecuteAdditionalData,
	mode: WorkflowExecuteMode,
	activation: WorkflowActivateMode,
	isTest?: boolean,
	webhookData?: IWebhookData,
): IHookFunctions {
	return ((workflow: Workflow, node: INode) => {
		const that = {
			async getCredentials(type: string): Promise<ICredentialDataDecryptedObject> {
				return getCredentials(workflow, node, type, additionalData, mode);
			},
			getMode: (): WorkflowExecuteMode => {
				return mode;
			},
			getActivationMode: (): WorkflowActivateMode => {
				return activation;
			},
			getNode: () => {
				return getNode(node);
			},
			getNodeParameter: (
				parameterName: string,
				fallbackValue?: any,
			):
				| NodeParameterValue
				| INodeParameters
				| NodeParameterValue[]
				| INodeParameters[]
				| object => {
				const runExecutionData: IRunExecutionData | null = null;
				const itemIndex = 0;
				const runIndex = 0;
				const connectionInputData: INodeExecutionData[] = [];

				return getNodeParameter(
					workflow,
					runExecutionData,
					runIndex,
					connectionInputData,
					node,
					parameterName,
					itemIndex,
					mode,
					additionalData.timezone,
					getAdditionalKeys(additionalData),
					undefined,
					fallbackValue,
				);
			},
			getNodeWebhookUrl: (name: string): string | undefined => {
				return getNodeWebhookUrl(
					name,
					workflow,
					node,
					additionalData,
					mode,
					additionalData.timezone,
					getAdditionalKeys(additionalData),
					isTest,
				);
			},
			getTimezone: (): string => {
				return getTimezone(workflow, additionalData);
			},
			getWebhookName(): string {
				if (webhookData === undefined) {
					throw new Error('Is only supported in webhook functions!');
				}
				return webhookData.webhookDescription.name;
			},
			getWebhookDescription(name: string): IWebhookDescription | undefined {
				return getWebhookDescription(name, workflow, node);
			},
			getWorkflow: () => {
				return getWorkflowMetadata(workflow);
			},
			getWorkflowStaticData(type: string): IDataObject {
				return workflow.getStaticData(type, node);
			},
			helpers: {
				httpRequest,
				async requestWithAuthentication(
					this: IAllExecuteFunctions,
					credentialsType: string,
					requestOptions: OptionsWithUri | requestPromise.RequestPromiseOptions,
					additionalCredentialOptions?: IAdditionalCredentialOptions,
				): Promise<any> {
					return requestWithAuthentication.call(
						this,
						credentialsType,
						requestOptions,
						workflow,
						node,
						additionalData,
						additionalCredentialOptions,
					);
				},
				request: proxyRequestToAxios,
				async requestOAuth2(
					this: IAllExecuteFunctions,
					credentialsType: string,
					requestOptions: OptionsWithUri | requestPromise.RequestPromiseOptions,
					oAuth2Options?: IOAuth2Options,
				): Promise<any> {
					return requestOAuth2.call(
						this,
						credentialsType,
						requestOptions,
						node,
						additionalData,
						oAuth2Options,
					);
				},
				async requestOAuth1(
					this: IAllExecuteFunctions,
					credentialsType: string,
					requestOptions: OptionsWithUrl | requestPromise.RequestPromiseOptions,
				): Promise<any> {
					return requestOAuth1.call(this, credentialsType, requestOptions);
				},
				async httpRequestWithAuthentication(
					this: IAllExecuteFunctions,
					credentialsType: string,
					requestOptions: IHttpRequestOptions,
					additionalCredentialOptions?: IAdditionalCredentialOptions,
				): Promise<any> {
					return httpRequestWithAuthentication.call(
						this,
						credentialsType,
						requestOptions,
						workflow,
						node,
						additionalData,
						additionalCredentialOptions,
					);
				},
			},
		};
		return that;
	})(workflow, node);
}

/**
 * Returns the execute functions regular nodes have access to when webhook-function is defined.
 *
 * @export
 * @param {Workflow} workflow
 * @param {IRunExecutionData} runExecutionData
 * @param {INode} node
 * @param {IWorkflowExecuteAdditionalData} additionalData
 * @param {WorkflowExecuteMode} mode
 * @returns {IWebhookFunctions}
 */
export function getExecuteWebhookFunctions(
	workflow: Workflow,
	node: INode,
	additionalData: IWorkflowExecuteAdditionalData,
	mode: WorkflowExecuteMode,
	webhookData: IWebhookData,
): IWebhookFunctions {
	return ((workflow: Workflow, node: INode) => {
		return {
			getBodyData(): IDataObject {
				if (additionalData.httpRequest === undefined) {
					throw new Error('Request is missing!');
				}
				return additionalData.httpRequest.body;
			},
			async getCredentials(type: string): Promise<ICredentialDataDecryptedObject> {
				return getCredentials(workflow, node, type, additionalData, mode);
			},
			getHeaderData(): object {
				if (additionalData.httpRequest === undefined) {
					throw new Error('Request is missing!');
				}
				return additionalData.httpRequest.headers;
			},
			getMode: (): WorkflowExecuteMode => {
				return mode;
			},
			getNode: () => {
				return getNode(node);
			},
			getNodeParameter: (
				parameterName: string,
				fallbackValue?: any,
			):
				| NodeParameterValue
				| INodeParameters
				| NodeParameterValue[]
				| INodeParameters[]
				| object => {
				const runExecutionData: IRunExecutionData | null = null;
				const itemIndex = 0;
				const runIndex = 0;
				const connectionInputData: INodeExecutionData[] = [];

				return getNodeParameter(
					workflow,
					runExecutionData,
					runIndex,
					connectionInputData,
					node,
					parameterName,
					itemIndex,
					mode,
					additionalData.timezone,
					getAdditionalKeys(additionalData),
					undefined,
					fallbackValue,
				);
			},
			getParamsData(): object {
				if (additionalData.httpRequest === undefined) {
					throw new Error('Request is missing!');
				}
				return additionalData.httpRequest.params;
			},
			getQueryData(): object {
				if (additionalData.httpRequest === undefined) {
					throw new Error('Request is missing!');
				}
				return additionalData.httpRequest.query;
			},
			getRequestObject(): express.Request {
				if (additionalData.httpRequest === undefined) {
					throw new Error('Request is missing!');
				}
				return additionalData.httpRequest;
			},
			getResponseObject(): express.Response {
				if (additionalData.httpResponse === undefined) {
					throw new Error('Response is missing!');
				}
				return additionalData.httpResponse;
			},
			getNodeWebhookUrl: (name: string): string | undefined => {
				return getNodeWebhookUrl(
					name,
					workflow,
					node,
					additionalData,
					mode,
					additionalData.timezone,
					getAdditionalKeys(additionalData),
				);
			},
			getTimezone: (): string => {
				return getTimezone(workflow, additionalData);
			},
			getWorkflow: () => {
				return getWorkflowMetadata(workflow);
			},
			getWorkflowStaticData(type: string): IDataObject {
				return workflow.getStaticData(type, node);
			},
			getWebhookName(): string {
				return webhookData.webhookDescription.name;
			},
			prepareOutputData: NodeHelpers.prepareOutputData,
			helpers: {
				httpRequest,
				async requestWithAuthentication(
					this: IAllExecuteFunctions,
					credentialsType: string,
					requestOptions: OptionsWithUri | requestPromise.RequestPromiseOptions,
					additionalCredentialOptions?: IAdditionalCredentialOptions,
				): Promise<any> {
					return requestWithAuthentication.call(
						this,
						credentialsType,
						requestOptions,
						workflow,
						node,
						additionalData,
						additionalCredentialOptions,
					);
				},
				async prepareBinaryData(
					binaryData: Buffer,
					filePath?: string,
					mimeType?: string,
				): Promise<IBinaryData> {
					return prepareBinaryData.call(
						this,
						binaryData,
						additionalData.executionId!,
						filePath,
						mimeType,
					);
				},
				request: proxyRequestToAxios,
				async requestOAuth2(
					this: IAllExecuteFunctions,
					credentialsType: string,
					requestOptions: OptionsWithUri | requestPromise.RequestPromiseOptions,
					oAuth2Options?: IOAuth2Options,
				): Promise<any> {
					return requestOAuth2.call(
						this,
						credentialsType,
						requestOptions,
						node,
						additionalData,
						oAuth2Options,
					);
				},
				async requestOAuth1(
					this: IAllExecuteFunctions,
					credentialsType: string,
					requestOptions: OptionsWithUrl | requestPromise.RequestPromiseOptions,
				): Promise<any> {
					return requestOAuth1.call(this, credentialsType, requestOptions);
				},
				async httpRequestWithAuthentication(
					this: IAllExecuteFunctions,
					credentialsType: string,
					requestOptions: IHttpRequestOptions,
					additionalCredentialOptions?: IAdditionalCredentialOptions,
				): Promise<any> {
					return httpRequestWithAuthentication.call(
						this,
						credentialsType,
						requestOptions,
						workflow,
						node,
						additionalData,
						additionalCredentialOptions,
					);
				},
				returnJsonArray,
			},
		};
	})(workflow, node);
}<|MERGE_RESOLUTION|>--- conflicted
+++ resolved
@@ -59,15 +59,8 @@
 	LoggerProxy as Logger,
 	IExecuteData,
 	OAuth2GrantType,
-<<<<<<< HEAD
-	INodeExecutionPairedData,
-	IBinaryKeyData,
-	IPairedItemData,
-	PrepairOptions,
-=======
 	INodeExecutionMetaData,
 	IPairedItemData,
->>>>>>> b7c8cd3f
 } from 'n8n-workflow';
 
 import { Agent } from 'https';
@@ -1325,105 +1318,6 @@
 // >;
 
 /**
- * Takes generic input data and brings it into the json format n8n uses.
- *
- * @export
- * @param {(IDataObject | IDataObject[])} jsonData
- * @returns {JsonPairable[]}
- */
-export function buildJsonArray(jsonData: IDataObject | IDataObject[]): JsonPairable[] {
-	const returnData: JsonPairable[] = [];
-
-	if (!Array.isArray(jsonData)) {
-		jsonData = [jsonData];
-	}
-
-	jsonData.forEach((data: IDataObject) => {
-		returnData.push({ json: data });
-	});
-
-	return returnData;
-}
-
-/**
- * Takes input data and transforms it into a binary format n8n uses.
- * @param {(IBinaryKeyData | IBinaryKeyData[])} binaryData
- * @returns {BinaryPairable[]}
- */
-function buildBinaryArray(binaryData: IBinaryKeyData | IBinaryKeyData[]): BinaryPairable[] {
-	const returnData: BinaryPairable[] = [];
-
-	if (!Array.isArray(binaryData)) {
-		binaryData = [binaryData];
-	}
-
-	binaryData.forEach((data: IBinaryKeyData) => {
-		returnData.push({ binary: data });
-	});
-
-	return returnData;
-}
-
-/**
- * Takes generic input data and brings it into the new json, pairedItem format n8n uses.
- * @param {(IPairedItemData)} setPairedItemData
- * @param {(Pairable[])} inputData
- * @param {(PrepairOptions)} options
- * @returns {(INodeExecutionPairedData[])}
- */
-function preparePairedOutputData(
-	setPairedItemData: IPairedItemData,
-	inputData: JsonPairable[] | BinaryPairable[],
-	options: PrepairOptions,
-): INodeExecutionPairedData[] {
-	const { setBinaryData } = options;
-	const pairedItem: IPairedItemData = { ...setPairedItemData };
-
-	return inputData.map((data) => {
-		const { json = {} } = data as JsonPairable;
-
-		const executionPairedData = { json, pairedItem } as INodeExecutionPairedData;
-
-		if (setBinaryData) {
-			const { binary } = data as BinaryPairable;
-			Object.assign(executionPairedData, { binary });
-		}
-
-		return executionPairedData;
-	});
-}
-
-/**
- * Takes generic input json data and brings it into (json, pairedItem) format.
- * @export
- * @param {(IPairedItemData)} setPairedItemData
- * @param {(IDataObject | IDataObject[] )} jsonData
- * @returns {(INodeExecutionPairedData[])}
- */
-export function preparePairedJsonOutputData(
-	setPairedItemData: IPairedItemData,
-	jsonData: IDataObject | IDataObject[],
-): INodeExecutionPairedData[] {
-	const data = buildJsonArray(jsonData);
-	return preparePairedOutputData(setPairedItemData, data, { setBinaryData: false });
-}
-
-/**
- * Takes generic input binary data and brings it into (binary, pairedItem) format.
- * @export
- * @param {(IPairedItemData)} setPairedItemData
- * @param {(IBinaryKeyData | IBinaryKeyData[])} binaryData
- * @returns {(INodeExecutionPairedData[])}
- */
-export function preparePairedBinaryOutputData(
-	setPairedItemData: IPairedItemData,
-	binaryData: IBinaryKeyData | IBinaryKeyData[],
-): INodeExecutionPairedData[] {
-	const data = buildBinaryArray(binaryData);
-	return preparePairedOutputData(setPairedItemData, data, { setBinaryData: true });
-}
-
-/**
  * Takes generic input data and brings it into the new json, pairedItem format n8n uses.
  * @export
  * @param {(IPairedItemData)} itemData
@@ -2546,12 +2440,7 @@
 				},
 				returnJsonArray,
 				normalizeItems,
-<<<<<<< HEAD
-				preparePairedJsonOutputData,
-				preparePairedBinaryOutputData,
-=======
 				constructExecutionMetaData,
->>>>>>> b7c8cd3f
 			},
 		};
 	})(workflow, runExecutionData, connectionInputData, inputData, node);
