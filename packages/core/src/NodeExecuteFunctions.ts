--- conflicted
+++ resolved
@@ -12,9 +12,6 @@
 /* eslint-disable @typescript-eslint/no-shadow */
 
 import type {
-<<<<<<< HEAD
-	ContextType,
-=======
 	ClientOAuth2Options,
 	ClientOAuth2RequestObject,
 	ClientOAuth2TokenData,
@@ -43,11 +40,11 @@
 import type {
 	BinaryHelperFunctions,
 	ConnectionTypes,
+	ContextType,
 	ExecutionError,
 	FieldType,
 	FileSystemHelperFunctions,
 	FunctionsBase,
->>>>>>> e01b9e5a
 	GenericValue,
 	IAdditionalCredentialOptions,
 	IAllExecuteFunctions,
@@ -95,25 +92,11 @@
 	NodeExecutionWithMetadata,
 	NodeHelperFunctions,
 	NodeParameterValueType,
+	PaginationOptions,
 	RequestHelperFunctions,
-<<<<<<< HEAD
-	FunctionsBase,
-	IExecuteFunctions,
-	IExecuteSingleFunctions,
-	IHookFunctions,
-	ILoadOptionsFunctions,
-	IPollFunctions,
-	ITriggerFunctions,
-	IWebhookFunctions,
-	BinaryMetadata,
-	FileSystemHelperFunctions,
-	PaginationOptions,
-	INodeType,
-=======
 	Workflow,
 	WorkflowActivateMode,
 	WorkflowExecuteMode,
->>>>>>> e01b9e5a
 } from 'n8n-workflow';
 import {
 	ExpressionError,
@@ -130,54 +113,15 @@
 	isObjectEmpty,
 	isResourceMapperValue,
 	validateFieldType,
-<<<<<<< HEAD
-	NodeSSLError,
+	ExecutionBaseError,
 	jsonParse,
-} from 'n8n-workflow';
-
-import { Agent } from 'https';
-import { IncomingMessage } from 'http';
-import { stringify } from 'qs';
-import type { Token } from 'oauth-1.0a';
-import clientOAuth1 from 'oauth-1.0a';
-import type {
-	ClientOAuth2Options,
-	ClientOAuth2RequestObject,
-	ClientOAuth2TokenData,
-} from '@n8n/client-oauth2';
-import { ClientOAuth2 } from '@n8n/client-oauth2';
-import crypto, { createHmac } from 'crypto';
-import get from 'lodash/get';
-import merge from 'lodash/merge';
-import pick from 'lodash/pick';
-import type { Request, Response } from 'express';
-import FormData from 'form-data';
-import path from 'path';
-import type { OptionsWithUrl } from 'request';
-import type { OptionsWithUri, RequestPromiseOptions } from 'request-promise-native';
-import FileType from 'file-type';
-import { lookup, extension } from 'mime-types';
-import type { IncomingHttpHeaders } from 'http';
-import type {
-	AxiosError,
-	AxiosPromise,
-	AxiosProxyConfig,
-	AxiosRequestConfig,
-	AxiosResponse,
-	Method,
-} from 'axios';
-import axios from 'axios';
-import url, { URL, URLSearchParams } from 'url';
-=======
-	ExecutionBaseError,
 } from 'n8n-workflow';
 import type { Token } from 'oauth-1.0a';
 import clientOAuth1 from 'oauth-1.0a';
 import path from 'path';
 import { stringify } from 'qs';
-import type { OptionsWithUri, OptionsWithUrl } from 'request';
-import type { RequestPromiseOptions } from 'request-promise-native';
->>>>>>> e01b9e5a
+import type { OptionsWithUrl } from 'request';
+import type { OptionsWithUri, RequestPromiseOptions } from 'request-promise-native';
 import { Readable } from 'stream';
 import url, { URL, URLSearchParams } from 'url';
 
@@ -206,6 +150,7 @@
 import { getUserN8nFolderPath, getInstanceId } from './UserSettings';
 import Container from 'typedi';
 import type { BinaryData } from './BinaryData/types';
+import merge from 'lodash/merge';
 
 axios.defaults.timeout = 300000;
 // Prevent axios from adding x-form-www-urlencoded headers by default
@@ -2308,10 +2253,6 @@
 
 	let returnData;
 
-	if (options?.rawValue) {
-		return value;
-	}
-
 	try {
 		returnData = workflow.expression.getParameterValue(
 			value,
