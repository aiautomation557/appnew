/* eslint-disable @typescript-eslint/no-unsafe-argument */
/* eslint-disable no-lonely-if */
/* eslint-disable @typescript-eslint/no-explicit-any */
/* eslint-disable no-prototype-builtins */
/* eslint-disable @typescript-eslint/no-unused-vars */
/* eslint-disable @typescript-eslint/prefer-nullish-coalescing */
/* eslint-disable @typescript-eslint/naming-convention */
/* eslint-disable new-cap */
/* eslint-disable @typescript-eslint/no-unsafe-call */
/* eslint-disable @typescript-eslint/no-unsafe-assignment */
/* eslint-disable @typescript-eslint/no-unsafe-return */
/* eslint-disable @typescript-eslint/no-unsafe-member-access */
/* eslint-disable @typescript-eslint/explicit-module-boundary-types */
/* eslint-disable @typescript-eslint/no-non-null-assertion */
/* eslint-disable @typescript-eslint/no-shadow */
/* eslint-disable no-param-reassign */
import {
	GenericValue,
	IAdditionalCredentialOptions,
	IAllExecuteFunctions,
	IBinaryData,
	IContextObject,
	ICredentialDataDecryptedObject,
	ICredentialsExpressionResolveValues,
	IDataObject,
	IExecuteFunctions,
	IExecuteResponsePromiseData,
	IExecuteSingleFunctions,
	IExecuteWorkflowInfo,
	IHttpRequestOptions,
	IN8nHttpFullResponse,
	IN8nHttpResponse,
	INode,
	INodeCredentialDescription,
	INodeCredentialsDetails,
	INodeExecutionData,
	INodeParameters,
	INodeType,
	IOAuth2Options,
	IPollFunctions,
	IRunExecutionData,
	ITaskDataConnections,
	ITriggerFunctions,
	IWebhookData,
	IWebhookDescription,
	IWebhookFunctions,
	IWorkflowDataProxyAdditionalKeys,
	IWorkflowDataProxyData,
	IWorkflowExecuteAdditionalData,
	IWorkflowMetadata,
	NodeApiError,
	NodeHelpers,
	NodeOperationError,
	NodeParameterValue,
	Workflow,
	WorkflowActivateMode,
	WorkflowDataProxy,
	WorkflowExecuteMode,
	LoggerProxy as Logger,
	IExecuteData,
	OAuth2GrantType,
} from 'n8n-workflow';

import { Agent } from 'https';
import { stringify } from 'qs';
import clientOAuth1, { Token } from 'oauth-1.0a';
import clientOAuth2 from 'client-oauth2';
import crypto, { createHmac } from 'crypto';
// eslint-disable-next-line import/no-extraneous-dependencies
import { get } from 'lodash';
// eslint-disable-next-line import/no-extraneous-dependencies
import express from 'express';
import FormData from 'form-data';
import path from 'path';
// import { OptionsWithUri, OptionsWithUrl } from 'request';
import requestPromise from 'request-promise-native';
import { fromBuffer } from 'file-type';
import { lookup } from 'mime-types';

import axios, {
	AxiosError,
	AxiosPromise,
	AxiosProxyConfig,
	AxiosRequestConfig,
	AxiosResponse,
	Method,
} from 'axios';
import url, { URL, URLSearchParams } from 'url';
import { BinaryDataManager } from './BinaryDataManager';
// eslint-disable-next-line import/no-cycle
import {
	ICredentialTestFunctions,
	IHookFunctions,
	ILoadOptionsFunctions,
	IResponseError,
	IWorkflowSettings,
	PLACEHOLDER_EMPTY_EXECUTION_ID,
} from '.';

axios.defaults.timeout = 300000;
// Prevent axios from adding x-form-www-urlencoded headers by default
axios.defaults.headers.post = {};
axios.defaults.headers.put = {};
axios.defaults.headers.patch = {};
axios.defaults.paramsSerializer = (params) => {
	if (params instanceof URLSearchParams) {
		return params.toString();
	}
	return stringify(params, { arrayFormat: 'indices' });
};

const requestPromiseWithDefaults = requestPromise.defaults({
	timeout: 300000, // 5 minutes
});

const pushFormDataValue = (form: FormData, key: string, value: any) => {
	if (value?.hasOwnProperty('value') && value.hasOwnProperty('options')) {
		// @ts-ignore
		form.append(key, value.value, value.options);
	} else {
		form.append(key, value);
	}
};

const createFormDataObject = (data: object) => {
	const formData = new FormData();
	const keys = Object.keys(data);
	keys.forEach((key) => {
		// @ts-ignore
		const formField = data[key];

		if (formField instanceof Array) {
			formField.forEach((item) => {
				pushFormDataValue(formData, key, item);
			});
		} else {
			pushFormDataValue(formData, key, formField);
		}
	});
	return formData;
};

function searchForHeader(headers: IDataObject, headerName: string) {
	if (headers === undefined) {
		return undefined;
	}

	const headerNames = Object.keys(headers);
	headerName = headerName.toLowerCase();
	return headerNames.find((thisHeader) => thisHeader.toLowerCase() === headerName);
}

async function generateContentLengthHeader(formData: FormData, headers: IDataObject) {
	if (!formData?.getLength) {
		return;
	}
	try {
		const length = await new Promise((res, rej) => {
			formData.getLength((error: Error | null, length: number) => {
				if (error) {
					rej(error);
					return;
				}
				res(length);
			});
		});
		headers = Object.assign(headers, {
			'content-length': length,
		});
	} catch (error) {
		Logger.error('Unable to calculate form data length', { error });
	}
}

async function parseRequestObject(requestObject: IDataObject) {
	// This function is a temporary implementation
	// That translates all http requests done via
	// the request library to axios directly
	// We are not using n8n's interface as it would
	// an unnecessary step, considering the `request`
	// helper can be deprecated and removed.
	const axiosConfig: AxiosRequestConfig = {};

	if (requestObject.headers !== undefined) {
		axiosConfig.headers = requestObject.headers as string;
	}

	// Let's start parsing the hardest part, which is the request body.
	// The process here is as following?
	// - Check if we have a `content-type` header. If this was set,
	//   we will follow
	// - Check if the `form` property was set. If yes, then it's x-www-form-urlencoded
	// - Check if the `formData` property exists. If yes, then it's multipart/form-data
	// - Lastly, we should have a regular `body` that is probably a JSON.

	const contentTypeHeaderKeyName =
		axiosConfig.headers &&
		Object.keys(axiosConfig.headers).find(
			(headerName) => headerName.toLowerCase() === 'content-type',
		);
	const contentType =
		contentTypeHeaderKeyName &&
		(axiosConfig.headers[contentTypeHeaderKeyName] as string | undefined);
	if (contentType === 'application/x-www-form-urlencoded' && requestObject.formData === undefined) {
		// there are nodes incorrectly created, informing the content type header
		// and also using formData. Request lib takes precedence for the formData.
		// We will do the same.
		// Merge body and form properties.
		if (typeof requestObject.body === 'string') {
			axiosConfig.data = requestObject.body;
		} else {
			const allData = Object.assign(requestObject.body || {}, requestObject.form || {}) as Record<
				string,
				string
			>;
			if (requestObject.useQuerystring === true) {
				axiosConfig.data = stringify(allData, { arrayFormat: 'repeat' });
			} else {
				axiosConfig.data = stringify(allData);
			}
		}
	} else if (contentType && contentType.includes('multipart/form-data') !== false) {
		if (requestObject.formData !== undefined && requestObject.formData instanceof FormData) {
			axiosConfig.data = requestObject.formData;
		} else {
			const allData = {
				...(requestObject.body as object | undefined),
				...(requestObject.formData as object | undefined),
			};

			axiosConfig.data = createFormDataObject(allData);
		}
		// replace the existing header with a new one that
		// contains the boundary property.
		// @ts-ignore
		delete axiosConfig.headers[contentTypeHeaderKeyName];
		const headers = axiosConfig.data.getHeaders();
		axiosConfig.headers = Object.assign(axiosConfig.headers || {}, headers);
		await generateContentLengthHeader(axiosConfig.data, axiosConfig.headers);
	} else {
		// When using the `form` property it means the content should be x-www-form-urlencoded.
		if (requestObject.form !== undefined && requestObject.body === undefined) {
			// If we have only form
			axiosConfig.data =
				typeof requestObject.form === 'string'
					? stringify(requestObject.form, { format: 'RFC3986' })
					: stringify(requestObject.form).toString();
			if (axiosConfig.headers !== undefined) {
				const headerName = searchForHeader(axiosConfig.headers, 'content-type');
				if (headerName) {
					delete axiosConfig.headers[headerName];
				}
				axiosConfig.headers['Content-Type'] = 'application/x-www-form-urlencoded';
			} else {
				axiosConfig.headers = {
					'Content-Type': 'application/x-www-form-urlencoded',
				};
			}
		} else if (requestObject.formData !== undefined) {
			// remove any "content-type" that might exist.
			if (axiosConfig.headers !== undefined) {
				const headers = Object.keys(axiosConfig.headers);
				headers.forEach((header) =>
					header.toLowerCase() === 'content-type' ? delete axiosConfig.headers[header] : null,
				);
			}

			if (requestObject.formData instanceof FormData) {
				axiosConfig.data = requestObject.formData;
			} else {
				axiosConfig.data = createFormDataObject(requestObject.formData as object);
			}
			// Mix in headers as FormData creates the boundary.
			const headers = axiosConfig.data.getHeaders();
			axiosConfig.headers = Object.assign(axiosConfig.headers || {}, headers);
			await generateContentLengthHeader(axiosConfig.data, axiosConfig.headers);
		} else if (requestObject.body !== undefined) {
			// If we have body and possibly form
			if (requestObject.form !== undefined) {
				// merge both objects when exist.
				// @ts-ignore
				requestObject.body = Object.assign(requestObject.body, requestObject.form);
			}
			axiosConfig.data = requestObject.body as FormData | GenericValue | GenericValue[];
		}
	}

	if (requestObject.uri !== undefined) {
		axiosConfig.url = requestObject.uri?.toString() as string;
	}

	if (requestObject.url !== undefined) {
		axiosConfig.url = requestObject.url?.toString() as string;
	}

	if (requestObject.baseURL !== undefined) {
		axiosConfig.baseURL = requestObject.baseURL?.toString() as string;
	}

	if (requestObject.method !== undefined) {
		axiosConfig.method = requestObject.method as Method;
	}

	if (requestObject.qs !== undefined && Object.keys(requestObject.qs as object).length > 0) {
		axiosConfig.params = requestObject.qs as IDataObject;
	}

	if (
		requestObject.useQuerystring === true ||
		// @ts-ignore
		requestObject.qsStringifyOptions?.arrayFormat === 'repeat'
	) {
		axiosConfig.paramsSerializer = (params) => {
			return stringify(params, { arrayFormat: 'repeat' });
		};
	} else if (requestObject.useQuerystring === false) {
		axiosConfig.paramsSerializer = (params) => {
			return stringify(params, { arrayFormat: 'indices' });
		};
	}

	// @ts-ignore
	if (requestObject.qsStringifyOptions?.arrayFormat === 'brackets') {
		axiosConfig.paramsSerializer = (params) => {
			return stringify(params, { arrayFormat: 'brackets' });
		};
	}

	if (requestObject.auth !== undefined) {
		// Check support for sendImmediately
		if ((requestObject.auth as IDataObject).bearer !== undefined) {
			axiosConfig.headers = Object.assign(axiosConfig.headers || {}, {
				// eslint-disable-next-line @typescript-eslint/restrict-template-expressions
				Authorization: `Bearer ${(requestObject.auth as IDataObject).bearer}`,
			});
		} else {
			const authObj = requestObject.auth as IDataObject;
			// Request accepts both user/username and pass/password
			axiosConfig.auth = {
				username: (authObj.user || authObj.username) as string,
				password: (authObj.password || authObj.pass) as string,
			};
		}
	}

	// Only set header if we have a body, otherwise it may fail
	if (requestObject.json === true) {
		// Add application/json headers - do not set charset as it breaks a lot of stuff
		// only add if no other accept headers was sent.
		const acceptHeaderExists =
			axiosConfig.headers === undefined
				? false
				: Object.keys(axiosConfig.headers)
						.map((headerKey) => headerKey.toLowerCase())
						.includes('accept');
		if (!acceptHeaderExists) {
			axiosConfig.headers = Object.assign(axiosConfig.headers || {}, {
				Accept: 'application/json',
			});
		}
	}
	if (requestObject.json === false || requestObject.json === undefined) {
		// Prevent json parsing
		axiosConfig.transformResponse = (res) => res;
	}

	// Axios will follow redirects by default, so we simply tell it otherwise if needed.
	if (
		requestObject.followRedirect === false &&
		((requestObject.method as string | undefined) || 'get').toLowerCase() === 'get'
	) {
		axiosConfig.maxRedirects = 0;
	}
	if (
		requestObject.followAllRedirects === false &&
		((requestObject.method as string | undefined) || 'get').toLowerCase() !== 'get'
	) {
		axiosConfig.maxRedirects = 0;
	}

	if (requestObject.rejectUnauthorized === false) {
		axiosConfig.httpsAgent = new Agent({
			rejectUnauthorized: false,
		});
	}

	if (requestObject.timeout !== undefined) {
		axiosConfig.timeout = requestObject.timeout as number;
	}

	if (requestObject.proxy !== undefined) {
		// try our best to parse the url provided.
		if (typeof requestObject.proxy === 'string') {
			try {
				const url = new URL(requestObject.proxy);
				axiosConfig.proxy = {
					host: url.hostname,
					port: parseInt(url.port, 10),
					protocol: url.protocol,
				};
				if (!url.port) {
					// Sets port to a default if not informed
					if (url.protocol === 'http') {
						axiosConfig.proxy.port = 80;
					} else if (url.protocol === 'https') {
						axiosConfig.proxy.port = 443;
					}
				}
				if (url.username || url.password) {
					axiosConfig.proxy.auth = {
						username: url.username,
						password: url.password,
					};
				}
			} catch (error) {
				// Not a valid URL. We will try to simply parse stuff
				// such as user:pass@host:port without protocol (we'll assume http)
				if (requestObject.proxy.includes('@')) {
					const [userpass, hostport] = requestObject.proxy.split('@');
					const [username, password] = userpass.split(':');
					const [hostname, port] = hostport.split(':');
					axiosConfig.proxy = {
						host: hostname,
						port: parseInt(port, 10),
						protocol: 'http',
						auth: {
							username,
							password,
						},
					};
				} else if (requestObject.proxy.includes(':')) {
					const [hostname, port] = requestObject.proxy.split(':');
					axiosConfig.proxy = {
						host: hostname,
						port: parseInt(port, 10),
						protocol: 'http',
					};
				} else {
					axiosConfig.proxy = {
						host: requestObject.proxy,
						port: 80,
						protocol: 'http',
					};
				}
			}
		} else {
			axiosConfig.proxy = requestObject.proxy as AxiosProxyConfig;
		}
	}

	if (requestObject.encoding === null) {
		// When downloading files, return an arrayBuffer.
		axiosConfig.responseType = 'arraybuffer';
	}

	// If we don't set an accept header
	// Axios forces "application/json, text/plan, */*"
	// Which causes some nodes like NextCloud to break
	// as the service returns XML unless requested otherwise.
	const allHeaders = axiosConfig.headers ? Object.keys(axiosConfig.headers) : [];
	if (!allHeaders.some((headerKey) => headerKey.toLowerCase() === 'accept')) {
		axiosConfig.headers = Object.assign(axiosConfig.headers || {}, { accept: '*/*' });
	}
	if (
		requestObject.json !== false &&
		axiosConfig.data !== undefined &&
		axiosConfig.data !== '' &&
		!(axiosConfig.data instanceof Buffer) &&
		!allHeaders.some((headerKey) => headerKey.toLowerCase() === 'content-type')
	) {
		// Use default header for application/json
		// If we don't specify this here, axios will add
		// application/json; charset=utf-8
		// and this breaks a lot of stuff
		axiosConfig.headers = Object.assign(axiosConfig.headers || {}, {
			'content-type': 'application/json',
		});
	}

	/**
	 * Missing properties:
	 * encoding (need testing)
	 * gzip (ignored - default already works)
	 * resolveWithFullResponse (implemented elsewhere)
	 * simple (???)
	 */

	return axiosConfig;
}

function digestAuthAxiosConfig(
	axiosConfig: AxiosRequestConfig,
	response: AxiosResponse,
	auth: AxiosRequestConfig['auth'],
): AxiosRequestConfig {
	const authDetails = response.headers['www-authenticate']
		.split(',')
		.map((v: string) => v.split('='));
	if (authDetails) {
		const nonceCount = `000000001`;
		const cnonce = crypto.randomBytes(24).toString('hex');
		const realm: string = authDetails
			.find((el: any) => el[0].toLowerCase().indexOf('realm') > -1)[1]
			.replace(/"/g, '');
		const opaque: string = authDetails
			.find((el: any) => el[0].toLowerCase().indexOf('opaque') > -1)[1]
			.replace(/"/g, '');
		const nonce: string = authDetails
			.find((el: any) => el[0].toLowerCase().indexOf('nonce') > -1)[1]
			.replace(/"/g, '');
		const ha1 = crypto
			.createHash('md5')
			.update(`${auth?.username as string}:${realm}:${auth?.password as string}`)
			.digest('hex');
		const path = new url.URL(axiosConfig.url!).pathname;
		const ha2 = crypto
			.createHash('md5')
			.update(`${axiosConfig.method ?? 'GET'}:${path}`)
			.digest('hex');
		const response = crypto
			.createHash('md5')
			.update(`${ha1}:${nonce}:${nonceCount}:${cnonce}:auth:${ha2}`)
			.digest('hex');
		const authorization =
			`Digest username="${auth?.username as string}",realm="${realm}",` +
			`nonce="${nonce}",uri="${path}",qop="auth",algorithm="MD5",` +
			`response="${response}",nc="${nonceCount}",cnonce="${cnonce}",opaque="${opaque}"`;
		if (axiosConfig.headers) {
			axiosConfig.headers.authorization = authorization;
		} else {
			axiosConfig.headers = { authorization };
		}
	}
	return axiosConfig;
}

async function proxyRequestToAxios(
	uriOrObject: string | IDataObject,
	options?: IDataObject,
	// tslint:disable-next-line:no-any
): Promise<any> {
	// Check if there's a better way of getting this config here
	if (process.env.N8N_USE_DEPRECATED_REQUEST_LIB) {
		// @ts-ignore
		return requestPromiseWithDefaults.call(null, uriOrObject, options);
	}

	let axiosConfig: AxiosRequestConfig = {
		maxBodyLength: Infinity,
		maxContentLength: Infinity,
	};
	let axiosPromise: AxiosPromise;
	type ConfigObject = {
		auth?: { sendImmediately: boolean };
		resolveWithFullResponse?: boolean;
		simple?: boolean;
	};
	let configObject: ConfigObject;
	if (uriOrObject !== undefined && typeof uriOrObject === 'string') {
		axiosConfig.url = uriOrObject;
	}
	if (uriOrObject !== undefined && typeof uriOrObject === 'object') {
		configObject = uriOrObject;
	} else {
		configObject = options || {};
	}

	axiosConfig = Object.assign(axiosConfig, await parseRequestObject(configObject));

	Logger.debug(
		'Proxying request to axios',
		// {
		// 	originalConfig: configObject,
		// 	parsedConfig: axiosConfig,
		// }
	);

	if (configObject.auth?.sendImmediately === false) {
		// for digest-auth
		const { auth } = axiosConfig;
		delete axiosConfig.auth;
		// eslint-disable-next-line no-async-promise-executor
		axiosPromise = new Promise(async (resolve, reject) => {
			try {
				const result = await axios(axiosConfig);
				resolve(result);
			} catch (resp: any) {
				if (
					resp.response === undefined ||
					resp.response.status !== 401 ||
					!resp.response.headers['www-authenticate']?.includes('nonce')
				) {
					reject(resp);
				}
				axiosConfig = digestAuthAxiosConfig(axiosConfig, resp.response, auth);
				resolve(axios(axiosConfig));
			}
		});
	} else {
		axiosPromise = axios(axiosConfig);
	}

	return new Promise((resolve, reject) => {
		axiosPromise
			.then((response) => {
				if (configObject.resolveWithFullResponse === true) {
					let body = response.data;
					if (response.data === '') {
						if (axiosConfig.responseType === 'arraybuffer') {
							body = Buffer.alloc(0);
						} else {
							body = undefined;
						}
					}
					resolve({
						body,
						headers: response.headers,
						statusCode: response.status,
						statusMessage: response.statusText,
						request: response.request,
					});
				} else {
					let body = response.data;
					if (response.data === '') {
						if (axiosConfig.responseType === 'arraybuffer') {
							body = Buffer.alloc(0);
						} else {
							body = undefined;
						}
					}
					resolve(body);
				}
			})
			.catch((error) => {
				if (configObject.simple === false && error.response) {
					if (configObject.resolveWithFullResponse) {
						resolve({
							body: error.response.data,
							headers: error.response.headers,
							statusCode: error.response.status,
							statusMessage: error.response.statusText,
						});
					} else {
						resolve(error.response.data);
					}
					return;
				}

				Logger.debug('Request proxied to Axios failed', { error });

				// Axios hydrates the original error with more data. We extract them.
				// https://github.com/axios/axios/blob/master/lib/core/enhanceError.js
				// Note: `code` is ignored as it's an expected part of the errorData.
				const { request, response, isAxiosError, toJSON, config, ...errorData } = error;
				if (response) {
					error.message = `${response.status as number} - ${JSON.stringify(response.data)}`;
				}

				error.cause = errorData;
				error.error = error.response?.data || errorData;
				error.statusCode = error.response?.status;
				error.options = config || {};

				// Remove not needed data and so also remove circular references
				error.request = undefined;
				error.config = undefined;
				error.options.adapter = undefined;
				error.options.httpsAgent = undefined;
				error.options.paramsSerializer = undefined;
				error.options.transformRequest = undefined;
				error.options.transformResponse = undefined;
				error.options.validateStatus = undefined;

				reject(error);
			});
	});
}

function isIterator(obj: unknown): boolean {
	return obj instanceof Object && Symbol.iterator in obj;
}

function convertN8nRequestToAxios(n8nRequest: IHttpRequestOptions): AxiosRequestConfig {
	// Destructure properties with the same name first.
	const { headers, method, timeout, auth, proxy, url } = n8nRequest;

	const axiosRequest = {
		headers: headers ?? {},
		method,
		timeout,
		auth,
		proxy,
		url,
	} as AxiosRequestConfig;

	axiosRequest.params = n8nRequest.qs;

	if (n8nRequest.baseURL !== undefined) {
		axiosRequest.baseURL = n8nRequest.baseURL;
	}

	if (n8nRequest.disableFollowRedirect === true) {
		axiosRequest.maxRedirects = 0;
	}

	if (n8nRequest.encoding !== undefined) {
		axiosRequest.responseType = n8nRequest.encoding;
	}

	if (n8nRequest.skipSslCertificateValidation === true) {
		axiosRequest.httpsAgent = new Agent({
			rejectUnauthorized: false,
		});
	}

	if (n8nRequest.arrayFormat !== undefined) {
		axiosRequest.paramsSerializer = (params) => {
			return stringify(params, { arrayFormat: n8nRequest.arrayFormat });
		};
	}

	const { body } = n8nRequest;
	if (body) {
		// Let's add some useful header standards here.
		const existingContentTypeHeaderKey = searchForHeader(axiosRequest.headers, 'content-type');
		if (existingContentTypeHeaderKey === undefined) {
			axiosRequest.headers = axiosRequest.headers || {};
			// We are only setting content type headers if the user did
			// not set it already manually. We're not overriding, even if it's wrong.
			if (body instanceof FormData) {
				axiosRequest.headers['Content-Type'] = 'multipart/form-data';
			} else if (body instanceof URLSearchParams) {
				axiosRequest.headers['Content-Type'] = 'application/x-www-form-urlencoded';
			}
		} else if (
			axiosRequest.headers[existingContentTypeHeaderKey] === 'application/x-www-form-urlencoded'
		) {
			axiosRequest.data = new URLSearchParams(n8nRequest.body as Record<string, string>);
		}
		// if there is a body and it's empty (does not have properties),
		// make sure not to send anything in it as some services fail when
		// sending GET request with empty body.
		if (isIterator(body) || Object.keys(body).length > 0) {
			axiosRequest.data = body;
		}
	}

	if (n8nRequest.json) {
		const key = searchForHeader(axiosRequest.headers, 'accept');
		// If key exists, then the user has set both accept
		// header and the json flag. Header should take precedence.
		if (!key) {
			axiosRequest.headers.Accept = 'application/json';
		}
	}

	const userAgentHeader = searchForHeader(axiosRequest.headers, 'user-agent');
	// If key exists, then the user has set both accept
	// header and the json flag. Header should take precedence.
	if (!userAgentHeader) {
		axiosRequest.headers['User-Agent'] = 'n8n';
	}

	if (n8nRequest.ignoreHttpStatusErrors) {
		axiosRequest.validateStatus = () => true;
	}

	return axiosRequest;
}

async function httpRequest(
	requestOptions: IHttpRequestOptions,
): Promise<IN8nHttpFullResponse | IN8nHttpResponse> {
	const axiosRequest = convertN8nRequestToAxios(requestOptions);
	if (
		axiosRequest.data === undefined ||
		(axiosRequest.method !== undefined && axiosRequest.method.toUpperCase() === 'GET')
	) {
		delete axiosRequest.data;
	}
	const result = await axios(axiosRequest);
	if (requestOptions.returnFullResponse) {
		return {
			body: result.data,
			headers: result.headers,
			statusCode: result.status,
			statusMessage: result.statusText,
		};
	}
	return result.data;
}

/**
 * Returns binary data buffer for given item index and property name.
 *
 * @export
 * @param {ITaskDataConnections} inputData
 * @param {number} itemIndex
 * @param {string} propertyName
 * @param {number} inputIndex
 * @returns {Promise<Buffer>}
 */
export async function getBinaryDataBuffer(
	inputData: ITaskDataConnections,
	itemIndex: number,
	propertyName: string,
	inputIndex: number,
): Promise<Buffer> {
	const binaryData = inputData.main![inputIndex]![itemIndex]!.binary![propertyName]!;
	return BinaryDataManager.getInstance().retrieveBinaryData(binaryData);
}

/**
 * Takes a buffer and converts it into the format n8n uses. It encodes the binary data as
 * base64 and adds metadata.
 *
 * @export
 * @param {Buffer} binaryData
 * @param {string} [filePath]
 * @param {string} [mimeType]
 * @returns {Promise<IBinaryData>}
 */
export async function prepareBinaryData(
	binaryData: Buffer,
	executionId: string,
	filePath?: string,
	mimeType?: string,
): Promise<IBinaryData> {
	let fileExtension: string | undefined;
	if (!mimeType) {
		// If no mime type is given figure it out

		if (filePath) {
			// Use file path to guess mime type
			const mimeTypeLookup = lookup(filePath);
			if (mimeTypeLookup) {
				mimeType = mimeTypeLookup;
			}
		}

		if (!mimeType) {
			// Use buffer to guess mime type
			const fileTypeData = await fromBuffer(binaryData);
			if (fileTypeData) {
				mimeType = fileTypeData.mime;
				fileExtension = fileTypeData.ext;
			}
		}

		if (!mimeType) {
			// Fall back to text
			mimeType = 'text/plain';
		}
	}

	const returnData: IBinaryData = {
		mimeType,
		fileExtension,
		data: '',
	};

	if (filePath) {
		if (filePath.includes('?')) {
			// Remove maybe present query parameters
			filePath = filePath.split('?').shift();
		}

		const filePathParts = path.parse(filePath as string);

		if (filePathParts.dir !== '') {
			returnData.directory = filePathParts.dir;
		}
		returnData.fileName = filePathParts.base;

		// Remove the dot
		const fileExtension = filePathParts.ext.slice(1);
		if (fileExtension) {
			returnData.fileExtension = fileExtension;
		}
	}

	return BinaryDataManager.getInstance().storeBinaryData(returnData, binaryData, executionId);
}

/**
 * Makes a request using OAuth data for authentication
 *
 * @export
 * @param {IAllExecuteFunctions} this
 * @param {string} credentialsType
 * @param {(IHttpRequestOptions)} requestOptions
 * @param {INode} node
 * @param {IWorkflowExecuteAdditionalData} additionalData
 *
 * @returns
 */
export async function requestOAuth2(
	this: IAllExecuteFunctions,
	credentialsType: string,
	requestOptions: IHttpRequestOptions,
	node: INode,
	additionalData: IWorkflowExecuteAdditionalData,
	oAuth2Options?: IOAuth2Options,
	isN8nRequest = false,
) {
	const credentials = await this.getCredentials(credentialsType);

	// Only the OAuth2 with authorization code grant needs connection
	if (
		credentials.grantType === OAuth2GrantType.authorizationCode &&
		credentials.oauthTokenData === undefined
	) {
		throw new Error('OAuth credentials not connected!');
	}

	const oAuthClient = new clientOAuth2({
		clientId: credentials.clientId as string,
		clientSecret: credentials.clientSecret as string,
		accessTokenUri: credentials.accessTokenUrl as string,
		scopes: (credentials.scope as string).split(' '),
	});

	let oauthTokenData = credentials.oauthTokenData as clientOAuth2.Data;
	// if it's the first time using the credentials, get the access token and save it into the DB.
	if (credentials.grantType === OAuth2GrantType.clientCredentials && oauthTokenData === undefined) {
		const { data } = await oAuthClient.credentials.getToken();

		// Find the credentials
		if (!node.credentials?.[credentialsType]) {
			throw new Error(
				`The node "${node.name}" does not have credentials of type "${credentialsType}"!`,
			);
		}

		const nodeCredentials = node.credentials[credentialsType];

		// Save the refreshed token
		await additionalData.credentialsHelper.updateCredentials(
			nodeCredentials,
			credentialsType,
			credentials as unknown as ICredentialDataDecryptedObject,
		);

		oauthTokenData = data;
	}

	const token = oAuthClient.createToken(
		get(oauthTokenData, oAuth2Options?.property as string) || oauthTokenData.accessToken,
		oauthTokenData.refreshToken,
		oAuth2Options?.tokenType || oauthTokenData.tokenType,
		oauthTokenData,
	);
	// Signs the request by adding authorization headers or query parameters depending
	// on the token-type used.
	const newRequestOptions = token.sign(requestOptions as clientOAuth2.RequestObject);
	// If keep bearer is false remove the it from the authorization header
	if (oAuth2Options?.keepBearer === false) {
		// @ts-ignore
		newRequestOptions?.headers?.Authorization =
			// @ts-ignore
			newRequestOptions?.headers?.Authorization.split(' ')[1];
	}

	// @ts-ignore
	if (oAuth2Options?.keyToIncludeInAccessTokenHeader) {
		Object.assign(newRequestOptions.headers!, {
			// @ts-ignore
			[oAuth2Options.keyToIncludeInAccessTokenHeader]: token.accessToken,
		});
	}

	if (isN8nRequest) {
		return this.helpers.httpRequest(newRequestOptions).catch(async (error: AxiosError) => {
			if (error.response?.status === 401) {
				Logger.debug(
					`OAuth2 token for "${credentialsType}" used by node "${node.name}" expired. Should revalidate.`,
				);
				const tokenRefreshOptions: IDataObject = {};
				if (oAuth2Options?.includeCredentialsOnRefreshOnBody) {
					const body: IDataObject = {
						client_id: credentials.clientId as string,
						client_secret: credentials.clientSecret as string,
					};
					tokenRefreshOptions.body = body;
					tokenRefreshOptions.headers = {
						Authorization: '',
					};
				}

				let newToken;

				Logger.debug(
					`OAuth2 token for "${credentialsType}" used by node "${node.name}" has been renewed.`,
				);
				// if it's OAuth2 with client credentials grant type, get a new token
				// instead of refreshing it.
				if (OAuth2GrantType.clientCredentials === credentials.grantType) {
					newToken = await token.client.credentials.getToken();
				} else {
					newToken = await token.refresh(tokenRefreshOptions);
				}

				Logger.debug(
					`OAuth2 token for "${credentialsType}" used by node "${node.name}" has been renewed.`,
				);

				credentials.oauthTokenData = newToken.data;
				// Find the credentials
				if (!node.credentials?.[credentialsType]) {
					throw new Error(
						`The node "${node.name}" does not have credentials of type "${credentialsType}"!`,
					);
				}
				const nodeCredentials = node.credentials[credentialsType];
				await additionalData.credentialsHelper.updateCredentials(
					nodeCredentials,
					credentialsType,
					credentials,
				);
				const refreshedRequestOption = newToken.sign(requestOptions as clientOAuth2.RequestObject);

				// @ts-ignore
				if (oAuth2Options?.keyToIncludeInAccessTokenHeader) {
					Object.assign(newRequestOptions.headers!, {
						// @ts-ignore
						[oAuth2Options.keyToIncludeInAccessTokenHeader]: token.accessToken,
					});
				}

				return this.helpers.httpRequest(refreshedRequestOption);
			}
			throw error;
		});
	}

	return this.helpers.request!(newRequestOptions).catch(async (error: IResponseError) => {
		const statusCodeReturned =
			oAuth2Options?.tokenExpiredStatusCode === undefined
				? 401
				: oAuth2Options?.tokenExpiredStatusCode;

		if (error.statusCode === statusCodeReturned) {
			// Token is probably not valid anymore. So try refresh it.

			const tokenRefreshOptions: IDataObject = {};

			if (oAuth2Options?.includeCredentialsOnRefreshOnBody) {
				const body: IDataObject = {
					client_id: credentials.clientId,
					client_secret: credentials.clientSecret,
				};
				tokenRefreshOptions.body = body;
				// Override authorization property so the credentails are not included in it
				tokenRefreshOptions.headers = {
					Authorization: '',
				};
			}

			Logger.debug(
				`OAuth2 token for "${credentialsType}" used by node "${node.name}" expired. Should revalidate.`,
			);

			let newToken;

			// if it's OAuth2 with client credentials grant type, get a new token
			// instead of refreshing it.
			if (OAuth2GrantType.clientCredentials === credentials.grantType) {
				newToken = await token.client.credentials.getToken();
			} else {
				newToken = await token.refresh(tokenRefreshOptions);
			}

			Logger.debug(
				`OAuth2 token for "${credentialsType}" used by node "${node.name}" has been renewed.`,
			);

			credentials.oauthTokenData = newToken.data;

			// Find the credentials
			if (!node.credentials?.[credentialsType]) {
				throw new Error(
					`The node "${node.name}" does not have credentials of type "${credentialsType}"!`,
				);
			}
			const nodeCredentials = node.credentials[credentialsType];

			// Save the refreshed token
			await additionalData.credentialsHelper.updateCredentials(
				nodeCredentials,
				credentialsType,
				credentials as unknown as ICredentialDataDecryptedObject,
			);

			Logger.debug(
				`OAuth2 token for "${credentialsType}" used by node "${node.name}" has been saved to database successfully.`,
			);

			// Make the request again with the new token
			const newRequestOptions = newToken.sign(requestOptions as clientOAuth2.RequestObject);

			// @ts-ignore
			if (oAuth2Options?.keyToIncludeInAccessTokenHeader) {
				Object.assign(newRequestOptions.headers!, {
					// @ts-ignore
					[oAuth2Options.keyToIncludeInAccessTokenHeader]: token.accessToken,
				});
			}

			return this.helpers.request!(newRequestOptions);
		}

		// Unknown error so simply throw it
		throw error;
	});
}

/* Makes a request using OAuth1 data for authentication
 *
 * @export
 * @param {IAllExecuteFunctions} this
 * @param {string} credentialsType
 * @param {(IHttpRequestOptions)} requestOptionså
 * @returns
 */
export async function requestOAuth1(
	this: IAllExecuteFunctions,
	credentialsType: string,
	requestOptions: IHttpRequestOptions,
	isN8nRequest = false,
) {
	const credentials = await this.getCredentials(credentialsType);

	if (credentials === undefined) {
		throw new Error('No credentials were returned!');
	}

	if (credentials.oauthTokenData === undefined) {
		throw new Error('OAuth credentials not connected!');
	}

	const oauth = new clientOAuth1({
		consumer: {
			key: credentials.consumerKey as string,
			secret: credentials.consumerSecret as string,
		},
		signature_method: credentials.signatureMethod as string,
		hash_function(base, key) {
			const algorithm = credentials.signatureMethod === 'HMAC-SHA1' ? 'sha1' : 'sha256';
			return createHmac(algorithm, key).update(base).digest('base64');
		},
	});

	const oauthTokenData = credentials.oauthTokenData as IDataObject;

	const token: Token = {
		key: oauthTokenData.oauth_token as string,
		secret: oauthTokenData.oauth_token_secret as string,
	};

	// @ts-ignore
	requestOptions.data = { ...requestOptions.qs, ...requestOptions.form };

	// Fixes issue that OAuth1 library only works with "url" property and not with "uri"
	// @ts-ignore
	if (requestOptions.uri && !requestOptions.url) {
		// @ts-ignore
		requestOptions.url = requestOptions.uri;
		// @ts-ignore
		delete requestOptions.uri;
	}

	// @ts-ignore
	requestOptions.headers = oauth.toHeader(oauth.authorize(requestOptions, token));
	if (isN8nRequest) {
		return this.helpers.httpRequest(requestOptions);
	}

	return this.helpers.request!(requestOptions).catch(async (error: IResponseError) => {
		// Unknown error so simply throw it
		throw error;
	});
}

export async function httpRequestWithAuthentication(
	this: IAllExecuteFunctions,
	credentialsType: string,
	requestOptions: IHttpRequestOptions,
	workflow: Workflow,
	node: INode,
	additionalData: IWorkflowExecuteAdditionalData,
	additionalCredentialOptions?: IAdditionalCredentialOptions,
) {
	let credentialsDecrypted: ICredentialDataDecryptedObject | undefined;
	try {
		const parentTypes = additionalData.credentialsHelper.getParentTypes(credentialsType);
		if (parentTypes.includes('oAuth1Api')) {
			return await requestOAuth1.call(this, credentialsType, requestOptions, true);
		}
		if (parentTypes.includes('oAuth2Api')) {
			return await requestOAuth2.call(
				this,
				credentialsType,
				requestOptions,
				node,
				additionalData,
				additionalCredentialOptions?.oauth2,
				true,
			);
		}

		if (additionalCredentialOptions?.credentialsDecrypted) {
			credentialsDecrypted = additionalCredentialOptions.credentialsDecrypted.data;
		} else {
			credentialsDecrypted = await this.getCredentials(credentialsType);
		}

		if (credentialsDecrypted === undefined) {
			throw new NodeOperationError(
				node,
				`Node "${node.name}" does not have any credentials of type "${credentialsType}" set!`,
			);
		}

		const data = await additionalData.credentialsHelper.preAuthentication(
			{ helpers: { httpRequest: this.helpers.httpRequest } },
			credentialsDecrypted,
			credentialsType,
			node,
			false,
		);

		if (data) {
			// make the updated property in the credentials
			// available to the authenticate method
			Object.assign(credentialsDecrypted, data);
		}

		requestOptions = await additionalData.credentialsHelper.authenticate(
			credentialsDecrypted,
			credentialsType,
			requestOptions,
			workflow,
			node,
			additionalData.timezone,
		);
		return await httpRequest(requestOptions);
	} catch (error) {
		// if there is a pre authorization method defined and
		// the method failed due to unathorized request
		if (
			error.response?.status === 401 &&
			additionalData.credentialsHelper.preAuthentication !== undefined
		) {
			try {
				if (credentialsDecrypted !== undefined) {
					// try to refresh the credentials
					const data = await additionalData.credentialsHelper.preAuthentication(
						{ helpers: { httpRequest: this.helpers.httpRequest } },
						credentialsDecrypted,
						credentialsType,
						node,
						true,
					);

					if (data) {
						// make the updated property in the credentials
						// available to the authenticate method
						Object.assign(credentialsDecrypted, data);
					}

					requestOptions = await additionalData.credentialsHelper.authenticate(
						credentialsDecrypted,
						credentialsType,
						requestOptions,
						workflow,
						node,
						additionalData.timezone,
					);
				}
				// retry the request
				return await httpRequest(requestOptions);
			} catch (error) {
				throw new NodeApiError(this.getNode(), error);
			}
		}

		throw new NodeApiError(this.getNode(), error);
	}
}

/**
 * Takes generic input data and brings it into the json format n8n uses.
 *
 * @export
 * @param {(IDataObject | IDataObject[])} jsonData
 * @returns {INodeExecutionData[]}
 */
export function returnJsonArray(jsonData: IDataObject | IDataObject[]): INodeExecutionData[] {
	const returnData: INodeExecutionData[] = [];

	if (!Array.isArray(jsonData)) {
		jsonData = [jsonData];
	}

	jsonData.forEach((data) => {
		returnData.push({ json: data });
	});

	return returnData;
}

/**
 * Automatically put the objects under a 'json' key and don't error,
 * if some objects contain json/binary keys and others don't, throws error 'Inconsistent item format'
 *
 * @export
 * @param {INodeExecutionData | INodeExecutionData[]} executionData
 * @returns {INodeExecutionData[]}
 */
export function normalizeItems(
	executionData: INodeExecutionData | INodeExecutionData[],
): INodeExecutionData[] {
	if (typeof executionData === 'object' && !Array.isArray(executionData))
		executionData = [{ json: executionData as IDataObject }];
	if (executionData.every((item) => typeof item === 'object' && 'json' in item))
		return executionData;

	if (executionData.some((item) => typeof item === 'object' && 'json' in item)) {
		throw new Error('Inconsistent item format');
	}

	if (executionData.every((item) => typeof item === 'object' && 'binary' in item)) {
		const normalizedItems: INodeExecutionData[] = [];
		executionData.forEach((item) => {
			const json = Object.keys(item).reduce((acc, key) => {
				if (key === 'binary') return acc;
				return { ...acc, [key]: item[key] };
			}, {});

			normalizedItems.push({
				json,
				binary: item.binary,
			});
		});
		return normalizedItems;
	}

	if (executionData.some((item) => typeof item === 'object' && 'binary' in item)) {
		throw new Error('Inconsistent item format');
	}

	return executionData.map((item) => {
		return { json: item };
	});
}

// TODO: Move up later
export async function requestWithAuthentication(
	this: IAllExecuteFunctions,
	credentialsType: string,
	requestOptions: IHttpRequestOptions,
	workflow: Workflow,
	node: INode,
	additionalData: IWorkflowExecuteAdditionalData,
	additionalCredentialOptions?: IAdditionalCredentialOptions,
) {
	let credentialsDecrypted: ICredentialDataDecryptedObject | undefined;

	try {
		const parentTypes = additionalData.credentialsHelper.getParentTypes(credentialsType);

		if (parentTypes.includes('oAuth1Api')) {
			return await requestOAuth1.call(this, credentialsType, requestOptions, false);
		}
		if (parentTypes.includes('oAuth2Api')) {
			return await requestOAuth2.call(
				this,
				credentialsType,
				requestOptions,
				node,
				additionalData,
				additionalCredentialOptions?.oauth2,
				false,
			);
		}

		if (additionalCredentialOptions?.credentialsDecrypted) {
			credentialsDecrypted = additionalCredentialOptions.credentialsDecrypted.data;
		} else {
			credentialsDecrypted = await this.getCredentials(credentialsType);
		}

		if (credentialsDecrypted === undefined) {
			throw new NodeOperationError(
				node,
				`Node "${node.name}" does not have any credentials of type "${credentialsType}" set!`,
			);
		}

		const data = await additionalData.credentialsHelper.preAuthentication(
			{ helpers: { httpRequest: this.helpers.httpRequest } },
			credentialsDecrypted,
			credentialsType,
			node,
			false,
		);

		if (data) {
			// make the updated property in the credentials
			// available to the authenticate method
			Object.assign(credentialsDecrypted, data);
		}

		requestOptions = await additionalData.credentialsHelper.authenticate(
			credentialsDecrypted,
			credentialsType,
			requestOptions,
			workflow,
			node,
			additionalData.timezone,
		);
<<<<<<< HEAD

		return await proxyRequestToAxios(
			Object.fromEntries(Object.entries(requestOptions)) as IDataObject,
		);
=======
		return await proxyRequestToAxios(requestOptions as IDataObject);
>>>>>>> 9017fd46
	} catch (error) {
		try {
			if (credentialsDecrypted !== undefined) {
				// try to refresh the credentials
				const data = await additionalData.credentialsHelper.preAuthentication(
					{ helpers: { httpRequest: this.helpers.httpRequest } },
					credentialsDecrypted,
					credentialsType,
					node,
					true,
				);

				if (data) {
					// make the updated property in the credentials
					// available to the authenticate method
					Object.assign(credentialsDecrypted, data);
				}

				requestOptions = await additionalData.credentialsHelper.authenticate(
					credentialsDecrypted,
					credentialsType,
					requestOptions,
					workflow,
					node,
					additionalData.timezone,
				);
			}
			// retry the request
			return await proxyRequestToAxios(
				Object.fromEntries(Object.entries(requestOptions)) as IDataObject,
			);
		} catch (error) {
			throw new NodeApiError(this.getNode(), error);
		}
	}
}

/**
 * Returns the additional keys for Expressions and Function-Nodes
 *
 * @export
 * @param {IWorkflowExecuteAdditionalData} additionalData
 * @returns {(IWorkflowDataProxyAdditionalKeys)}
 */
export function getAdditionalKeys(
	additionalData: IWorkflowExecuteAdditionalData,
): IWorkflowDataProxyAdditionalKeys {
	const executionId = additionalData.executionId || PLACEHOLDER_EMPTY_EXECUTION_ID;
	return {
		$executionId: executionId,
		$resumeWebhookUrl: `${additionalData.webhookWaitingBaseUrl}/${executionId}`,
	};
}

/**
 * Returns the requested decrypted credentials if the node has access to them.
 *
 * @export
 * @param {Workflow} workflow Workflow which requests the data
 * @param {INode} node Node which request the data
 * @param {string} type The credential type to return
 * @param {IWorkflowExecuteAdditionalData} additionalData
 * @returns {(ICredentialDataDecryptedObject | undefined)}
 */
export async function getCredentials(
	workflow: Workflow,
	node: INode,
	type: string,
	additionalData: IWorkflowExecuteAdditionalData,
	mode: WorkflowExecuteMode,
	runExecutionData?: IRunExecutionData | null,
	runIndex?: number,
	connectionInputData?: INodeExecutionData[],
	itemIndex?: number,
): Promise<ICredentialDataDecryptedObject> {
	// Get the NodeType as it has the information if the credentials are required
	const nodeType = workflow.nodeTypes.getByNameAndVersion(node.type, node.typeVersion);
	if (nodeType === undefined) {
		throw new NodeOperationError(
			node,
			`Node type "${node.type}" is not known so can not get credentials!`,
		);
	}

	// Hardcode for now for security reasons that only a single node can access
	// all credentials
	const fullAccess = ['n8n-nodes-base.httpRequest'].includes(node.type);

	let nodeCredentialDescription: INodeCredentialDescription | undefined;
	if (!fullAccess) {
		if (nodeType.description.credentials === undefined) {
			throw new NodeOperationError(
				node,
				`Node type "${node.type}" does not have any credentials defined!`,
			);
		}

		nodeCredentialDescription = nodeType.description.credentials.find(
			(credentialTypeDescription) => credentialTypeDescription.name === type,
		);
		if (nodeCredentialDescription === undefined) {
			throw new NodeOperationError(
				node,
				`Node type "${node.type}" does not have any credentials of type "${type}" defined!`,
			);
		}

		if (
			!NodeHelpers.displayParameter(
				additionalData.currentNodeParameters || node.parameters,
				nodeCredentialDescription,
				node,
				node.parameters,
			)
		) {
			// Credentials should not be displayed even if they would be defined
			throw new NodeOperationError(node, 'Credentials not found');
		}
	}

	// Check if node has any credentials defined
	if (!fullAccess && !node.credentials?.[type]) {
		// If none are defined check if the credentials are required or not

		if (nodeCredentialDescription?.required === true) {
			// Credentials are required so error
			if (!node.credentials) {
				throw new NodeOperationError(node, 'Node does not have any credentials set!');
			}
			if (!node.credentials[type]) {
				throw new NodeOperationError(node, `Node does not have any credentials set for "${type}"!`);
			}
		} else {
			// Credentials are not required
			throw new NodeOperationError(node, 'Node does not require credentials');
		}
	}

	if (fullAccess && !node.credentials?.[type]) {
		// Make sure that fullAccess nodes still behave like before that if they
		// request access to credentials that are currently not set it returns undefined
		throw new NodeOperationError(node, 'Credentials not found');
	}

	let expressionResolveValues: ICredentialsExpressionResolveValues | undefined;
	if (connectionInputData && runExecutionData && runIndex !== undefined) {
		expressionResolveValues = {
			connectionInputData,
			itemIndex: itemIndex || 0,
			node,
			runExecutionData,
			runIndex,
			workflow,
		} as ICredentialsExpressionResolveValues;
	}

	const nodeCredentials = node.credentials
		? node.credentials[type]
		: ({} as INodeCredentialsDetails);

	// TODO: solve using credentials via expression
	// if (name.charAt(0) === '=') {
	// 	// If the credential name is an expression resolve it
	// 	const additionalKeys = getAdditionalKeys(additionalData);
	// 	name = workflow.expression.getParameterValue(
	// 		name,
	// 		runExecutionData || null,
	// 		runIndex || 0,
	// 		itemIndex || 0,
	// 		node.name,
	// 		connectionInputData || [],
	// 		mode,
	// 		additionalKeys,
	// 	) as string;
	// }

	const decryptedDataObject = await additionalData.credentialsHelper.getDecrypted(
		nodeCredentials,
		type,
		mode,
		additionalData.timezone,
		false,
		expressionResolveValues,
	);

	return decryptedDataObject;
}

/**
 * Returns a copy of the node
 *
 * @export
 * @param {INode} node
 * @returns {INode}
 */
export function getNode(node: INode): INode {
	return JSON.parse(JSON.stringify(node));
}

/**
 * Clean up parameter data to make sure that only valid data gets returned
 * INFO: Currently only converts Luxon Dates as we know for sure it will not be breaking
 */
function cleanupParameterData(
	inputData: NodeParameterValue | INodeParameters | NodeParameterValue[] | INodeParameters[],
): NodeParameterValue | INodeParameters | NodeParameterValue[] | INodeParameters[] {
	if (inputData === null || inputData === undefined) {
		return inputData;
	}

	if (Array.isArray(inputData)) {
		inputData.forEach((value) => cleanupParameterData(value));
		return inputData;
	}

	if (inputData.constructor.name === 'DateTime') {
		// Is a special luxon date so convert to string
		return inputData.toString();
	}

	if (typeof inputData === 'object') {
		Object.keys(inputData).forEach((key) => {
			inputData[key] = cleanupParameterData(inputData[key]);
		});
	}

	return inputData;
}

/**
 * Returns the requested resolved (all expressions replaced) node parameters.
 *
 * @export
 * @param {Workflow} workflow
 * @param {(IRunExecutionData | null)} runExecutionData
 * @param {number} runIndex
 * @param {INodeExecutionData[]} connectionInputData
 * @param {INode} node
 * @param {string} parameterName
 * @param {number} itemIndex
 * @param {*} [fallbackValue]
 * @returns {(NodeParameterValue | INodeParameters | NodeParameterValue[] | INodeParameters[] | object)}
 */
export function getNodeParameter(
	workflow: Workflow,
	runExecutionData: IRunExecutionData | null,
	runIndex: number,
	connectionInputData: INodeExecutionData[],
	node: INode,
	parameterName: string,
	itemIndex: number,
	mode: WorkflowExecuteMode,
	timezone: string,
	additionalKeys: IWorkflowDataProxyAdditionalKeys,
	executeData?: IExecuteData,
	fallbackValue?: any,
): NodeParameterValue | INodeParameters | NodeParameterValue[] | INodeParameters[] | object {
	const nodeType = workflow.nodeTypes.getByNameAndVersion(node.type, node.typeVersion);
	if (nodeType === undefined) {
		throw new Error(`Node type "${node.type}" is not known so can not return paramter value!`);
	}

	const value = get(node.parameters, parameterName, fallbackValue);

	if (value === undefined) {
		throw new Error(`Could not get parameter "${parameterName}"!`);
	}

	let returnData;
	try {
		returnData = workflow.expression.getParameterValue(
			value,
			runExecutionData,
			runIndex,
			itemIndex,
			node.name,
			connectionInputData,
			mode,
			timezone,
			additionalKeys,
			executeData,
		);

		returnData = cleanupParameterData(returnData);
	} catch (e) {
		if (e.context) e.context.parameter = parameterName;
		e.cause = value;
		throw e;
	}

	return returnData;
}

/**
 * Returns if execution should be continued even if there was an error.
 *
 * @export
 * @param {INode} node
 * @returns {boolean}
 */
export function continueOnFail(node: INode): boolean {
	return get(node, 'continueOnFail', false);
}

/**
 * Returns the webhook URL of the webhook with the given name
 *
 * @export
 * @param {string} name
 * @param {Workflow} workflow
 * @param {INode} node
 * @param {IWorkflowExecuteAdditionalData} additionalData
 * @param {boolean} [isTest]
 * @returns {(string | undefined)}
 */
export function getNodeWebhookUrl(
	name: string,
	workflow: Workflow,
	node: INode,
	additionalData: IWorkflowExecuteAdditionalData,
	mode: WorkflowExecuteMode,
	timezone: string,
	additionalKeys: IWorkflowDataProxyAdditionalKeys,
	isTest?: boolean,
): string | undefined {
	let baseUrl = additionalData.webhookBaseUrl;
	if (isTest === true) {
		baseUrl = additionalData.webhookTestBaseUrl;
	}

	// eslint-disable-next-line @typescript-eslint/no-use-before-define
	const webhookDescription = getWebhookDescription(name, workflow, node);
	if (webhookDescription === undefined) {
		return undefined;
	}

	const path = workflow.expression.getSimpleParameterValue(
		node,
		webhookDescription.path,
		mode,
		timezone,
		additionalKeys,
	);
	if (path === undefined) {
		return undefined;
	}

	const isFullPath: boolean = workflow.expression.getSimpleParameterValue(
		node,
		webhookDescription.isFullPath,
		mode,
		timezone,
		additionalKeys,
		undefined,
		false,
	) as boolean;
	return NodeHelpers.getNodeWebhookUrl(baseUrl, workflow.id!, node, path.toString(), isFullPath);
}

/**
 * Returns the timezone for the workflow
 *
 * @export
 * @param {Workflow} workflow
 * @param {IWorkflowExecuteAdditionalData} additionalData
 * @returns {string}
 */
export function getTimezone(
	workflow: Workflow,
	additionalData: IWorkflowExecuteAdditionalData,
): string {
	// eslint-disable-next-line @typescript-eslint/prefer-optional-chain
	if (workflow.settings !== undefined && workflow.settings.timezone !== undefined) {
		return (workflow.settings as IWorkflowSettings).timezone as string;
	}
	return additionalData.timezone;
}

/**
 * Returns the full webhook description of the webhook with the given name
 *
 * @export
 * @param {string} name
 * @param {Workflow} workflow
 * @param {INode} node
 * @returns {(IWebhookDescription | undefined)}
 */
export function getWebhookDescription(
	name: string,
	workflow: Workflow,
	node: INode,
): IWebhookDescription | undefined {
	const nodeType = workflow.nodeTypes.getByNameAndVersion(node.type, node.typeVersion) as INodeType;

	if (nodeType.description.webhooks === undefined) {
		// Node does not have any webhooks so return
		return undefined;
	}

	// eslint-disable-next-line no-restricted-syntax
	for (const webhookDescription of nodeType.description.webhooks) {
		if (webhookDescription.name === name) {
			return webhookDescription;
		}
	}

	return undefined;
}

/**
 * Returns the workflow metadata
 *
 * @export
 * @param {Workflow} workflow
 * @returns {IWorkflowMetadata}
 */
export function getWorkflowMetadata(workflow: Workflow): IWorkflowMetadata {
	return {
		id: workflow.id,
		name: workflow.name,
		active: workflow.active,
	};
}

/**
 * Returns the execute functions the poll nodes have access to.
 *
 * @export
 * @param {Workflow} workflow
 * @param {INode} node
 * @param {IWorkflowExecuteAdditionalData} additionalData
 * @param {WorkflowExecuteMode} mode
 * @returns {ITriggerFunctions}
 */
// TODO: Check if I can get rid of: additionalData, and so then maybe also at ActiveWorkflowRunner.add
export function getExecutePollFunctions(
	workflow: Workflow,
	node: INode,
	additionalData: IWorkflowExecuteAdditionalData,
	mode: WorkflowExecuteMode,
	activation: WorkflowActivateMode,
): IPollFunctions {
	return ((workflow: Workflow, node: INode) => {
		return {
			__emit: (data: INodeExecutionData[][]): void => {
				throw new Error('Overwrite NodeExecuteFunctions.getExecutePullFunctions.__emit function!');
			},
			async getCredentials(type: string): Promise<ICredentialDataDecryptedObject> {
				return getCredentials(workflow, node, type, additionalData, mode);
			},
			getMode: (): WorkflowExecuteMode => {
				return mode;
			},
			getActivationMode: (): WorkflowActivateMode => {
				return activation;
			},
			getNode: () => {
				return getNode(node);
			},
			getNodeParameter: (
				parameterName: string,
				fallbackValue?: any,
			):
				| NodeParameterValue
				| INodeParameters
				| NodeParameterValue[]
				| INodeParameters[]
				| object => {
				const runExecutionData: IRunExecutionData | null = null;
				const itemIndex = 0;
				const runIndex = 0;
				const connectionInputData: INodeExecutionData[] = [];

				return getNodeParameter(
					workflow,
					runExecutionData,
					runIndex,
					connectionInputData,
					node,
					parameterName,
					itemIndex,
					mode,
					additionalData.timezone,
					getAdditionalKeys(additionalData),
					undefined,
					fallbackValue,
				);
			},
			getRestApiUrl: (): string => {
				return additionalData.restApiUrl;
			},
			getTimezone: (): string => {
				return getTimezone(workflow, additionalData);
			},
			getWorkflow: () => {
				return getWorkflowMetadata(workflow);
			},
			getWorkflowStaticData(type: string): IDataObject {
				return workflow.getStaticData(type, node);
			},
			helpers: {
				httpRequest,
				async prepareBinaryData(
					binaryData: Buffer,
					filePath?: string,
					mimeType?: string,
				): Promise<IBinaryData> {
					return prepareBinaryData.call(
						this,
						binaryData,
						additionalData.executionId!,
						filePath,
						mimeType,
					);
				},
				request: proxyRequestToAxios,
				async requestWithAuthentication(
					this: IAllExecuteFunctions,
					credentialsType: string,
					requestOptions: IHttpRequestOptions,
					additionalCredentialOptions?: IAdditionalCredentialOptions,
				): Promise<any> {
					return requestWithAuthentication.call(
						this,
						credentialsType,
						requestOptions,
						workflow,
						node,
						additionalData,
						additionalCredentialOptions,
					);
				},
				async requestOAuth2(
					this: IAllExecuteFunctions,
					credentialsType: string,
					requestOptions: IHttpRequestOptions,
					oAuth2Options?: IOAuth2Options,
				): Promise<any> {
					return requestOAuth2.call(
						this,
						credentialsType,
						requestOptions,
						node,
						additionalData,
						oAuth2Options,
					);
				},
				async requestOAuth1(
					this: IAllExecuteFunctions,
					credentialsType: string,
					requestOptions: IHttpRequestOptions,
				): Promise<any> {
					return requestOAuth1.call(this, credentialsType, requestOptions);
				},
				async httpRequestWithAuthentication(
					this: IAllExecuteFunctions,
					credentialsType: string,
					requestOptions: IHttpRequestOptions,
					additionalCredentialOptions?: IAdditionalCredentialOptions,
				): Promise<any> {
					return httpRequestWithAuthentication.call(
						this,
						credentialsType,
						requestOptions,
						workflow,
						node,
						additionalData,
						additionalCredentialOptions,
					);
				},
				returnJsonArray,
			},
		};
	})(workflow, node);
}

/**
 * Returns the execute functions the trigger nodes have access to.
 *
 * @export
 * @param {Workflow} workflow
 * @param {INode} node
 * @param {IWorkflowExecuteAdditionalData} additionalData
 * @param {WorkflowExecuteMode} mode
 * @returns {ITriggerFunctions}
 */
// TODO: Check if I can get rid of: additionalData, and so then maybe also at ActiveWorkflowRunner.add
export function getExecuteTriggerFunctions(
	workflow: Workflow,
	node: INode,
	additionalData: IWorkflowExecuteAdditionalData,
	mode: WorkflowExecuteMode,
	activation: WorkflowActivateMode,
): ITriggerFunctions {
	return ((workflow: Workflow, node: INode) => {
		return {
			emit: (data: INodeExecutionData[][]): void => {
				throw new Error('Overwrite NodeExecuteFunctions.getExecuteTriggerFunctions.emit function!');
			},
			emitError: (error: Error): void => {
				throw new Error('Overwrite NodeExecuteFunctions.getExecuteTriggerFunctions.emit function!');
			},
			async getCredentials(type: string): Promise<ICredentialDataDecryptedObject> {
				return getCredentials(workflow, node, type, additionalData, mode);
			},
			getNode: () => {
				return getNode(node);
			},
			getMode: (): WorkflowExecuteMode => {
				return mode;
			},
			getActivationMode: (): WorkflowActivateMode => {
				return activation;
			},
			getNodeParameter: (
				parameterName: string,
				fallbackValue?: any,
			):
				| NodeParameterValue
				| INodeParameters
				| NodeParameterValue[]
				| INodeParameters[]
				| object => {
				const runExecutionData: IRunExecutionData | null = null;
				const itemIndex = 0;
				const runIndex = 0;
				const connectionInputData: INodeExecutionData[] = [];

				return getNodeParameter(
					workflow,
					runExecutionData,
					runIndex,
					connectionInputData,
					node,
					parameterName,
					itemIndex,
					mode,
					additionalData.timezone,
					getAdditionalKeys(additionalData),
					undefined,
					fallbackValue,
				);
			},
			getRestApiUrl: (): string => {
				return additionalData.restApiUrl;
			},
			getTimezone: (): string => {
				return getTimezone(workflow, additionalData);
			},
			getWorkflow: () => {
				return getWorkflowMetadata(workflow);
			},
			getWorkflowStaticData(type: string): IDataObject {
				return workflow.getStaticData(type, node);
			},
			helpers: {
				httpRequest,
				async requestWithAuthentication(
					this: IAllExecuteFunctions,
					credentialsType: string,
					requestOptions: IHttpRequestOptions,
					additionalCredentialOptions?: IAdditionalCredentialOptions,
				): Promise<any> {
					return requestWithAuthentication.call(
						this,
						credentialsType,
						requestOptions,
						workflow,
						node,
						additionalData,
						additionalCredentialOptions,
					);
				},
				async prepareBinaryData(
					binaryData: Buffer,
					filePath?: string,
					mimeType?: string,
				): Promise<IBinaryData> {
					return prepareBinaryData.call(
						this,
						binaryData,
						additionalData.executionId!,
						filePath,
						mimeType,
					);
				},
				request: proxyRequestToAxios,
				async requestOAuth2(
					this: IAllExecuteFunctions,
					credentialsType: string,
					requestOptions: IHttpRequestOptions,
					oAuth2Options?: IOAuth2Options,
				): Promise<any> {
					return requestOAuth2.call(
						this,
						credentialsType,
						requestOptions,
						node,
						additionalData,
						oAuth2Options,
					);
				},
				async requestOAuth1(
					this: IAllExecuteFunctions,
					credentialsType: string,
					requestOptions: IHttpRequestOptions,
				): Promise<any> {
					return requestOAuth1.call(this, credentialsType, requestOptions);
				},
				async httpRequestWithAuthentication(
					this: IAllExecuteFunctions,
					credentialsType: string,
					requestOptions: IHttpRequestOptions,
					additionalCredentialOptions?: IAdditionalCredentialOptions,
				): Promise<any> {
					return httpRequestWithAuthentication.call(
						this,
						credentialsType,
						requestOptions,
						workflow,
						node,
						additionalData,
						additionalCredentialOptions,
					);
				},
				returnJsonArray,
			},
		};
	})(workflow, node);
}

/**
 * Returns the execute functions regular nodes have access to.
 *
 * @export
 * @param {Workflow} workflow
 * @param {IRunExecutionData} runExecutionData
 * @param {number} runIndex
 * @param {INodeExecutionData[]} connectionInputData
 * @param {ITaskDataConnections} inputData
 * @param {INode} node
 * @param {IWorkflowExecuteAdditionalData} additionalData
 * @param {WorkflowExecuteMode} mode
 * @returns {IExecuteFunctions}
 */
export function getExecuteFunctions(
	workflow: Workflow,
	runExecutionData: IRunExecutionData,
	runIndex: number,
	connectionInputData: INodeExecutionData[],
	inputData: ITaskDataConnections,
	node: INode,
	additionalData: IWorkflowExecuteAdditionalData,
	executeData: IExecuteData,
	mode: WorkflowExecuteMode,
): IExecuteFunctions {
	return ((workflow, runExecutionData, connectionInputData, inputData, node) => {
		return {
			continueOnFail: () => {
				return continueOnFail(node);
			},
			evaluateExpression: (expression: string, itemIndex: number) => {
				return workflow.expression.resolveSimpleParameterValue(
					`=${expression}`,
					{},
					runExecutionData,
					runIndex,
					itemIndex,
					node.name,
					connectionInputData,
					mode,
					additionalData.timezone,
					getAdditionalKeys(additionalData),
					executeData,
				);
			},
			async executeWorkflow(
				workflowInfo: IExecuteWorkflowInfo,
				inputData?: INodeExecutionData[],
			): Promise<any> {
				return additionalData
					.executeWorkflow(workflowInfo, additionalData, {
						parentWorkflowId: workflow.id?.toString(),
						inputData,
						parentWorkflowSettings: workflow.settings,
					})
					.then(async (result) =>
						BinaryDataManager.getInstance().duplicateBinaryData(
							result,
							additionalData.executionId!,
						),
					);
			},
			getContext(type: string): IContextObject {
				return NodeHelpers.getContext(runExecutionData, type, node);
			},
			async getCredentials(
				type: string,
				itemIndex?: number,
			): Promise<ICredentialDataDecryptedObject> {
				return getCredentials(
					workflow,
					node,
					type,
					additionalData,
					mode,
					runExecutionData,
					runIndex,
					connectionInputData,
					itemIndex,
				);
			},
			getExecutionId: (): string => {
				return additionalData.executionId!;
			},
			getInputData: (inputIndex = 0, inputName = 'main') => {
				if (!inputData.hasOwnProperty(inputName)) {
					// Return empty array because else it would throw error when nothing is connected to input
					return [];
				}

				// TODO: Check if nodeType has input with that index defined
				if (inputData[inputName].length < inputIndex) {
					throw new Error(`Could not get input index "${inputIndex}" of input "${inputName}"!`);
				}

				if (inputData[inputName][inputIndex] === null) {
					// return [];
					throw new Error(`Value "${inputIndex}" of input "${inputName}" did not get set!`);
				}

				return inputData[inputName][inputIndex] as INodeExecutionData[];
			},
			getNodeParameter: (
				parameterName: string,
				itemIndex: number,
				fallbackValue?: any,
			):
				| NodeParameterValue
				| INodeParameters
				| NodeParameterValue[]
				| INodeParameters[]
				| object => {
				return getNodeParameter(
					workflow,
					runExecutionData,
					runIndex,
					connectionInputData,
					node,
					parameterName,
					itemIndex,
					mode,
					additionalData.timezone,
					getAdditionalKeys(additionalData),
					executeData,
					fallbackValue,
				);
			},
			getMode: (): WorkflowExecuteMode => {
				return mode;
			},
			getNode: () => {
				return getNode(node);
			},
			getRestApiUrl: (): string => {
				return additionalData.restApiUrl;
			},
			getTimezone: (): string => {
				return getTimezone(workflow, additionalData);
			},
			getExecuteData: (): IExecuteData => {
				return executeData;
			},
			getWorkflow: () => {
				return getWorkflowMetadata(workflow);
			},
			getWorkflowDataProxy: (itemIndex: number): IWorkflowDataProxyData => {
				const dataProxy = new WorkflowDataProxy(
					workflow,
					runExecutionData,
					runIndex,
					itemIndex,
					node.name,
					connectionInputData,
					{},
					mode,
					additionalData.timezone,
					getAdditionalKeys(additionalData),
					executeData,
				);
				return dataProxy.getDataProxy();
			},
			getWorkflowStaticData(type: string): IDataObject {
				return workflow.getStaticData(type, node);
			},
			prepareOutputData: NodeHelpers.prepareOutputData,
			async putExecutionToWait(waitTill: Date): Promise<void> {
				runExecutionData.waitTill = waitTill;
			},
			sendMessageToUI(...args: any[]): void {
				if (mode !== 'manual') {
					return;
				}
				try {
					if (additionalData.sendMessageToUI) {
						additionalData.sendMessageToUI(node.name, args);
					}
				} catch (error) {
					// eslint-disable-next-line @typescript-eslint/restrict-template-expressions
					Logger.warn(`There was a problem sending messsage to UI: ${error.message}`);
				}
			},
			async sendResponse(response: IExecuteResponsePromiseData): Promise<void> {
				await additionalData.hooks?.executeHookFunctions('sendResponse', [response]);
			},
			helpers: {
				httpRequest,
				async requestWithAuthentication(
					this: IAllExecuteFunctions,
					credentialsType: string,
					requestOptions: IHttpRequestOptions,
					additionalCredentialOptions?: IAdditionalCredentialOptions,
				): Promise<any> {
					return requestWithAuthentication.call(
						this,
						credentialsType,
						requestOptions,
						workflow,
						node,
						additionalData,
						additionalCredentialOptions,
					);
				},
				async prepareBinaryData(
					binaryData: Buffer,
					filePath?: string,
					mimeType?: string,
				): Promise<IBinaryData> {
					return prepareBinaryData.call(
						this,
						binaryData,
						additionalData.executionId!,
						filePath,
						mimeType,
					);
				},
				async getBinaryDataBuffer(
					itemIndex: number,
					propertyName: string,
					inputIndex = 0,
				): Promise<Buffer> {
					return getBinaryDataBuffer.call(this, inputData, itemIndex, propertyName, inputIndex);
				},
				request: proxyRequestToAxios,
				async requestOAuth2(
					this: IAllExecuteFunctions,
					credentialsType: string,
					requestOptions: IHttpRequestOptions,
					oAuth2Options?: IOAuth2Options,
				): Promise<any> {
					return requestOAuth2.call(
						this,
						credentialsType,
						requestOptions,
						node,
						additionalData,
						oAuth2Options,
					);
				},
				async requestOAuth1(
					this: IAllExecuteFunctions,
					credentialsType: string,
					requestOptions: IHttpRequestOptions,
				): Promise<any> {
					return requestOAuth1.call(this, credentialsType, requestOptions);
				},
				async httpRequestWithAuthentication(
					this: IAllExecuteFunctions,
					credentialsType: string,
					requestOptions: IHttpRequestOptions,
					additionalCredentialOptions?: IAdditionalCredentialOptions,
				): Promise<any> {
					return httpRequestWithAuthentication.call(
						this,
						credentialsType,
						requestOptions,
						workflow,
						node,
						additionalData,
						additionalCredentialOptions,
					);
				},
				returnJsonArray,
				normalizeItems,
			},
		};
	})(workflow, runExecutionData, connectionInputData, inputData, node);
}

/**
 * Returns the execute functions regular nodes have access to when single-function is defined.
 *
 * @export
 * @param {Workflow} workflow
 * @param {IRunExecutionData} runExecutionData
 * @param {number} runIndex
 * @param {INodeExecutionData[]} connectionInputData
 * @param {ITaskDataConnections} inputData
 * @param {INode} node
 * @param {number} itemIndex
 * @param {IWorkflowExecuteAdditionalData} additionalData
 * @param {WorkflowExecuteMode} mode
 * @returns {IExecuteSingleFunctions}
 */
export function getExecuteSingleFunctions(
	workflow: Workflow,
	runExecutionData: IRunExecutionData,
	runIndex: number,
	connectionInputData: INodeExecutionData[],
	inputData: ITaskDataConnections,
	node: INode,
	itemIndex: number,
	additionalData: IWorkflowExecuteAdditionalData,
	executeData: IExecuteData,
	mode: WorkflowExecuteMode,
): IExecuteSingleFunctions {
	return ((workflow, runExecutionData, connectionInputData, inputData, node, itemIndex) => {
		return {
			continueOnFail: () => {
				return continueOnFail(node);
			},
			evaluateExpression: (expression: string, evaluateItemIndex: number | undefined) => {
				evaluateItemIndex = evaluateItemIndex === undefined ? itemIndex : evaluateItemIndex;
				return workflow.expression.resolveSimpleParameterValue(
					`=${expression}`,
					{},
					runExecutionData,
					runIndex,
					evaluateItemIndex,
					node.name,
					connectionInputData,
					mode,
					additionalData.timezone,
					getAdditionalKeys(additionalData),
					executeData,
				);
			},
			getContext(type: string): IContextObject {
				return NodeHelpers.getContext(runExecutionData, type, node);
			},
			async getCredentials(type: string): Promise<ICredentialDataDecryptedObject> {
				return getCredentials(
					workflow,
					node,
					type,
					additionalData,
					mode,
					runExecutionData,
					runIndex,
					connectionInputData,
					itemIndex,
				);
			},
			getInputData: (inputIndex = 0, inputName = 'main') => {
				if (!inputData.hasOwnProperty(inputName)) {
					// Return empty array because else it would throw error when nothing is connected to input
					return { json: {} };
				}

				// TODO: Check if nodeType has input with that index defined
				if (inputData[inputName].length < inputIndex) {
					throw new Error(`Could not get input index "${inputIndex}" of input "${inputName}"!`);
				}

				const allItems = inputData[inputName][inputIndex];

				if (allItems === null) {
					// return [];
					throw new Error(`Value "${inputIndex}" of input "${inputName}" did not get set!`);
				}

				if (allItems[itemIndex] === null) {
					// return [];
					throw new Error(
						`Value "${inputIndex}" of input "${inputName}" with itemIndex "${itemIndex}" did not get set!`,
					);
				}

				return allItems[itemIndex];
			},
			getItemIndex() {
				return itemIndex;
			},
			getMode: (): WorkflowExecuteMode => {
				return mode;
			},
			getNode: () => {
				return getNode(node);
			},
			getRestApiUrl: (): string => {
				return additionalData.restApiUrl;
			},
			getTimezone: (): string => {
				return getTimezone(workflow, additionalData);
			},
			getExecuteData: (): IExecuteData => {
				return executeData;
			},
			getNodeParameter: (
				parameterName: string,
				fallbackValue?: any,
			):
				| NodeParameterValue
				| INodeParameters
				| NodeParameterValue[]
				| INodeParameters[]
				| object => {
				return getNodeParameter(
					workflow,
					runExecutionData,
					runIndex,
					connectionInputData,
					node,
					parameterName,
					itemIndex,
					mode,
					additionalData.timezone,
					getAdditionalKeys(additionalData),
					executeData,
					fallbackValue,
				);
			},
			getWorkflow: () => {
				return getWorkflowMetadata(workflow);
			},
			getWorkflowDataProxy: (): IWorkflowDataProxyData => {
				const dataProxy = new WorkflowDataProxy(
					workflow,
					runExecutionData,
					runIndex,
					itemIndex,
					node.name,
					connectionInputData,
					{},
					mode,
					additionalData.timezone,
					getAdditionalKeys(additionalData),
					executeData,
				);
				return dataProxy.getDataProxy();
			},
			getWorkflowStaticData(type: string): IDataObject {
				return workflow.getStaticData(type, node);
			},
			helpers: {
				async getBinaryDataBuffer(propertyName: string, inputIndex = 0): Promise<Buffer> {
					return getBinaryDataBuffer.call(this, inputData, itemIndex, propertyName, inputIndex);
				},
				httpRequest,
				async requestWithAuthentication(
					this: IAllExecuteFunctions,
					credentialsType: string,
					requestOptions: IHttpRequestOptions,
					additionalCredentialOptions?: IAdditionalCredentialOptions,
				): Promise<any> {
					return requestWithAuthentication.call(
						this,
						credentialsType,
						requestOptions,
						workflow,
						node,
						additionalData,
						additionalCredentialOptions,
					);
				},
				async prepareBinaryData(
					binaryData: Buffer,
					filePath?: string,
					mimeType?: string,
				): Promise<IBinaryData> {
					return prepareBinaryData.call(
						this,
						binaryData,
						additionalData.executionId!,
						filePath,
						mimeType,
					);
				},
				request: proxyRequestToAxios,
				async requestOAuth2(
					this: IAllExecuteFunctions,
					credentialsType: string,
					requestOptions: IHttpRequestOptions,
					oAuth2Options?: IOAuth2Options,
				): Promise<any> {
					return requestOAuth2.call(
						this,
						credentialsType,
						requestOptions,
						node,
						additionalData,
						oAuth2Options,
					);
				},
				async requestOAuth1(
					this: IAllExecuteFunctions,
					credentialsType: string,
					requestOptions: IHttpRequestOptions,
				): Promise<any> {
					return requestOAuth1.call(this, credentialsType, requestOptions);
				},
				async httpRequestWithAuthentication(
					this: IAllExecuteFunctions,
					credentialsType: string,
					requestOptions: IHttpRequestOptions,
					additionalCredentialOptions?: IAdditionalCredentialOptions,
				): Promise<any> {
					return httpRequestWithAuthentication.call(
						this,
						credentialsType,
						requestOptions,
						workflow,
						node,
						additionalData,
						additionalCredentialOptions,
					);
				},
			},
		};
	})(workflow, runExecutionData, connectionInputData, inputData, node, itemIndex);
}

export function getCredentialTestFunctions(): ICredentialTestFunctions {
	return {
		helpers: {
			request: requestPromiseWithDefaults,
		},
	};
}

/**
 * Returns the execute functions regular nodes have access to in load-options-function.
 *
 * @export
 * @param {Workflow} workflow
 * @param {INode} node
 * @param {IWorkflowExecuteAdditionalData} additionalData
 * @returns {ILoadOptionsFunctions}
 */
export function getLoadOptionsFunctions(
	workflow: Workflow,
	node: INode,
	path: string,
	additionalData: IWorkflowExecuteAdditionalData,
): ILoadOptionsFunctions {
	return ((workflow: Workflow, node: INode, path: string) => {
		const that = {
			async getCredentials(type: string): Promise<ICredentialDataDecryptedObject> {
				return getCredentials(workflow, node, type, additionalData, 'internal');
			},
			getCurrentNodeParameter: (
				parameterPath: string,
			):
				| NodeParameterValue
				| INodeParameters
				| NodeParameterValue[]
				| INodeParameters[]
				| object
				| undefined => {
				const nodeParameters = additionalData.currentNodeParameters;

				if (parameterPath.charAt(0) === '&') {
					parameterPath = `${path.split('.').slice(1, -1).join('.')}.${parameterPath.slice(1)}`;
				}

				return get(nodeParameters, parameterPath);
			},
			getCurrentNodeParameters: (): INodeParameters | undefined => {
				return additionalData.currentNodeParameters;
			},
			getNode: () => {
				return getNode(node);
			},
			getNodeParameter: (
				parameterName: string,
				fallbackValue?: any,
			):
				| NodeParameterValue
				| INodeParameters
				| NodeParameterValue[]
				| INodeParameters[]
				| object => {
				const runExecutionData: IRunExecutionData | null = null;
				const itemIndex = 0;
				const runIndex = 0;
				const connectionInputData: INodeExecutionData[] = [];

				return getNodeParameter(
					workflow,
					runExecutionData,
					runIndex,
					connectionInputData,
					node,
					parameterName,
					itemIndex,
					'internal' as WorkflowExecuteMode,
					additionalData.timezone,
					getAdditionalKeys(additionalData),
					undefined,
					fallbackValue,
				);
			},
			getTimezone: (): string => {
				return getTimezone(workflow, additionalData);
			},
			getRestApiUrl: (): string => {
				return additionalData.restApiUrl;
			},
			helpers: {
				httpRequest,
				async requestWithAuthentication(
					this: IAllExecuteFunctions,
					credentialsType: string,
					requestOptions: IHttpRequestOptions,
					additionalCredentialOptions?: IAdditionalCredentialOptions,
				): Promise<any> {
					return requestWithAuthentication.call(
						this,
						credentialsType,
						requestOptions,
						workflow,
						node,
						additionalData,
						additionalCredentialOptions,
					);
				},
				request: proxyRequestToAxios,
				async requestOAuth2(
					this: IAllExecuteFunctions,
					credentialsType: string,
					requestOptions: IHttpRequestOptions,
					oAuth2Options?: IOAuth2Options,
				): Promise<any> {
					return requestOAuth2.call(
						this,
						credentialsType,
						requestOptions,
						node,
						additionalData,
						oAuth2Options,
					);
				},
				async requestOAuth1(
					this: IAllExecuteFunctions,
					credentialsType: string,
					requestOptions: IHttpRequestOptions,
				): Promise<any> {
					return requestOAuth1.call(this, credentialsType, requestOptions);
				},
				async httpRequestWithAuthentication(
					this: IAllExecuteFunctions,
					credentialsType: string,
					requestOptions: IHttpRequestOptions,
					additionalCredentialOptions?: IAdditionalCredentialOptions,
				): Promise<any> {
					return httpRequestWithAuthentication.call(
						this,
						credentialsType,
						requestOptions,
						workflow,
						node,
						additionalData,
						additionalCredentialOptions,
					);
				},
			},
		};
		return that;
	})(workflow, node, path);
}

/**
 * Returns the execute functions regular nodes have access to in hook-function.
 *
 * @export
 * @param {Workflow} workflow
 * @param {INode} node
 * @param {IWorkflowExecuteAdditionalData} additionalData
 * @param {WorkflowExecuteMode} mode
 * @returns {IHookFunctions}
 */
export function getExecuteHookFunctions(
	workflow: Workflow,
	node: INode,
	additionalData: IWorkflowExecuteAdditionalData,
	mode: WorkflowExecuteMode,
	activation: WorkflowActivateMode,
	isTest?: boolean,
	webhookData?: IWebhookData,
): IHookFunctions {
	return ((workflow: Workflow, node: INode) => {
		const that = {
			async getCredentials(type: string): Promise<ICredentialDataDecryptedObject> {
				return getCredentials(workflow, node, type, additionalData, mode);
			},
			getMode: (): WorkflowExecuteMode => {
				return mode;
			},
			getActivationMode: (): WorkflowActivateMode => {
				return activation;
			},
			getNode: () => {
				return getNode(node);
			},
			getNodeParameter: (
				parameterName: string,
				fallbackValue?: any,
			):
				| NodeParameterValue
				| INodeParameters
				| NodeParameterValue[]
				| INodeParameters[]
				| object => {
				const runExecutionData: IRunExecutionData | null = null;
				const itemIndex = 0;
				const runIndex = 0;
				const connectionInputData: INodeExecutionData[] = [];

				return getNodeParameter(
					workflow,
					runExecutionData,
					runIndex,
					connectionInputData,
					node,
					parameterName,
					itemIndex,
					mode,
					additionalData.timezone,
					getAdditionalKeys(additionalData),
					undefined,
					fallbackValue,
				);
			},
			getNodeWebhookUrl: (name: string): string | undefined => {
				return getNodeWebhookUrl(
					name,
					workflow,
					node,
					additionalData,
					mode,
					additionalData.timezone,
					getAdditionalKeys(additionalData),
					isTest,
				);
			},
			getTimezone: (): string => {
				return getTimezone(workflow, additionalData);
			},
			getWebhookName(): string {
				if (webhookData === undefined) {
					throw new Error('Is only supported in webhook functions!');
				}
				return webhookData.webhookDescription.name;
			},
			getWebhookDescription(name: string): IWebhookDescription | undefined {
				return getWebhookDescription(name, workflow, node);
			},
			getWorkflow: () => {
				return getWorkflowMetadata(workflow);
			},
			getWorkflowStaticData(type: string): IDataObject {
				return workflow.getStaticData(type, node);
			},
			helpers: {
				httpRequest,
				async requestWithAuthentication(
					this: IAllExecuteFunctions,
					credentialsType: string,
					requestOptions: IHttpRequestOptions,
					additionalCredentialOptions?: IAdditionalCredentialOptions,
				): Promise<any> {
					return requestWithAuthentication.call(
						this,
						credentialsType,
						requestOptions,
						workflow,
						node,
						additionalData,
						additionalCredentialOptions,
					);
				},
				request: proxyRequestToAxios,
				async requestOAuth2(
					this: IAllExecuteFunctions,
					credentialsType: string,
					requestOptions: IHttpRequestOptions,
					oAuth2Options?: IOAuth2Options,
				): Promise<any> {
					return requestOAuth2.call(
						this,
						credentialsType,
						requestOptions,
						node,
						additionalData,
						oAuth2Options,
					);
				},
				async requestOAuth1(
					this: IAllExecuteFunctions,
					credentialsType: string,
					requestOptions: IHttpRequestOptions,
				): Promise<any> {
					return requestOAuth1.call(this, credentialsType, requestOptions);
				},
				async httpRequestWithAuthentication(
					this: IAllExecuteFunctions,
					credentialsType: string,
					requestOptions: IHttpRequestOptions,
					additionalCredentialOptions?: IAdditionalCredentialOptions,
				): Promise<any> {
					return httpRequestWithAuthentication.call(
						this,
						credentialsType,
						requestOptions,
						workflow,
						node,
						additionalData,
						additionalCredentialOptions,
					);
				},
			},
		};
		return that;
	})(workflow, node);
}

/**
 * Returns the execute functions regular nodes have access to when webhook-function is defined.
 *
 * @export
 * @param {Workflow} workflow
 * @param {IRunExecutionData} runExecutionData
 * @param {INode} node
 * @param {IWorkflowExecuteAdditionalData} additionalData
 * @param {WorkflowExecuteMode} mode
 * @returns {IWebhookFunctions}
 */
export function getExecuteWebhookFunctions(
	workflow: Workflow,
	node: INode,
	additionalData: IWorkflowExecuteAdditionalData,
	mode: WorkflowExecuteMode,
	webhookData: IWebhookData,
): IWebhookFunctions {
	return ((workflow: Workflow, node: INode) => {
		return {
			getBodyData(): IDataObject {
				if (additionalData.httpRequest === undefined) {
					throw new Error('Request is missing!');
				}
				return additionalData.httpRequest.body;
			},
			async getCredentials(type: string): Promise<ICredentialDataDecryptedObject> {
				return getCredentials(workflow, node, type, additionalData, mode);
			},
			getHeaderData(): object {
				if (additionalData.httpRequest === undefined) {
					throw new Error('Request is missing!');
				}
				return additionalData.httpRequest.headers;
			},
			getMode: (): WorkflowExecuteMode => {
				return mode;
			},
			getNode: () => {
				return getNode(node);
			},
			getNodeParameter: (
				parameterName: string,
				fallbackValue?: any,
			):
				| NodeParameterValue
				| INodeParameters
				| NodeParameterValue[]
				| INodeParameters[]
				| object => {
				const runExecutionData: IRunExecutionData | null = null;
				const itemIndex = 0;
				const runIndex = 0;
				const connectionInputData: INodeExecutionData[] = [];

				return getNodeParameter(
					workflow,
					runExecutionData,
					runIndex,
					connectionInputData,
					node,
					parameterName,
					itemIndex,
					mode,
					additionalData.timezone,
					getAdditionalKeys(additionalData),
					undefined,
					fallbackValue,
				);
			},
			getParamsData(): object {
				if (additionalData.httpRequest === undefined) {
					throw new Error('Request is missing!');
				}
				return additionalData.httpRequest.params;
			},
			getQueryData(): object {
				if (additionalData.httpRequest === undefined) {
					throw new Error('Request is missing!');
				}
				return additionalData.httpRequest.query;
			},
			getRequestObject(): express.Request {
				if (additionalData.httpRequest === undefined) {
					throw new Error('Request is missing!');
				}
				return additionalData.httpRequest;
			},
			getResponseObject(): express.Response {
				if (additionalData.httpResponse === undefined) {
					throw new Error('Response is missing!');
				}
				return additionalData.httpResponse;
			},
			getNodeWebhookUrl: (name: string): string | undefined => {
				return getNodeWebhookUrl(
					name,
					workflow,
					node,
					additionalData,
					mode,
					additionalData.timezone,
					getAdditionalKeys(additionalData),
				);
			},
			getTimezone: (): string => {
				return getTimezone(workflow, additionalData);
			},
			getWorkflow: () => {
				return getWorkflowMetadata(workflow);
			},
			getWorkflowStaticData(type: string): IDataObject {
				return workflow.getStaticData(type, node);
			},
			getWebhookName(): string {
				return webhookData.webhookDescription.name;
			},
			prepareOutputData: NodeHelpers.prepareOutputData,
			helpers: {
				httpRequest,
				async requestWithAuthentication(
					this: IAllExecuteFunctions,
					credentialsType: string,
					requestOptions: IHttpRequestOptions,
					additionalCredentialOptions?: IAdditionalCredentialOptions,
				): Promise<any> {
					return requestWithAuthentication.call(
						this,
						credentialsType,
						requestOptions,
						workflow,
						node,
						additionalData,
						additionalCredentialOptions,
					);
				},
				async prepareBinaryData(
					binaryData: Buffer,
					filePath?: string,
					mimeType?: string,
				): Promise<IBinaryData> {
					return prepareBinaryData.call(
						this,
						binaryData,
						additionalData.executionId!,
						filePath,
						mimeType,
					);
				},
				request: proxyRequestToAxios,
				async requestOAuth2(
					this: IAllExecuteFunctions,
					credentialsType: string,
					requestOptions: IHttpRequestOptions,
					oAuth2Options?: IOAuth2Options,
				): Promise<any> {
					return requestOAuth2.call(
						this,
						credentialsType,
						requestOptions,
						node,
						additionalData,
						oAuth2Options,
					);
				},
				async requestOAuth1(
					this: IAllExecuteFunctions,
					credentialsType: string,
					requestOptions: IHttpRequestOptions,
				): Promise<any> {
					return requestOAuth1.call(this, credentialsType, requestOptions);
				},
				async httpRequestWithAuthentication(
					this: IAllExecuteFunctions,
					credentialsType: string,
					requestOptions: IHttpRequestOptions,
					additionalCredentialOptions?: IAdditionalCredentialOptions,
				): Promise<any> {
					return httpRequestWithAuthentication.call(
						this,
						credentialsType,
						requestOptions,
						workflow,
						node,
						additionalData,
						additionalCredentialOptions,
					);
				},
				returnJsonArray,
			},
		};
	})(workflow, node);
}<|MERGE_RESOLUTION|>--- conflicted
+++ resolved
@@ -1419,14 +1419,9 @@
 			node,
 			additionalData.timezone,
 		);
-<<<<<<< HEAD
-
 		return await proxyRequestToAxios(
 			Object.fromEntries(Object.entries(requestOptions)) as IDataObject,
 		);
-=======
-		return await proxyRequestToAxios(requestOptions as IDataObject);
->>>>>>> 9017fd46
 	} catch (error) {
 		try {
 			if (credentialsDecrypted !== undefined) {
