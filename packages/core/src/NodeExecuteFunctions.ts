--- conflicted
+++ resolved
@@ -151,8 +151,6 @@
 	// Signs the request by adding authorization headers or query parameters depending
 	// on the token-type used.
 	const newRequestOptions = token.sign(requestOptions as clientOAuth2.RequestObject);
-<<<<<<< HEAD
-=======
 
 	// If keep bearer is false remove the it from the authorization header
 	if (oAuth2Options?.keepBearer === false) {
@@ -160,7 +158,6 @@
 		newRequestOptions?.headers?.Authorization = newRequestOptions?.headers?.Authorization.split(' ')[1];
 	}
 
->>>>>>> 219a0d25
 	return this.helpers.request!(newRequestOptions)
 		.catch(async (error: IResponseError) => {
 			// TODO: Check if also other codes are possible
