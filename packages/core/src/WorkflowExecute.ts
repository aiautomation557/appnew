--- conflicted
+++ resolved
@@ -27,19 +27,16 @@
 	IWaitingForExecution,
 	IWorkflowExecuteAdditionalData,
 	LoggerProxy as Logger,
+	NodeApiError,
+	NodeOperationError,
 	Workflow,
 	WorkflowExecuteMode,
 	WorkflowOperationError,
 } from 'n8n-workflow';
 // eslint-disable-next-line import/no-extraneous-dependencies
 import { get } from 'lodash';
-<<<<<<< HEAD
-import { NodeApiError } from 'n8n-workflow';
-import { NodeOperationError } from 'n8n-workflow';
-=======
 // eslint-disable-next-line import/no-cycle
 import { NodeExecuteFunctions } from '.';
->>>>>>> 63e2bd25
 
 export class WorkflowExecute {
 	runExecutionData: IRunExecutionData;
@@ -629,9 +626,9 @@
 				} catch (error) {
 					// Set the error that it can be saved correctly
 					executionError = {
-						...error,
-						message: error.message,
-						stack: error.stack,
+						...(error as NodeOperationError | NodeApiError),
+						message: (error as NodeOperationError | NodeApiError).message,
+						stack: (error as NodeOperationError | NodeApiError).stack,
 					};
 
 					// Set the incoming data of the node that it can be saved correctly
@@ -842,9 +839,9 @@
 							this.runExecutionData.resultData.lastNodeExecuted = executionData.node.name;
 
 							executionError = {
-								...error,
-								message: error.message,
-								stack: error.stack,
+								...(error as NodeOperationError | NodeApiError),
+								message: (error as NodeOperationError | NodeApiError).message,
+								stack: (error as NodeOperationError | NodeApiError).stack,
 							};
 
 							Logger.debug(`Running node "${executionNode.name}" finished with error`, {
@@ -895,13 +892,15 @@
 					}
 
 					// Merge error information to default output for now
-					// As the new nodes can report the errors in 
+					// As the new nodes can report the errors in
 					// the `error` property.
 					for (const execution of nodeSuccessData!) {
 						for (const lineResult of execution) {
 							if (lineResult.json.$error !== undefined && lineResult.json.$json !== undefined) {
 								lineResult.error = lineResult.json.$error as NodeApiError | NodeOperationError;
-								lineResult.json = {error: (lineResult.json.$error as NodeApiError | NodeOperationError).message};
+								lineResult.json = {
+									error: (lineResult.json.$error as NodeApiError | NodeOperationError).message,
+								};
 							} else if (lineResult.error !== undefined) {
 								lineResult.json = { error: lineResult.error.message };
 							}
