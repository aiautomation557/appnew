--- conflicted
+++ resolved
@@ -61,16 +61,12 @@
 		return binaryData;
 	}
 
-<<<<<<< HEAD
 	async store(
 		binaryData: IBinaryData,
-		input: Buffer | Readable,
-		workflowId: string,
-		executionId: string,
-	) {
-=======
-	async store(binaryData: IBinaryData, bufferOrStream: Buffer | Readable, executionId: string) {
->>>>>>> 03b39475
+		bufferOrStream: Buffer | Readable,
+		workflowId: string,
+		executionId: string,
+	) {
 		const manager = this.managers[this.mode];
 
 		if (!manager) {
@@ -81,11 +77,7 @@
 			return binaryData;
 		}
 
-<<<<<<< HEAD
-		const { fileId, fileSize } = await manager.store(workflowId, executionId, input, {
-=======
-		const { fileId, fileSize } = await manager.store(bufferOrStream, executionId, {
->>>>>>> 03b39475
+		const { fileId, fileSize } = await manager.store(workflowId, executionId, bufferOrStream, {
 			fileName: binaryData.fileName,
 			mimeType: binaryData.mimeType,
 		});
@@ -104,40 +96,16 @@
 		});
 	}
 
-<<<<<<< HEAD
-	getAsStream(workflowId: string, identifier: string, chunkSize?: number) {
-		const { mode, fileId } = this.splitModeFileId(identifier);
-
-		return this.getManager(mode).getStream(workflowId, fileId, chunkSize);
+	getAsStream(workflowId: string, binaryDataId: string, chunkSize?: number) {
+		const [mode, uuid] = binaryDataId.split(':');
+
+		return this.getManager(mode).getAsStream(workflowId, uuid, chunkSize);
 	}
 
 	async getBinaryDataBuffer(workflowId: string, binaryData: IBinaryData) {
 		if (binaryData.id) return this.retrieveBinaryDataByIdentifier(workflowId, binaryData.id);
 
 		return Buffer.from(binaryData.data, BINARY_ENCODING);
-	}
-
-	async retrieveBinaryDataByIdentifier(workflowId: string, identifier: string) {
-		const { mode, fileId } = this.splitModeFileId(identifier);
-
-		return this.getManager(mode).getBuffer(workflowId, fileId);
-	}
-
-	getPath(workflowId: string, identifier: string) {
-		const { mode, fileId } = this.splitModeFileId(identifier);
-
-		return this.getManager(mode).getPath(workflowId, fileId);
-	}
-
-	async getMetadata(workflowId: string, identifier: string) {
-		const { mode, fileId } = this.splitModeFileId(identifier);
-
-		return this.getManager(mode).getMetadata(workflowId, fileId);
-=======
-	getAsStream(binaryDataId: string, chunkSize?: number) {
-		const [mode, uuid] = binaryDataId.split(':');
-
-		return this.getManager(mode).getAsStream(uuid, chunkSize);
 	}
 
 	async getAsBuffer(binaryData: IBinaryData) {
@@ -150,17 +118,22 @@
 		return Buffer.from(binaryData.data, BINARY_ENCODING);
 	}
 
-	getPath(binaryDataId: string) {
-		const [mode, uuid] = binaryDataId.split(':');
-
-		return this.getManager(mode).getPath(uuid);
-	}
-
-	async getMetadata(binaryDataId: string) {
-		const [mode, uuid] = binaryDataId.split(':');
-
-		return this.getManager(mode).getMetadata(uuid);
->>>>>>> 03b39475
+	async retrieveBinaryDataByIdentifier(workflowId: string, binaryDataId: string) {
+		const [mode, uuid] = binaryDataId.split(':');
+
+		return this.getManager(mode).getAsBuffer(workflowId, uuid);
+	}
+
+	getPath(workflowId: string, binaryDataId: string) {
+		const [mode, uuid] = binaryDataId.split(':');
+
+		return this.getManager(mode).getPath(workflowId, uuid);
+	}
+
+	async getMetadata(workflowId: string, binaryDataId: string) {
+		const [mode, uuid] = binaryDataId.split(':');
+
+		return this.getManager(mode).getMetadata(workflowId, uuid);
 	}
 
 	async deleteManyByExecutionIds(executionIds: string[]) {
@@ -229,11 +202,7 @@
 
 				const [_mode, uuid] = binaryDataId.split(':');
 
-<<<<<<< HEAD
-				return manager?.copyByFileId(workflowId, fileId, executionId).then((newFileId) => ({
-=======
-				return manager?.copyByFileId(uuid, executionId).then((newFileId) => ({
->>>>>>> 03b39475
+				return manager?.copyByFileId(workflowId, uuid, executionId).then((newFileId) => ({
 					newId: this.createBinaryDataId(newFileId),
 					key,
 				}));
