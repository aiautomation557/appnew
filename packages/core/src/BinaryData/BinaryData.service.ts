/* eslint-disable @typescript-eslint/naming-convention */

import { readFile, stat } from 'fs/promises';
import prettyBytes from 'pretty-bytes';
import { Service } from 'typedi';
import { BINARY_ENCODING, LoggerProxy as Logger, IBinaryData } from 'n8n-workflow';

<<<<<<< HEAD
import { areValidModes, toBuffer } from './utils';
import { UnknownBinaryDataManager, InvalidBinaryDataMode } from './errors';
=======
import { FileSystemManager } from './FileSystem.manager';
import { UnknownBinaryDataManager, InvalidBinaryDataMode } from './errors';
import { LogCatch } from '../decorators/LogCatch.decorator';
import { areValidModes } from './utils';
>>>>>>> aac2bff6

import type { Readable } from 'stream';
import type { BinaryData } from './types';
import type { INodeExecutionData } from 'n8n-workflow';

@Service()
export class BinaryDataService {
	private mode: BinaryData.Mode = 'default';

	private managers: Record<string, BinaryData.Manager> = {};

	async init(config: BinaryData.Config) {
		if (!areValidModes(config.availableModes)) throw new InvalidBinaryDataMode();

		this.mode = config.mode;

		if (config.availableModes.includes('filesystem')) {
			const { FileSystemManager } = await import('./FileSystem.manager');
			this.managers.filesystem = new FileSystemManager(config.localStoragePath);

			await this.managers.filesystem.init();
		}

		if (config.availableModes.includes('s3')) {
			const { ObjectStoreManager } = await import('./ObjectStore.manager');
			this.managers.objectStore = new ObjectStoreManager();

			await this.managers.objectStore.init();
		}
	}

	@LogCatch((error) => Logger.error('Failed to copy binary data file', { error }))
	async copyBinaryFile(
		workflowId: string,
		executionId: string,
		binaryData: IBinaryData,
		filePath: string,
	) {
		const manager = this.managers[this.mode];

		if (!manager) {
			const { size } = await stat(filePath);
			binaryData.fileSize = prettyBytes(size);
			binaryData.data = await readFile(filePath, { encoding: BINARY_ENCODING });

			return binaryData;
		}

		const metadata = {
			fileName: binaryData.fileName,
			mimeType: binaryData.mimeType,
		};

		const { fileId, fileSize } = await manager.copyByFilePath(
			workflowId,
			executionId,
			filePath,
			metadata,
		);

		binaryData.id = this.createBinaryDataId(fileId);
		binaryData.fileSize = prettyBytes(fileSize);
		binaryData.data = this.mode; // clear binary data from memory

		return binaryData;
	}

	@LogCatch((error) => Logger.error('Failed to write binary data file', { error }))
	async store(
		workflowId: string,
		executionId: string,
		bufferOrStream: Buffer | Readable,
		binaryData: IBinaryData,
	) {
		const manager = this.managers[this.mode];

		if (!manager) {
			const buffer = await this.toBuffer(bufferOrStream);
			binaryData.data = buffer.toString(BINARY_ENCODING);
			binaryData.fileSize = prettyBytes(buffer.length);

			return binaryData;
		}

		const metadata = {
			fileName: binaryData.fileName,
			mimeType: binaryData.mimeType,
		};

		const { fileId, fileSize } = await manager.store(
			workflowId,
			executionId,
			bufferOrStream,
			metadata,
		);

		binaryData.id = this.createBinaryDataId(fileId);
		binaryData.fileSize = prettyBytes(fileSize);
		binaryData.data = this.mode; // clear binary data from memory

		return binaryData;
	}

	async toBuffer(bufferOrStream: Buffer | Readable) {
		return toBuffer(bufferOrStream);
	}

	async getAsStream(binaryDataId: string, chunkSize?: number) {
		const [mode, fileId] = binaryDataId.split(':');

		return this.getManager(mode).getAsStream(fileId, chunkSize);
	}

	async getAsBuffer(binaryData: IBinaryData) {
		if (binaryData.id) {
			const [mode, fileId] = binaryData.id.split(':');

			return this.getManager(mode).getAsBuffer(fileId);
		}

		return Buffer.from(binaryData.data, BINARY_ENCODING);
	}

	/**
	 * Get the path to the binary data file, e.g. `/Users/{user}/.n8n/binaryData/{uuid}`
	 * or `/workflows/{workflowId}/executions/{executionId}/binary_data/{uuid}`.
	 *
	 * Used to allow nodes to access user-written binary files (e.g. Read PDF node)
	 * and to support download of execution-written binary files.
	 */
	getPath(binaryDataId: string) {
		const [mode, fileId] = binaryDataId.split(':');

		return this.getManager(mode).getPath(fileId);
	}

	async getMetadata(binaryDataId: string) {
		const [mode, fileId] = binaryDataId.split(':');

		return this.getManager(mode).getMetadata(fileId);
	}

<<<<<<< HEAD
	async deleteMany(ids: BinaryData.IdsForDeletion) {
		await this.getManager(this.mode).deleteMany(ids);
=======
	async deleteManyByExecutionIds(executionIds: string[]) {
		const manager = this.getManager(this.mode);

		if (!manager) return;

		await manager.deleteManyByExecutionIds(executionIds);
>>>>>>> aac2bff6
	}

	@LogCatch((error) =>
		Logger.error('Failed to copy all binary data files for execution', { error }),
	)
	async duplicateBinaryData(
		workflowId: string,
		executionId: string,
		inputData: Array<INodeExecutionData[] | null>,
	) {
		if (inputData && this.managers[this.mode]) {
			const returnInputData = (inputData as INodeExecutionData[][]).map(
				async (executionDataArray) => {
					if (executionDataArray) {
						return Promise.all(
							executionDataArray.map(async (executionData) => {
								if (executionData.binary) {
									return this.duplicateBinaryDataInExecData(workflowId, executionId, executionData);
								}

								return executionData;
							}),
						);
					}

					return executionDataArray;
				},
			);

			return Promise.all(returnInputData);
		}

		return inputData as INodeExecutionData[][];
	}

	// ----------------------------------
	//         private methods
	// ----------------------------------

	/**
	 * Create an identifier `${mode}:{fileId}` for `IBinaryData['id']`.
	 */
	private createBinaryDataId(fileId: string) {
		return `${this.mode}:${fileId}`;
	}

	private async duplicateBinaryDataInExecData(
		workflowId: string,
		executionId: string,
		executionData: INodeExecutionData,
	) {
		const manager = this.managers[this.mode];

		if (executionData.binary) {
			const binaryDataKeys = Object.keys(executionData.binary);
			const bdPromises = binaryDataKeys.map(async (key: string) => {
				if (!executionData.binary) {
					return { key, newId: undefined };
				}

				const binaryDataId = executionData.binary[key].id;
				if (!binaryDataId) {
					return { key, newId: undefined };
				}

				const [_mode, fileId] = binaryDataId.split(':');

				return manager?.copyByFileId(workflowId, executionId, fileId).then((newFileId) => ({
					newId: this.createBinaryDataId(newFileId),
					key,
				}));
			});

			return Promise.all(bdPromises).then((b) => {
				return b.reduce((acc, curr) => {
					if (acc.binary && curr) {
						acc.binary[curr.key].id = curr.newId;
					}

					return acc;
				}, executionData);
			});
		}

		return executionData;
	}

	private getManager(mode: string) {
		const manager = this.managers[mode];

		if (manager) return manager;

		throw new UnknownBinaryDataManager(mode);
	}
}<|MERGE_RESOLUTION|>--- conflicted
+++ resolved
@@ -5,15 +5,9 @@
 import { Service } from 'typedi';
 import { BINARY_ENCODING, LoggerProxy as Logger, IBinaryData } from 'n8n-workflow';
 
-<<<<<<< HEAD
 import { areValidModes, toBuffer } from './utils';
 import { UnknownBinaryDataManager, InvalidBinaryDataMode } from './errors';
-=======
-import { FileSystemManager } from './FileSystem.manager';
-import { UnknownBinaryDataManager, InvalidBinaryDataMode } from './errors';
 import { LogCatch } from '../decorators/LogCatch.decorator';
-import { areValidModes } from './utils';
->>>>>>> aac2bff6
 
 import type { Readable } from 'stream';
 import type { BinaryData } from './types';
@@ -156,17 +150,12 @@
 		return this.getManager(mode).getMetadata(fileId);
 	}
 
-<<<<<<< HEAD
 	async deleteMany(ids: BinaryData.IdsForDeletion) {
+		const manager = this.getManager(this.mode);
+
+		if (!manager) return;
+
 		await this.getManager(this.mode).deleteMany(ids);
-=======
-	async deleteManyByExecutionIds(executionIds: string[]) {
-		const manager = this.getManager(this.mode);
-
-		if (!manager) return;
-
-		await manager.deleteManyByExecutionIds(executionIds);
->>>>>>> aac2bff6
 	}
 
 	@LogCatch((error) =>
