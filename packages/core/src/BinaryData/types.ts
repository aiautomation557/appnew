--- conflicted
+++ resolved
@@ -16,13 +16,9 @@
 		fileSize: number;
 	};
 
-<<<<<<< HEAD
 	export type WriteResult = { fileId: string; fileSize: number };
 
-	type PreStoreMetadata = Omit<Metadata, 'fileSize'>;
-=======
 	export type PreWriteMetadata = Omit<Metadata, 'fileSize'>;
->>>>>>> ed9d5145
 
 	export interface Manager {
 		init(): Promise<void>;
@@ -30,14 +26,9 @@
 		store(
 			workflowId: string,
 			executionId: string,
-<<<<<<< HEAD
 			binaryData: Buffer | Readable,
-			metadata: PreStoreMetadata,
+			metadata: PreWriteMetadata,
 		): Promise<WriteResult>;
-=======
-			preStoreMetadata: PreWriteMetadata,
-		): Promise<{ fileId: string; fileSize: number }>;
->>>>>>> ed9d5145
 
 		getPath(workflowId: string, fileId: string): string;
 		getAsBuffer(workflowId: string, fileId: string): Promise<Buffer>;
@@ -49,18 +40,9 @@
 		copyByFilePath(
 			workflowId: string,
 			executionId: string,
-<<<<<<< HEAD
 			filePath: string,
-			metadata: { mimeType: string; fileName?: string },
+			metadata: PreWriteMetadata,
 		): Promise<WriteResult>;
-=======
-			metadata: PreWriteMetadata,
-		): Promise<{ fileId: string; fileSize: number }>;
-
-		copyByFileId(fileId: string, prefix: string): Promise<string>;
-
-		deleteOne(fileId: string): Promise<void>;
->>>>>>> ed9d5145
 
 		deleteOne(workflowId: string, fileId: string): Promise<void>;
 		deleteManyByExecutionIds(executionIds: string[]): Promise<string[]>;
