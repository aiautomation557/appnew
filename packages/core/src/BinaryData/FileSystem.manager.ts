import { createReadStream } from 'fs';
import fs from 'fs/promises';
import path from 'path';
import { v4 as uuid } from 'uuid';
import { jsonParse } from 'n8n-workflow';

import { FileNotFoundError } from '../errors';
import { ensureDirExists } from './utils';

import type { Readable } from 'stream';
import type { BinaryData } from './types';

/**
 * `_workflowId` arguments on write are for compatibility with the
 * `BinaryData.Manager` interface. Unused in filesystem mode.
 */

const EXECUTION_ID_EXTRACTOR =
	/^(\w+)(?:[0-9a-fA-F]{8}\b-[0-9a-fA-F]{4}\b-[0-9a-fA-F]{4}\b-[0-9a-fA-F]{4}\b-[0-9a-fA-F]{12})$/;

export class FileSystemManager implements BinaryData.Manager {
	constructor(private storagePath: string) {}

	async init() {
		await ensureDirExists(this.storagePath);
	}

	getPath(fileId: string) {
		return this.resolvePath(fileId);
	}

<<<<<<< HEAD
=======
	async getSize(fileId: string) {
		const filePath = this.getPath(fileId);

		try {
			const stats = await fs.stat(filePath);
			return stats.size;
		} catch (error) {
			throw new Error('Failed to find binary data file in filesystem', { cause: error });
		}
	}

>>>>>>> 4c62df6f
	getAsStream(fileId: string, chunkSize?: number) {
		const filePath = this.getPath(fileId);

		return createReadStream(filePath, { highWaterMark: chunkSize });
	}

	async getAsBuffer(fileId: string) {
		const filePath = this.getPath(fileId);

		try {
			return await fs.readFile(filePath);
		} catch {
			throw new Error(`Error finding file: ${filePath}`);
		}
	}

	async getMetadata(fileId: string): Promise<BinaryData.Metadata> {
		const filePath = this.resolvePath(`${fileId}.metadata`);

		return jsonParse(await fs.readFile(filePath, { encoding: 'utf-8' }));
	}

	async store(
		_workflowId: string,
		executionId: string,
		bufferOrStream: Buffer | Readable,
		{ mimeType, fileName }: BinaryData.PreWriteMetadata,
	) {
		const fileId = this.createFileId(executionId);
		const filePath = this.getPath(fileId);

		await fs.writeFile(filePath, bufferOrStream);

		const fileSize = await this.getSize(fileId);

		await this.storeMetadata(fileId, { mimeType, fileName, fileSize });

		return { fileId, fileSize };
	}

	async deleteOne(fileId: string) {
		const filePath = this.getPath(fileId);

		return fs.rm(filePath);
	}

	async deleteManyByExecutionIds(executionIds: string[]) {
		const set = new Set(executionIds);
		const fileNames = await fs.readdir(this.storagePath);
		const deletedIds = [];

		for (const fileName of fileNames) {
			const executionId = fileName.match(EXECUTION_ID_EXTRACTOR)?.[1];

			if (executionId && set.has(executionId)) {
				const filePath = this.resolvePath(fileName);

				await Promise.all([fs.rm(filePath), fs.rm(`${filePath}.metadata`)]);

				deletedIds.push(executionId);
			}
		}

		return deletedIds;
	}

	async copyByFilePath(
		_workflowId: string,
		executionId: string,
		filePath: string,
		{ mimeType, fileName }: BinaryData.PreWriteMetadata,
	) {
		const newFileId = this.createFileId(executionId);

		await fs.cp(filePath, this.getPath(newFileId));

		const fileSize = await this.getSize(newFileId);

		await this.storeMetadata(newFileId, { mimeType, fileName, fileSize });

		return { fileId: newFileId, fileSize };
	}

	async copyByFileId(_workflowId: string, fileId: string, executionId: string) {
		const newFileId = this.createFileId(executionId);

		await fs.copyFile(this.resolvePath(fileId), this.resolvePath(newFileId));

		return newFileId;
	}

	// ----------------------------------
	//         private methods
	// ----------------------------------

	private createFileId(executionId: string) {
		return [executionId, uuid()].join('');
	}

	private resolvePath(...args: string[]) {
		const returnPath = path.join(this.storagePath, ...args);

		if (path.relative(this.storagePath, returnPath).startsWith('..')) {
			throw new FileNotFoundError('Invalid path detected');
		}

		return returnPath;
	}

	private async storeMetadata(fileId: string, metadata: BinaryData.Metadata) {
		const filePath = this.resolvePath(`${fileId}.metadata`);

		await fs.writeFile(filePath, JSON.stringify(metadata), { encoding: 'utf-8' });
	}

	private async getSize(fileId: string) {
		const filePath = this.getPath(fileId);
		const stats = await fs.stat(filePath);

		return stats.size;
	}
}<|MERGE_RESOLUTION|>--- conflicted
+++ resolved
@@ -29,20 +29,6 @@
 		return this.resolvePath(fileId);
 	}
 
-<<<<<<< HEAD
-=======
-	async getSize(fileId: string) {
-		const filePath = this.getPath(fileId);
-
-		try {
-			const stats = await fs.stat(filePath);
-			return stats.size;
-		} catch (error) {
-			throw new Error('Failed to find binary data file in filesystem', { cause: error });
-		}
-	}
-
->>>>>>> 4c62df6f
 	getAsStream(fileId: string, chunkSize?: number) {
 		const filePath = this.getPath(fileId);
 
@@ -160,8 +146,12 @@
 
 	private async getSize(fileId: string) {
 		const filePath = this.getPath(fileId);
-		const stats = await fs.stat(filePath);
 
-		return stats.size;
+		try {
+			const stats = await fs.stat(filePath);
+			return stats.size;
+		} catch (error) {
+			throw new Error('Failed to find binary data file in filesystem', { cause: error });
+		}
 	}
 }