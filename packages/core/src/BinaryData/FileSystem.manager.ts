/**
 * @tech_debt The `workflowId` arguments on write are for compatibility with the
 * `BinaryData.Manager` interface. Unused in filesystem mode until we refactor
 * how we store binary data files in the `/binaryData` dir.
 */

import { createReadStream } from 'fs';
import fs from 'fs/promises';
import path from 'path';
import { v4 as uuid } from 'uuid';
import { jsonParse } from 'n8n-workflow';

import { FileNotFoundError } from '../errors';
import { ensureDirExists } from './utils';

import type { Readable } from 'stream';
import type { BinaryData } from './types';

<<<<<<< HEAD
/**
 * @note The `workflowId` arguments on write and delete are intentionally unused.
 * They are for compatibility with `BinaryData.Manager` and will be removed
 * when we refactor binary data file storage in the `/binaryData` dir.
 */

=======
>>>>>>> aac2bff6
const EXECUTION_ID_EXTRACTOR =
	/^(\w+)(?:[0-9a-fA-F]{8}\b-[0-9a-fA-F]{4}\b-[0-9a-fA-F]{4}\b-[0-9a-fA-F]{4}\b-[0-9a-fA-F]{12})$/;

export class FileSystemManager implements BinaryData.Manager {
	constructor(private storagePath: string) {}

	async init() {
		await ensureDirExists(this.storagePath);
	}

	getPath(fileId: string) {
		return this.resolvePath(fileId);
	}

	async getAsStream(fileId: string, chunkSize?: number) {
		const filePath = this.getPath(fileId);

		return createReadStream(filePath, { highWaterMark: chunkSize });
	}

	async getAsBuffer(fileId: string) {
		const filePath = this.getPath(fileId);

		try {
			return await fs.readFile(filePath);
		} catch {
			throw new Error(`Error finding file: ${filePath}`);
		}
	}

	async getMetadata(fileId: string): Promise<BinaryData.Metadata> {
		const filePath = this.resolvePath(`${fileId}.metadata`);

		return jsonParse(await fs.readFile(filePath, { encoding: 'utf-8' }));
	}

	async store(
		_workflowId: string,
		executionId: string,
		bufferOrStream: Buffer | Readable,
		{ mimeType, fileName }: BinaryData.PreWriteMetadata,
	) {
		const fileId = this.toFileId(executionId);
		const filePath = this.getPath(fileId);

		await fs.writeFile(filePath, bufferOrStream);

		const fileSize = await this.getSize(fileId);

		await this.storeMetadata(fileId, { mimeType, fileName, fileSize });

		return { fileId, fileSize };
	}

	async deleteOne(fileId: string) {
		const filePath = this.getPath(fileId);

		return fs.rm(filePath);
	}

	async deleteMany(ids: BinaryData.IdsForDeletion) {
		const executionIds = ids.map((o) => o.executionId);

		const set = new Set(executionIds);
		const fileNames = await fs.readdir(this.storagePath);

		for (const fileName of fileNames) {
			const executionId = fileName.match(EXECUTION_ID_EXTRACTOR)?.[1];

			if (executionId && set.has(executionId)) {
				const filePath = this.resolvePath(fileName);

				await Promise.all([fs.rm(filePath), fs.rm(`${filePath}.metadata`)]);
			}
		}
	}

	async copyByFilePath(
		_workflowId: string,
		executionId: string,
		filePath: string,
		{ mimeType, fileName }: BinaryData.PreWriteMetadata,
	) {
		const newFileId = this.toFileId(executionId);

		await fs.cp(filePath, this.getPath(newFileId));

		const fileSize = await this.getSize(newFileId);

		await this.storeMetadata(newFileId, { mimeType, fileName, fileSize });

		return { fileId: newFileId, fileSize };
	}

<<<<<<< HEAD
	async copyByFileId(_workflowId: string, executionId: string, sourceFileId: string) {
		const targetFileId = this.toFileId(executionId);
		const sourcePath = this.resolvePath(sourceFileId);
		const targetPath = this.resolvePath(targetFileId);
=======
	async copyByFileId(_workflowId: string, executionId: string, fileId: string) {
		const newFileId = this.createFileId(executionId);
>>>>>>> aac2bff6

		await fs.copyFile(sourcePath, targetPath);

		return targetFileId;
	}

	// ----------------------------------
	//         private methods
	// ----------------------------------

	private toFileId(executionId: string) {
		return [executionId, uuid()].join('');
	}

	private resolvePath(...args: string[]) {
		const returnPath = path.join(this.storagePath, ...args);

		if (path.relative(this.storagePath, returnPath).startsWith('..')) {
			throw new FileNotFoundError('Invalid path detected');
		}

		return returnPath;
	}

	private async storeMetadata(fileId: string, metadata: BinaryData.Metadata) {
		const filePath = this.resolvePath(`${fileId}.metadata`);

		await fs.writeFile(filePath, JSON.stringify(metadata), { encoding: 'utf-8' });
	}

	private async getSize(fileId: string) {
		const filePath = this.getPath(fileId);

		try {
			const stats = await fs.stat(filePath);
			return stats.size;
		} catch (error) {
			throw new Error('Failed to find binary data file in filesystem', { cause: error });
		}
	}
}<|MERGE_RESOLUTION|>--- conflicted
+++ resolved
@@ -16,15 +16,6 @@
 import type { Readable } from 'stream';
 import type { BinaryData } from './types';
 
-<<<<<<< HEAD
-/**
- * @note The `workflowId` arguments on write and delete are intentionally unused.
- * They are for compatibility with `BinaryData.Manager` and will be removed
- * when we refactor binary data file storage in the `/binaryData` dir.
- */
-
-=======
->>>>>>> aac2bff6
 const EXECUTION_ID_EXTRACTOR =
 	/^(\w+)(?:[0-9a-fA-F]{8}\b-[0-9a-fA-F]{4}\b-[0-9a-fA-F]{4}\b-[0-9a-fA-F]{4}\b-[0-9a-fA-F]{12})$/;
 
@@ -119,15 +110,10 @@
 		return { fileId: newFileId, fileSize };
 	}
 
-<<<<<<< HEAD
 	async copyByFileId(_workflowId: string, executionId: string, sourceFileId: string) {
 		const targetFileId = this.toFileId(executionId);
 		const sourcePath = this.resolvePath(sourceFileId);
 		const targetPath = this.resolvePath(targetFileId);
-=======
-	async copyByFileId(_workflowId: string, executionId: string, fileId: string) {
-		const newFileId = this.createFileId(executionId);
->>>>>>> aac2bff6
 
 		await fs.copyFile(sourcePath, targetPath);
 
