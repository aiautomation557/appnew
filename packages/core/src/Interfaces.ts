/* eslint-disable @typescript-eslint/no-explicit-any */
import {
	IAllExecuteFunctions,
	IBinaryData,
	ICredentialType,
	IDataObject,
	IExecuteFunctions as IExecuteFunctionsBase,
	IExecuteSingleFunctions as IExecuteSingleFunctionsBase,
	IHookFunctions as IHookFunctionsBase,
	IHttpRequestOptions,
	ILoadOptionsFunctions as ILoadOptionsFunctionsBase,
	INodeExecutionData,
	INodeType,
	IOAuth2Options,
	IPollFunctions as IPollFunctionsBase,
	IPollResponse,
	ITriggerFunctions as ITriggerFunctionsBase,
	ITriggerResponse,
	IWebhookFunctions as IWebhookFunctionsBase,
	IWorkflowSettings as IWorkflowSettingsWorkflow,
} from 'n8n-workflow';

import { OptionsWithUri, OptionsWithUrl } from 'request';
import * as requestPromise from 'request-promise-native';

interface Constructable<T> {
	new (): T;
}

export interface IProcessMessage {
	data?: any;
	type: string;
}

export interface IExecuteFunctions extends IExecuteFunctionsBase {
	helpers: {
<<<<<<< HEAD
		httpRequest(requestOptions: IHttpRequestOptions): Promise<any>; //tslint:disable-line:no-any
		prepareBinaryData(binaryData: Buffer, filePath?: string, mimeType?: string): Promise<IBinaryData>;
		request: (uriOrObject: string | IDataObject | any, options?: IDataObject) => Promise<any>, // tslint:disable-line:no-any
		requestOAuth2(this: IAllExecuteFunctions, credentialsType: string, requestOptions: OptionsWithUri | requestPromise.RequestPromiseOptions, oAuth2Options?: IOAuth2Options): Promise<any>, // tslint:disable-line:no-any
		requestOAuth1(this: IAllExecuteFunctions, credentialsType: string, requestOptions: OptionsWithUrl | requestPromise.RequestPromiseOptions): Promise<any>, // tslint:disable-line:no-any
		getBinaryDataBuffer(itemIndex: number, propertyName: string): Promise<Buffer>;
=======
		prepareBinaryData(
			binaryData: Buffer,
			filePath?: string,
			mimeType?: string,
		): Promise<IBinaryData>;
		getBinaryDataBuffer(itemIndex: number, propertyName: string): Promise<Buffer>;
		request: requestPromise.RequestPromiseAPI;
		requestOAuth2(
			this: IAllExecuteFunctions,
			credentialsType: string,
			requestOptions: OptionsWithUri | requestPromise.RequestPromiseOptions,
			oAuth2Options?: IOAuth2Options,
		): Promise<any>; // tslint:disable-line:no-any
		requestOAuth1(
			this: IAllExecuteFunctions,
			credentialsType: string,
			requestOptions: OptionsWithUrl | requestPromise.RequestPromiseOptions,
		): Promise<any>; // tslint:disable-line:no-any
>>>>>>> 63e2bd25
		returnJsonArray(jsonData: IDataObject | IDataObject[]): INodeExecutionData[];
	};
}

export interface IExecuteSingleFunctions extends IExecuteSingleFunctionsBase {
	helpers: {
<<<<<<< HEAD
		httpRequest(requestOptions: IHttpRequestOptions): Promise<any>; //tslint:disable-line:no-any
		prepareBinaryData(binaryData: Buffer, filePath?: string, mimeType?: string): Promise<IBinaryData>;
		request: (uriOrObject: string | IDataObject | any, options?: IDataObject) => Promise<any>, // tslint:disable-line:no-any
		requestOAuth2(this: IAllExecuteFunctions, credentialsType: string, requestOptions: OptionsWithUri | requestPromise.RequestPromiseOptions, oAuth2Options?: IOAuth2Options): Promise<any>, // tslint:disable-line:no-any
		requestOAuth1(this: IAllExecuteFunctions, credentialsType: string, requestOptions: OptionsWithUrl | requestPromise.RequestPromiseOptions): Promise<any>, // tslint:disable-line:no-any
=======
		prepareBinaryData(
			binaryData: Buffer,
			filePath?: string,
			mimeType?: string,
		): Promise<IBinaryData>;
		request: requestPromise.RequestPromiseAPI;
		requestOAuth2(
			this: IAllExecuteFunctions,
			credentialsType: string,
			requestOptions: OptionsWithUri | requestPromise.RequestPromiseOptions,
			oAuth2Options?: IOAuth2Options,
		): Promise<any>; // tslint:disable-line:no-any
		requestOAuth1(
			this: IAllExecuteFunctions,
			credentialsType: string,
			requestOptions: OptionsWithUrl | requestPromise.RequestPromiseOptions,
		): Promise<any>; // tslint:disable-line:no-any
>>>>>>> 63e2bd25
	};
}

export interface IPollFunctions extends IPollFunctionsBase {
	helpers: {
<<<<<<< HEAD
		httpRequest(requestOptions: IHttpRequestOptions): Promise<any>; //tslint:disable-line:no-any
		prepareBinaryData(binaryData: Buffer, filePath?: string, mimeType?: string): Promise<IBinaryData>;
		request: (uriOrObject: string | IDataObject | any, options?: IDataObject) => Promise<any>, // tslint:disable-line:no-any
		requestOAuth2(this: IAllExecuteFunctions, credentialsType: string, requestOptions: OptionsWithUri | requestPromise.RequestPromiseOptions, oAuth2Options?: IOAuth2Options): Promise<any>, // tslint:disable-line:no-any
		requestOAuth1(this: IAllExecuteFunctions, credentialsType: string, requestOptions: OptionsWithUrl | requestPromise.RequestPromiseOptions): Promise<any>, // tslint:disable-line:no-any
=======
		prepareBinaryData(
			binaryData: Buffer,
			filePath?: string,
			mimeType?: string,
		): Promise<IBinaryData>;
		request: requestPromise.RequestPromiseAPI;
		requestOAuth2(
			this: IAllExecuteFunctions,
			credentialsType: string,
			requestOptions: OptionsWithUri | requestPromise.RequestPromiseOptions,
			oAuth2Options?: IOAuth2Options,
		): Promise<any>; // tslint:disable-line:no-any
		requestOAuth1(
			this: IAllExecuteFunctions,
			credentialsType: string,
			requestOptions: OptionsWithUrl | requestPromise.RequestPromiseOptions,
		): Promise<any>; // tslint:disable-line:no-any
>>>>>>> 63e2bd25
		returnJsonArray(jsonData: IDataObject | IDataObject[]): INodeExecutionData[];
	};
}

export interface IResponseError extends Error {
	statusCode?: number;
}

export interface ITriggerFunctions extends ITriggerFunctionsBase {
	helpers: {
<<<<<<< HEAD
		httpRequest(requestOptions: IHttpRequestOptions): Promise<any>; //tslint:disable-line:no-any
		prepareBinaryData(binaryData: Buffer, filePath?: string, mimeType?: string): Promise<IBinaryData>;
		request: (uriOrObject: string | IDataObject | any, options?: IDataObject) => Promise<any>, // tslint:disable-line:no-any
		requestOAuth2(this: IAllExecuteFunctions, credentialsType: string, requestOptions: OptionsWithUri | requestPromise.RequestPromiseOptions, oAuth2Options?: IOAuth2Options): Promise<any>, // tslint:disable-line:no-any
		requestOAuth1(this: IAllExecuteFunctions, credentialsType: string, requestOptions: OptionsWithUrl | requestPromise.RequestPromiseOptions): Promise<any>, // tslint:disable-line:no-any
=======
		prepareBinaryData(
			binaryData: Buffer,
			filePath?: string,
			mimeType?: string,
		): Promise<IBinaryData>;
		request: requestPromise.RequestPromiseAPI;
		requestOAuth2(
			this: IAllExecuteFunctions,
			credentialsType: string,
			requestOptions: OptionsWithUri | requestPromise.RequestPromiseOptions,
			oAuth2Options?: IOAuth2Options,
		): Promise<any>; // tslint:disable-line:no-any
		requestOAuth1(
			this: IAllExecuteFunctions,
			credentialsType: string,
			requestOptions: OptionsWithUrl | requestPromise.RequestPromiseOptions,
		): Promise<any>; // tslint:disable-line:no-any
>>>>>>> 63e2bd25
		returnJsonArray(jsonData: IDataObject | IDataObject[]): INodeExecutionData[];
	};
}

export interface ITriggerTime {
	mode: string;
	hour: number;
	minute: number;
	dayOfMonth: number;
	weekeday: number;
	[key: string]: string | number;
}

export interface IUserSettings {
	encryptionKey?: string;
	tunnelSubdomain?: string;
}

export interface ILoadOptionsFunctions extends ILoadOptionsFunctionsBase {
	helpers: {
<<<<<<< HEAD
		httpRequest(requestOptions: IHttpRequestOptions): Promise<any>; //tslint:disable-line:no-any
		request?: (uriOrObject: string | IDataObject | any, options?: IDataObject) => Promise<any>, // tslint:disable-line:no-any
		requestOAuth2?: (this: IAllExecuteFunctions, credentialsType: string, requestOptions: OptionsWithUri | requestPromise.RequestPromiseOptions, oAuth2Options?: IOAuth2Options) => Promise<any>, // tslint:disable-line:no-any
		requestOAuth1?(this: IAllExecuteFunctions, credentialsType: string, requestOptions: OptionsWithUrl | requestPromise.RequestPromiseOptions): Promise<any>, // tslint:disable-line:no-any
=======
		request?: requestPromise.RequestPromiseAPI;
		requestOAuth2?: (
			this: IAllExecuteFunctions,
			credentialsType: string,
			requestOptions: OptionsWithUri | requestPromise.RequestPromiseOptions,
			oAuth2Options?: IOAuth2Options,
		) => Promise<any>; // tslint:disable-line:no-any
		requestOAuth1?(
			this: IAllExecuteFunctions,
			credentialsType: string,
			requestOptions: OptionsWithUrl | requestPromise.RequestPromiseOptions,
		): Promise<any>; // tslint:disable-line:no-any
>>>>>>> 63e2bd25
	};
}

export interface IHookFunctions extends IHookFunctionsBase {
	helpers: {
<<<<<<< HEAD
		httpRequest(requestOptions: IHttpRequestOptions): Promise<any>; //tslint:disable-line:no-any
		request: (uriOrObject: string | IDataObject | any, options?: IDataObject) => Promise<any>, // tslint:disable-line:no-any
		requestOAuth2(this: IAllExecuteFunctions, credentialsType: string, requestOptions: OptionsWithUri | requestPromise.RequestPromiseOptions, oAuth2Options?: IOAuth2Options): Promise<any>, // tslint:disable-line:no-any
		requestOAuth1(this: IAllExecuteFunctions, credentialsType: string, requestOptions: OptionsWithUrl | requestPromise.RequestPromiseOptions): Promise<any>, // tslint:disable-line:no-any
=======
		request: requestPromise.RequestPromiseAPI;
		requestOAuth2(
			this: IAllExecuteFunctions,
			credentialsType: string,
			requestOptions: OptionsWithUri | requestPromise.RequestPromiseOptions,
			oAuth2Options?: IOAuth2Options,
		): Promise<any>; // tslint:disable-line:no-any
		requestOAuth1(
			this: IAllExecuteFunctions,
			credentialsType: string,
			requestOptions: OptionsWithUrl | requestPromise.RequestPromiseOptions,
		): Promise<any>; // tslint:disable-line:no-any
>>>>>>> 63e2bd25
	};
}

export interface IWebhookFunctions extends IWebhookFunctionsBase {
	helpers: {
<<<<<<< HEAD
		httpRequest(requestOptions: IHttpRequestOptions): Promise<any>; //tslint:disable-line:no-any
		prepareBinaryData(binaryData: Buffer, filePath?: string, mimeType?: string): Promise<IBinaryData>;
		request: (uriOrObject: string | IDataObject | any, options?: IDataObject) => Promise<any>, // tslint:disable-line:no-any
		requestOAuth2(this: IAllExecuteFunctions, credentialsType: string, requestOptions: OptionsWithUri | requestPromise.RequestPromiseOptions, oAuth2Options?: IOAuth2Options): Promise<any>, // tslint:disable-line:no-any
		requestOAuth1(this: IAllExecuteFunctions, credentialsType: string, requestOptions: OptionsWithUrl | requestPromise.RequestPromiseOptions): Promise<any>, // tslint:disable-line:no-any
=======
		prepareBinaryData(
			binaryData: Buffer,
			filePath?: string,
			mimeType?: string,
		): Promise<IBinaryData>;
		request: requestPromise.RequestPromiseAPI;
		requestOAuth2(
			this: IAllExecuteFunctions,
			credentialsType: string,
			requestOptions: OptionsWithUri | requestPromise.RequestPromiseOptions,
			oAuth2Options?: IOAuth2Options,
		): Promise<any>; // tslint:disable-line:no-any
		requestOAuth1(
			this: IAllExecuteFunctions,
			credentialsType: string,
			requestOptions: OptionsWithUrl | requestPromise.RequestPromiseOptions,
		): Promise<any>; // tslint:disable-line:no-any
>>>>>>> 63e2bd25
		returnJsonArray(jsonData: IDataObject | IDataObject[]): INodeExecutionData[];
	};
}

export interface IWorkflowSettings extends IWorkflowSettingsWorkflow {
	errorWorkflow?: string;
	timezone?: string;
	saveManualRuns?: boolean;
}

// New node definition in file
export interface INodeDefinitionFile {
	[key: string]: Constructable<INodeType | ICredentialType>;
}

// Is identical to TaskDataConnections but does not allow null value to be used as input for nodes
export interface INodeInputDataConnections {
	[key: string]: INodeExecutionData[][];
}

export interface IWorkflowData {
	pollResponses?: IPollResponse[];
	triggerResponses?: ITriggerResponse[];
}<|MERGE_RESOLUTION|>--- conflicted
+++ resolved
@@ -34,94 +34,72 @@
 
 export interface IExecuteFunctions extends IExecuteFunctionsBase {
 	helpers: {
-<<<<<<< HEAD
-		httpRequest(requestOptions: IHttpRequestOptions): Promise<any>; //tslint:disable-line:no-any
-		prepareBinaryData(binaryData: Buffer, filePath?: string, mimeType?: string): Promise<IBinaryData>;
-		request: (uriOrObject: string | IDataObject | any, options?: IDataObject) => Promise<any>, // tslint:disable-line:no-any
-		requestOAuth2(this: IAllExecuteFunctions, credentialsType: string, requestOptions: OptionsWithUri | requestPromise.RequestPromiseOptions, oAuth2Options?: IOAuth2Options): Promise<any>, // tslint:disable-line:no-any
-		requestOAuth1(this: IAllExecuteFunctions, credentialsType: string, requestOptions: OptionsWithUrl | requestPromise.RequestPromiseOptions): Promise<any>, // tslint:disable-line:no-any
+		httpRequest(requestOptions: IHttpRequestOptions): Promise<any>; // tslint:disable-line:no-any
+		prepareBinaryData(
+			binaryData: Buffer,
+			filePath?: string,
+			mimeType?: string,
+		): Promise<IBinaryData>;
 		getBinaryDataBuffer(itemIndex: number, propertyName: string): Promise<Buffer>;
-=======
-		prepareBinaryData(
-			binaryData: Buffer,
-			filePath?: string,
-			mimeType?: string,
-		): Promise<IBinaryData>;
-		getBinaryDataBuffer(itemIndex: number, propertyName: string): Promise<Buffer>;
-		request: requestPromise.RequestPromiseAPI;
-		requestOAuth2(
-			this: IAllExecuteFunctions,
-			credentialsType: string,
-			requestOptions: OptionsWithUri | requestPromise.RequestPromiseOptions,
-			oAuth2Options?: IOAuth2Options,
-		): Promise<any>; // tslint:disable-line:no-any
-		requestOAuth1(
-			this: IAllExecuteFunctions,
-			credentialsType: string,
-			requestOptions: OptionsWithUrl | requestPromise.RequestPromiseOptions,
-		): Promise<any>; // tslint:disable-line:no-any
->>>>>>> 63e2bd25
+		request: (uriOrObject: string | IDataObject | any, options?: IDataObject) => Promise<any>; // tslint:disable-line:no-any
+		requestOAuth2(
+			this: IAllExecuteFunctions,
+			credentialsType: string,
+			requestOptions: OptionsWithUri | requestPromise.RequestPromiseOptions,
+			oAuth2Options?: IOAuth2Options,
+		): Promise<any>; // tslint:disable-line:no-any
+		requestOAuth1(
+			this: IAllExecuteFunctions,
+			credentialsType: string,
+			requestOptions: OptionsWithUrl | requestPromise.RequestPromiseOptions,
+		): Promise<any>; // tslint:disable-line:no-any
 		returnJsonArray(jsonData: IDataObject | IDataObject[]): INodeExecutionData[];
 	};
 }
 
 export interface IExecuteSingleFunctions extends IExecuteSingleFunctionsBase {
 	helpers: {
-<<<<<<< HEAD
-		httpRequest(requestOptions: IHttpRequestOptions): Promise<any>; //tslint:disable-line:no-any
-		prepareBinaryData(binaryData: Buffer, filePath?: string, mimeType?: string): Promise<IBinaryData>;
-		request: (uriOrObject: string | IDataObject | any, options?: IDataObject) => Promise<any>, // tslint:disable-line:no-any
-		requestOAuth2(this: IAllExecuteFunctions, credentialsType: string, requestOptions: OptionsWithUri | requestPromise.RequestPromiseOptions, oAuth2Options?: IOAuth2Options): Promise<any>, // tslint:disable-line:no-any
-		requestOAuth1(this: IAllExecuteFunctions, credentialsType: string, requestOptions: OptionsWithUrl | requestPromise.RequestPromiseOptions): Promise<any>, // tslint:disable-line:no-any
-=======
-		prepareBinaryData(
-			binaryData: Buffer,
-			filePath?: string,
-			mimeType?: string,
-		): Promise<IBinaryData>;
-		request: requestPromise.RequestPromiseAPI;
-		requestOAuth2(
-			this: IAllExecuteFunctions,
-			credentialsType: string,
-			requestOptions: OptionsWithUri | requestPromise.RequestPromiseOptions,
-			oAuth2Options?: IOAuth2Options,
-		): Promise<any>; // tslint:disable-line:no-any
-		requestOAuth1(
-			this: IAllExecuteFunctions,
-			credentialsType: string,
-			requestOptions: OptionsWithUrl | requestPromise.RequestPromiseOptions,
-		): Promise<any>; // tslint:disable-line:no-any
->>>>>>> 63e2bd25
+		httpRequest(requestOptions: IHttpRequestOptions): Promise<any>; // tslint:disable-line:no-any
+		prepareBinaryData(
+			binaryData: Buffer,
+			filePath?: string,
+			mimeType?: string,
+		): Promise<IBinaryData>;
+		request: (uriOrObject: string | IDataObject | any, options?: IDataObject) => Promise<any>; // tslint:disable-line:no-any
+		requestOAuth2(
+			this: IAllExecuteFunctions,
+			credentialsType: string,
+			requestOptions: OptionsWithUri | requestPromise.RequestPromiseOptions,
+			oAuth2Options?: IOAuth2Options,
+		): Promise<any>; // tslint:disable-line:no-any
+		requestOAuth1(
+			this: IAllExecuteFunctions,
+			credentialsType: string,
+			requestOptions: OptionsWithUrl | requestPromise.RequestPromiseOptions,
+		): Promise<any>; // tslint:disable-line:no-any
 	};
 }
 
 export interface IPollFunctions extends IPollFunctionsBase {
 	helpers: {
-<<<<<<< HEAD
-		httpRequest(requestOptions: IHttpRequestOptions): Promise<any>; //tslint:disable-line:no-any
-		prepareBinaryData(binaryData: Buffer, filePath?: string, mimeType?: string): Promise<IBinaryData>;
-		request: (uriOrObject: string | IDataObject | any, options?: IDataObject) => Promise<any>, // tslint:disable-line:no-any
-		requestOAuth2(this: IAllExecuteFunctions, credentialsType: string, requestOptions: OptionsWithUri | requestPromise.RequestPromiseOptions, oAuth2Options?: IOAuth2Options): Promise<any>, // tslint:disable-line:no-any
-		requestOAuth1(this: IAllExecuteFunctions, credentialsType: string, requestOptions: OptionsWithUrl | requestPromise.RequestPromiseOptions): Promise<any>, // tslint:disable-line:no-any
-=======
-		prepareBinaryData(
-			binaryData: Buffer,
-			filePath?: string,
-			mimeType?: string,
-		): Promise<IBinaryData>;
-		request: requestPromise.RequestPromiseAPI;
-		requestOAuth2(
-			this: IAllExecuteFunctions,
-			credentialsType: string,
-			requestOptions: OptionsWithUri | requestPromise.RequestPromiseOptions,
-			oAuth2Options?: IOAuth2Options,
-		): Promise<any>; // tslint:disable-line:no-any
-		requestOAuth1(
-			this: IAllExecuteFunctions,
-			credentialsType: string,
-			requestOptions: OptionsWithUrl | requestPromise.RequestPromiseOptions,
-		): Promise<any>; // tslint:disable-line:no-any
->>>>>>> 63e2bd25
+		httpRequest(requestOptions: IHttpRequestOptions): Promise<any>; // tslint:disable-line:no-any
+		prepareBinaryData(
+			binaryData: Buffer,
+			filePath?: string,
+			mimeType?: string,
+		): Promise<IBinaryData>;
+		request: (uriOrObject: string | IDataObject | any, options?: IDataObject) => Promise<any>; // tslint:disable-line:no-any
+		requestOAuth2(
+			this: IAllExecuteFunctions,
+			credentialsType: string,
+			requestOptions: OptionsWithUri | requestPromise.RequestPromiseOptions,
+			oAuth2Options?: IOAuth2Options,
+		): Promise<any>; // tslint:disable-line:no-any
+		requestOAuth1(
+			this: IAllExecuteFunctions,
+			credentialsType: string,
+			requestOptions: OptionsWithUrl | requestPromise.RequestPromiseOptions,
+		): Promise<any>; // tslint:disable-line:no-any
 		returnJsonArray(jsonData: IDataObject | IDataObject[]): INodeExecutionData[];
 	};
 }
@@ -132,31 +110,24 @@
 
 export interface ITriggerFunctions extends ITriggerFunctionsBase {
 	helpers: {
-<<<<<<< HEAD
-		httpRequest(requestOptions: IHttpRequestOptions): Promise<any>; //tslint:disable-line:no-any
-		prepareBinaryData(binaryData: Buffer, filePath?: string, mimeType?: string): Promise<IBinaryData>;
-		request: (uriOrObject: string | IDataObject | any, options?: IDataObject) => Promise<any>, // tslint:disable-line:no-any
-		requestOAuth2(this: IAllExecuteFunctions, credentialsType: string, requestOptions: OptionsWithUri | requestPromise.RequestPromiseOptions, oAuth2Options?: IOAuth2Options): Promise<any>, // tslint:disable-line:no-any
-		requestOAuth1(this: IAllExecuteFunctions, credentialsType: string, requestOptions: OptionsWithUrl | requestPromise.RequestPromiseOptions): Promise<any>, // tslint:disable-line:no-any
-=======
-		prepareBinaryData(
-			binaryData: Buffer,
-			filePath?: string,
-			mimeType?: string,
-		): Promise<IBinaryData>;
-		request: requestPromise.RequestPromiseAPI;
-		requestOAuth2(
-			this: IAllExecuteFunctions,
-			credentialsType: string,
-			requestOptions: OptionsWithUri | requestPromise.RequestPromiseOptions,
-			oAuth2Options?: IOAuth2Options,
-		): Promise<any>; // tslint:disable-line:no-any
-		requestOAuth1(
-			this: IAllExecuteFunctions,
-			credentialsType: string,
-			requestOptions: OptionsWithUrl | requestPromise.RequestPromiseOptions,
-		): Promise<any>; // tslint:disable-line:no-any
->>>>>>> 63e2bd25
+		httpRequest(requestOptions: IHttpRequestOptions): Promise<any>; // tslint:disable-line:no-any
+		prepareBinaryData(
+			binaryData: Buffer,
+			filePath?: string,
+			mimeType?: string,
+		): Promise<IBinaryData>;
+		request: (uriOrObject: string | IDataObject | any, options?: IDataObject) => Promise<any>; // tslint:disable-line:no-any
+		requestOAuth2(
+			this: IAllExecuteFunctions,
+			credentialsType: string,
+			requestOptions: OptionsWithUri | requestPromise.RequestPromiseOptions,
+			oAuth2Options?: IOAuth2Options,
+		): Promise<any>; // tslint:disable-line:no-any
+		requestOAuth1(
+			this: IAllExecuteFunctions,
+			credentialsType: string,
+			requestOptions: OptionsWithUrl | requestPromise.RequestPromiseOptions,
+		): Promise<any>; // tslint:disable-line:no-any
 		returnJsonArray(jsonData: IDataObject | IDataObject[]): INodeExecutionData[];
 	};
 }
@@ -177,13 +148,8 @@
 
 export interface ILoadOptionsFunctions extends ILoadOptionsFunctionsBase {
 	helpers: {
-<<<<<<< HEAD
-		httpRequest(requestOptions: IHttpRequestOptions): Promise<any>; //tslint:disable-line:no-any
-		request?: (uriOrObject: string | IDataObject | any, options?: IDataObject) => Promise<any>, // tslint:disable-line:no-any
-		requestOAuth2?: (this: IAllExecuteFunctions, credentialsType: string, requestOptions: OptionsWithUri | requestPromise.RequestPromiseOptions, oAuth2Options?: IOAuth2Options) => Promise<any>, // tslint:disable-line:no-any
-		requestOAuth1?(this: IAllExecuteFunctions, credentialsType: string, requestOptions: OptionsWithUrl | requestPromise.RequestPromiseOptions): Promise<any>, // tslint:disable-line:no-any
-=======
-		request?: requestPromise.RequestPromiseAPI;
+		httpRequest(requestOptions: IHttpRequestOptions): Promise<any>; // tslint:disable-line:no-any
+		request?: (uriOrObject: string | IDataObject | any, options?: IDataObject) => Promise<any>; // tslint:disable-line:no-any
 		requestOAuth2?: (
 			this: IAllExecuteFunctions,
 			credentialsType: string,
@@ -195,61 +161,47 @@
 			credentialsType: string,
 			requestOptions: OptionsWithUrl | requestPromise.RequestPromiseOptions,
 		): Promise<any>; // tslint:disable-line:no-any
->>>>>>> 63e2bd25
 	};
 }
 
 export interface IHookFunctions extends IHookFunctionsBase {
 	helpers: {
-<<<<<<< HEAD
-		httpRequest(requestOptions: IHttpRequestOptions): Promise<any>; //tslint:disable-line:no-any
-		request: (uriOrObject: string | IDataObject | any, options?: IDataObject) => Promise<any>, // tslint:disable-line:no-any
-		requestOAuth2(this: IAllExecuteFunctions, credentialsType: string, requestOptions: OptionsWithUri | requestPromise.RequestPromiseOptions, oAuth2Options?: IOAuth2Options): Promise<any>, // tslint:disable-line:no-any
-		requestOAuth1(this: IAllExecuteFunctions, credentialsType: string, requestOptions: OptionsWithUrl | requestPromise.RequestPromiseOptions): Promise<any>, // tslint:disable-line:no-any
-=======
-		request: requestPromise.RequestPromiseAPI;
-		requestOAuth2(
-			this: IAllExecuteFunctions,
-			credentialsType: string,
-			requestOptions: OptionsWithUri | requestPromise.RequestPromiseOptions,
-			oAuth2Options?: IOAuth2Options,
-		): Promise<any>; // tslint:disable-line:no-any
-		requestOAuth1(
-			this: IAllExecuteFunctions,
-			credentialsType: string,
-			requestOptions: OptionsWithUrl | requestPromise.RequestPromiseOptions,
-		): Promise<any>; // tslint:disable-line:no-any
->>>>>>> 63e2bd25
+		httpRequest(requestOptions: IHttpRequestOptions): Promise<any>; // tslint:disable-line:no-any
+		request: (uriOrObject: string | IDataObject | any, options?: IDataObject) => Promise<any>; // tslint:disable-line:no-any
+		requestOAuth2(
+			this: IAllExecuteFunctions,
+			credentialsType: string,
+			requestOptions: OptionsWithUri | requestPromise.RequestPromiseOptions,
+			oAuth2Options?: IOAuth2Options,
+		): Promise<any>; // tslint:disable-line:no-any
+		requestOAuth1(
+			this: IAllExecuteFunctions,
+			credentialsType: string,
+			requestOptions: OptionsWithUrl | requestPromise.RequestPromiseOptions,
+		): Promise<any>; // tslint:disable-line:no-any
 	};
 }
 
 export interface IWebhookFunctions extends IWebhookFunctionsBase {
 	helpers: {
-<<<<<<< HEAD
-		httpRequest(requestOptions: IHttpRequestOptions): Promise<any>; //tslint:disable-line:no-any
-		prepareBinaryData(binaryData: Buffer, filePath?: string, mimeType?: string): Promise<IBinaryData>;
-		request: (uriOrObject: string | IDataObject | any, options?: IDataObject) => Promise<any>, // tslint:disable-line:no-any
-		requestOAuth2(this: IAllExecuteFunctions, credentialsType: string, requestOptions: OptionsWithUri | requestPromise.RequestPromiseOptions, oAuth2Options?: IOAuth2Options): Promise<any>, // tslint:disable-line:no-any
-		requestOAuth1(this: IAllExecuteFunctions, credentialsType: string, requestOptions: OptionsWithUrl | requestPromise.RequestPromiseOptions): Promise<any>, // tslint:disable-line:no-any
-=======
-		prepareBinaryData(
-			binaryData: Buffer,
-			filePath?: string,
-			mimeType?: string,
-		): Promise<IBinaryData>;
-		request: requestPromise.RequestPromiseAPI;
-		requestOAuth2(
-			this: IAllExecuteFunctions,
-			credentialsType: string,
-			requestOptions: OptionsWithUri | requestPromise.RequestPromiseOptions,
-			oAuth2Options?: IOAuth2Options,
-		): Promise<any>; // tslint:disable-line:no-any
-		requestOAuth1(
-			this: IAllExecuteFunctions,
-			credentialsType: string,
-			requestOptions: OptionsWithUrl | requestPromise.RequestPromiseOptions,
-		): Promise<any>; // tslint:disable-line:no-any
->>>>>>> 63e2bd25
+		httpRequest(requestOptions: IHttpRequestOptions): Promise<any>; // tslint:disable-line:no-any
+		prepareBinaryData(
+			binaryData: Buffer,
+			filePath?: string,
+			mimeType?: string,
+		): Promise<IBinaryData>;
+		request: (uriOrObject: string | IDataObject | any, options?: IDataObject) => Promise<any>; // tslint:disable-line:no-any
+		requestOAuth2(
+			this: IAllExecuteFunctions,
+			credentialsType: string,
+			requestOptions: OptionsWithUri | requestPromise.RequestPromiseOptions,
+			oAuth2Options?: IOAuth2Options,
+		): Promise<any>; // tslint:disable-line:no-any
+		requestOAuth1(
+			this: IAllExecuteFunctions,
+			credentialsType: string,
+			requestOptions: OptionsWithUrl | requestPromise.RequestPromiseOptions,
+		): Promise<any>; // tslint:disable-line:no-any
 		returnJsonArray(jsonData: IDataObject | IDataObject[]): INodeExecutionData[];
 	};
 }
