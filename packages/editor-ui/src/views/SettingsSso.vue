--- conflicted
+++ resolved
@@ -1,14 +1,7 @@
 <script lang="ts" setup>
-<<<<<<< HEAD
 import { computed, ref, onMounted } from 'vue';
-import { useSSOStore } from '@/stores/sso';
-import { useUIStore } from '@/stores/ui';
-=======
-import { computed, ref, onBeforeMount } from 'vue';
-import { Notification } from 'element-ui';
 import { useSSOStore } from '@/stores/sso.store';
 import { useUIStore } from '@/stores/ui.store';
->>>>>>> e81a9648
 import { i18n as locale } from '@/plugins/i18n';
 import CopyInput from '@/components/CopyInput.vue';
 import { useMessage, useToast } from '@/composables';
