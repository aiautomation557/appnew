--- conflicted
+++ resolved
@@ -17,11 +17,8 @@
 import { mapStores } from 'pinia';
 import { useUsersStore } from '@/stores/users.store';
 import { useSettingsStore } from '@/stores/settings.store';
-<<<<<<< HEAD
+import { useCloudPlanStore, useUIStore } from '@/stores';
 import { genericHelpers } from '@/mixins/genericHelpers';
-=======
-import { useCloudPlanStore, useUIStore } from '@/stores';
->>>>>>> 270946a9
 
 export default defineComponent({
 	name: 'SigninView',
