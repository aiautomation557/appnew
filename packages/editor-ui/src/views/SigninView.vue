--- conflicted
+++ resolved
@@ -30,10 +30,6 @@
 import { useSettingsStore } from '@/stores/settings.store';
 import { useCloudPlanStore } from '@/stores/cloudPlan.store';
 import { useUIStore } from '@/stores/ui.store';
-<<<<<<< HEAD
-import { useGenericHelpers } from '@/composables/useGenericHelpers';
-=======
->>>>>>> f2939568
 
 export default defineComponent({
 	name: 'SigninView',
@@ -42,11 +38,8 @@
 		MfaView,
 	},
 	setup() {
-		const genericHelpers = useGenericHelpers();
-
 		return {
 			...useToast(),
-			genericHelpers,
 		};
 	},
 	data() {
