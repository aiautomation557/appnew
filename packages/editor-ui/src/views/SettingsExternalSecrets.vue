<script lang="ts" setup>
import { useUIStore } from '@/stores/ui.store';
<<<<<<< HEAD
import { useI18n, useMessage, useToast } from '@/composables';
=======
import { useI18n } from '@/composables/useI18n';
import { useToast } from '@/composables/useToast';
>>>>>>> 753cbc1e
import { useExternalSecretsStore } from '@/stores/externalSecrets.ee.store';
import { computed, onMounted } from 'vue';
import ExternalSecretsProviderCard from '@/components/ExternalSecretsProviderCard.ee.vue';
import type { ExternalSecretsProvider } from '@/Interface';

const i18n = useI18n();
const uiStore = useUIStore();
const externalSecretsStore = useExternalSecretsStore();
const toast = useToast();

const sortedProviders = computed(() => {
	return ([...externalSecretsStore.providers] as ExternalSecretsProvider[]).sort((a, b) => {
		return b.name.localeCompare(a.name);
	});
});

onMounted(() => {
	try {
		void externalSecretsStore.fetchAllSecrets();
		void externalSecretsStore.getProviders();
	} catch (error) {
		toast.showError(error, i18n.baseText('error'));
	}
});

function goToUpgrade() {
	void uiStore.goToUpgrade('external-secrets', 'upgrade-external-secrets');
}
</script>

<template>
	<div class="pb-3xl">
		<n8n-heading size="2xlarge">{{ i18n.baseText('settings.externalSecrets.title') }}</n8n-heading>
		<div
			v-if="externalSecretsStore.isEnterpriseExternalSecretsEnabled"
			data-test-id="external-secrets-content-licensed"
		>
			<n8n-callout theme="secondary" class="mt-2xl mb-l">
				{{ i18n.baseText('settings.externalSecrets.info') }}
				<a :href="i18n.baseText('settings.externalSecrets.docs')" target="_blank">
					{{ i18n.baseText('settings.externalSecrets.info.link') }}
				</a>
			</n8n-callout>
			<ExternalSecretsProviderCard
				v-for="provider in sortedProviders"
				:key="provider.name"
				:provider="provider"
			/>
		</div>
		<n8n-action-box
			v-else
			class="mt-2xl mb-l"
			data-test-id="external-secrets-content-unlicensed"
			:buttonText="i18n.baseText('settings.externalSecrets.actionBox.buttonText')"
			@click="goToUpgrade"
		>
			<template #heading>
				<span>{{ i18n.baseText('settings.externalSecrets.actionBox.title') }}</span>
			</template>
			<template #description>
				<i18n-t keypath="settings.externalSecrets.actionBox.description">
					<template #link>
						<a :href="i18n.baseText('settings.externalSecrets.docs')" target="_blank">
							{{ i18n.baseText('settings.externalSecrets.actionBox.description.link') }}
						</a>
					</template>
				</i18n-t>
			</template>
		</n8n-action-box>
	</div>
</template><|MERGE_RESOLUTION|>--- conflicted
+++ resolved
@@ -1,11 +1,7 @@
 <script lang="ts" setup>
 import { useUIStore } from '@/stores/ui.store';
-<<<<<<< HEAD
-import { useI18n, useMessage, useToast } from '@/composables';
-=======
 import { useI18n } from '@/composables/useI18n';
 import { useToast } from '@/composables/useToast';
->>>>>>> 753cbc1e
 import { useExternalSecretsStore } from '@/stores/externalSecrets.ee.store';
 import { computed, onMounted } from 'vue';
 import ExternalSecretsProviderCard from '@/components/ExternalSecretsProviderCard.ee.vue';
