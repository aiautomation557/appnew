<template>
	<div :class="$style.container">
		<div>
			<n8n-heading size="2xlarge">{{ $locale.baseText('settings.users') }}</n8n-heading>
			<div :class="$style.buttonContainer" v-if="!usersStore.showUMSetupWarning">
				<n8n-tooltip :disabled="!ssoStore.isSamlLoginEnabled">
					<template #content>
						<span> {{ $locale.baseText('settings.users.invite.tooltip') }} </span>
					</template>
					<div>
						<n8n-button
							:disabled="ssoStore.isSamlLoginEnabled"
							:label="$locale.baseText('settings.users.invite')"
							@click="onInvite"
							size="large"
							data-test-id="settings-users-invite-button"
						/>
					</div>
				</n8n-tooltip>
			</div>
		</div>
		<div v-if="!settingsStore.isUserManagementEnabled" :class="$style.setupInfoContainer">
			<n8n-action-box
				:heading="
					$locale.baseText(uiStore.contextBasedTranslationKeys.users.settings.unavailable.title)
				"
				:description="
					$locale.baseText(
						uiStore.contextBasedTranslationKeys.users.settings.unavailable.description,
					)
				"
				:buttonText="
					$locale.baseText(uiStore.contextBasedTranslationKeys.users.settings.unavailable.button)
				"
				@click="goToUpgrade"
			/>
		</div>
		<div v-else-if="usersStore.showUMSetupWarning" :class="$style.setupInfoContainer">
			<n8n-action-box
				:heading="$locale.baseText('settings.users.setupToInviteUsers')"
				:buttonText="$locale.baseText('settings.users.setupMyAccount')"
				:description="`${
					isSharingEnabled ? '' : $locale.baseText('settings.users.setupToInviteUsersInfo')
				}`"
				@click="redirectToSetup"
			/>
		</div>
		<div :class="$style.usersContainer" v-else>
			<n8n-users-list
				:actions="usersListActions"
				:users="usersStore.allUsers"
				:currentUserId="usersStore.currentUserId"
				@delete="onDelete"
				@reinvite="onReinvite"
				@copyInviteLink="onCopyInviteLink"
			/>
		</div>
	</div>
</template>

<script lang="ts">
import { EnterpriseEditionFeature, INVITE_USER_MODAL_KEY, VIEWS } from '@/constants';

import PageAlert from '../components/PageAlert.vue';
import type { IUser, IUserListAction } from '@/Interface';
import mixins from 'vue-typed-mixins';
import { showMessage } from '@/mixins/showMessage';
import { copyPaste } from '@/mixins/copyPaste';
import { mapStores } from 'pinia';
import { useUIStore } from '@/stores/ui.store';
import { useSettingsStore } from '@/stores/settings.store';
import { useUsersStore } from '@/stores/users.store';
import { useUsageStore } from '@/stores/usage.store';
import { useSSOStore } from '@/stores/sso.store';

export default mixins(showMessage, copyPaste).extend({
	name: 'SettingsUsersView',
	components: {
		PageAlert,
	},
	async mounted() {
		if (!this.usersStore.showUMSetupWarning) {
			await this.usersStore.fetchUsers();
		}
	},
	computed: {
		...mapStores(useSettingsStore, useUIStore, useUsersStore, useUsageStore, useSSOStore),
		isSharingEnabled() {
			return this.settingsStore.isEnterpriseFeatureEnabled(EnterpriseEditionFeature.Sharing);
		},
		usersListActions(): IUserListAction[] {
			return [
				{
					label: this.$locale.baseText('settings.users.actions.copyInviteLink'),
					value: 'copyInviteLink',
					guard: (user) => !user.firstName && !!user.inviteAcceptUrl,
				},
				{
					label: this.$locale.baseText('settings.users.actions.reinvite'),
					value: 'reinvite',
					guard: (user) => !user.firstName && this.settingsStore.isSmtpSetup,
				},
				{
					label: this.$locale.baseText('settings.users.actions.delete'),
					value: 'delete',
				},
			];
		},
	},
	methods: {
		redirectToSetup() {
<<<<<<< HEAD
			void this.$router.push({name: VIEWS.SETUP});
=======
			this.$router.push({ name: VIEWS.SETUP });
>>>>>>> ee582cc3
		},
		onInvite() {
			this.uiStore.openModal(INVITE_USER_MODAL_KEY);
		},
		async onDelete(userId: string) {
			const user = this.usersStore.getUserById(userId) as IUser | null;
			if (user) {
				this.uiStore.openDeleteUserModal(userId);
			}
		},
		async onReinvite(userId: string) {
			const user = this.usersStore.getUserById(userId) as IUser | null;
			if (user) {
				try {
					await this.usersStore.reinviteUser({ id: user.id });

					this.$showToast({
						type: 'success',
						title: this.$locale.baseText('settings.users.inviteResent'),
						message: this.$locale.baseText('settings.users.emailSentTo', {
							interpolate: { email: user.email || '' },
						}),
					});
				} catch (e) {
					this.$showError(e, this.$locale.baseText('settings.users.userReinviteError'));
				}
			}
		},
		async onCopyInviteLink(userId: string) {
			const user = this.usersStore.getUserById(userId) as IUser | null;
			if (user?.inviteAcceptUrl) {
				this.copyToClipboard(user.inviteAcceptUrl);

				this.$showToast({
					type: 'success',
					title: this.$locale.baseText('settings.users.inviteUrlCreated'),
					message: this.$locale.baseText('settings.users.inviteUrlCreated.message'),
				});
			}
		},
		goToUpgrade() {
			this.uiStore.goToUpgrade('users', 'upgrade-users');
		},
	},
});
</script>

<style lang="scss" module>
.container {
	height: 100%;
	padding-right: var(--spacing-2xs);

	> * {
		margin-bottom: var(--spacing-2xl);
	}
}

.usersContainer {
	> * {
		margin-bottom: var(--spacing-2xs);
	}
}

.buttonContainer {
	display: inline-block;
	float: right;
	margin-bottom: var(--spacing-l);
}

.setupInfoContainer {
	max-width: 728px;
}

.alert {
	left: calc(50% + 100px);
}
</style><|MERGE_RESOLUTION|>--- conflicted
+++ resolved
@@ -109,11 +109,7 @@
 	},
 	methods: {
 		redirectToSetup() {
-<<<<<<< HEAD
-			void this.$router.push({name: VIEWS.SETUP});
-=======
 			this.$router.push({ name: VIEWS.SETUP });
->>>>>>> ee582cc3
 		},
 		onInvite() {
 			this.uiStore.openModal(INVITE_USER_MODAL_KEY);
