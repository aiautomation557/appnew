--- conflicted
+++ resolved
@@ -100,13 +100,8 @@
 
 <script lang="ts">
 import { showMessage } from '@/mixins/showMessage';
-<<<<<<< HEAD
-import { CHANGE_PASSWORD_MODAL_KEY, MFA_DOCS_URL, MFA_SETUP_MODAL_KEY } from '@/constants';
-import { IFormInputs, IUser } from '@/Interface';
-=======
-import { CHANGE_PASSWORD_MODAL_KEY, SignInType } from '@/constants';
 import type { IFormInputs, IUser } from '@/Interface';
->>>>>>> 124f41fa
+import { CHANGE_PASSWORD_MODAL_KEY, MFA_DOCS_URL, MFA_SETUP_MODAL_KEY, SignInType } from '@/constants';
 import { useUIStore } from '@/stores/ui';
 import { useUsersStore } from '@/stores/users';
 import { useSettingsStore } from '@/stores/settings';
