--- conflicted
+++ resolved
@@ -119,15 +119,11 @@
 		];
 	},
 	computed: {
-<<<<<<< HEAD
 		...mapStores(
 			useUIStore,
 			useUsersStore,
 			useSettingsStore,
 		),
-=======
-		...mapStores(useUIStore, useUsersStore),
->>>>>>> 323bd780
 		currentUser(): IUser | null {
 			return this.usersStore.currentUser;
 		},
