<template>
	<div :class="$style.container">
		<div :class="$style.header">
			<n8n-heading size="2xlarge">
				{{ $locale.baseText('settings.api') }}
				<span :style="{ fontSize: 'var(--font-size-s)', color: 'var(--color-text-light)' }">
					({{ $locale.baseText('beta') }})
				</span>
			</n8n-heading>
		</div>

		<div v-if="apiKey">
			<p class="mb-s">
				<n8n-info-tip :bold="false">
					<i18n path="settings.api.view.info" tag="span">
						<template #apiAction>
							<a
								href="https://docs.n8n.io/api"
								target="_blank"
								v-text="$locale.baseText('settings.api.view.info.api')"
							/>
						</template>
						<template #webhookAction>
							<a
								href="https://docs.n8n.io/integrations/core-nodes/n8n-nodes-base.webhook/"
								target="_blank"
								v-text="$locale.baseText('settings.api.view.info.webhook')"
							/>
						</template>
					</i18n>
				</n8n-info-tip>
			</p>
			<n8n-card class="mb-4xs" :class="$style.card">
				<span :class="$style.delete">
					<n8n-link @click="showDeleteModal" :bold="true">
						{{ $locale.baseText('generic.delete') }}
					</n8n-link>
				</span>
				<div class="ph-no-capture">
					<CopyInput
						:label="$locale.baseText('settings.api.view.myKey')"
						:value="apiKey"
						:copy-button-text="$locale.baseText('generic.clickToCopy')"
						:toast-title="$locale.baseText('settings.api.view.copy.toast')"
						@copy="onCopy"
					/>
				</div>
			</n8n-card>
			<div :class="$style.hint">
				<n8n-text size="small">
					{{
						$locale.baseText(`settings.api.view.${swaggerUIEnabled ? 'tryapi' : 'more-details'}`)
					}}
				</n8n-text>
				<n8n-link :to="apiDocsURL" :newWindow="true" size="small">
					{{
						$locale.baseText(
							`settings.api.view.${swaggerUIEnabled ? 'apiPlayground' : 'external-docs'}`,
						)
					}}
				</n8n-link>
			</div>
		</div>
		<n8n-action-box
			v-else-if="mounted"
			:buttonText="
				$locale.baseText(
					loading ? 'settings.api.create.button.loading' : 'settings.api.create.button',
				)
			"
			:description="$locale.baseText('settings.api.create.description')"
			@click="createApiKey"
		/>
	</div>
</template>

<script lang="ts">
import { defineComponent } from 'vue';
import type { IUser } from '@/Interface';
import { useToast, useMessage } from '@/composables';

import CopyInput from '@/components/CopyInput.vue';
import { mapStores } from 'pinia';
import { useSettingsStore } from '@/stores/settings.store';
import { useRootStore } from '@/stores/n8nRoot.store';
import { useUsersStore } from '@/stores/users.store';
import { DOCS_DOMAIN, MODAL_CONFIRM } from '@/constants';

export default defineComponent({
	name: 'SettingsApiView',
	components: {
		CopyInput,
	},
	setup() {
		return {
			...useToast(),
			...useMessage(),
		};
	},
	data() {
		return {
			loading: false,
			mounted: false,
			apiKey: '',
			swaggerUIEnabled: false,
			apiDocsURL: '',
		};
	},
	mounted() {
		void this.getApiKey();
		const baseUrl = this.rootStore.baseUrl;
		const apiPath = this.settingsStore.publicApiPath;
		const latestVersion = this.settingsStore.publicApiLatestVersion;
		this.swaggerUIEnabled = this.settingsStore.isSwaggerUIEnabled;
		this.apiDocsURL = this.swaggerUIEnabled
			? `${baseUrl}${apiPath}/v${latestVersion}/docs`
			: `https://${DOCS_DOMAIN}/api/api-reference/`;
	},
	computed: {
		...mapStores(useRootStore, useSettingsStore, useUsersStore),
		currentUser(): IUser | null {
			return this.usersStore.currentUser;
		},
	},
	methods: {
		async showDeleteModal() {
			const confirmed = await this.confirm(
				this.$locale.baseText('settings.api.delete.description'),
				this.$locale.baseText('settings.api.delete.title'),
				{
					confirmButtonText: this.$locale.baseText('settings.api.delete.button'),
					cancelButtonText: this.$locale.baseText('generic.cancel'),
				},
			);
<<<<<<< HEAD
			if (confirmed === MODAL_CONFIRM) {
				this.deleteApiKey();
=======
			if (confirmed) {
				await this.deleteApiKey();
>>>>>>> 823e8850
			}
		},
		async getApiKey() {
			try {
				this.apiKey = (await this.settingsStore.getApiKey()) || '';
			} catch (error) {
				this.showError(error, this.$locale.baseText('settings.api.view.error'));
			} finally {
				this.mounted = true;
			}
		},
		async createApiKey() {
			this.loading = true;

			try {
				this.apiKey = (await this.settingsStore.createApiKey()) || '';
			} catch (error) {
				this.showError(error, this.$locale.baseText('settings.api.create.error'));
			} finally {
				this.loading = false;
				this.$telemetry.track('User clicked create API key button');
			}
		},
		async deleteApiKey() {
			try {
				await this.settingsStore.deleteApiKey();
				this.showMessage({
					title: this.$locale.baseText('settings.api.delete.toast'),
					type: 'success',
				});
				this.apiKey = '';
			} catch (error) {
				this.showError(error, this.$locale.baseText('settings.api.delete.error'));
			} finally {
				this.$telemetry.track('User clicked delete API key button');
			}
		},
		onCopy() {
			this.$telemetry.track('User clicked copy API key button');
		},
	},
});
</script>

<style lang="scss" module>
.container {
	> * {
		margin-bottom: var(--spacing-2xl);
	}
}

.header {
	display: flex;
	align-items: center;
	white-space: nowrap;

	*:first-child {
		flex-grow: 1;
	}
}

.card {
	position: relative;
}

.delete {
	position: absolute;
	display: inline-block;
	top: var(--spacing-s);
	right: var(--spacing-s);
}

.hint {
	color: var(--color-text-light);
}
</style><|MERGE_RESOLUTION|>--- conflicted
+++ resolved
@@ -132,13 +132,8 @@
 					cancelButtonText: this.$locale.baseText('generic.cancel'),
 				},
 			);
-<<<<<<< HEAD
 			if (confirmed === MODAL_CONFIRM) {
-				this.deleteApiKey();
-=======
-			if (confirmed) {
 				await this.deleteApiKey();
->>>>>>> 823e8850
 			}
 		},
 		async getApiKey() {
