--- conflicted
+++ resolved
@@ -162,11 +162,7 @@
 import { mapStores } from 'pinia';
 import { useUsersStore } from '@/stores/users';
 import { useSettingsStore } from '@/stores/settings';
-<<<<<<< HEAD
-import { N8N_CONTACT_EMAIL, N8N_SALES_EMAIL } from '@/constants';
-=======
 import { useUIStore } from '@/stores';
->>>>>>> f3b47018
 import { createEventBus } from '@/event-bus';
 import type { N8nFormInputs } from 'n8n-design-system';
 
