--- conflicted
+++ resolved
@@ -64,7 +64,6 @@
 					/>
 				</div>
 			</div>
-<<<<<<< HEAD
 			<div v-show="loginEnabled">
 				<n8n-heading tag="h1" class="mb-xl mt-3xl" size="medium">{{ $locale.baseText('settings.ldap.section.synchronization.title') }}</n8n-heading>
 				<div :class="$style.syncTable">
@@ -131,71 +130,6 @@
 						@click="onLiveRunClick"
 					/>
 				</div>
-=======
-			<n8n-heading tag="h1" class="mb-2xl mt-3xl" size="medium">User synchronization</n8n-heading>
-			<div :class="$style.syncTable">
-				<el-table
-					v-loading="loadingTable"
-					:border="true"
-					:stripe="true"
-					:data="dataTable"
-					:cell-style="cellClassStyle"
-					style="width: 100%"
-					height="250"
-					:key="tableKey"
-				>
-					<el-table-column
-						prop="status"
-						:label="$locale.baseText('settings.ldap.synchronizationTable.column.status')"
-					>
-					</el-table-column>
-					<el-table-column
-						prop="endedAt"
-						:label="$locale.baseText('settings.ldap.synchronizationTable.column.endedAt')"
-					>
-					</el-table-column>
-					<el-table-column
-						prop="runMode"
-						:label="$locale.baseText('settings.ldap.synchronizationTable.column.runMode')"
-					>
-					</el-table-column>
-					<el-table-column
-						prop="runTime"
-						:label="$locale.baseText('settings.ldap.synchronizationTable.column.runTime')"
-					>
-					</el-table-column>
-					<el-table-column
-						prop="details"
-						:label="$locale.baseText('settings.ldap.synchronizationTable.column.details')"
-					>
-					</el-table-column>
-					<template #append>
-					<infinite-loading
-						@infinite="getLdapSynchronizations"
-						force-use-infinite-wrapper=".el-table__body-wrapper"
-					>
-					</infinite-loading>
-				</template>
-				</el-table>
-			</div>
-			<div class="pb-3xl">
-				<n8n-button
-					:label="$locale.baseText('settings.ldap.dryRun')"
-					type="secondary"
-					size="large"
-					class="mr-s"
-					:disabled="hasAnyChanges || !readyToSubmit"
-					:loading="loadingDryRun"
-					@click="onDryRunClick"
-				/>
-				<n8n-button
-					:label="$locale.baseText('settings.ldap.synchronizeNow')"
-					size="large"
-					:disabled="hasAnyChanges || !readyToSubmit"
-					:loading="loadingLiveRun"
-					@click="onLiveRunClick"
-				/>
->>>>>>> b351df6a
 			</div>
 		</div>
 </template>
@@ -423,11 +357,7 @@
 				await this.settingsStore.runLdapSync({ type: 'dry' });
 				this.$showToast({
 					title: this.$locale.baseText('settings.ldap.runSync.title'),
-<<<<<<< HEAD
 					message: this.$locale.baseText('settings.ldap.toast.sync.success'),
-=======
-					message: 'Synchronization succeded',
->>>>>>> b351df6a
 					type: 'success',
 				});
 			} catch (error) {
@@ -443,11 +373,7 @@
 				await this.settingsStore.runLdapSync({ type: 'live' });
 				this.$showToast({
 					title: this.$locale.baseText('settings.ldap.runSync.title'),
-<<<<<<< HEAD
 					message: this.$locale.baseText('settings.ldap.toast.sync.success'),
-=======
-					message: 'Synchronization succeded',
->>>>>>> b351df6a
 					type: 'success',
 				});
 			} catch (error) {
@@ -713,25 +639,8 @@
 							autocomplete: 'email',
 							required: true,
 							capitalize: true,
-<<<<<<< HEAD
 							placeholder: this.$locale.baseText('settings.ldap.form.lastName.placeholder'),
 							infoText: this.$locale.baseText('settings.ldap.form.lastName.infoText'),
-=======
-							placeholder: 'sn',
-							infoText: 'The attribute in the LDAP server used to populate the last name in n8n.',
-						},
-						shouldDisplay(values): boolean {
-							return values['loginEnabled'] === true;
-						},
-					},
-					{
-						name: 'synchronizationInfo',
-						properties: {
-							label: 'Synchronization Info',
-							type: 'info',
-							labelSize: 'large',
-							labelAlignment: 'left',
->>>>>>> b351df6a
 						},
 						shouldDisplay(values): boolean {
 							return values['loginEnabled'] === true;
@@ -742,13 +651,8 @@
 						initialValue: this.adConfig.synchronizationEnabled,
 						properties: {
 							type: 'toggle',
-<<<<<<< HEAD
 							label: this.$locale.baseText('settings.ldap.form.syncronizationEnabled.label'),
 							tooltipText: this.$locale.baseText('settings.ldap.form.syncronizationEnabled.tooltip'),
-=======
-							label: 'Enable LDAP Synchronization',
-							tooltipText: 'Whether to enable background synchronizations.',
->>>>>>> b351df6a
 							required: true,
 						},
 						shouldDisplay(values): boolean {
@@ -759,15 +663,9 @@
 						name: 'synchronizationInterval',
 						initialValue: this.adConfig.synchronizationInterval,
 						properties: {
-<<<<<<< HEAD
 							label: this.$locale.baseText('settings.ldap.form.syncronizationInterval.label'),
 							type: 'text',
 							infoText: this.$locale.baseText('settings.ldap.form.syncronizationInterval.infoText'),
-=======
-							label: 'Synchronization Interval (Minutes)',
-							type: 'text',
-							infoText: 'How often the synchronization should run.',
->>>>>>> b351df6a
 						},
 						shouldDisplay(values): boolean {
 							return (
@@ -781,11 +679,7 @@
 						properties: {
 							label: this.$locale.baseText('settings.ldap.form.pageSize.label'),
 							type: 'text',
-<<<<<<< HEAD
 							infoText: this.$locale.baseText('settings.ldap.form.pageSize.infoText'),
-=======
-							infoText: 'Max number of records to return per page during synchronization. 0 for unlimited.',
->>>>>>> b351df6a
 						},
 						shouldDisplay(values): boolean {
 							return (
@@ -884,7 +778,6 @@
 .sectionHeader {
 	margin-bottom: var(--spacing-s);
 }
-<<<<<<< HEAD
 
 .settingsForm {
 	:global(.form-text) {
@@ -897,7 +790,4 @@
 		margin-bottom: var(--spacing-xl);
 	}
 }
-</style>
-=======
-</style>
->>>>>>> b351df6a
+</style>