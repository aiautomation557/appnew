--- conflicted
+++ resolved
@@ -2170,14 +2170,7 @@
 						},
 					];
 
-<<<<<<< HEAD
-=======
-					this.workflowsStore.addConnection({
-						connection: connectionData,
-						setStateDirty: true,
-					});
 					this.dropPrevented = true;
->>>>>>> c7e9a437
 					if (!this.suspendRecordingDetachedConnections) {
 						this.historyStore.pushCommandToUndo(new AddConnectionCommand(connectionData));
 					}
