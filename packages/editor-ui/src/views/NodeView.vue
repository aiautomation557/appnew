<template>
	<div :class="$style['content']">
		<div
			id="node-view-root"
			class="node-view-root do-not-select"
			data-test-id="node-view-root"
			@dragover="onDragOver"
			@drop="onDrop"
		>
			<div
				v-touch:tap="touchTap"
				class="node-view-wrapper"
				:class="workflowClasses"
				data-test-id="node-view-wrapper"
				@touchstart="mouseDown"
				@touchend="mouseUp"
				@touchmove="mouseMoveNodeWorkflow"
				@mousedown="mouseDown"
				@mouseup="mouseUp"
				@contextmenu="contextMenu.open"
				@wheel="canvasStore.wheelScroll"
			>
				<div
					id="node-view-background"
					class="node-view-background"
					:style="backgroundStyle"
					data-test-id="node-view-background"
				/>
				<div
					id="node-view"
					ref="nodeView"
					class="node-view"
					:style="workflowStyle"
					data-test-id="node-view"
				>
					<CanvasAddButton
						v-show="showCanvasAddButton"
						ref="canvasAddButton"
						:style="canvasAddButtonStyle"
						:show-tooltip="!containsTrigger && showTriggerMissingTooltip"
						:position="canvasStore.canvasAddButtonPosition"
						data-test-id="canvas-add-button"
						@click="showTriggerCreator(NODE_CREATOR_OPEN_SOURCES.TRIGGER_PLACEHOLDER_BUTTON)"
						@hook:mounted="canvasStore.setRecenteredCanvasAddButtonPosition"
					/>
					<Node
						v-for="nodeData in nodesToRender"
						:key="`${nodeData.id}_node`"
						:name="nodeData.name"
						:is-read-only="isReadOnlyRoute || readOnlyEnv"
						:instance="instance"
						:is-active="!!activeNode && activeNode.name === nodeData.name"
						:hide-actions="pullConnActive"
						:is-production-execution-preview="isProductionExecutionPreview"
						:workflow="currentWorkflowObject"
						:disable-pointer-events="!canOpenNDV"
						:hide-node-issues="hideNodeIssues"
						@deselectAllNodes="deselectAllNodes"
						@deselectNode="nodeDeselectedByName"
						@nodeSelected="nodeSelectedByName"
						@runWorkflow="onRunNode"
						@moved="onNodeMoved"
						@run="onNodeRun"
					>
						<template #custom-tooltip>
							<span
								v-text="$locale.baseText('nodeView.placeholderNode.addTriggerNodeBeforeExecuting')"
							/>
						</template>
					</Node>
					<Sticky
						v-for="stickyData in stickiesToRender"
						:key="`${stickyData.id}_sticky`"
						:name="stickyData.name"
						:workflow="currentWorkflowObject"
						:is-read-only="isReadOnlyRoute || readOnlyEnv"
						:instance="instance"
						:is-active="!!activeNode && activeNode.name === stickyData.name"
						:node-view-scale="nodeViewScale"
						:grid-size="GRID_SIZE"
						:hide-actions="pullConnActive"
						@deselectAllNodes="deselectAllNodes"
						@deselectNode="nodeDeselectedByName"
						@nodeSelected="nodeSelectedByName"
						@removeNode="(name) => removeNode(name, true)"
					/>
				</div>
			</div>
			<NodeDetailsView
				:read-only="isReadOnlyRoute || readOnlyEnv"
				:renaming="renamingActive"
				:is-production-execution-preview="isProductionExecutionPreview"
				@redrawNode="redrawNode"
				@switchSelectedNode="onSwitchSelectedNode"
				@valueChanged="valueChanged"
				@stopExecution="stopExecution"
				@saveKeyboardShortcut="onSaveKeyboardShortcut"
			/>
			<Suspense>
				<div :class="$style.setupCredentialsButtonWrapper">
					<SetupWorkflowCredentialsButton />
				</div>
			</Suspense>
			<Suspense>
				<NodeCreation
					v-if="!isReadOnlyRoute && !readOnlyEnv"
					:create-node-active="createNodeActive"
					:node-view-scale="nodeViewScale"
					@toggleNodeCreator="onToggleNodeCreator"
					@addNodes="onAddNodes"
				/>
			</Suspense>
			<Suspense>
				<CanvasControls />
			</Suspense>
			<Suspense>
				<ContextMenu @action="onContextMenuAction" />
			</Suspense>
			<div v-if="!isReadOnlyRoute && !readOnlyEnv" class="workflow-execute-wrapper">
				<span
					v-if="!isManualChatOnly"
					@mouseenter="showTriggerMissingToltip(true)"
					@mouseleave="showTriggerMissingToltip(false)"
					@click="onRunContainerClick"
				>
					<KeyboardShortcutTooltip
						:label="runButtonText"
						:shortcut="{ metaKey: true, keys: ['↵'] }"
					>
						<n8n-button
							:loading="workflowRunning"
							:label="runButtonText"
							size="large"
							icon="flask"
							type="primary"
							:disabled="isExecutionDisabled"
							data-test-id="execute-workflow-button"
							@click.stop="onRunWorkflow"
						/>
					</KeyboardShortcutTooltip>
				</span>

				<n8n-button
					v-if="containsChatNodes"
					label="Chat"
					size="large"
					icon="comment"
					type="primary"
					data-test-id="workflow-chat-button"
					@click.stop="onOpenChat"
				/>

				<n8n-icon-button
					v-if="workflowRunning === true && !executionWaitingForWebhook"
					icon="stop"
					size="large"
					class="stop-execution"
					type="secondary"
					:title="
						stopExecutionInProgress
							? $locale.baseText('nodeView.stoppingCurrentExecution')
							: $locale.baseText('nodeView.stopCurrentExecution')
					"
					:loading="stopExecutionInProgress"
					data-test-id="stop-execution-button"
					@click.stop="stopExecution"
				/>

				<n8n-icon-button
					v-if="workflowRunning === true && executionWaitingForWebhook === true"
					class="stop-execution"
					icon="stop"
					size="large"
					:title="$locale.baseText('nodeView.stopWaitingForWebhookCall')"
					type="secondary"
					data-test-id="stop-execution-waiting-for-webhook-button"
					@click.stop="stopWaitingForWebhook"
				/>

				<n8n-icon-button
					v-if="
						!isReadOnlyRoute &&
						!readOnlyEnv &&
						workflowExecution &&
						!workflowRunning &&
						!allTriggersDisabled
					"
					:title="$locale.baseText('nodeView.deletesTheCurrentExecutionData')"
					icon="trash"
					size="large"
					data-test-id="clear-execution-data-button"
					@click.stop="clearExecutionData"
				/>
			</div>
		</div>
	</div>
</template>

<script lang="ts">
import { defineAsyncComponent, defineComponent, nextTick } from 'vue';
import { mapStores, storeToRefs } from 'pinia';

import type {
	Endpoint,
	Connection,
	ConnectionEstablishedParams,
	BeforeDropParams,
	ConnectionDetachedParams,
	ConnectionMovedParams,
	ComponentParameters,
} from '@jsplumb/core';
import {
	EVENT_CONNECTION,
	EVENT_CONNECTION_DETACHED,
	EVENT_CONNECTION_MOVED,
	INTERCEPT_BEFORE_DROP,
} from '@jsplumb/core';
import type { MessageBoxInputData, ElNotification } from 'element-plus';

import {
	FIRST_ONBOARDING_PROMPT_TIMEOUT,
	MAIN_HEADER_TABS,
	MODAL_CANCEL,
	MODAL_CLOSE,
	MODAL_CONFIRM,
	NODE_OUTPUT_DEFAULT_KEY,
	ONBOARDING_CALL_SIGNUP_MODAL_KEY,
	ONBOARDING_PROMPT_TIMEBOX,
	PLACEHOLDER_EMPTY_WORKFLOW_ID,
	QUICKSTART_NOTE_NAME,
	START_NODE_TYPE,
	STICKY_NODE_TYPE,
	VIEWS,
	WEBHOOK_NODE_TYPE,
	FORM_TRIGGER_NODE_TYPE,
	TRIGGER_NODE_CREATOR_VIEW,
	EnterpriseEditionFeature,
	REGULAR_NODE_CREATOR_VIEW,
	NODE_CREATOR_OPEN_SOURCES,
	CHAT_TRIGGER_NODE_TYPE,
	MANUAL_CHAT_TRIGGER_NODE_TYPE,
	WORKFLOW_LM_CHAT_MODAL_KEY,
	AI_NODE_CREATOR_VIEW,
	DRAG_EVENT_DATA_KEY,
	UPDATE_WEBHOOK_ID_NODE_TYPES,
	TIME,
} from '@/constants';
import { moveNodeWorkflow } from '@/mixins/moveNodeWorkflow';

import useGlobalLinkActions from '@/composables/useGlobalLinkActions';
import { useNodeHelpers } from '@/composables/useNodeHelpers';
import useCanvasMouseSelect from '@/composables/useCanvasMouseSelect';
import { useExecutionDebugging } from '@/composables/useExecutionDebugging';
import { useTitleChange } from '@/composables/useTitleChange';
import { useDataSchema } from '@/composables/useDataSchema';
import { type ContextMenuAction, useContextMenu } from '@/composables/useContextMenu';
import { useUniqueNodeName } from '@/composables/useUniqueNodeName';
import { useI18n } from '@/composables/useI18n';
import { useMessage } from '@/composables/useMessage';
import { useToast } from '@/composables/useToast';
import { workflowHelpers } from '@/mixins/workflowHelpers';
import { workflowRun } from '@/mixins/workflowRun';

import NodeDetailsView from '@/components/NodeDetailsView.vue';
import ContextMenu from '@/components/ContextMenu/ContextMenu.vue';
import Node from '@/components/Node.vue';
import Sticky from '@/components/Sticky.vue';
import CanvasAddButton from './CanvasAddButton.vue';
import KeyboardShortcutTooltip from '@/components/KeyboardShortcutTooltip.vue';
import { v4 as uuid } from 'uuid';
import type {
	IConnection,
	IConnections,
	IDataObject,
	IExecutionsSummary,
	INode,
	INodeConnections,
	INodeCredentialsDetails,
	INodeInputConfiguration,
	INodeTypeDescription,
	INodeTypeNameVersion,
	IPinData,
	IRun,
	ITaskData,
	ITelemetryTrackProperties,
	IWorkflowBase,
	Workflow,
	ConnectionTypes,
	INodeOutputConfiguration,
} from 'n8n-workflow';
import {
	deepCopy,
	jsonParse,
	NodeConnectionType,
	NodeHelpers,
	TelemetryHelpers,
} from 'n8n-workflow';
import type {
	ICredentialsResponse,
	IExecutionResponse,
	IWorkflowDb,
	IWorkflowData,
	INodeUi,
	IUpdateInformation,
	IWorkflowDataUpdate,
	XYPosition,
	IPushDataExecutionFinished,
	ITag,
	INewWorkflowData,
	IWorkflowTemplate,
	IWorkflowToShare,
	IUser,
	INodeUpdatePropertiesInformation,
	NodeCreatorOpenSource,
	AddedNodesAndConnections,
	ToggleNodeCreatorOptions,
} from '@/Interface';

import type { Route, RawLocation } from 'vue-router';
import { dataPinningEventBus, nodeViewEventBus } from '@/event-bus';
import { useCanvasStore } from '@/stores/canvas.store';
import { useCollaborationStore } from '@/stores/collaboration.store';
import { useCredentialsStore } from '@/stores/credentials.store';
import { useEnvironmentsStore } from '@/stores/environments.ee.store';
import { useExternalSecretsStore } from '@/stores/externalSecrets.ee.store';
import { useHistoryStore } from '@/stores/history.store';
import { useNDVStore } from '@/stores/ndv.store';
import { useNodeCreatorStore } from '@/stores/nodeCreator.store';
import { useNodeTypesStore } from '@/stores/nodeTypes.store';
import { usePushConnectionStore } from '@/stores/pushConnection.store';
import { useRootStore } from '@/stores/n8nRoot.store';
import { useSegment } from '@/stores/segment.store';
import { useSettingsStore } from '@/stores/settings.store';
import { useTagsStore } from '@/stores/tags.store';
import { useTemplatesStore } from '@/stores/templates.store';
import { useUIStore } from '@/stores/ui.store';
import { useUsersStore } from '@/stores/users.store';
import { useWorkflowsEEStore } from '@/stores/workflows.ee.store';
import { useWorkflowsStore } from '@/stores/workflows.store';
import * as NodeViewUtils from '@/utils/nodeViewUtils';
import { getAccountAge } from '@/utils/userUtils';
import { getConnectionInfo, getNodeViewTab } from '@/utils/canvasUtils';
import {
	AddConnectionCommand,
	AddNodeCommand,
	MoveNodeCommand,
	RemoveConnectionCommand,
	RemoveNodeCommand,
	RenameNodeCommand,
	historyBus,
} from '@/models/history';
import type { BrowserJsPlumbInstance } from '@jsplumb/browser-ui';
import {
	EVENT_ENDPOINT_MOUSEOVER,
	EVENT_ENDPOINT_MOUSEOUT,
	EVENT_DRAG_MOVE,
	EVENT_CONNECTION_DRAG,
	EVENT_CONNECTION_ABORT,
	EVENT_CONNECTION_MOUSEOUT,
	EVENT_CONNECTION_MOUSEOVER,
	ready,
} from '@jsplumb/browser-ui';
import type { N8nPlusEndpoint } from '@/plugins/jsplumb/N8nPlusEndpointType';
import {
	N8nPlusEndpointType,
	EVENT_PLUS_ENDPOINT_CLICK,
} from '@/plugins/jsplumb/N8nPlusEndpointType';
import type { N8nAddInputEndpoint } from '@/plugins/jsplumb/N8nAddInputEndpointType';
import {
	EVENT_ADD_INPUT_ENDPOINT_CLICK,
	N8nAddInputEndpointType,
} from '@/plugins/jsplumb/N8nAddInputEndpointType';
import { sourceControlEventBus } from '@/event-bus/source-control';
import { getConnectorPaintStyleData, OVERLAY_ENDPOINT_ARROW_ID } from '@/utils/nodeViewUtils';
import { useViewStacks } from '@/components/Node/NodeCreator/composables/useViewStacks';
import { useExternalHooks } from '@/composables/useExternalHooks';
import { useClipboard } from '@/composables/useClipboard';
import { usePinnedData } from '@/composables/usePinnedData';
import { useSourceControlStore } from '@/stores/sourceControl.store';
<<<<<<< HEAD
import { useDeviceSupport } from 'n8n-design-system/composables/useDeviceSupport';
=======
import { useDebounce } from '@/composables/useDebounce';
>>>>>>> 94c9cd40

interface AddNodeOptions {
	position?: XYPosition;
	dragAndDrop?: boolean;
	name?: string;
}

const NodeCreation = defineAsyncComponent(async () => import('@/components/Node/NodeCreation.vue'));
const CanvasControls = defineAsyncComponent(async () => import('@/components/CanvasControls.vue'));
const SetupWorkflowCredentialsButton = defineAsyncComponent(
	async () =>
		import('@/components/SetupWorkflowCredentialsButton/SetupWorkflowCredentialsButton.vue'),
);

export default defineComponent({
	name: 'NodeView',
	components: {
		NodeDetailsView,
		Node,
		Sticky,
		CanvasAddButton,
		KeyboardShortcutTooltip,
		NodeCreation,
		CanvasControls,
		ContextMenu,
		SetupWorkflowCredentialsButton,
	},
	mixins: [moveNodeWorkflow, workflowHelpers, workflowRun],
	async beforeRouteLeave(to, from, next) {
		if (
			getNodeViewTab(to) === MAIN_HEADER_TABS.EXECUTIONS ||
			from.name === VIEWS.TEMPLATE_IMPORT ||
			(getNodeViewTab(to) === MAIN_HEADER_TABS.WORKFLOW && from.name === VIEWS.EXECUTION_DEBUG)
		) {
			next();
			return;
		}
		if (this.uiStore.stateIsDirty && !this.readOnlyEnv) {
			const confirmModal = await this.confirm(
				this.$locale.baseText('generic.unsavedWork.confirmMessage.message'),
				{
					title: this.$locale.baseText('generic.unsavedWork.confirmMessage.headline'),
					type: 'warning',
					confirmButtonText: this.$locale.baseText(
						'generic.unsavedWork.confirmMessage.confirmButtonText',
					),
					cancelButtonText: this.$locale.baseText(
						'generic.unsavedWork.confirmMessage.cancelButtonText',
					),
					showClose: true,
				},
			);
			if (confirmModal === MODAL_CONFIRM) {
				// Make sure workflow id is empty when leaving the editor
				this.workflowsStore.setWorkflowId(PLACEHOLDER_EMPTY_WORKFLOW_ID);
				const saved = await this.saveCurrentWorkflow({}, false);
				if (saved) {
					await this.settingsStore.fetchPromptsData();
				}
				this.uiStore.stateIsDirty = false;

				if (from.name === VIEWS.NEW_WORKFLOW) {
					// Replace the current route with the new workflow route
					// before navigating to the new route when saving new workflow.
					await this.$router.replace(
						{ name: VIEWS.WORKFLOW, params: { name: this.currentWorkflow } },
						() => {
							// We can't use next() here since vue-router
							// would prevent the navigation with an error
							void this.$router.push(to as RawLocation);
						},
					);
				} else {
					this.collaborationStore.notifyWorkflowClosed(this.currentWorkflow);
					next();
				}
			} else if (confirmModal === MODAL_CANCEL) {
				this.collaborationStore.notifyWorkflowClosed(this.currentWorkflow);
				this.workflowsStore.setWorkflowId(PLACEHOLDER_EMPTY_WORKFLOW_ID);
				this.resetWorkspace();
				this.uiStore.stateIsDirty = false;
				next();
			}
		} else {
			this.collaborationStore.notifyWorkflowClosed(this.currentWorkflow);
			next();
		}
	},
	setup(props, ctx) {
		const ndvStore = useNDVStore();
		const externalHooks = useExternalHooks();
		const locale = useI18n();
		const contextMenu = useContextMenu();
		const dataSchema = useDataSchema();
		const nodeHelpers = useNodeHelpers();
		const clipboard = useClipboard();
		const { activeNode } = storeToRefs(ndvStore);
		const pinnedData = usePinnedData(activeNode);
<<<<<<< HEAD
		const deviceSupport = useDeviceSupport();
=======
		const { callDebounced } = useDebounce();
>>>>>>> 94c9cd40

		return {
			locale,
			contextMenu,
			dataSchema,
			nodeHelpers,
			externalHooks,
			clipboard,
			pinnedData,
<<<<<<< HEAD
			deviceSupport,
=======
			callDebounced,
>>>>>>> 94c9cd40
			...useCanvasMouseSelect(),
			...useGlobalLinkActions(),
			...useTitleChange(),
			...useToast(),
			...useMessage(),
			...useUniqueNodeName(),
			...useExecutionDebugging(),
			// eslint-disable-next-line @typescript-eslint/no-misused-promises
			...workflowRun.setup?.(props, ctx),
		};
	},
	watch: {
		// Listen to route changes and load the workflow accordingly
		async $route(to: Route, from: Route) {
			this.readOnlyEnvRouteCheck();

			const currentTab = getNodeViewTab(to);
			const nodeViewNotInitialized = !this.uiStore.nodeViewInitialized;
			let workflowChanged =
				from.params.name !== to.params.name &&
				// Both 'new' and __EMPTY__ are new workflow names, so ignore them when detecting if wf changed
				!(from.params.name === 'new' && this.currentWorkflow === PLACEHOLDER_EMPTY_WORKFLOW_ID) &&
				!(from.name === VIEWS.NEW_WORKFLOW) &&
				// Also ignore if workflow id changes when saving new workflow
				to.params.action !== 'workflowSave';
			const isOpeningTemplate = to.name === VIEWS.TEMPLATE_IMPORT;

			// When entering this tab:
			if (currentTab === MAIN_HEADER_TABS.WORKFLOW || isOpeningTemplate) {
				if (workflowChanged || nodeViewNotInitialized || isOpeningTemplate) {
					this.canvasStore.startLoading();
					if (nodeViewNotInitialized) {
						const previousDirtyState = this.uiStore.stateIsDirty;
						this.resetWorkspace();
						this.uiStore.stateIsDirty = previousDirtyState;
					}
					await Promise.all([this.loadCredentials(), this.initView()]);
					this.canvasStore.stopLoading();
					if (this.blankRedirect) {
						this.blankRedirect = false;
					}
				}
				await this.checkAndInitDebugMode();
			}
			// Also, when landing on executions tab, check if workflow data is changed
			if (currentTab === MAIN_HEADER_TABS.EXECUTIONS) {
				workflowChanged =
					from.params.name !== to.params.name &&
					!(to.params.name === 'new' && from.params.name === undefined);
				if (workflowChanged) {
					// This will trigger node view to update next time workflow tab is opened
					this.uiStore.nodeViewInitialized = false;
				}
			}
		},
		activeNode() {
			// When a node gets set as active deactivate the create-menu
			this.createNodeActive = false;
		},
		containsTrigger(containsTrigger) {
			// Re-center CanvasAddButton if there's no triggers
			if (containsTrigger === false)
				this.canvasStore.setRecenteredCanvasAddButtonPosition(this.getNodeViewOffsetPosition);
		},
		nodeViewScale(newScale) {
			const elementRef = this.$refs.nodeView as HTMLDivElement | undefined;
			if (elementRef) {
				elementRef.style.transform = `scale(${newScale})`;
			}
		},
	},
	errorCaptured: (err, vm, info) => {
		console.error('errorCaptured');
		console.error(err);
	},
	computed: {
		...mapStores(
			useCanvasStore,
			useTagsStore,
			useCredentialsStore,
			useNodeCreatorStore,
			useNodeTypesStore,
			useNDVStore,
			useRootStore,
			useSettingsStore,
			useTemplatesStore,
			useUIStore,
			useWorkflowsStore,
			useUsersStore,
			useNodeCreatorStore,
			useEnvironmentsStore,
			useWorkflowsEEStore,
			useHistoryStore,
			useExternalSecretsStore,
			useCollaborationStore,
			usePushConnectionStore,
			useSourceControlStore,
		),
		nativelyNumberSuffixedDefaults(): string[] {
			return this.nodeTypesStore.nativelyNumberSuffixedDefaults;
		},
		currentUser(): IUser | null {
			return this.usersStore.currentUser;
		},
		activeNode(): INodeUi | null {
			return this.ndvStore.activeNode;
		},
		executionWaitingForWebhook(): boolean {
			return this.workflowsStore.executionWaitingForWebhook;
		},
		isDemo(): boolean {
			return this.$route.name === VIEWS.DEMO;
		},
		showCanvasAddButton(): boolean {
			return !this.isLoading && !this.containsTrigger && !this.isDemo && !this.readOnlyEnv;
		},
		lastSelectedNode(): INodeUi | null {
			return this.uiStore.getLastSelectedNode;
		},
		nodes(): INodeUi[] {
			return this.workflowsStore.allNodes;
		},
		nodesToRender(): INodeUi[] {
			return this.workflowsStore.allNodes.filter((node) => node.type !== STICKY_NODE_TYPE);
		},
		stickiesToRender(): INodeUi[] {
			return this.workflowsStore.allNodes.filter((node) => node.type === STICKY_NODE_TYPE);
		},
		runButtonText(): string {
			if (!this.workflowRunning) {
				return this.$locale.baseText('nodeView.runButtonText.executeWorkflow');
			}

			if (this.executionWaitingForWebhook) {
				return this.$locale.baseText('nodeView.runButtonText.waitingForTriggerEvent');
			}

			return this.$locale.baseText('nodeView.runButtonText.executingWorkflow');
		},
		workflowStyle(): object {
			const offsetPosition = this.uiStore.nodeViewOffsetPosition;
			return {
				left: offsetPosition[0] + 'px',
				top: offsetPosition[1] + 'px',
			};
		},
		canvasAddButtonStyle(): object {
			return {
				'pointer-events': this.createNodeActive ? 'none' : 'all',
			};
		},
		backgroundStyle(): object {
			return NodeViewUtils.getBackgroundStyles(
				this.nodeViewScale,
				this.uiStore.nodeViewOffsetPosition,
				this.isExecutionPreview,
			);
		},
		workflowClasses() {
			const returnClasses = [];
			if (this.ctrlKeyPressed || this.moveCanvasKeyPressed) {
				if (this.uiStore.nodeViewMoveInProgress) {
					returnClasses.push('move-in-process');
				} else {
					returnClasses.push('move-active');
				}
			}
			if (this.selectActive || this.ctrlKeyPressed || this.moveCanvasKeyPressed) {
				// Makes sure that nothing gets selected while select or move is active
				returnClasses.push('do-not-select');
			}

			if (this.connectionDragScope.type) {
				returnClasses.push('connection-drag-scope-active');
				returnClasses.push(`connection-drag-scope-active-type-${this.connectionDragScope.type}`);
				returnClasses.push(
					`connection-drag-scope-active-connection-${this.connectionDragScope.connection}`,
				);
			}

			return returnClasses;
		},
		workflowExecution(): IExecutionResponse | null {
			return this.workflowsStore.getWorkflowExecution;
		},
		workflowRunning(): boolean {
			return this.uiStore.isActionActive('workflowRunning');
		},
		currentWorkflow(): string {
			return this.$route.params.name || this.workflowsStore.workflowId;
		},
		workflowName(): string {
			return this.workflowsStore.workflowName;
		},
		allTriggersDisabled(): boolean {
			const disabledTriggerNodes = this.triggerNodes.filter((node) => node.disabled);
			return disabledTriggerNodes.length === this.triggerNodes.length;
		},
		triggerNodes(): INodeUi[] {
			return this.nodes.filter(
				(node) => node.type === START_NODE_TYPE || this.nodeTypesStore.isTriggerNode(node.type),
			);
		},
		containsTrigger(): boolean {
			return this.triggerNodes.length > 0;
		},
		containsChatNodes(): boolean {
			return (
				!this.executionWaitingForWebhook &&
				!!this.nodes.find(
					(node) =>
						[MANUAL_CHAT_TRIGGER_NODE_TYPE, CHAT_TRIGGER_NODE_TYPE].includes(node.type) &&
						node.disabled !== true,
				)
			);
		},
		isExecutionDisabled(): boolean {
			return !this.containsTrigger || this.allTriggersDisabled;
		},
		getNodeViewOffsetPosition(): XYPosition {
			return this.uiStore.nodeViewOffsetPosition;
		},
		nodeViewScale(): number {
			return this.canvasStore.nodeViewScale;
		},
		instance(): BrowserJsPlumbInstance {
			return this.canvasStore.jsPlumbInstance;
		},
		isLoading(): boolean {
			return this.canvasStore.isLoading;
		},
		currentWorkflowObject(): Workflow {
			return this.workflowsStore.getCurrentWorkflow();
		},
		readOnlyEnv(): boolean {
			return this.sourceControlStore.preferences.branchReadOnly;
		},
		isReadOnlyRoute() {
			return this.$route?.meta?.readOnlyCanvas === true;
		},
	},
	data() {
		return {
			GRID_SIZE: NodeViewUtils.GRID_SIZE,
			STICKY_NODE_TYPE,
			createNodeActive: false,
			lastClickPosition: [450, 450] as XYPosition,
			ctrlKeyPressed: false,
			moveCanvasKeyPressed: false,
			stopExecutionInProgress: false,
			blankRedirect: false,
			credentialsUpdated: false,
			pullConnActiveNodeName: null as string | null,
			pullConnActive: false,
			dropPrevented: false,
			connectionDragScope: {
				type: null,
				connection: null,
			} as { type: string | null; connection: 'source' | 'target' | null },
			renamingActive: false,
			showStickyButton: false,
			isExecutionPreview: false,
			showTriggerMissingTooltip: false,
			workflowData: null as INewWorkflowData | null,
			activeConnection: null as null | Connection,
			isInsertingNodes: false,
			isProductionExecutionPreview: false,
			enterTimer: undefined as undefined | ReturnType<typeof setTimeout>,
			exitTimer: undefined as undefined | ReturnType<typeof setTimeout>,
			readOnlyNotification: null as null | typeof ElNotification,
			// jsplumb automatically deletes all loose connections which is in turn recorded
			// in undo history as a user action.
			// This should prevent automatically removed connections from populating undo stack
			suspendRecordingDetachedConnections: false,
			NODE_CREATOR_OPEN_SOURCES,
			eventsAttached: false,
			unloadTimeout: undefined as undefined | ReturnType<typeof setTimeout>,
			canOpenNDV: true,
			hideNodeIssues: false,
		};
	},
	async mounted() {
		this.resetWorkspace();
		this.canvasStore.initInstance(this.$refs.nodeView as HTMLElement);
		this.titleReset();
		window.addEventListener('message', this.onPostMessageReceived);

		this.clipboard.onPaste.value = this.onClipboardPasteEvent;

		this.canvasStore.startLoading();
		const loadPromises = [
			this.loadActiveWorkflows(),
			this.loadCredentials(),
			this.loadCredentialTypes(),
			this.loadVariables(),
			this.loadSecrets(),
		];

		if (this.nodeTypesStore.allNodeTypes.length === 0) {
			loadPromises.push(this.loadNodeTypes());
		}

		try {
			await Promise.all(loadPromises);
		} catch (error) {
			this.showError(
				error,
				this.$locale.baseText('nodeView.showError.mounted1.title'),
				this.$locale.baseText('nodeView.showError.mounted1.message') + ':',
			);
			return;
		}

		ready(async () => {
			try {
				try {
					this.bindCanvasEvents();
				} catch {} // This will break if mounted after jsplumb has been initiated from executions preview, so continue if it breaks
				await this.initView();
				if (window.parent) {
					window.parent.postMessage(
						JSON.stringify({ command: 'n8nReady', version: this.rootStore.versionCli }),
						'*',
					);
				}
			} catch (error) {
				this.showError(
					error,
					this.$locale.baseText('nodeView.showError.mounted2.title'),
					this.$locale.baseText('nodeView.showError.mounted2.message') + ':',
				);
			}
			this.canvasStore.stopLoading();

			setTimeout(() => {
				void this.usersStore.showPersonalizationSurvey();
				this.addPinDataConnections(this.workflowsStore.pinnedWorkflowData || ({} as IPinData));
			}, 0);
		});

		// TODO: This currently breaks since front-end hooks are still not updated to work with pinia store
		void this.externalHooks.run('nodeView.mount').catch((e) => {});

		if (
			this.currentUser?.personalizationAnswers !== null &&
			this.settingsStore.onboardingCallPromptEnabled &&
			this.currentUser &&
			getAccountAge(this.currentUser) <= ONBOARDING_PROMPT_TIMEBOX
		) {
			const onboardingResponse = await this.uiStore.getNextOnboardingPrompt();
			const promptTimeout =
				onboardingResponse.toast_sequence_number === 1 ? FIRST_ONBOARDING_PROMPT_TIMEOUT : 1000;

			if (onboardingResponse.title && onboardingResponse.description) {
				setTimeout(async () => {
					this.showToast({
						type: 'info',
						title: onboardingResponse.title,
						message: onboardingResponse.description,
						duration: 0,
						customClass: 'clickable',
						closeOnClick: true,
						onClick: () => {
							this.$telemetry.track('user clicked onboarding toast', {
								seq_num: onboardingResponse.toast_sequence_number,
								title: onboardingResponse.title,
								description: onboardingResponse.description,
							});
							this.uiStore.openModal(ONBOARDING_CALL_SIGNUP_MODAL_KEY);
						},
					});
				}, promptTimeout);
			}
		}

		sourceControlEventBus.on('pull', this.onSourceControlPull);

		this.registerCustomAction({
			key: 'openNodeDetail',
			action: ({ node }: { node: string }) => {
				this.nodeSelectedByName(node, true);
			},
		});

		this.registerCustomAction({
			key: 'openSelectiveNodeCreator',
			action: async ({
				connectiontype,
				node,
				creatorview,
			}: {
				connectiontype: NodeConnectionType;
				node: string;
				creatorview?: string;
			}) => {
				const nodeName = node ?? this.ndvStore.activeNodeName;
				const nodeData = nodeName ? this.workflowsStore.getNodeByName(nodeName) : null;

				this.ndvStore.activeNodeName = null;
				await this.redrawNode(node);
				// Wait for UI to update
				setTimeout(() => {
					if (creatorview) {
						this.onToggleNodeCreator({
							createNodeActive: true,
							nodeCreatorView: creatorview,
						});
					} else if (connectiontype && nodeData) {
						this.insertNodeAfterSelected({
							index: 0,
							endpointUuid: `${nodeData.id}-input${connectiontype}0`,
							eventSource: NODE_CREATOR_OPEN_SOURCES.NOTICE_ERROR_MESSAGE,
							outputType: connectiontype,
							sourceId: nodeData.id,
						});
					}
				}, 0);
			},
		});

		this.readOnlyEnvRouteCheck();
		this.canvasStore.isDemo = this.isDemo;
	},
	activated() {
		const openSideMenu = this.uiStore.addFirstStepOnLoad;
		if (openSideMenu) {
			this.showTriggerCreator(NODE_CREATOR_OPEN_SOURCES.TRIGGER_PLACEHOLDER_BUTTON);
		}
		this.uiStore.addFirstStepOnLoad = false;
		this.bindCanvasEvents();
		document.addEventListener('keydown', this.keyDown);
		document.addEventListener('keyup', this.keyUp);
		window.addEventListener('message', this.onPostMessageReceived);
		window.addEventListener('pageshow', this.onPageShow);

		nodeViewEventBus.on('newWorkflow', this.newWorkflow);
		nodeViewEventBus.on('importWorkflowData', this.onImportWorkflowDataEvent);
		nodeViewEventBus.on('importWorkflowUrl', this.onImportWorkflowUrlEvent);
		nodeViewEventBus.on('openChat', this.onOpenChat);
		historyBus.on('nodeMove', this.onMoveNode);
		historyBus.on('revertAddNode', this.onRevertAddNode);
		historyBus.on('revertRemoveNode', this.onRevertRemoveNode);
		historyBus.on('revertAddConnection', this.onRevertAddConnection);
		historyBus.on('revertRemoveConnection', this.onRevertRemoveConnection);
		historyBus.on('revertRenameNode', this.onRevertNameChange);
		historyBus.on('enableNodeToggle', this.onRevertEnableToggle);

		dataPinningEventBus.on('pin-data', this.addPinDataConnections);
		dataPinningEventBus.on('unpin-data', this.removePinDataConnections);
		nodeViewEventBus.on('saveWorkflow', this.saveCurrentWorkflowExternal);

		this.canvasStore.isDemo = this.isDemo;
	},
	deactivated() {
		this.unbindCanvasEvents();
		document.removeEventListener('keydown', this.keyDown);
		document.removeEventListener('keyup', this.keyUp);
		window.removeEventListener('message', this.onPostMessageReceived);
		window.removeEventListener('beforeunload', this.onBeforeUnload);
		window.removeEventListener('pageshow', this.onPageShow);

		nodeViewEventBus.off('newWorkflow', this.newWorkflow);
		nodeViewEventBus.off('importWorkflowData', this.onImportWorkflowDataEvent);
		nodeViewEventBus.off('importWorkflowUrl', this.onImportWorkflowUrlEvent);
		nodeViewEventBus.off('openChat', this.onOpenChat);
		historyBus.off('nodeMove', this.onMoveNode);
		historyBus.off('revertAddNode', this.onRevertAddNode);
		historyBus.off('revertRemoveNode', this.onRevertRemoveNode);
		historyBus.off('revertAddConnection', this.onRevertAddConnection);
		historyBus.off('revertRemoveConnection', this.onRevertRemoveConnection);
		historyBus.off('revertRenameNode', this.onRevertNameChange);
		historyBus.off('enableNodeToggle', this.onRevertEnableToggle);

		dataPinningEventBus.off('pin-data', this.addPinDataConnections);
		dataPinningEventBus.off('unpin-data', this.removePinDataConnections);
		nodeViewEventBus.off('saveWorkflow', this.saveCurrentWorkflowExternal);
	},
	beforeMount() {
		if (!this.isDemo) {
			this.pushStore.pushConnect();
		}
	},
	beforeUnmount() {
		// Make sure the event listeners get removed again else we
		// could add up with them registered multiple times
		document.removeEventListener('keydown', this.keyDown);
		document.removeEventListener('keyup', this.keyUp);
		this.unregisterCustomAction('showNodeCreator');
		this.unregisterCustomAction('openNodeDetail');
		this.unregisterCustomAction('openSelectiveNodeCreator');

		if (!this.isDemo) {
			this.pushStore.pushDisconnect();
		}

		this.resetWorkspace();
		this.instance.unbind();
		this.instance.destroy();
		this.uiStore.stateIsDirty = false;
		window.removeEventListener('message', this.onPostMessageReceived);
		nodeViewEventBus.off('newWorkflow', this.newWorkflow);
		nodeViewEventBus.off('importWorkflowData', this.onImportWorkflowDataEvent);
		nodeViewEventBus.off('importWorkflowUrl', this.onImportWorkflowUrlEvent);
		this.workflowsStore.setWorkflowId(PLACEHOLDER_EMPTY_WORKFLOW_ID);
		sourceControlEventBus.off('pull', this.onSourceControlPull);
	},
	methods: {
		editAllowedCheck(): boolean {
			if (this.readOnlyNotification?.visible) {
				return;
			}
			if (this.isReadOnlyRoute || this.readOnlyEnv) {
				this.readOnlyNotification = this.showMessage({
					title: this.$locale.baseText(
						this.readOnlyEnv
							? `readOnlyEnv.showMessage.${this.isReadOnlyRoute ? 'executions' : 'workflows'}.title`
							: 'readOnly.showMessage.executions.title',
					),
					message: this.$locale.baseText(
						this.readOnlyEnv
							? `readOnlyEnv.showMessage.${
									this.isReadOnlyRoute ? 'executions' : 'workflows'
							  }.message`
							: 'readOnly.showMessage.executions.message',
					),
					type: 'info',
					dangerouslyUseHTMLString: true,
				});

				return false;
			}
			return true;
		},
		showTriggerMissingToltip(isVisible: boolean) {
			this.showTriggerMissingTooltip = isVisible;
		},
		onRunNode(nodeName: string, source: string) {
			const node = this.workflowsStore.getNodeByName(nodeName);
			const telemetryPayload = {
				node_type: node ? node.type : null,
				workflow_id: this.workflowsStore.workflowId,
				source: 'canvas',
				session_id: this.ndvStore.sessionId,
			};
			this.$telemetry.track('User clicked execute node button', telemetryPayload);
			void this.externalHooks.run('nodeView.onRunNode', telemetryPayload);
			void this.runWorkflow({ destinationNode: nodeName, source });
		},
		async onOpenChat() {
			const telemetryPayload = {
				workflow_id: this.workflowsStore.workflowId,
			};
			this.$telemetry.track('User clicked chat open button', telemetryPayload);
			void this.externalHooks.run('nodeView.onOpenChat', telemetryPayload);
			this.uiStore.openModal(WORKFLOW_LM_CHAT_MODAL_KEY);
		},
		async onRunWorkflow() {
			void this.getWorkflowDataToSave().then((workflowData) => {
				const telemetryPayload = {
					workflow_id: this.workflowsStore.workflowId,
					node_graph_string: JSON.stringify(
						TelemetryHelpers.generateNodesGraph(workflowData as IWorkflowBase, this.getNodeTypes())
							.nodeGraph,
					),
				};
				this.$telemetry.track('User clicked execute workflow button', telemetryPayload);
				void this.externalHooks.run('nodeView.onRunWorkflow', telemetryPayload);
			});

			await this.runWorkflow({});
			this.refreshEndpointsErrorsState();
		},
		resetEndpointsErrors() {
			const allEndpoints = Object.values(this.instance.getManagedElements()).flatMap(
				(el) => el.endpoints,
			);

			allEndpoints
				.filter((endpoint) => endpoint?.endpoint.type === N8nAddInputEndpointType)
				.forEach((endpoint) => {
					const n8nAddInputEndpoint = endpoint?.endpoint as N8nAddInputEndpoint;
					if (n8nAddInputEndpoint && (endpoint?.connections ?? []).length > 0) {
						n8nAddInputEndpoint.resetError();
					}
				});
		},
		refreshEndpointsErrorsState() {
			const nodeIssues = this.workflowsStore.allNodes.filter((n) => n.issues);
			// Set input color to red if there are issues
			this.resetEndpointsErrors();
			nodeIssues.forEach((node) => {
				const managedNode = this.instance.getManagedElement(node.id);
				const endpoints = this.instance.getEndpoints(managedNode);

				Object.keys(node?.issues?.input ?? {}).forEach((connectionType) => {
					const inputEndpointsWithIssues = endpoints.filter(
						(e) => e._defaultType.scope === connectionType,
					);
					inputEndpointsWithIssues.forEach((endpoint) => {
						const n8nAddInputEndpoint = endpoint?.endpoint as N8nAddInputEndpoint;
						if (n8nAddInputEndpoint) {
							n8nAddInputEndpoint.setError();
						}
					});
				});
			});
		},
		onRunContainerClick() {
			if (this.containsTrigger && !this.allTriggersDisabled) return;

			const message =
				this.containsTrigger && this.allTriggersDisabled
					? this.$locale.baseText('nodeView.addOrEnableTriggerNode')
					: this.$locale.baseText('nodeView.addATriggerNodeFirst');

			this.registerCustomAction({
				key: 'showNodeCreator',
				action: () =>
					this.showTriggerCreator(NODE_CREATOR_OPEN_SOURCES.NO_TRIGGER_EXECUTION_TOOLTIP),
			});

			const notice = this.showMessage({
				type: 'info',
				title: this.$locale.baseText('nodeView.cantExecuteNoTrigger'),
				message,
				duration: 3000,
				onClick: () =>
					setTimeout(() => {
						// Close the creator panel if user clicked on the link
						if (this.createNodeActive) notice.close();
					}, 0),
				dangerouslyUseHTMLString: true,
			});
		},
		clearExecutionData() {
			this.workflowsStore.workflowExecutionData = null;
			this.nodeHelpers.updateNodesExecutionIssues();
		},
		async onSaveKeyboardShortcut(e: KeyboardEvent) {
			let saved = await this.saveCurrentWorkflow();
			if (saved) {
				await this.settingsStore.fetchPromptsData();

				if (this.$route.name === VIEWS.EXECUTION_DEBUG) {
					await this.$router.replace({
						name: VIEWS.WORKFLOW,
						params: { name: this.currentWorkflow },
					});
				}
			}
			if (this.activeNode) {
				// If NDV is open, save will not work from editable input fields
				// so don't show success message if this is true
				if (e.target instanceof HTMLInputElement) {
					saved = e.target.readOnly;
				} else {
					saved = true;
				}
				if (saved) {
					this.showMessage({
						title: this.$locale.baseText('generic.workflowSaved'),
						type: 'success',
					});
				}
			}
		},
		showTriggerCreator(source: NodeCreatorOpenSource) {
			if (this.createNodeActive) return;
			this.nodeCreatorStore.setSelectedView(TRIGGER_NODE_CREATOR_VIEW);
			this.nodeCreatorStore.setShowScrim(true);
			this.onToggleNodeCreator({ source, createNodeActive: true });
		},
		async openExecution(executionId: string) {
			this.canvasStore.startLoading();
			this.resetWorkspace();
			let data: IExecutionResponse | undefined;
			try {
				data = await this.workflowsStore.getExecution(executionId);
			} catch (error) {
				this.showError(error, this.$locale.baseText('nodeView.showError.openExecution.title'));
				return;
			}
			if (data === undefined) {
				throw new Error(`Execution with id "${executionId}" could not be found!`);
			}
			this.workflowsStore.setWorkflowName({
				newName: data.workflowData.name,
				setStateDirty: false,
			});
			this.workflowsStore.setWorkflowId(PLACEHOLDER_EMPTY_WORKFLOW_ID);
			this.workflowsStore.setWorkflowExecutionData(data);
			if (data.workflowData.pinData) {
				this.workflowsStore.setWorkflowPinData(data.workflowData.pinData);
			}

			if (data.workflowData.ownedBy) {
				this.workflowsEEStore.setWorkflowOwnedBy({
					workflowId: data.workflowData.id,
					ownedBy: data.workflowData.ownedBy,
				});
			}

			if (data.workflowData.sharedWith) {
				this.workflowsEEStore.setWorkflowSharedWith({
					workflowId: data.workflowData.id,
					sharedWith: data.workflowData.sharedWith,
				});
			}

			if (data.workflowData.usedCredentials) {
				this.workflowsStore.setUsedCredentials(data.workflowData.usedCredentials);
			}

			await this.addNodes(
				deepCopy(data.workflowData.nodes),
				deepCopy(data.workflowData.connections),
			);
			await this.$nextTick();
			this.canvasStore.zoomToFit();
			this.uiStore.stateIsDirty = false;
			void this.externalHooks.run('execution.open', {
				workflowId: data.workflowData.id,
				workflowName: data.workflowData.name,
				executionId,
			});
			this.$telemetry.track('User opened read-only execution', {
				workflow_id: data.workflowData.id,
				execution_mode: data.mode,
				execution_finished: data.finished,
			});

			if (!data.finished && data.data?.resultData?.error) {
				// Check if any node contains an error
				let nodeErrorFound = false;
				if (data.data.resultData.runData) {
					const runData = data.data.resultData.runData;
					errorCheck: for (const nodeName of Object.keys(runData)) {
						for (const taskData of runData[nodeName]) {
							if (taskData.error) {
								nodeErrorFound = true;
								break errorCheck;
							}
						}
					}
				}

				if (!nodeErrorFound && data.data.resultData.error.stack) {
					// Display some more information for now in console to make debugging easier
					console.error(`Execution ${executionId} error:`);
					console.error(data.data.resultData.error.stack);
					this.showMessage({
						title: this.$locale.baseText('nodeView.showError.workflowError'),
						message: data.data.resultData.error.message,
						type: 'error',
						duration: 0,
					});
				}
			}
			if ((data as IExecutionsSummary).waitTill) {
				this.showMessage({
					title: this.$locale.baseText('nodeView.thisExecutionHasntFinishedYet'),
					message: `<a data-action="reload">${this.$locale.baseText(
						'nodeView.refresh',
					)}</a> ${this.$locale.baseText(
						'nodeView.toSeeTheLatestStatus',
					)}.<br/> <a href="https://docs.n8n.io/integrations/builtin/core-nodes/n8n-nodes-base.wait/" target="_blank">${this.$locale.baseText(
						'nodeView.moreInfo',
					)}</a>`,
					type: 'warning',
					duration: 0,
				});
			}
			this.canvasStore.stopLoading();
		},
		async importWorkflowExact(data: { workflow: IWorkflowDataUpdate }) {
			if (!data.workflow.nodes || !data.workflow.connections) {
				throw new Error('Invalid workflow object');
			}
			this.resetWorkspace();
			data.workflow.nodes = NodeViewUtils.getFixedNodesList(data.workflow.nodes);

			await this.addNodes(data.workflow.nodes as INodeUi[], data.workflow.connections);

			if (data.workflow.pinData) {
				this.workflowsStore.setWorkflowPinData(data.workflow.pinData);
			}
			await this.$nextTick();
			this.canvasStore.zoomToFit();
		},
		async openWorkflowTemplate(templateId: string) {
			this.canvasStore.startLoading();
			this.canvasStore.setLoadingText(this.$locale.baseText('nodeView.loadingTemplate'));
			this.resetWorkspace();

			this.workflowsStore.currentWorkflowExecutions = [];
			this.workflowsStore.activeWorkflowExecution = null;

			let data: IWorkflowTemplate | undefined;
			try {
				void this.externalHooks.run('template.requested', { templateId });
				data = await this.templatesStore.getFixedWorkflowTemplate(templateId);

				if (!data) {
					throw new Error(
						this.$locale.baseText('nodeView.workflowTemplateWithIdCouldNotBeFound', {
							interpolate: { templateId },
						}),
					);
				}
			} catch (error) {
				this.showError(error, this.$locale.baseText('nodeView.couldntImportWorkflow'));
				await this.$router.replace({ name: VIEWS.NEW_WORKFLOW });
				return;
			}

			this.blankRedirect = true;
			await this.$router.replace({ name: VIEWS.NEW_WORKFLOW, query: { templateId } });

			await this.addNodes(data.workflow.nodes, data.workflow.connections);
			this.workflowData = (await this.workflowsStore.getNewWorkflowData(data.name)) || {};
			this.workflowsStore.addToWorkflowMetadata({ templateId });
			await this.$nextTick();
			this.canvasStore.zoomToFit();
			this.uiStore.stateIsDirty = true;

			void this.externalHooks.run('template.open', {
				templateId,
				templateName: data.name,
				workflow: data.workflow,
			});
			this.canvasStore.stopLoading();
		},
		async openWorkflow(workflow: IWorkflowDb) {
			this.canvasStore.startLoading();

			const selectedExecution = this.workflowsStore.activeWorkflowExecution;

			this.resetWorkspace();

			this.workflowsStore.addWorkflow(workflow);
			this.workflowsStore.setActive(workflow.active || false);
			this.workflowsStore.setWorkflowId(workflow.id);
			this.workflowsStore.setWorkflowName({ newName: workflow.name, setStateDirty: false });
			this.workflowsStore.setWorkflowSettings(workflow.settings || {});
			this.workflowsStore.setWorkflowPinData(workflow.pinData || {});
			this.workflowsStore.setWorkflowVersionId(workflow.versionId);
			this.workflowsStore.setWorkflowMetadata(workflow.meta);

			if (workflow.ownedBy) {
				this.workflowsEEStore.setWorkflowOwnedBy({
					workflowId: workflow.id,
					ownedBy: workflow.ownedBy,
				});
			}

			if (workflow.sharedWith) {
				this.workflowsEEStore.setWorkflowSharedWith({
					workflowId: workflow.id,
					sharedWith: workflow.sharedWith,
				});
			}

			if (workflow.usedCredentials) {
				this.workflowsStore.setUsedCredentials(workflow.usedCredentials);
			}

			const tags = (workflow.tags || []) as ITag[];
			const tagIds = tags.map((tag) => tag.id);
			this.workflowsStore.setWorkflowTagIds(tagIds || []);
			this.tagsStore.upsertTags(tags);

			await this.addNodes(workflow.nodes, workflow.connections);

			if (!this.credentialsUpdated) {
				this.uiStore.stateIsDirty = false;
			}
			this.canvasStore.zoomToFit();
			void this.externalHooks.run('workflow.open', {
				workflowId: workflow.id,
				workflowName: workflow.name,
			});
			if (selectedExecution?.workflowId !== workflow.id) {
				this.workflowsStore.activeWorkflowExecution = null;
				this.workflowsStore.currentWorkflowExecutions = [];
			} else {
				this.workflowsStore.activeWorkflowExecution = selectedExecution;
			}
			this.canvasStore.stopLoading();
			this.collaborationStore.notifyWorkflowOpened(workflow.id);
		},
		touchTap(e: MouseEvent | TouchEvent) {
			if (this.deviceSupport.isTouchDevice) {
				this.mouseDown(e);
			}
		},
		mouseDown(e: MouseEvent | TouchEvent) {
			// Save the location of the mouse click
			this.lastClickPosition = this.getMousePositionWithinNodeView(e);
			if (e instanceof MouseEvent && e.button === 1) {
				this.moveCanvasKeyPressed = true;
			}

			this.mouseDownMouseSelect(e as MouseEvent, this.moveCanvasKeyPressed);
			this.mouseDownMoveWorkflow(e as MouseEvent, this.moveCanvasKeyPressed);

			// Hide the node-creator
			this.createNodeActive = false;
		},
		mouseUp(e: MouseEvent) {
			if (e.button === 1) {
				this.moveCanvasKeyPressed = false;
			}
			this.mouseUpMouseSelect(e);
			this.mouseUpMoveWorkflow(e);
		},
		keyUp(e: KeyboardEvent) {
			if (e.key === this.deviceSupport.controlKeyCode) {
				this.ctrlKeyPressed = false;
			}
			if (e.key === ' ') {
				this.moveCanvasKeyPressed = false;
			}
		},
		async keyDown(e: KeyboardEvent) {
			this.contextMenu.close();

			const ctrlModifier = this.deviceSupport.isCtrlKeyPressed(e) && !e.shiftKey && !e.altKey;
			const shiftModifier = e.shiftKey && !e.altKey && !this.deviceSupport.isCtrlKeyPressed(e);
			const ctrlAltModifier = this.deviceSupport.isCtrlKeyPressed(e) && e.altKey && !e.shiftKey;
			const noModifierKeys = !this.deviceSupport.isCtrlKeyPressed(e) && !e.shiftKey && !e.altKey;
			const readOnly = this.isReadOnlyRoute || this.readOnlyEnv;

			if (e.key === 's' && ctrlModifier && !readOnly) {
				e.stopPropagation();
				e.preventDefault();

				if (this.isReadOnlyRoute || this.readOnlyEnv) {
					return;
				}

				void this.callDebounced(this.onSaveKeyboardShortcut, { debounceTime: 1000 }, e);

				return;
			}

			// @ts-ignore
			const path = e.path || (e.composedPath && e.composedPath());

			// Check if the keys got emitted from a message box or from something
			// else which should ignore the default keybindings
			for (const element of path) {
				if (
					element.className &&
					typeof element.className === 'string' &&
					element.className.includes('ignore-key-press')
				) {
					return;
				}
			}

			// el-dialog or el-message-box element is open
			if (window.document.body.classList.contains('el-popup-parent--hidden')) {
				return;
			}

			if (e.key === 'Escape' && noModifierKeys) {
				this.createNodeActive = false;
				if (this.activeNode) {
					void this.externalHooks.run('dataDisplay.nodeEditingFinished');
					this.ndvStore.activeNodeName = null;
				}

				return;
			}

			// node modal is open
			if (this.activeNode) {
				return;
			}

			const selectedNodes = this.uiStore.getSelectedNodes
				.map((node) => node && this.workflowsStore.getNodeByName(node.name))
				.filter((node) => !!node) as INode[];

			if (e.key === 'd' && noModifierKeys && !readOnly) {
				void this.callDebounced(this.toggleActivationNodes, { debounceTime: 350 }, selectedNodes);
			} else if (e.key === 'd' && ctrlModifier && !readOnly) {
				if (selectedNodes.length > 0) {
					e.preventDefault();
					void this.duplicateNodes(selectedNodes);
				}
			} else if (e.key === 'p' && noModifierKeys && !readOnly) {
				if (selectedNodes.length > 0) {
					e.preventDefault();
					this.togglePinNodes(selectedNodes, 'keyboard-shortcut');
				}
			} else if ((e.key === 'Delete' || e.key === 'Backspace') && noModifierKeys && !readOnly) {
				e.stopPropagation();
				e.preventDefault();

				void this.callDebounced(this.deleteNodes, { debounceTime: 500 }, selectedNodes);
			} else if (e.key === 'Tab' && noModifierKeys && !readOnly) {
				this.onToggleNodeCreator({
					source: NODE_CREATOR_OPEN_SOURCES.TAB,
					createNodeActive: !this.createNodeActive && !this.isReadOnlyRoute && !this.readOnlyEnv,
				});
			} else if (e.key === 'Enter' && ctrlModifier && !readOnly) {
				void this.onRunWorkflow();
			} else if (e.key === 'S' && shiftModifier && !readOnly) {
				void this.onAddNodes({ nodes: [{ type: STICKY_NODE_TYPE }], connections: [] });
			} else if (e.key === this.deviceSupport.controlKeyCode) {
				this.ctrlKeyPressed = true;
			} else if (e.key === ' ') {
				this.moveCanvasKeyPressed = true;
			} else if (e.key === 'F2' && noModifierKeys && !readOnly) {
				const lastSelectedNode = this.lastSelectedNode;
				if (lastSelectedNode !== null && lastSelectedNode.type !== STICKY_NODE_TYPE) {
					void this.callDebounced(
						this.renameNodePrompt,
						{ debounceTime: 1500 },
						lastSelectedNode.name,
					);
				}
			} else if (e.key === 'a' && ctrlModifier) {
				// Select all nodes
				e.stopPropagation();
				e.preventDefault();

				void this.callDebounced(this.selectAllNodes, { debounceTime: 1000 });
			} else if (e.key === 'c' && ctrlModifier) {
				void this.callDebounced(this.copyNodes, { debounceTime: 1000 }, selectedNodes);
			} else if (e.key === 'x' && ctrlModifier && !readOnly) {
				// Cut nodes
				e.stopPropagation();
				e.preventDefault();

				void this.callDebounced(this.cutNodes, { debounceTime: 1000 }, selectedNodes);
			} else if (e.key === 'n' && ctrlAltModifier) {
				// Create a new workflow
				e.stopPropagation();
				e.preventDefault();
				if (this.isDemo) {
					return;
				}

				if (this.$router.currentRoute.name === VIEWS.NEW_WORKFLOW) {
					nodeViewEventBus.emit('newWorkflow');
				} else {
					void this.$router.push({ name: VIEWS.NEW_WORKFLOW });
				}

				this.showMessage({
					title: this.$locale.baseText('nodeView.showMessage.keyDown.title'),
					type: 'success',
				});
			} else if (e.key === 'Enter' && noModifierKeys) {
				// Activate the last selected node
				const lastSelectedNode = this.lastSelectedNode;

				if (lastSelectedNode !== null) {
					if (
						lastSelectedNode.type === STICKY_NODE_TYPE &&
						(this.isReadOnlyRoute || this.readOnlyEnv)
					) {
						return;
					}
					this.ndvStore.activeNodeName = lastSelectedNode.name;
				}
			} else if (e.key === 'ArrowRight' && shiftModifier) {
				// Select all downstream nodes
				e.stopPropagation();
				e.preventDefault();

				void this.callDebounced(this.selectDownstreamNodes, {
					debounceTime: 1000,
				});
			} else if (e.key === 'ArrowRight' && noModifierKeys) {
				// Set child node active
				const lastSelectedNode = this.lastSelectedNode;
				if (lastSelectedNode === null) {
					return;
				}

				const connections = this.workflowsStore.outgoingConnectionsByNodeName(
					lastSelectedNode.name,
				);

				if (connections.main === undefined || connections.main.length === 0) {
					return;
				}

				void this.callDebounced(
					this.nodeSelectedByName,
					{ debounceTime: 100 },
					connections.main[0][0].node,
					false,
					true,
				);
			} else if (e.key === 'ArrowLeft' && shiftModifier) {
				// Select all downstream nodes
				e.stopPropagation();
				e.preventDefault();

				void this.callDebounced(this.selectUpstreamNodes, {
					debounceTime: 1000,
				});
			} else if (e.key === 'ArrowLeft' && noModifierKeys) {
				// Set parent node active
				const lastSelectedNode = this.lastSelectedNode;
				if (lastSelectedNode === null) {
					return;
				}

				const workflow = this.getCurrentWorkflow();

				if (!workflow.connectionsByDestinationNode.hasOwnProperty(lastSelectedNode.name)) {
					return;
				}

				const connections = workflow.connectionsByDestinationNode[lastSelectedNode.name];

				if (connections.main === undefined || connections.main.length === 0) {
					return;
				}

				void this.callDebounced(
					this.nodeSelectedByName,
					{ debounceTime: 100 },
					connections.main[0][0].node,
					false,
					true,
				);
			} else if (['ArrowUp', 'ArrowDown'].includes(e.key) && noModifierKeys) {
				// Set sibling node as active

				// Check first if it has a parent node
				const lastSelectedNode = this.lastSelectedNode;
				if (lastSelectedNode === null) {
					return;
				}

				const workflow = this.getCurrentWorkflow();

				if (!workflow.connectionsByDestinationNode.hasOwnProperty(lastSelectedNode.name)) {
					return;
				}

				const connections = workflow.connectionsByDestinationNode[lastSelectedNode.name];

				if (!Array.isArray(connections.main) || !connections.main.length) {
					return;
				}

				const parentNode = connections.main[0][0].node;
				const connectionsParent = this.workflowsStore.outgoingConnectionsByNodeName(parentNode);

				if (!Array.isArray(connectionsParent.main) || !connectionsParent.main.length) {
					return;
				}

				// Get all the sibling nodes and their x positions to know which one to set active
				let siblingNode: INodeUi | null;
				let lastCheckedNodePosition = e.key === 'ArrowUp' ? -99999999 : 99999999;
				let nextSelectNode: string | null = null;
				for (const ouputConnections of connectionsParent.main) {
					for (const ouputConnection of ouputConnections) {
						if (ouputConnection.node === lastSelectedNode.name) {
							// Ignore current node
							continue;
						}
						siblingNode = this.workflowsStore.getNodeByName(ouputConnection.node);

						if (siblingNode) {
							if (e.key === 'ArrowUp') {
								// Get the next node on the left
								if (
									siblingNode.position[1] <= lastSelectedNode.position[1] &&
									siblingNode.position[1] > lastCheckedNodePosition
								) {
									nextSelectNode = siblingNode.name;
									lastCheckedNodePosition = siblingNode.position[1];
								}
							} else {
								// Get the next node on the right
								if (
									siblingNode.position[1] >= lastSelectedNode.position[1] &&
									siblingNode.position[1] < lastCheckedNodePosition
								) {
									nextSelectNode = siblingNode.name;
									lastCheckedNodePosition = siblingNode.position[1];
								}
							}
						}
					}
				}

				if (nextSelectNode !== null) {
					void this.callDebounced(
						this.nodeSelectedByName,
						{ debounceTime: 100 },
						nextSelectNode,
						false,
						true,
					);
				}
			}
		},

		toggleActivationNodes(nodes: INode[]) {
			if (!this.editAllowedCheck()) {
				return;
			}

			this.nodeHelpers.disableNodes(nodes, true);
		},

		togglePinNodes(nodes: INode[], source: 'keyboard-shortcut' | 'context-menu') {
			if (!this.editAllowedCheck()) {
				return;
			}

			this.historyStore.startRecordingUndo();

			const nextStatePinned = nodes.some(
				(node) => !this.workflowsStore.pinDataByNodeName(node.name),
			);

			for (const node of nodes) {
				const pinnedDataForNode = usePinnedData(node);
				if (nextStatePinned) {
					const dataToPin = this.dataSchema.getInputDataWithPinned(node);
					if (dataToPin.length !== 0) {
						pinnedDataForNode.setData(dataToPin, source);
					}
				} else {
					pinnedDataForNode.unsetData(source);
				}
			}

			this.historyStore.stopRecordingUndo();
		},

		deleteNodes(nodes: INode[]) {
			// Copy "selectedNodes" as the nodes get deleted out of selection
			// when they get deleted and if we would use original it would mess
			// with the index and would so not delete all nodes
			this.historyStore.startRecordingUndo();
			nodes.forEach((node) => {
				this.removeNode(node.name, true, false);
			});
			setTimeout(() => {
				this.historyStore.stopRecordingUndo();
			}, 200);
		},

		selectAllNodes() {
			this.nodes.forEach((node) => {
				this.nodeSelectedByName(node.name);
			});
		},

		selectUpstreamNodes() {
			const lastSelectedNode = this.lastSelectedNode;
			if (lastSelectedNode === null) {
				return;
			}

			this.deselectAllNodes();

			// Get all upstream nodes and select them
			const workflow = this.getCurrentWorkflow();

			const checkNodes = this.getConnectedNodes('upstream', workflow, lastSelectedNode.name);
			for (const nodeName of checkNodes) {
				this.nodeSelectedByName(nodeName);
			}

			// At the end select the previously selected node again
			this.nodeSelectedByName(lastSelectedNode.name);
		},
		selectDownstreamNodes() {
			const lastSelectedNode = this.lastSelectedNode;
			if (lastSelectedNode === null) {
				return;
			}

			this.deselectAllNodes();

			// Get all downstream nodes and select them
			const workflow = this.getCurrentWorkflow();

			const checkNodes = this.getConnectedNodes('downstream', workflow, lastSelectedNode.name);
			for (const nodeName of checkNodes) {
				this.nodeSelectedByName(nodeName);
			}

			// At the end select the previously selected node again
			this.nodeSelectedByName(lastSelectedNode.name);
		},

		pushDownstreamNodes(sourceNodeName: string, margin: number, recordHistory = false) {
			const sourceNode = this.workflowsStore.nodesByName[sourceNodeName];

			const workflow = this.getCurrentWorkflow();

			const checkNodes = this.getConnectedNodes('downstream', workflow, sourceNodeName);
			for (const nodeName of checkNodes) {
				const node = this.workflowsStore.nodesByName[nodeName];
				const oldPosition = node.position;

				if (node.position[0] < sourceNode.position[0]) {
					continue;
				}

				const updateInformation: INodeUpdatePropertiesInformation = {
					name: nodeName,
					properties: {
						position: [node.position[0] + margin, node.position[1]],
					},
				};

				this.workflowsStore.updateNodeProperties(updateInformation);
				this.onNodeMoved(node);

				if (
					(recordHistory && oldPosition[0] !== updateInformation.properties.position[0]) ||
					oldPosition[1] !== updateInformation.properties.position[1]
				) {
					this.historyStore.pushCommandToUndo(
						new MoveNodeCommand(nodeName, oldPosition, updateInformation.properties.position),
						recordHistory,
					);
				}
			}
		},

		cutNodes(nodes: INode[]) {
			const deleteCopiedNodes = !this.isReadOnlyRoute && !this.readOnlyEnv;
			this.copyNodes(nodes, deleteCopiedNodes);
			if (deleteCopiedNodes) {
				this.deleteNodes(nodes);
			}
		},

		copyNodes(nodes: INode[], isCut = false) {
			void this.getNodesToSave(nodes).then((data) => {
				const workflowToCopy: IWorkflowToShare = {
					meta: {
						...(this.workflowsStore.workflow.meta ?? {}),
						instanceId: this.rootStore.instanceId,
					},
					...data,
				};

				this.removeForeignCredentialsFromWorkflow(
					workflowToCopy,
					this.credentialsStore.allCredentials,
				);

				const nodeData = JSON.stringify(workflowToCopy, null, 2);

				this.clipboard.copy(nodeData);
				if (data.nodes.length > 0) {
					if (!isCut) {
						this.showMessage({
							title: 'Copied!',
							message: '',
							type: 'success',
						});
					}
					this.$telemetry.track('User copied nodes', {
						node_types: data.nodes.map((node) => node.type),
						workflow_id: this.workflowsStore.workflowId,
					});
				}
			});
		},
		async stopExecution() {
			const executionId = this.workflowsStore.activeExecutionId;
			if (executionId === null) {
				return;
			}

			try {
				this.stopExecutionInProgress = true;
				await this.workflowsStore.stopCurrentExecution(executionId);
			} catch (error) {
				// Execution stop might fail when the execution has already finished. Let's treat this here.
				const execution = await this.workflowsStore.getExecution(executionId);

				if (execution === undefined) {
					// execution finished but was not saved (e.g. due to low connectivity)

					this.workflowsStore.finishActiveExecution({
						executionId,
						data: { finished: true, stoppedAt: new Date() },
					});
					this.workflowsStore.executingNode.length = 0;
					this.uiStore.removeActiveAction('workflowRunning');

					this.titleSet(this.workflowsStore.workflowName, 'IDLE');
					this.showMessage({
						title: this.$locale.baseText('nodeView.showMessage.stopExecutionCatch.unsaved.title'),
						message: this.$locale.baseText(
							'nodeView.showMessage.stopExecutionCatch.unsaved.message',
						),
						type: 'success',
					});
				} else if (execution?.finished) {
					// execution finished before it could be stopped

					const executedData = {
						data: execution.data,
						finished: execution.finished,
						mode: execution.mode,
						startedAt: execution.startedAt,
						stoppedAt: execution.stoppedAt,
					} as IRun;
					const pushData = {
						data: executedData,
						executionId,
						retryOf: execution.retryOf,
					} as IPushDataExecutionFinished;
					this.workflowsStore.finishActiveExecution(pushData);
					this.titleSet(execution.workflowData.name, 'IDLE');
					this.workflowsStore.executingNode.length = 0;
					this.workflowsStore.setWorkflowExecutionData(executedData as IExecutionResponse);
					this.uiStore.removeActiveAction('workflowRunning');
					this.showMessage({
						title: this.$locale.baseText('nodeView.showMessage.stopExecutionCatch.title'),
						message: this.$locale.baseText('nodeView.showMessage.stopExecutionCatch.message'),
						type: 'success',
					});
				} else {
					this.showError(error, this.$locale.baseText('nodeView.showError.stopExecution.title'));
				}
			}
			this.stopExecutionInProgress = false;

			void this.getWorkflowDataToSave().then((workflowData) => {
				const trackProps = {
					workflow_id: this.workflowsStore.workflowId,
					node_graph_string: JSON.stringify(
						TelemetryHelpers.generateNodesGraph(workflowData as IWorkflowBase, this.getNodeTypes())
							.nodeGraph,
					),
				};

				this.$telemetry.track('User clicked stop workflow execution', trackProps);
			});
		},

		async stopWaitingForWebhook() {
			try {
				await this.workflowsStore.removeTestWebhook(this.workflowsStore.workflowId);
			} catch (error) {
				this.showError(
					error,
					this.$locale.baseText('nodeView.showError.stopWaitingForWebhook.title'),
				);
				return;
			}
		},
		/**
		 * This method gets called when data got pasted into the window
		 */
		async onClipboardPasteEvent(plainTextData: string): Promise<void> {
			if (this.readOnlyEnv) {
				return;
			}

			const currentTab = getNodeViewTab(this.$route);
			if (currentTab === MAIN_HEADER_TABS.WORKFLOW) {
				let workflowData: IWorkflowDataUpdate | undefined;
				if (!this.editAllowedCheck()) {
					return;
				}
				// Check if it is an URL which could contain workflow data
				if (plainTextData.match(/^http[s]?:\/\/.*\.json$/i)) {
					// Pasted data points to a possible workflow JSON file

					if (!this.editAllowedCheck()) {
						return;
					}

					const importConfirm = await this.confirm(
						this.$locale.baseText('nodeView.confirmMessage.onClipboardPasteEvent.message', {
							interpolate: { plainTextData },
						}),
						this.$locale.baseText('nodeView.confirmMessage.onClipboardPasteEvent.headline'),
						{
							type: 'warning',
							confirmButtonText: this.$locale.baseText(
								'nodeView.confirmMessage.onClipboardPasteEvent.confirmButtonText',
							),
							cancelButtonText: this.$locale.baseText(
								'nodeView.confirmMessage.onClipboardPasteEvent.cancelButtonText',
							),
							dangerouslyUseHTMLString: true,
						},
					);

					if (importConfirm !== MODAL_CONFIRM) {
						return;
					}

					workflowData = await this.getWorkflowDataFromUrl(plainTextData);
					if (workflowData === undefined) {
						return;
					}
				} else {
					// Pasted data is is possible workflow data
					try {
						// Check first if it is valid JSON
						workflowData = JSON.parse(plainTextData);

						if (!this.editAllowedCheck()) {
							return;
						}
					} catch (e) {
						// Is no valid JSON so ignore
						return;
					}
				}

				return this.importWorkflowData(workflowData!, 'paste', false);
			}
		},

		// Returns the workflow data from a given URL. If no data gets found or
		// data is invalid it returns undefined and displays an error message by itself.
		async getWorkflowDataFromUrl(url: string): Promise<IWorkflowDataUpdate | undefined> {
			let workflowData: IWorkflowDataUpdate;

			this.canvasStore.startLoading();
			try {
				workflowData = await this.workflowsStore.getWorkflowFromUrl(url);
			} catch (error) {
				this.canvasStore.stopLoading();
				this.showError(
					error,
					this.$locale.baseText('nodeView.showError.getWorkflowDataFromUrl.title'),
				);
				return;
			}
			this.canvasStore.stopLoading();

			return workflowData;
		},

		// Imports the given workflow data into the current workflow
		async importWorkflowData(
			workflowData: IWorkflowToShare,
			source: string,
			importTags = true,
		): Promise<void> {
			// If it is JSON check if it looks on the first look like data we can use
			if (!workflowData.hasOwnProperty('nodes') || !workflowData.hasOwnProperty('connections')) {
				return;
			}

			try {
				const nodeIdMap: { [prev: string]: string } = {};
				if (workflowData.nodes) {
					workflowData.nodes.forEach((node: INode) => {
						//generate new webhookId if workflow already contains a node with the same webhookId
						if (node.webhookId && UPDATE_WEBHOOK_ID_NODE_TYPES.includes(node.type)) {
							const isDuplicate = Object.values(this.getCurrentWorkflow().nodes).some(
								(n) => n.webhookId === node.webhookId,
							);
							if (isDuplicate) {
								node.webhookId = uuid();
							}
						}

						// set all new ids when pasting/importing workflows
						if (node.id) {
							const newId = uuid();
							nodeIdMap[newId] = node.id;
							node.id = newId;
						} else {
							node.id = uuid();
						}
					});
				}

				this.removeUnknownCredentials(workflowData);

				const currInstanceId = this.rootStore.instanceId;

				const nodeGraph = JSON.stringify(
					TelemetryHelpers.generateNodesGraph(workflowData as IWorkflowBase, this.getNodeTypes(), {
						nodeIdMap,
						sourceInstanceId:
							workflowData.meta && workflowData.meta.instanceId !== currInstanceId
								? workflowData.meta.instanceId
								: '',
					}).nodeGraph,
				);
				if (source === 'paste') {
					this.$telemetry.track('User pasted nodes', {
						workflow_id: this.workflowsStore.workflowId,
						node_graph_string: nodeGraph,
					});
				} else if (source === 'duplicate') {
					this.$telemetry.track('User duplicated nodes', {
						workflow_id: this.workflowsStore.workflowId,
						node_graph_string: nodeGraph,
					});
				} else {
					this.$telemetry.track('User imported workflow', {
						source,
						workflow_id: this.workflowsStore.workflowId,
						node_graph_string: nodeGraph,
					});
				}

				// By default we automatically deselect all the currently
				// selected nodes and select the new ones
				this.deselectAllNodes();

				// Fix the node position as it could be totally offscreen
				// and the pasted nodes would so not be directly visible to
				// the user
				this.updateNodePositions(
					workflowData,
					NodeViewUtils.getNewNodePosition(this.nodes, this.lastClickPosition),
				);

				const data = await this.addNodesToWorkflow(workflowData);

				setTimeout(() => {
					data.nodes!.forEach((node: INodeUi) => {
						this.nodeSelectedByName(node.name);
					});
				});

				const tagsEnabled = this.settingsStore.areTagsEnabled;
				if (importTags && tagsEnabled && Array.isArray(workflowData.tags)) {
					const allTags = await this.tagsStore.fetchAll();
					const tagNames = new Set(allTags.map((tag) => tag.name));

					const workflowTags = workflowData.tags as ITag[];
					const notFound = workflowTags.filter((tag) => !tagNames.has(tag.name));

					const creatingTagPromises: Array<Promise<ITag>> = [];
					for (const tag of notFound) {
						const creationPromise = this.tagsStore.create(tag.name).then((tag: ITag) => {
							allTags.push(tag);
							return tag;
						});

						creatingTagPromises.push(creationPromise);
					}

					await Promise.all(creatingTagPromises);

					const tagIds = workflowTags.reduce((accu: string[], imported: ITag) => {
						const tag = allTags.find((tag) => tag.name === imported.name);
						if (tag) {
							accu.push(tag.id);
						}

						return accu;
					}, []);

					this.workflowsStore.addWorkflowTagIds(tagIds);
				}
			} catch (error) {
				this.showError(error, this.$locale.baseText('nodeView.showError.importWorkflowData.title'));
			}
		},

		removeUnknownCredentials(workflow: IWorkflowToShare) {
			if (!workflow?.nodes) return;

			for (const node of workflow.nodes) {
				if (!node.credentials) continue;

				for (const [name, credential] of Object.entries(node.credentials)) {
					if (credential.id === null) continue;

					if (!this.credentialsStore.getCredentialById(credential.id)) {
						delete node.credentials[name];
					}
				}
			}
		},

		onDragOver(event: DragEvent) {
			event.preventDefault();
		},

		async onDrop(event: DragEvent) {
			if (!event.dataTransfer) {
				return;
			}

			const dropData = jsonParse<AddedNodesAndConnections>(
				event.dataTransfer.getData(DRAG_EVENT_DATA_KEY),
			);
			if (dropData) {
				const mousePosition = this.getMousePositionWithinNodeView(event);
				const insertNodePosition = [
					mousePosition[0] - NodeViewUtils.NODE_SIZE / 2 + NodeViewUtils.GRID_SIZE,
					mousePosition[1] - NodeViewUtils.NODE_SIZE / 2,
				] as XYPosition;

				await this.onAddNodes(dropData, true, insertNodePosition);
				this.createNodeActive = false;
			}
		},

		nodeDeselectedByName(nodeName: string) {
			const node = this.workflowsStore.getNodeByName(nodeName);
			if (node) {
				this.nodeDeselected(node);
			}
		},

		nodeSelectedByName(nodeName: string, setActive = false, deselectAllOthers?: boolean) {
			if (deselectAllOthers === true) {
				this.deselectAllNodes();
			}

			const node = this.workflowsStore.getNodeByName(nodeName);
			if (node) {
				this.nodeSelected(node);
				this.uiStore.lastSelectedNode = node.name;
				this.uiStore.lastSelectedNodeOutputIndex = null;
				this.uiStore.lastSelectedNodeEndpointUuid = null;
				this.canvasStore.lastSelectedConnection = null;
				this.canvasStore.newNodeInsertPosition = null;

				if (setActive) {
					this.ndvStore.activeNodeName = node.name;
				}
			}
		},
		showMaxNodeTypeError(nodeTypeData: INodeTypeDescription) {
			const maxNodes = nodeTypeData.maxNodes;
			this.showMessage({
				title: this.$locale.baseText('nodeView.showMessage.showMaxNodeTypeError.title'),
				message: this.$locale.baseText('nodeView.showMessage.showMaxNodeTypeError.message', {
					adjustToNumber: maxNodes,
					interpolate: { nodeTypeDataDisplayName: nodeTypeData.displayName },
				}),
				type: 'error',
				duration: 0,
			});
		},

		async getNewNodeWithDefaultCredential(
			nodeTypeData: INodeTypeDescription,
			overrides: Partial<INodeUi>,
		) {
			let nodeVersion = nodeTypeData.defaultVersion;

			if (nodeVersion === undefined) {
				nodeVersion = Array.isArray(nodeTypeData.version)
					? nodeTypeData.version.slice(-1)[0]
					: nodeTypeData.version;
			}

			const newNodeData: INodeUi = {
				id: uuid(),
				name: overrides.name ?? (nodeTypeData.defaults.name as string),
				type: nodeTypeData.name,
				typeVersion: nodeVersion,
				position: [0, 0],
				parameters: {},
			};

			const credentialPerType = nodeTypeData.credentials
				?.map((type) => this.credentialsStore.getUsableCredentialByType(type.name))
				.flat();

			if (credentialPerType && credentialPerType.length === 1) {
				const defaultCredential = credentialPerType[0];

				const selectedCredentials = this.credentialsStore.getCredentialById(defaultCredential.id);
				const selected = { id: selectedCredentials.id, name: selectedCredentials.name };
				const credentials = {
					[defaultCredential.type]: selected,
				};

				await this.loadNodesProperties(
					[newNodeData].map((node) => ({ name: node.type, version: node.typeVersion })),
				);
				const nodeType = this.nodeTypesStore.getNodeType(newNodeData.type, newNodeData.typeVersion);
				const nodeParameters = NodeHelpers.getNodeParameters(
					nodeType?.properties || [],
					{},
					true,
					false,
					newNodeData,
				);

				if (nodeTypeData.credentials) {
					const authentication = nodeTypeData.credentials.find(
						(type) => type.name === defaultCredential.type,
					);
					if (authentication?.displayOptions?.hide) {
						return newNodeData;
					}

					const authDisplayOptions = authentication?.displayOptions?.show;
					if (!authDisplayOptions) {
						newNodeData.credentials = credentials;
						return newNodeData;
					}

					if (Object.keys(authDisplayOptions).length === 1 && authDisplayOptions.authentication) {
						// ignore complex case when there's multiple dependencies
						newNodeData.credentials = credentials;

						let parameters: { [key: string]: string } = {};
						for (const displayOption of Object.keys(authDisplayOptions)) {
							if (nodeParameters && !nodeParameters[displayOption]) {
								parameters = {};
								newNodeData.credentials = undefined;
								break;
							}
							const optionValue = authDisplayOptions[displayOption]?.[0];
							if (optionValue && typeof optionValue === 'string') {
								parameters[displayOption] = optionValue;
							}
							newNodeData.parameters = {
								...newNodeData.parameters,
								...parameters,
							};
						}
					}
				}
			}
			return newNodeData;
		},

		async injectNode(
			nodeTypeName: string,
			options: AddNodeOptions = {},
			showDetail = true,
			trackHistory = false,
			isAutoAdd = false,
		) {
			const nodeTypeData: INodeTypeDescription | null =
				this.nodeTypesStore.getNodeType(nodeTypeName);

			if (nodeTypeData === null) {
				this.showMessage({
					title: this.$locale.baseText('nodeView.showMessage.addNodeButton.title'),
					message: this.$locale.baseText('nodeView.showMessage.addNodeButton.message', {
						interpolate: { nodeTypeName },
					}),
					type: 'error',
				});
				return;
			}

			if (
				nodeTypeData.maxNodes !== undefined &&
				this.getNodeTypeCount(nodeTypeName) >= nodeTypeData.maxNodes
			) {
				this.showMaxNodeTypeError(nodeTypeData);
				return;
			}

			const newNodeData = await this.getNewNodeWithDefaultCredential(nodeTypeData, {
				name: options.name,
			});

			// when pulling new connection from node or injecting into a connection
			const lastSelectedNode = this.lastSelectedNode;

			if (options.position) {
				newNodeData.position = NodeViewUtils.getNewNodePosition(
					this.canvasStore.getNodesWithPlaceholderNode(),
					options.position,
				);
			} else if (lastSelectedNode) {
				const lastSelectedConnection = this.canvasStore.lastSelectedConnection;
				if (lastSelectedConnection) {
					// set when injecting into a connection
					const [diffX] = NodeViewUtils.getConnectorLengths(lastSelectedConnection);
					if (diffX <= NodeViewUtils.MAX_X_TO_PUSH_DOWNSTREAM_NODES) {
						this.pushDownstreamNodes(
							lastSelectedNode.name,
							NodeViewUtils.PUSH_NODES_OFFSET,
							trackHistory,
						);
					}
				}

				// set when pulling connections
				if (this.canvasStore.newNodeInsertPosition) {
					newNodeData.position = NodeViewUtils.getNewNodePosition(this.nodes, [
						this.canvasStore.newNodeInsertPosition[0] + NodeViewUtils.GRID_SIZE,
						this.canvasStore.newNodeInsertPosition[1] - NodeViewUtils.NODE_SIZE / 2,
					]);
					this.canvasStore.newNodeInsertPosition = null;
				} else {
					let yOffset = 0;
					const workflow = this.getCurrentWorkflow();

					if (lastSelectedConnection) {
						const sourceNodeType = this.nodeTypesStore.getNodeType(
							lastSelectedNode.type,
							lastSelectedNode.typeVersion,
						);

						if (sourceNodeType) {
							const offsets = [
								[-100, 100],
								[-140, 0, 140],
								[-240, -100, 100, 240],
							];

							const sourceNodeOutputs = NodeHelpers.getNodeOutputs(
								workflow,
								lastSelectedNode,
								sourceNodeType,
							);
							const sourceNodeOutputTypes = NodeHelpers.getConnectionTypes(sourceNodeOutputs);

							const sourceNodeOutputMainOutputs = sourceNodeOutputTypes.filter(
								(output) => output === NodeConnectionType.Main,
							);

							if (sourceNodeOutputMainOutputs.length > 1) {
								const offset = offsets[sourceNodeOutputMainOutputs.length - 2];
								const sourceOutputIndex = lastSelectedConnection.__meta
									? lastSelectedConnection.__meta.sourceOutputIndex
									: 0;
								yOffset = offset[sourceOutputIndex];
							}
						}
					}

					let outputs: Array<ConnectionTypes | INodeOutputConfiguration> = [];
					try {
						// It fails when the outputs are an expression. As those nodes have
						// normally no outputs by default and the only reason we need the
						// outputs here is to calculate the position, it is fine to assume
						// that they have no outputs and are so treated as a regular node
						// with only "main" outputs.
						outputs = NodeHelpers.getNodeOutputs(workflow, newNodeData, nodeTypeData);
					} catch (e) {}
					const outputTypes = NodeHelpers.getConnectionTypes(outputs);
					const lastSelectedNodeType = this.nodeTypesStore.getNodeType(
						lastSelectedNode.type,
						lastSelectedNode.typeVersion,
					);

					// If node has only scoped outputs, position it below the last selected node
					if (
						outputTypes.length > 0 &&
						outputTypes.every((outputName) => outputName !== NodeConnectionType.Main)
					) {
						const lastSelectedNodeWorkflow = workflow.getNode(lastSelectedNode.name);
						const lastSelectedInputs = NodeHelpers.getNodeInputs(
							workflow,
							lastSelectedNodeWorkflow!,
							lastSelectedNodeType!,
						);
						const lastSelectedInputTypes = NodeHelpers.getConnectionTypes(lastSelectedInputs);

						const scopedConnectionIndex = (lastSelectedInputTypes || [])
							.filter((input) => input !== NodeConnectionType.Main)
							.findIndex((inputType) => outputs[0] === inputType);

						newNodeData.position = NodeViewUtils.getNewNodePosition(
							this.nodes,
							[
								lastSelectedNode.position[0] +
									(NodeViewUtils.NODE_SIZE /
										(Math.max(lastSelectedNodeType?.inputs?.length ?? 1), 1)) *
										scopedConnectionIndex,
								lastSelectedNode.position[1] + NodeViewUtils.PUSH_NODES_OFFSET,
							],
							[100, 0],
						);
					} else {
						// Has only main outputs or no outputs at all
						const inputs = NodeHelpers.getNodeInputs(
							workflow,
							lastSelectedNode,
							lastSelectedNodeType!,
						);
						const inputsTypes = NodeHelpers.getConnectionTypes(inputs);

						let pushOffset = NodeViewUtils.PUSH_NODES_OFFSET;
						if (!!inputsTypes.find((input) => input !== NodeConnectionType.Main)) {
							// If the node has scoped inputs, push it down a bit more
							pushOffset += 150;
						}

						// If a node is active then add the new node directly after the current one
						newNodeData.position = NodeViewUtils.getNewNodePosition(
							this.nodes,
							[lastSelectedNode.position[0] + pushOffset, lastSelectedNode.position[1] + yOffset],
							[100, 0],
						);
					}
				}
			} else {
				// If added node is a trigger and it's the first one added to the canvas
				// we place it at canvasAddButtonPosition to replace the canvas add button
				const position =
					this.nodeTypesStore.isTriggerNode(nodeTypeName) && !this.containsTrigger
						? this.canvasStore.canvasAddButtonPosition
						: // If no node is active find a free spot
						  (this.lastClickPosition as XYPosition);

				newNodeData.position = NodeViewUtils.getNewNodePosition(this.nodes, position);
			}

			const localizedName = this.locale.localizeNodeName(newNodeData.name, newNodeData.type);

			newNodeData.name = this.uniqueNodeName(localizedName);

			if (nodeTypeData.webhooks?.length) {
				newNodeData.webhookId = uuid();
			}

			await this.addNodes([newNodeData], undefined, trackHistory);
			this.workflowsStore.setNodePristine(newNodeData.name, true);

			this.uiStore.stateIsDirty = true;

			if (nodeTypeName === STICKY_NODE_TYPE) {
				this.$telemetry.trackNodesPanel('nodeView.addSticky', {
					workflow_id: this.workflowsStore.workflowId,
				});
			} else {
				void this.externalHooks.run('nodeView.addNodeButton', { nodeTypeName });
				useSegment().trackAddedTrigger(nodeTypeName);
				const trackProperties: ITelemetryTrackProperties = {
					node_type: nodeTypeName,
					node_version: newNodeData.typeVersion,
					is_auto_add: isAutoAdd,
					workflow_id: this.workflowsStore.workflowId,
					drag_and_drop: options.dragAndDrop,
				};

				if (lastSelectedNode) {
					trackProperties.input_node_type = lastSelectedNode.type;
				}

				this.$telemetry.trackNodesPanel('nodeView.addNodeButton', trackProperties);
			}

			// Automatically deselect all nodes and select the current one and also active
			// current node. But only if it's added manually by the user (not by undo/redo mechanism)
			if (trackHistory) {
				this.deselectAllNodes();
				setTimeout(() => {
					this.nodeSelectedByName(
						newNodeData.name,
						showDetail && nodeTypeName !== STICKY_NODE_TYPE,
					);
				});
			}

			return newNodeData;
		},
		getConnection(
			sourceNodeName: string,
			sourceNodeOutputIndex: number,
			targetNodeName: string,
			targetNodeOuputIndex: number,
			type: ConnectionTypes,
		): IConnection | undefined {
			const nodeConnections =
				this.workflowsStore.outgoingConnectionsByNodeName(sourceNodeName)[type];
			if (nodeConnections) {
				const connections: IConnection[] | null = nodeConnections[sourceNodeOutputIndex];

				if (connections) {
					return connections.find(
						(connection: IConnection) =>
							connection.node === targetNodeName && connection.index === targetNodeOuputIndex,
					);
				}
			}

			return undefined;
		},
		connectTwoNodes(
			sourceNodeName: string,
			sourceNodeOutputIndex: number,
			targetNodeName: string,
			targetNodeOutputIndex: number,
			type: ConnectionTypes,
		) {
			this.uiStore.stateIsDirty = true;

			const sourceNode = this.workflowsStore.getNodeByName(sourceNodeName);
			const targetNode = this.workflowsStore.getNodeByName(targetNodeName);

			if (
				sourceNode &&
				targetNode &&
				!this.checkNodeConnectionAllowed(sourceNode, targetNode, type)
			) {
				return;
			}

			if (
				this.getConnection(
					sourceNodeName,
					sourceNodeOutputIndex,
					targetNodeName,
					targetNodeOutputIndex,
					type,
				)
			) {
				return;
			}

			const connectionData = [
				{
					node: sourceNodeName,
					type,
					index: sourceNodeOutputIndex,
				},
				{
					node: targetNodeName,
					type,
					index: targetNodeOutputIndex,
				},
			] as [IConnection, IConnection];

			this.__addConnection(connectionData);
		},
		async addNode(
			nodeTypeName: string,
			options: AddNodeOptions = {},
			showDetail = true,
			trackHistory = false,
			isAutoAdd = false,
		) {
			if (!this.editAllowedCheck()) {
				return;
			}

			const lastSelectedNode = this.lastSelectedNode;
			const lastSelectedNodeOutputIndex = this.uiStore.lastSelectedNodeOutputIndex;
			const lastSelectedNodeEndpointUuid = this.uiStore.lastSelectedNodeEndpointUuid;
			const lastSelectedConnection = this.canvasStore.lastSelectedConnection;

			this.historyStore.startRecordingUndo();

			const newNodeData = await this.injectNode(
				nodeTypeName,
				options,
				showDetail,
				trackHistory,
				isAutoAdd,
			);
			if (!newNodeData) {
				return;
			}

			const outputIndex = lastSelectedNodeOutputIndex || 0;
			const targetEndpoint = lastSelectedNodeEndpointUuid || '';

			// Handle connection of scoped_endpoint types
			if (lastSelectedNodeEndpointUuid && !isAutoAdd) {
				const lastSelectedEndpoint = this.instance.getEndpoint(lastSelectedNodeEndpointUuid);
				if (
					lastSelectedEndpoint &&
					this.checkNodeConnectionAllowed(
						lastSelectedNode!,
						newNodeData,
						lastSelectedEndpoint.scope as NodeConnectionType,
					)
				) {
					const connectionType = lastSelectedEndpoint.scope as ConnectionTypes;
					const newNodeElement = this.instance.getManagedElement(newNodeData.id);
					const newNodeConnections = this.instance.getEndpoints(newNodeElement);
					const viableConnection = newNodeConnections.find((conn) => {
						return (
							conn.scope === connectionType &&
							lastSelectedEndpoint.parameters.connection !== conn.parameters.connection
						);
					});

					this.instance?.connect({
						uuids: [targetEndpoint, viableConnection?.uuid || ''],
						detachable: !this.isReadOnlyRoute && !this.readOnlyEnv,
					});
					this.historyStore.stopRecordingUndo();
					return;
				}
			}
			// If a node is last selected then connect between the active and its child ones
			if (lastSelectedNode && !isAutoAdd) {
				await this.$nextTick();

				if (lastSelectedConnection?.__meta) {
					this.__deleteJSPlumbConnection(lastSelectedConnection, trackHistory);

					const targetNodeName = lastSelectedConnection.__meta.targetNodeName;
					const targetOutputIndex = lastSelectedConnection.__meta.targetOutputIndex;
					this.connectTwoNodes(
						newNodeData.name,
						0,
						targetNodeName,
						targetOutputIndex,
						NodeConnectionType.Main,
					);
				}

				// Connect active node to the newly created one
				this.connectTwoNodes(
					lastSelectedNode.name,
					outputIndex,
					newNodeData.name,
					0,
					NodeConnectionType.Main,
				);
			}
			this.historyStore.stopRecordingUndo();
		},
		getNodeCreatorFilter(nodeName: string, outputType?: NodeConnectionType) {
			let filter;
			const workflow = this.getCurrentWorkflow();
			const workflowNode = workflow.getNode(nodeName);
			if (!workflowNode) return { nodes: [] };

			const nodeType = this.nodeTypesStore.getNodeType(
				workflowNode?.type,
				workflowNode.typeVersion,
			);
			if (nodeType) {
				const inputs = NodeHelpers.getNodeInputs(workflow, workflowNode, nodeType);

				const filterFound = inputs.filter((input) => {
					if (typeof input === 'string' || input.type !== outputType || !input.filter) {
						// No filters defined or wrong connection type
						return false;
					}

					return true;
				}) as INodeInputConfiguration[];

				if (filterFound.length) {
					filter = filterFound[0].filter;
				}
			}

			return filter;
		},
		insertNodeAfterSelected(info: {
			sourceId: string;
			index: number;
			eventSource: NodeCreatorOpenSource;
			connection?: Connection;
			nodeCreatorView?: string;
			outputType?: NodeConnectionType;
			endpointUuid?: string;
		}) {
			const type = info.outputType ?? NodeConnectionType.Main;
			// Get the node and set it as active that new nodes
			// which get created get automatically connected
			// to it.
			const sourceNode = this.workflowsStore.getNodeById(info.sourceId);
			if (!sourceNode) {
				return;
			}

			this.uiStore.lastSelectedNode = sourceNode.name;
			this.uiStore.lastSelectedNodeEndpointUuid =
				info.endpointUuid ?? info.connection?.target.jtk?.endpoint.uuid;
			this.uiStore.lastSelectedNodeOutputIndex = info.index;
			this.canvasStore.newNodeInsertPosition = null;

			if (info.connection) {
				this.canvasStore.lastSelectedConnection = info.connection;
			}

			this.onToggleNodeCreator({
				source: info.eventSource,
				createNodeActive: true,
				nodeCreatorView: info.nodeCreatorView,
			});

			// TODO: The animation is a bit glitchy because we're updating view stack immediately
			// after the node creator is opened
			const isOutput = info.connection?.endpoints[0].parameters.connection === 'source';
			const isScopedConnection =
				type !== NodeConnectionType.Main && Object.values(NodeConnectionType).includes(type);

			if (isScopedConnection) {
				useViewStacks()
					.gotoCompatibleConnectionView(
						type,
						isOutput,
						this.getNodeCreatorFilter(sourceNode.name, type),
					)
					.catch((e) => {});
			}
		},
		async onEventConnectionAbort(connection: Connection) {
			try {
				if (this.dropPrevented) {
					this.dropPrevented = false;
					return;
				}
				if (this.pullConnActiveNodeName) {
					const sourceNode = this.workflowsStore.getNodeById(connection.parameters.nodeId);
					const connectionType = connection.parameters.type ?? NodeConnectionType.Main;
					const overrideTargetEndpoint = connection?.connector
						?.overrideTargetEndpoint as Endpoint | null;

					if (sourceNode) {
						const isTarget = connection.parameters.connection === 'target';
						const sourceNodeName = isTarget ? this.pullConnActiveNodeName : sourceNode.name;
						const targetNodeName = isTarget ? sourceNode.name : this.pullConnActiveNodeName;
						const outputIndex = connection.parameters.index;
						NodeViewUtils.resetConnectionAfterPull(connection);
						await this.$nextTick();

						this.connectTwoNodes(
							sourceNodeName,
							outputIndex,
							targetNodeName,
							overrideTargetEndpoint?.parameters?.index ?? 0,
							connectionType,
						);
						this.pullConnActiveNodeName = null;
						this.dropPrevented = false;
					}
					return;
				}

				this.insertNodeAfterSelected({
					sourceId: connection.parameters.nodeId,
					index: connection.parameters.index,
					eventSource: NODE_CREATOR_OPEN_SOURCES.NODE_CONNECTION_DROP,
					connection,
					outputType: connection.parameters.type,
				});
			} catch (e) {
				console.error(e);
			}
		},
		checkNodeConnectionAllowed(
			sourceNode: INodeUi,
			targetNode: INodeUi,
			targetInfoType: NodeConnectionType,
		): boolean {
			const targetNodeType = this.nodeTypesStore.getNodeType(
				targetNode.type,
				targetNode.typeVersion,
			);

			if (targetNodeType?.inputs?.length) {
				const workflow = this.getCurrentWorkflow();
				const workflowNode = workflow.getNode(targetNode.name);
				let inputs: Array<ConnectionTypes | INodeInputConfiguration> = [];
				if (targetNodeType) {
					inputs = NodeHelpers.getNodeInputs(workflow, workflowNode!, targetNodeType);
				}

				for (const input of inputs || []) {
					if (typeof input === 'string' || input.type !== targetInfoType || !input.filter) {
						// No filters defined or wrong connection type
						continue;
					}

					if (input.filter.nodes.length) {
						if (!input.filter.nodes.includes(sourceNode.type)) {
							this.dropPrevented = true;
							this.showToast({
								title: this.$locale.baseText('nodeView.showError.nodeNodeCompatible.title'),
								message: this.$locale.baseText('nodeView.showError.nodeNodeCompatible.message', {
									interpolate: { sourceNodeName: sourceNode.name, targetNodeName: targetNode.name },
								}),
								type: 'error',
								duration: 5000,
							});
							return false;
						}
					}
				}
			}
			return true;
		},
		onInterceptBeforeDrop(info: BeforeDropParams) {
			try {
				let sourceInfo: ComponentParameters;
				let targetInfo: ComponentParameters;
				if (info.connection.endpoints[0].parameters.connection === 'target') {
					sourceInfo = info.dropEndpoint.parameters;
					targetInfo = info.connection.endpoints[0].parameters;
				} else {
					sourceInfo = info.connection.endpoints[0].parameters;
					targetInfo = info.dropEndpoint.parameters;
				}

				if (
					sourceInfo.type !== targetInfo.type ||
					sourceInfo.connection === targetInfo.connection
				) {
					this.dropPrevented = true;
					return false;
				}

				const sourceNode = this.workflowsStore.getNodeById(sourceInfo.nodeId);
				const targetNode = this.workflowsStore.getNodeById(targetInfo.nodeId);

				const sourceNodeName = sourceNode?.name || '';
				const targetNodeName = targetNode?.name || '';

				if (sourceNode && targetNode) {
					if (!this.checkNodeConnectionAllowed(sourceNode, targetNode, targetInfo.type)) {
						return false;
					}
				}

				// check for duplicates
				if (
					this.getConnection(
						sourceNodeName,
						sourceInfo.index,
						targetNodeName,
						targetInfo.index,
						sourceInfo.type,
					)
				) {
					this.dropPrevented = true;
					this.pullConnActiveNodeName = null;
					return false;
				}

				return true;
			} catch (e) {
				console.error(e);
				return true;
			}
		},
		onEventConnection(info: ConnectionEstablishedParams) {
			try {
				if (info.sourceEndpoint.parameters.connection === 'target') {
					// Allow that not "main" connections can also be dragged the other way around
					// so switch them around if necessary
					const tempEndpoint = info.sourceEndpoint;
					info.sourceEndpoint = info.targetEndpoint;
					info.targetEndpoint = tempEndpoint;
				}

				const sourceInfo = info.sourceEndpoint.parameters;
				const targetInfo = info.targetEndpoint.parameters;

				const sourceNodeName = this.workflowsStore.getNodeById(sourceInfo.nodeId)?.name;
				const targetNodeName = this.workflowsStore.getNodeById(targetInfo.nodeId)?.name;

				if (sourceNodeName && targetNodeName) {
					info.connection.__meta = {
						sourceNodeName,
						sourceOutputIndex: sourceInfo.index,
						targetNodeName,
						targetOutputIndex: targetInfo.index,
					};
				}

				NodeViewUtils.resetConnection(info.connection);
				NodeViewUtils.moveBackInputLabelPosition(info.targetEndpoint);

				const connectionData: [IConnection, IConnection] = [
					{
						node: sourceNodeName,
						type: sourceInfo.type,
						index: sourceInfo.index,
					},
					{
						node: targetNodeName,
						type: targetInfo.type,
						index: targetInfo.index,
					},
				];

				this.dropPrevented = true;
				this.workflowsStore.addConnection({ connection: connectionData });

				if (!this.isReadOnlyRoute && !this.readOnlyEnv) {
					NodeViewUtils.hideOutputNameLabel(info.sourceEndpoint);
					NodeViewUtils.addConnectionActionsOverlay(
						info.connection,
						() => {
							this.activeConnection = null;
							this.__deleteJSPlumbConnection(info.connection);
						},
						() => {
							this.insertNodeAfterSelected({
								sourceId: info.sourceEndpoint.parameters.nodeId,
								index: sourceInfo.index,
								connection: info.connection,
								eventSource: NODE_CREATOR_OPEN_SOURCES.NODE_CONNECTION_ACTION,
							});
						},
					);

					const endpointArrow = NodeViewUtils.getOverlay(
						info.connection,
						OVERLAY_ENDPOINT_ARROW_ID,
					);
					if (sourceInfo.type !== NodeConnectionType.Main) {
						// Not "main" connections get a different connection style
						info.connection.setPaintStyle(
							getConnectorPaintStyleData(info.connection, info.sourceEndpoint.parameters.category),
						);
						endpointArrow?.setVisible(false);
					}
				}
				this.dropPrevented = false;
				if (!this.isLoading) {
					this.uiStore.stateIsDirty = true;
					if (!this.suspendRecordingDetachedConnections) {
						this.historyStore.pushCommandToUndo(new AddConnectionCommand(connectionData));
					}
					// When we add multiple nodes, this event could be fired hundreds of times for large workflows.
					// And because the updateNodesInputIssues() method is quite expensive, we only call it if not in insert mode
					if (!this.isInsertingNodes) {
						this.nodeHelpers.updateNodesInputIssues();
						this.resetEndpointsErrors();
						setTimeout(() => {
							NodeViewUtils.addConnectionTestData(
								info.source,
								info.target,
								info.connection?.connector?.hasOwnProperty('canvas')
									? (info.connection.connector.canvas as HTMLElement)
									: undefined,
							);
						}, 0);
					}
				}
			} catch (e) {
				console.error(e);
			}
		},
		addConectionsTestData() {
			this.instance.connections.forEach((connection) => {
				NodeViewUtils.addConnectionTestData(
					connection.source,
					connection.target,
					connection?.connector?.hasOwnProperty('canvas')
						? (connection?.connector.canvas as HTMLElement)
						: undefined,
				);
			});
		},
		onDragMove() {
			const totalNodes = this.nodes.length;
			void this.callDebounced(this.updateConnectionsOverlays, {
				debounceTime: totalNodes > 20 ? 200 : 0,
			});
		},
		updateConnectionsOverlays() {
			this.instance?.connections.forEach((connection) => {
				NodeViewUtils.showOrHideItemsLabel(connection);
				NodeViewUtils.showOrHideMidpointArrow(connection);

				Object.values(connection.overlays).forEach((overlay) => {
					if (!overlay.canvas) return;
					this.instance?.repaint(overlay.canvas);
				});
			});
		},
		isConnectionActive(connection: Connection | null) {
			if (!connection?.id || !this.activeConnection?.id) return false;

			return this.activeConnection?.id === connection.id;
		},
		onConnectionMouseOver(connection: Connection) {
			try {
				if (this.exitTimer !== undefined) {
					clearTimeout(this.exitTimer);
					this.exitTimer = undefined;
				}

				if (
					// eslint-disable-next-line no-constant-binary-expression
					this.isReadOnlyRoute ??
					this.readOnlyEnv ??
					this.enterTimer ??
					!connection ??
					this.isConnectionActive(connection)
				)
					return;

				this.enterTimer = setTimeout(() => {
					// If there is already an active connection then hide it first
					if (this.activeConnection && !this.isConnectionActive(connection)) {
						NodeViewUtils.hideConnectionActions(this.activeConnection);
					}
					this.enterTimer = undefined;
					if (connection) {
						NodeViewUtils.showConnectionActions(connection);
						this.activeConnection = connection;
					}
				}, 150);
			} catch (e) {
				console.error(e);
			}
		},
		onConnectionMouseOut(connection: Connection) {
			try {
				if (this.exitTimer) return;

				if (this.enterTimer) {
					clearTimeout(this.enterTimer);
					this.enterTimer = undefined;
				}

				if (
					// eslint-disable-next-line no-constant-binary-expression
					this.isReadOnlyRoute ??
					this.readOnlyEnv ??
					!connection ??
					!this.isConnectionActive(connection)
				)
					return;

				this.exitTimer = setTimeout(() => {
					this.exitTimer = undefined;

					if (connection && this.isConnectionActive(connection)) {
						NodeViewUtils.hideConnectionActions(this.activeConnection);
						this.activeConnection = null;
					}
				}, 500);
			} catch (e) {
				console.error(e);
			}
		},
		onConnectionMoved(info: ConnectionMovedParams) {
			try {
				// When a connection gets moved from one node to another it for some reason
				// calls the "connection" event but not the "connectionDetached" one. So we listen
				// additionally to the "connectionMoved" event and then only delete the existing connection.

				NodeViewUtils.resetInputLabelPosition(info.connection);

				const sourceInfo = info.connection.parameters;
				const targetInfo = info.originalEndpoint.parameters;

				const connectionInfo = [
					{
						node: this.workflowsStore.getNodeById(sourceInfo.nodeId)?.name || '',
						type: sourceInfo.type,
						index: sourceInfo.index,
					},
					{
						node: this.workflowsStore.getNodeById(targetInfo.nodeId)?.name || '',
						type: targetInfo.type,
						index: targetInfo.index,
					},
				] as [IConnection, IConnection];

				this.__removeConnection(connectionInfo, false);
			} catch (e) {
				console.error(e);
			}
		},
		onEndpointMouseOver(endpoint: Endpoint, mouse) {
			// This event seems bugged. It gets called constantly even when the mouse is not over the endpoint
			// if the endpoint has a connection attached to it. So we need to check if the mouse is actually over
			// the endpoint.
			if (!endpoint.isTarget || mouse.target !== endpoint.endpoint.canvas) return;
			this.instance.setHover(endpoint, true);
		},
		onEndpointMouseOut(endpoint: Endpoint) {
			if (!endpoint.isTarget) return;
			this.instance.setHover(endpoint, false);
		},
		async onConnectionDetached(info: ConnectionDetachedParams) {
			try {
				if (info.sourceEndpoint.parameters.connection === 'target') {
					// Allow that not "main" connections can also be dragged the other way around
					const tempEndpoint = info.sourceEndpoint;
					info.sourceEndpoint = info.targetEndpoint;
					info.targetEndpoint = tempEndpoint;
				}

				const connectionInfo: [IConnection, IConnection] | null = getConnectionInfo(info);
				NodeViewUtils.resetInputLabelPosition(info.targetEndpoint);
				NodeViewUtils.showOutputNameLabel(info.sourceEndpoint, info.connection);

				info.connection.removeOverlays();
				this.__removeConnectionByConnectionInfo(info, false, false);

				if (this.pullConnActiveNodeName) {
					// establish new connection when dragging connection from one node to another
					this.historyStore.startRecordingUndo();
					const sourceNode = this.workflowsStore.getNodeById(info.connection.parameters.nodeId);
					const sourceNodeName = sourceNode.name;
					const outputIndex = info.connection.parameters.index;
					const overrideTargetEndpoint = info.connection.connector
						.overrideTargetEndpoint as Endpoint | null;

					if (connectionInfo) {
						this.historyStore.pushCommandToUndo(new RemoveConnectionCommand(connectionInfo));
					}
					this.connectTwoNodes(
						sourceNodeName,
						outputIndex,
						this.pullConnActiveNodeName,
						overrideTargetEndpoint?.parameters?.index ?? 0,
						NodeConnectionType.Main,
					);
					this.pullConnActiveNodeName = null;
					await this.$nextTick();
					this.historyStore.stopRecordingUndo();
				} else if (
					!this.historyStore.bulkInProgress &&
					!this.suspendRecordingDetachedConnections &&
					connectionInfo
				) {
					// Ff connection being detached by user, save this in history
					// but skip if it's detached as a side effect of bulk undo/redo or node rename process
					const removeCommand = new RemoveConnectionCommand(connectionInfo, this);
					this.historyStore.pushCommandToUndo(removeCommand);
				}

				void this.nodeHelpers.updateNodesInputIssues();
			} catch (e) {
				console.error(e);
			}
		},
		onConnectionDrag(connection: Connection) {
			// The overlays are visible by default so we need to hide the midpoint arrow
			// manually
			connection.overlays['midpoint-arrow']?.setVisible(false);
			try {
				this.pullConnActiveNodeName = null;
				this.pullConnActive = true;
				this.canvasStore.newNodeInsertPosition = null;
				NodeViewUtils.hideConnectionActions(connection);
				NodeViewUtils.resetConnection(connection);

				const scope = connection.scope as ConnectionTypes;
				const scopedEndpoints = Array.from(
					document.querySelectorAll(`[data-jtk-scope-${scope}=true]`),
				);
				const connectionType = connection.parameters.connection;
				const requiredType = connectionType === 'source' ? 'target' : 'source';

				const filteredEndpoints = scopedEndpoints.filter((el) => {
					const endpoint = el.jtk.endpoint as Endpoint;
					if (!endpoint) return false;

					// Prevent snapping(but not connecting) to the same node
					const isSameNode = endpoint.parameters.nodeId === connection.parameters.nodeId;
					const endpointType = endpoint.parameters.connection;

					return !isSameNode && endpointType === requiredType;
				});

				const onMouseMove = (e: MouseEvent | TouchEvent) => {
					if (!connection) {
						return;
					}

					const intersectingEndpoints = filteredEndpoints
						.filter((element: Element) => {
							const endpoint = element.jtk.endpoint as Endpoint;

							if (element.classList.contains('jtk-floating-endpoint')) {
								return false;
							}
							const isEndpointIntersect = NodeViewUtils.isElementIntersection(element, e, 50);
							const isNodeElementIntersect = NodeViewUtils.isElementIntersection(
								endpoint.element,
								e,
								30,
							);

							if (isEndpointIntersect || isNodeElementIntersect) {
								const node = this.workflowsStore.getNodeById(endpoint.parameters.nodeId);

								if (node) {
									const nodeType = this.nodeTypesStore.getNodeType(node.type, node.typeVersion);

									if (!nodeType) return false;

									return true;
								}
							}

							return false;
						})
						.sort((a, b) => {
							const aEndpointIntersect = NodeViewUtils.calculateElementIntersection(a, e, 50);
							const bEndpointIntersect = NodeViewUtils.calculateElementIntersection(b, e, 50);

							// If both intersections are null, treat them as equal
							if (!aEndpointIntersect?.y && !bEndpointIntersect?.y) {
								return 0;
							}

							// If one intersection is null, sort the non-null one first
							if (!aEndpointIntersect?.y) return 1;
							if (!bEndpointIntersect?.y) return -1;

							// Otherwise, sort by ascending Y distance
							return bEndpointIntersect.y - aEndpointIntersect.y;
						});

					if (intersectingEndpoints.length > 0) {
						const intersectingEndpoint = intersectingEndpoints[0];
						const endpoint = intersectingEndpoint.jtk.endpoint as Endpoint;
						const node = this.workflowsStore.getNodeById(endpoint.parameters.nodeId);

						this.pullConnActiveNodeName = node?.name ?? null;

						NodeViewUtils.showDropConnectionState(connection, endpoint);
					} else {
						NodeViewUtils.showPullConnectionState(connection);
						this.pullConnActiveNodeName = null;
					}
				};

				const onMouseUp = (e: MouseEvent | TouchEvent) => {
					this.pullConnActive = false;
					this.canvasStore.newNodeInsertPosition = this.getMousePositionWithinNodeView(e);
					NodeViewUtils.resetConnectionAfterPull(connection);
					window.removeEventListener('mousemove', onMouseMove);
					window.removeEventListener('mouseup', onMouseUp);

					this.connectionDragScope = {
						type: null,
						connection: null,
					};
				};

				window.addEventListener('mousemove', onMouseMove);
				window.addEventListener('touchmove', onMouseMove);
				window.addEventListener('mouseup', onMouseUp);
				window.addEventListener('touchend', onMouseMove);

				this.connectionDragScope = {
					type: connection.parameters.type,
					connection: connection.parameters.connection,
				};
			} catch (e) {
				console.error(e);
			}
		},
		onConnectionDragAbortDetached(connection: Connection) {
			Object.values(this.instance?.endpointsByElement)
				.flatMap((endpoints) => Object.values(endpoints))
				.filter((endpoint) => endpoint.endpoint.type === 'N8nPlus')
				.forEach((endpoint) => setTimeout(() => endpoint.instance.revalidate(endpoint.element), 0));
		},
		onPlusEndpointClick(endpoint: Endpoint) {
			if (endpoint?.__meta) {
				this.insertNodeAfterSelected({
					sourceId: endpoint.__meta.nodeId,
					index: endpoint.__meta.index,
					eventSource: NODE_CREATOR_OPEN_SOURCES.PLUS_ENDPOINT,
					outputType: endpoint.scope as ConnectionTypes,
					endpointUuid: endpoint.uuid,
				});
			}
		},
		onAddInputEndpointClick(endpoint: Endpoint) {
			if (endpoint?.__meta) {
				this.insertNodeAfterSelected({
					sourceId: endpoint.__meta.nodeId,
					index: endpoint.__meta.index,
					eventSource: NODE_CREATOR_OPEN_SOURCES.ADD_INPUT_ENDPOINT,
					nodeCreatorView: AI_NODE_CREATOR_VIEW,
					outputType: endpoint.scope as ConnectionTypes,
					endpointUuid: endpoint.uuid,
				});
			}
		},
		bindCanvasEvents() {
			if (this.eventsAttached) return;
			this.instance.bind(EVENT_CONNECTION_ABORT, this.onEventConnectionAbort);

			this.instance.bind(INTERCEPT_BEFORE_DROP, this.onInterceptBeforeDrop);

			this.instance.bind(EVENT_CONNECTION, this.onEventConnection);

			this.instance.bind(EVENT_DRAG_MOVE, this.onDragMove);
			this.instance.bind(EVENT_CONNECTION_MOUSEOVER, this.onConnectionMouseOver);
			this.instance.bind(EVENT_CONNECTION_MOUSEOUT, this.onConnectionMouseOut);

			this.instance.bind(EVENT_CONNECTION_MOVED, this.onConnectionMoved);
			this.instance.bind(EVENT_ENDPOINT_MOUSEOVER, this.onEndpointMouseOver);
			this.instance.bind(EVENT_ENDPOINT_MOUSEOUT, this.onEndpointMouseOut);
			this.instance.bind(EVENT_CONNECTION_DETACHED, this.onConnectionDetached);
			this.instance.bind(EVENT_CONNECTION_DRAG, this.onConnectionDrag);
			this.instance.bind(
				[EVENT_CONNECTION_DRAG, EVENT_CONNECTION_ABORT, EVENT_CONNECTION_DETACHED],
				this.onConnectionDragAbortDetached,
			);
			this.instance.bind(EVENT_PLUS_ENDPOINT_CLICK, this.onPlusEndpointClick);
			this.instance.bind(EVENT_ADD_INPUT_ENDPOINT_CLICK, this.onAddInputEndpointClick);

			this.eventsAttached = true;
		},
		unbindCanvasEvents() {
			this.instance.unbind(EVENT_CONNECTION_ABORT, this.onEventConnectionAbort);

			this.instance.unbind(INTERCEPT_BEFORE_DROP, this.onInterceptBeforeDrop);

			this.instance.unbind(EVENT_CONNECTION, this.onEventConnection);

			this.instance.unbind(EVENT_DRAG_MOVE, this.onDragMove);
			this.instance.unbind(EVENT_CONNECTION_MOUSEOVER, this.onConnectionMouseOver);
			this.instance.unbind(EVENT_CONNECTION_MOUSEOUT, this.onConnectionMouseOut);

			this.instance.unbind(EVENT_CONNECTION_MOVED, this.onConnectionMoved);
			this.instance.unbind(EVENT_ENDPOINT_MOUSEOVER, this.onEndpointMouseOver);
			this.instance.unbind(EVENT_ENDPOINT_MOUSEOUT, this.onEndpointMouseOut);
			this.instance.unbind(EVENT_CONNECTION_DETACHED, this.onConnectionDetached);
			this.instance.unbind(EVENT_CONNECTION_DRAG, this.onConnectionDrag);

			this.instance.unbind(EVENT_CONNECTION_DRAG, this.onConnectionDragAbortDetached);
			this.instance.unbind(EVENT_CONNECTION_ABORT, this.onConnectionDragAbortDetached);
			this.instance.unbind(EVENT_CONNECTION_DETACHED, this.onConnectionDragAbortDetached);
			this.instance.unbind(EVENT_PLUS_ENDPOINT_CLICK, this.onPlusEndpointClick);
			this.instance.unbind(EVENT_ADD_INPUT_ENDPOINT_CLICK, this.onAddInputEndpointClick);
			this.eventsAttached = false;
		},
		unbindEndpointEventListeners(bind = true) {
			if (this.instance) {
				// Get all the endpoints and unbind the events
				const elements = this.instance.getManagedElements();
				for (const element of Object.values(elements)) {
					const endpoints = element.endpoints;
					for (const endpoint of endpoints || []) {
						const endpointInstance = endpoint?.endpoint;
						if (endpointInstance && endpointInstance.type === N8nPlusEndpointType) {
							(endpointInstance as N8nPlusEndpoint).unbindEvents();
						}
					}
				}
			}

			this.eventsAttached = false;
		},
		onBeforeUnload(e: BeforeUnloadEvent) {
			if (this.isDemo || window.preventNodeViewBeforeUnload) {
				return;
			} else if (this.uiStore.stateIsDirty) {
				// A bit hacky solution to detecting users leaving the page after prompt:
				// 1. Notify that workflow is closed straight away
				this.collaborationStore.notifyWorkflowClosed(this.workflowsStore.workflowId);
				// 2. If user decided to stay on the page we notify that the workflow is opened again
				this.unloadTimeout = setTimeout(() => {
					this.collaborationStore.notifyWorkflowOpened(this.workflowsStore.workflowId);
				}, 5 * TIME.SECOND);
				e.returnValue = true; //Gecko + IE
				return true; //Gecko + Webkit, Safari, Chrome etc.
			} else {
				this.canvasStore.startLoading(this.$locale.baseText('nodeView.redirecting'));
				this.collaborationStore.notifyWorkflowClosed(this.workflowsStore.workflowId);
				return;
			}
		},
		onUnload() {
			// This will fire if users decides to leave the page after prompted
			// Clear the interval to prevent the notification from being sent
			clearTimeout(this.unloadTimeout);
		},
		async newWorkflow(): Promise<void> {
			this.canvasStore.startLoading();
			this.resetWorkspace();
			this.workflowData = await this.workflowsStore.getNewWorkflowData();
			this.workflowsStore.currentWorkflowExecutions = [];
			this.workflowsStore.activeWorkflowExecution = null;

			this.uiStore.stateIsDirty = false;
			this.canvasStore.setZoomLevel(1, [0, 0]);
			await this.tryToAddWelcomeSticky();
			this.uiStore.nodeViewInitialized = true;
			this.historyStore.reset();
			this.workflowsStore.activeWorkflowExecution = null;
			this.canvasStore.stopLoading();
		},
		async tryToAddWelcomeSticky(): Promise<void> {
			this.canvasStore.zoomToFit();
		},
		async initView(): Promise<void> {
			if (this.$route.params.action === 'workflowSave') {
				// In case the workflow got saved we do not have to run init
				// as only the route changed but all the needed data is already loaded
				this.uiStore.stateIsDirty = false;
				return;
			}
			if (this.blankRedirect) {
				this.blankRedirect = false;
			} else if (this.$route.name === VIEWS.TEMPLATE_IMPORT) {
				const templateId = this.$route.params.id;
				await this.openWorkflowTemplate(templateId);
			} else {
				if (this.uiStore.stateIsDirty && !this.readOnlyEnv) {
					const confirmModal = await this.confirm(
						this.$locale.baseText('generic.unsavedWork.confirmMessage.message'),
						{
							title: this.$locale.baseText('generic.unsavedWork.confirmMessage.headline'),
							type: 'warning',
							confirmButtonText: this.$locale.baseText(
								'generic.unsavedWork.confirmMessage.confirmButtonText',
							),
							cancelButtonText: this.$locale.baseText(
								'generic.unsavedWork.confirmMessage.cancelButtonText',
							),
							showClose: true,
						},
					);
					if (confirmModal === MODAL_CONFIRM) {
						const saved = await this.saveCurrentWorkflow();
						if (saved) await this.settingsStore.fetchPromptsData();
					} else if (confirmModal === MODAL_CLOSE) {
						return;
					}
				}
				// Load a workflow
				let workflowId = null as string | null;
				if (this.$route.params.name) {
					workflowId = this.$route.params.name;
				}
				if (workflowId !== null) {
					let workflow: IWorkflowDb | undefined = undefined;
					try {
						workflow = await this.workflowsStore.fetchWorkflow(workflowId);
					} catch (error) {
						this.showError(error, this.$locale.baseText('openWorkflow.workflowNotFoundError'));

						void this.$router.push({
							name: VIEWS.NEW_WORKFLOW,
						});
					}

					if (workflow) {
						this.titleSet(workflow.name, 'IDLE');
						await this.openWorkflow(workflow);
						await this.checkAndInitDebugMode();

						if (workflow.meta?.onboardingId) {
							this.$telemetry.track(
								`User opened workflow from onboarding template with ID ${workflow.meta.onboardingId}`,
								{
									workflow_id: workflow.id,
								},
								{
									withPostHog: true,
									withAppCues: true,
								},
							);
						}
					}
				} else if (this.$route.meta?.nodeView === true) {
					// Create new workflow
					await this.newWorkflow();
				}
			}
			this.historyStore.reset();
			this.uiStore.nodeViewInitialized = true;
			document.addEventListener('keydown', this.keyDown);
			document.addEventListener('keyup', this.keyUp);

			window.addEventListener('beforeunload', this.onBeforeUnload);
			window.addEventListener('unload', this.onUnload);
			// Once view is initialized, pick up all toast notifications
			// waiting in the store and display them
			this.showNotificationForViews([VIEWS.WORKFLOW, VIEWS.NEW_WORKFLOW]);
		},
		getOutputEndpointUUID(
			nodeName: string,
			connectionType: ConnectionTypes,
			index: number,
		): string | null {
			const node = this.workflowsStore.getNodeByName(nodeName);
			if (!node) {
				return null;
			}

			return NodeViewUtils.getOutputEndpointUUID(node.id, connectionType, index);
		},
		getInputEndpointUUID(nodeName: string, connectionType: ConnectionTypes, index: number) {
			const node = this.workflowsStore.getNodeByName(nodeName);
			if (!node) {
				return null;
			}

			return NodeViewUtils.getInputEndpointUUID(node.id, connectionType, index);
		},
		__addConnection(connection: [IConnection, IConnection]) {
			const outputUuid = this.getOutputEndpointUUID(
				connection[0].node,
				connection[0].type as ConnectionTypes,
				connection[0].index,
			);
			const inputUuid = this.getInputEndpointUUID(
				connection[1].node,
				connection[1].type as ConnectionTypes,
				connection[1].index,
			);
			if (!outputUuid || !inputUuid) {
				return;
			}

			const uuid: [string, string] = [outputUuid, inputUuid];
			// Create connections in DOM
			this.instance?.connect({
				uuids: uuid,
				detachable: !this.isReadOnlyRoute && !this.readOnlyEnv,
			});

			setTimeout(() => {
				this.addPinDataConnections(this.workflowsStore.pinData);
			});
		},
		__removeConnection(connection: [IConnection, IConnection], removeVisualConnection = false) {
			if (removeVisualConnection) {
				const sourceNode = this.workflowsStore.getNodeByName(connection[0].node);
				const targetNode = this.workflowsStore.getNodeByName(connection[1].node);

				if (!sourceNode || !targetNode) {
					return;
				}

				const sourceNodeType = this.nodeTypesStore.getNodeType(
					sourceNode.type,
					sourceNode.typeVersion,
				);
				const sourceNodeOutput =
					sourceNodeType?.outputs?.[connection[0].index] || NodeConnectionType.Main;
				const sourceNodeOutputName =
					typeof sourceNodeOutput === 'string' ? sourceNodeOutput : sourceNodeOutput.name;
				const scope = NodeViewUtils.getEndpointScope(sourceNodeOutputName);

				const connections = this.instance?.getConnections({
					scope,
					source: sourceNode.id,
					target: targetNode.id,
				});

				connections.forEach((connectionInstance: Connection) => {
					if (connectionInstance.__meta) {
						// Only delete connections from specific indexes (if it can be determined by meta)
						if (
							connectionInstance.__meta.sourceOutputIndex === connection[0].index &&
							connectionInstance.__meta.targetOutputIndex === connection[1].index
						) {
							this.__deleteJSPlumbConnection(connectionInstance);
						}
					} else {
						this.__deleteJSPlumbConnection(connectionInstance);
					}
				});
			}

			this.workflowsStore.removeConnection({ connection });
		},
		__deleteJSPlumbConnection(connection: Connection, trackHistory = false) {
			// Make sure to remove the overlay else after the second move
			// it visibly stays behind free floating without a connection.
			connection.removeOverlays();

			this.pullConnActiveNodeName = null; // prevent new connections when connectionDetached is triggered
			this.instance?.deleteConnection(connection); // on delete, triggers connectionDetached event which applies mutation to store
			if (trackHistory && connection.__meta) {
				const connectionData: [IConnection, IConnection] = [
					{
						index: connection.__meta?.sourceOutputIndex,
						node: connection.__meta.sourceNodeName,
						type: NodeConnectionType.Main,
					},
					{
						index: connection.__meta?.targetOutputIndex,
						node: connection.__meta.targetNodeName,
						type: NodeConnectionType.Main,
					},
				];
				const removeCommand = new RemoveConnectionCommand(connectionData, this);
				this.historyStore.pushCommandToUndo(removeCommand);
			}
		},
		__removeConnectionByConnectionInfo(info, removeVisualConnection = false, trackHistory = false) {
			const connectionInfo: [IConnection, IConnection] | null = getConnectionInfo(info);

			if (connectionInfo) {
				if (removeVisualConnection) {
					this.__deleteJSPlumbConnection(info.connection, trackHistory);
				} else if (trackHistory) {
					this.historyStore.pushCommandToUndo(new RemoveConnectionCommand(connectionInfo));
				}
				this.workflowsStore.removeConnection({ connection: connectionInfo });
			}
		},
		async duplicateNodes(nodes: INode[]): Promise<void> {
			if (!this.editAllowedCheck()) {
				return;
			}

			const workflowData = deepCopy(await this.getNodesToSave(nodes));
			await this.importWorkflowData(workflowData, 'duplicate', false);
		},
		getJSPlumbConnection(
			sourceNodeName: string,
			sourceOutputIndex: number,
			targetNodeName: string,
			targetInputIndex: number,
			connectionType: ConnectionTypes,
		): Connection | undefined {
			const sourceNode = this.workflowsStore.getNodeByName(sourceNodeName);
			const targetNode = this.workflowsStore.getNodeByName(targetNodeName);
			if (!sourceNode || !targetNode) {
				return;
			}

			const sourceId = sourceNode.id;
			const targetId = targetNode.id;

			const sourceEndpoint = NodeViewUtils.getOutputEndpointUUID(
				sourceId,
				connectionType,
				sourceOutputIndex,
			);
			const targetEndpoint = NodeViewUtils.getInputEndpointUUID(
				targetId,
				connectionType,
				targetInputIndex,
			);

			const sourceNodeType = this.nodeTypesStore.getNodeType(
				sourceNode.type,
				sourceNode.typeVersion,
			);
			const sourceNodeOutput =
				sourceNodeType?.outputs?.[sourceOutputIndex] || NodeConnectionType.Main;
			const sourceNodeOutputName =
				typeof sourceNodeOutput === 'string' ? sourceNodeOutput : sourceNodeOutput.name;
			const scope = NodeViewUtils.getEndpointScope(sourceNodeOutputName);

			// @ts-ignore
			const connections = this.instance?.getConnections({
				scope,
				source: sourceId,
				target: targetId,
			}) as Connection[];

			return connections.find((connection: Connection) => {
				const uuids = connection.getUuids();
				return uuids[0] === sourceEndpoint && uuids[1] === targetEndpoint;
			});
		},
		getJSPlumbEndpoints(nodeName: string): Endpoint[] {
			const node = this.workflowsStore.getNodeByName(nodeName);
			const nodeEl = this.instance.getManagedElement(node?.id);

			const endpoints = this.instance?.getEndpoints(nodeEl);
			return endpoints;
		},
		getPlusEndpoint(nodeName: string, outputIndex: number): Endpoint | undefined {
			const endpoints = this.getJSPlumbEndpoints(nodeName);
			return endpoints.find(
				(endpoint: Endpoint) =>
					// @ts-ignore
					endpoint.endpoint.type === 'N8nPlus' && endpoint?.__meta?.index === outputIndex,
			);
		},
		getIncomingOutgoingConnections(nodeName: string): {
			incoming: Connection[];
			outgoing: Connection[];
		} {
			const node = this.workflowsStore.getNodeByName(nodeName);

			if (node) {
				// @ts-ignore
				const outgoing = this.instance?.getConnections({
					source: node.id,
				});

				// @ts-ignore
				const incoming = this.instance?.getConnections({
					target: node.id,
				}) as Connection[];

				return {
					incoming,
					outgoing,
				};
			}
			return { incoming: [], outgoing: [] };
		},
		onNodeMoved(node: INodeUi) {
			const { incoming, outgoing } = this.getIncomingOutgoingConnections(node.name);

			[...incoming, ...outgoing].forEach((connection: Connection) => {
				NodeViewUtils.showOrHideMidpointArrow(connection);
				NodeViewUtils.showOrHideItemsLabel(connection);
			});
		},
		onNodeRun({
			name,
			data,
			waiting,
		}: {
			name: string;
			data: ITaskData[] | null;
			waiting: boolean;
		}) {
			const pinData = this.workflowsStore.pinnedWorkflowData;

			if (pinData?.[name]) return;

			const sourceNodeName = name;
			const sourceNode = this.workflowsStore.getNodeByName(sourceNodeName);
			const sourceId = sourceNode !== null ? sourceNode.id : '';

			if (data === null || data.length === 0 || waiting) {
				const outgoing = this.instance?.getConnections({
					source: sourceId,
				}) as Connection[];

				outgoing.forEach((connection: Connection) => {
					NodeViewUtils.resetConnection(connection);
				});
				const endpoints = this.getJSPlumbEndpoints(sourceNodeName);
				endpoints.forEach((endpoint: Endpoint) => {
					if (endpoint.endpoint.type === 'N8nPlus') {
						(endpoint.endpoint as N8nPlusEndpoint).clearSuccessOutput();
					}
				});

				return;
			}

			const allNodeConnections = this.workflowsStore.outgoingConnectionsByNodeName(sourceNodeName);

			const connectionType = Object.keys(allNodeConnections)[0];
			const nodeConnections = allNodeConnections[connectionType];
			const outputMap = NodeViewUtils.getOutputSummary(
				data,
				nodeConnections || [],
				(connectionType as ConnectionTypes) ?? NodeConnectionType.Main,
			);
			Object.keys(outputMap).forEach((sourceOutputIndex: string) => {
				Object.keys(outputMap[sourceOutputIndex]).forEach((targetNodeName: string) => {
					Object.keys(outputMap[sourceOutputIndex][targetNodeName]).forEach(
						(targetInputIndex: string) => {
							if (targetNodeName) {
								const connection = this.getJSPlumbConnection(
									sourceNodeName,
									parseInt(sourceOutputIndex, 10),
									targetNodeName,
									parseInt(targetInputIndex, 10),
									connectionType as ConnectionTypes,
								);

								if (connection) {
									const output = outputMap[sourceOutputIndex][targetNodeName][targetInputIndex];

									if (output.isArtificialRecoveredEventItem) {
										NodeViewUtils.recoveredConnection(connection);
									} else if (!output?.total && !output.isArtificialRecoveredEventItem) {
										NodeViewUtils.resetConnection(connection);
									} else {
										NodeViewUtils.addConnectionOutputSuccess(connection, output);
									}
								}
							}

							const endpoint = this.getPlusEndpoint(
								sourceNodeName,
								parseInt(sourceOutputIndex, 10),
							);
							if (endpoint?.endpoint) {
								const output = outputMap[sourceOutputIndex][NODE_OUTPUT_DEFAULT_KEY][0];

								if (output && output.total > 0) {
									(endpoint.endpoint as N8nPlusEndpoint).setSuccessOutput(
										NodeViewUtils.getRunItemsLabel(output),
									);
								} else {
									(endpoint.endpoint as N8nPlusEndpoint).clearSuccessOutput();
								}
							}
						},
					);
				});
			});
		},
		removeNode(nodeName: string, trackHistory = false, trackBulk = true) {
			if (!this.editAllowedCheck()) {
				return;
			}

			const node = this.workflowsStore.getNodeByName(nodeName);
			if (!node) {
				return;
			}

			if (trackHistory && trackBulk) {
				this.historyStore.startRecordingUndo();
			}

			// "requiredNodeTypes" are also defined in cli/commands/run.ts
			const requiredNodeTypes: string[] = [];

			if (requiredNodeTypes.includes(node.type)) {
				// The node is of the required type so check first
				// if any node of that type would be left when the
				// current one would get deleted.
				let deleteAllowed = false;
				for (const checkNode of this.nodes) {
					if (checkNode.name === node.name) {
						continue;
					}
					if (requiredNodeTypes.includes(checkNode.type)) {
						deleteAllowed = true;
						break;
					}
				}

				if (!deleteAllowed) {
					return;
				}
			}

			if (node.type === STICKY_NODE_TYPE) {
				this.$telemetry.track('User deleted workflow note', {
					workflow_id: this.workflowsStore.workflowId,
					is_welcome_note: node.name === QUICKSTART_NOTE_NAME,
				});
			} else {
				void this.externalHooks.run('node.deleteNode', { node });
				this.$telemetry.track('User deleted node', {
					node_type: node.type,
					workflow_id: this.workflowsStore.workflowId,
				});
			}

			let waitForNewConnection = false;
			// connect nodes before/after deleted node
			const nodeType = this.nodeTypesStore.getNodeType(node.type, node.typeVersion);

			const workflow = this.getCurrentWorkflow();
			const workflowNode = workflow.getNode(node.name);
			let inputs: Array<ConnectionTypes | INodeInputConfiguration> = [];
			let outputs: Array<ConnectionTypes | INodeOutputConfiguration> = [];
			if (nodeType) {
				inputs = NodeHelpers.getNodeInputs(workflow, workflowNode!, nodeType);
				outputs = NodeHelpers.getNodeOutputs(workflow, workflowNode!, nodeType);
			}

			if (outputs.length === 1 && inputs.length === 1) {
				const { incoming, outgoing } = this.getIncomingOutgoingConnections(node.name);
				if (incoming.length === 1 && outgoing.length === 1) {
					const conn1 = incoming[0];
					const conn2 = outgoing[0];
					if (conn1.__meta && conn2.__meta) {
						waitForNewConnection = true;
						const sourceNodeName = conn1.__meta.sourceNodeName;
						const sourceNodeOutputIndex = conn1.__meta.sourceOutputIndex;
						const targetNodeName = conn2.__meta.targetNodeName;
						const targetNodeOuputIndex = conn2.__meta.targetOutputIndex;

						setTimeout(() => {
							this.connectTwoNodes(
								sourceNodeName,
								sourceNodeOutputIndex,
								targetNodeName,
								targetNodeOuputIndex,
								NodeConnectionType.Main,
							);

							if (waitForNewConnection) {
								this.instance?.setSuspendDrawing(false, true);
								waitForNewConnection = false;
							}
						}, 100); // just to make it clear to users that this is a new connection
					}
				}
			}

			void nextTick(() => {
				// Suspend drawing
				this.instance?.setSuspendDrawing(true);
				(this.instance?.endpointsByElement[node.id] || [])
					.flat()
					.forEach((endpoint) => this.instance?.deleteEndpoint(endpoint));

				// Remove the connections in data
				this.workflowsStore.removeAllNodeConnection(node);
				this.workflowsStore.removeNode(node);
				this.workflowsStore.clearNodeExecutionData(node.name);

				if (!waitForNewConnection) {
					// Now it can draw again
					this.instance?.setSuspendDrawing(false, true);
				}

				// Remove node from selected index if found in it
				this.uiStore.removeNodeFromSelection(node);
				if (trackHistory) {
					this.historyStore.pushCommandToUndo(new RemoveNodeCommand(node));
				}
			}); // allow other events to finish like drag stop

			if (trackHistory && trackBulk) {
				const recordingTimeout = waitForNewConnection ? 100 : 0;
				setTimeout(() => {
					this.historyStore.stopRecordingUndo();
				}, recordingTimeout);
			}
		},
		async onSwitchSelectedNode(nodeName: string) {
			this.nodeSelectedByName(nodeName, true, true);
		},
		async redrawNode(nodeName: string) {
			// TODO: Improve later
			// For now we redraw the node by simply renaming it. Can for sure be
			// done better later but should be fine for now.
			const tempName = 'x____XXXX____x';
			await this.renameNode(nodeName, tempName);
			await this.renameNode(tempName, nodeName);
		},
		valueChanged(parameterData: IUpdateInformation) {
			if (parameterData.name === 'name' && parameterData.oldValue) {
				// The name changed so we have to take care that
				// the connections get changed.
				void this.renameNode(parameterData.oldValue as string, parameterData.value as string);
			}
		},
		async renameNodePrompt(currentName: string) {
			try {
				const promptResponsePromise = this.prompt(
					this.$locale.baseText('nodeView.prompt.newName') + ':',
					this.$locale.baseText('nodeView.prompt.renameNode') + `: ${currentName}`,
					{
						customClass: 'rename-prompt',
						confirmButtonText: this.$locale.baseText('nodeView.prompt.rename'),
						cancelButtonText: this.$locale.baseText('nodeView.prompt.cancel'),
						inputErrorMessage: this.$locale.baseText('nodeView.prompt.invalidName'),
						inputValue: currentName,
					},
				);

				// Wait till it had time to display
				await this.$nextTick();

				// Get the input and select the text in it
				const nameInput = document.querySelector('.rename-prompt .el-input__inner') as
					| HTMLInputElement
					| undefined;
				if (nameInput) {
					nameInput.focus();
					nameInput.select();
				}

				const promptResponse = (await promptResponsePromise) as MessageBoxInputData;

				if (promptResponse?.action !== MODAL_CONFIRM) return;

				await this.renameNode(currentName, promptResponse.value, true);
			} catch (e) {}
		},
		async renameNode(currentName: string, newName: string, trackHistory = false) {
			if (currentName === newName) {
				return;
			}

			this.suspendRecordingDetachedConnections = true;
			if (trackHistory) {
				this.historyStore.startRecordingUndo();
			}

			const activeNodeName = this.activeNode && this.activeNode.name;
			const isActive = activeNodeName === currentName;
			if (isActive) {
				this.renamingActive = true;
			}

			newName = this.uniqueNodeName(newName);

			// Rename the node and update the connections
			const workflow = this.getCurrentWorkflow(true);
			workflow.renameNode(currentName, newName);

			if (trackHistory) {
				this.historyStore.pushCommandToUndo(new RenameNodeCommand(currentName, newName));
			}

			// Update also last selected node and execution data
			this.workflowsStore.renameNodeSelectedAndExecution({ old: currentName, new: newName });

			// Reset all nodes and connections to load the new ones
			this.deleteEveryEndpoint();

			this.workflowsStore.removeAllConnections({ setStateDirty: false });
			this.workflowsStore.removeAllNodes({ removePinData: false, setStateDirty: true });

			// Wait a tick that the old nodes had time to get removed
			await this.$nextTick();

			// Add the new updated nodes
			await this.addNodes(Object.values(workflow.nodes), workflow.connectionsBySourceNode, false);

			// Make sure that the node is selected again
			this.deselectAllNodes();
			this.nodeSelectedByName(newName);

			if (isActive) {
				this.ndvStore.activeNodeName = newName;
				this.renamingActive = false;
			}

			if (trackHistory) {
				this.historyStore.stopRecordingUndo();
			}
			this.suspendRecordingDetachedConnections = false;
		},
		deleteEveryEndpoint() {
			// Check as it does not exist on first load
			if (this.instance) {
				this.instance?.reset();
				Object.values(this.instance?.endpointsByElement)
					.flatMap((endpoint) => endpoint)
					.forEach((endpoint) => endpoint.destroy());

				this.instance.deleteEveryConnection({ fireEvent: true });
			}
		},
		matchCredentials(node: INodeUi) {
			if (!node.credentials) {
				return;
			}
			Object.entries(node.credentials).forEach(
				([nodeCredentialType, nodeCredentials]: [string, INodeCredentialsDetails]) => {
					const credentialOptions = this.credentialsStore.getCredentialsByType(nodeCredentialType);

					// Check if workflows applies old credentials style
					if (typeof nodeCredentials === 'string') {
						nodeCredentials = {
							id: null,
							name: nodeCredentials,
						};
						this.credentialsUpdated = true;
					}

					if (nodeCredentials.id) {
						// Check whether the id is matching with a credential
						const credentialsId = nodeCredentials.id.toString(); // due to a fixed bug in the migration UpdateWorkflowCredentials (just sqlite) we have to cast to string and check later if it has been a number
						const credentialsForId = credentialOptions.find(
							(optionData: ICredentialsResponse) => optionData.id === credentialsId,
						);
						if (credentialsForId) {
							if (
								credentialsForId.name !== nodeCredentials.name ||
								typeof nodeCredentials.id === 'number'
							) {
								node.credentials![nodeCredentialType] = {
									id: credentialsForId.id,
									name: credentialsForId.name,
								};
								this.credentialsUpdated = true;
							}
							return;
						}
					}

					// No match for id found or old credentials type used
					node.credentials![nodeCredentialType] = nodeCredentials;

					// check if only one option with the name would exist
					const credentialsForName = credentialOptions.filter(
						(optionData: ICredentialsResponse) => optionData.name === nodeCredentials.name,
					);

					// only one option exists for the name, take it
					if (credentialsForName.length === 1) {
						node.credentials![nodeCredentialType].id = credentialsForName[0].id;
						this.credentialsUpdated = true;
					}
				},
			);
		},
		async addNodes(nodes: INodeUi[], connections?: IConnections, trackHistory = false) {
			if (!nodes?.length) {
				return;
			}
			this.isInsertingNodes = true;
			// Before proceeding we must check if all nodes contain the `properties` attribute.
			// Nodes are loaded without this information so we must make sure that all nodes
			// being added have this information.
			await this.loadNodesProperties(
				nodes.map((node) => ({ name: node.type, version: node.typeVersion })),
			);

			// Add the node to the node-list
			let nodeType: INodeTypeDescription | null;
			nodes.forEach((node) => {
				if (!node.id) {
					node.id = uuid();
				}

				nodeType = this.nodeTypesStore.getNodeType(node.type, node.typeVersion);

				// Make sure that some properties always exist
				if (!node.hasOwnProperty('disabled')) {
					node.disabled = false;
				}

				if (!node.hasOwnProperty('parameters')) {
					node.parameters = {};
				}

				// Load the defaul parameter values because only values which differ
				// from the defaults get saved
				if (nodeType !== null) {
					let nodeParameters = null;
					try {
						nodeParameters = NodeHelpers.getNodeParameters(
							nodeType.properties,
							node.parameters,
							true,
							false,
							node,
						);
					} catch (e) {
						console.error(
							this.$locale.baseText('nodeView.thereWasAProblemLoadingTheNodeParametersOfNode') +
								`: "${node.name}"`,
						);
						console.error(e);
					}
					node.parameters = nodeParameters !== null ? nodeParameters : {};

					// if it's a webhook and the path is empty set the UUID as the default path
					if (
						[WEBHOOK_NODE_TYPE, FORM_TRIGGER_NODE_TYPE].includes(node.type) &&
						node.parameters.path === ''
					) {
						node.parameters.path = node.webhookId as string;
					}
				}

				// check and match credentials, apply new format if old is used
				this.matchCredentials(node);
				this.workflowsStore.addNode(node);
				if (trackHistory) {
					this.historyStore.pushCommandToUndo(new AddNodeCommand(node));
				}
			});

			// Wait for the nodes to be rendered
			await this.$nextTick();

			this.instance?.setSuspendDrawing(true);

			if (connections) {
				await this.addConnections(connections);
			}
			// Add the node issues at the end as the node-connections are required
			this.nodeHelpers.refreshNodeIssues();
			this.nodeHelpers.updateNodesInputIssues();
			this.resetEndpointsErrors();
			this.isInsertingNodes = false;

			// Now it can draw again
			this.instance?.setSuspendDrawing(false, true);
		},
		async addConnections(connections: IConnections) {
			const batchedConnectionData: Array<[IConnection, IConnection]> = [];

			for (const sourceNode in connections) {
				for (const type in connections[sourceNode]) {
					connections[sourceNode][type].forEach((outwardConnections, sourceIndex) => {
						if (outwardConnections) {
							outwardConnections.forEach((targetData) => {
								batchedConnectionData.push([
									{ node: sourceNode, type, index: sourceIndex },
									{ node: targetData.node, type: targetData.type, index: targetData.index },
								]);
							});
						}
					});
				}
			}

			// Process the connections in batches
			await this.processConnectionBatch(batchedConnectionData);
			setTimeout(this.addConectionsTestData, 0);
		},

		async processConnectionBatch(batchedConnectionData: Array<[IConnection, IConnection]>) {
			const batchSize = 100;

			for (let i = 0; i < batchedConnectionData.length; i += batchSize) {
				const batch = batchedConnectionData.slice(i, i + batchSize);

				batch.forEach((connectionData) => {
					this.__addConnection(connectionData);
				});
			}
		},

		async addNodesToWorkflow(data: IWorkflowDataUpdate): Promise<IWorkflowDataUpdate> {
			// Because nodes with the same name maybe already exist, it could
			// be needed that they have to be renamed. Also could it be possible
			// that nodes are not allowd to be created because they have a create
			// limit set. So we would then link the new nodes with the already existing ones.
			// In this object all that nodes get saved in the format:
			//   old-name -> new-name
			const nodeNameTable: {
				[key: string]: string;
			} = {};
			const newNodeNames: string[] = [];

			if (!data.nodes) {
				// No nodes to add
				throw new Error(this.$locale.baseText('nodeView.noNodesGivenToAdd'));
			}

			// Get how many of the nodes of the types which have
			// a max limit set already exist
			const nodeTypesCount = this.getNodeTypesMaxCount();

			let oldName: string;
			let newName: string;
			const createNodes: INode[] = [];

			await this.loadNodesProperties(
				data.nodes.map((node) => ({ name: node.type, version: node.typeVersion })),
			);

			data.nodes.forEach((node) => {
				if (nodeTypesCount[node.type] !== undefined) {
					if (nodeTypesCount[node.type].exist >= nodeTypesCount[node.type].max) {
						// Node is not allowed to be created so
						// do not add it to the create list but
						// add the name of the existing node
						// that this one gets linked up instead.
						nodeNameTable[node.name] = nodeTypesCount[node.type].nodeNames[0];
						return;
					} else {
						// Node can be created but increment the
						// counter in case multiple ones are
						// supposed to be created
						nodeTypesCount[node.type].exist += 1;
					}
				}

				oldName = node.name;

				const localized = this.locale.localizeNodeName(node.name, node.type);

				newName = this.uniqueNodeName(localized, newNodeNames);

				newNodeNames.push(newName);
				nodeNameTable[oldName] = newName;

				createNodes.push(node);
			});

			// Get only the connections of the nodes that get created
			const newConnections: IConnections = {};
			const currentConnections = data.connections!;
			const createNodeNames = createNodes.map((node) => node.name);
			let sourceNode, type, sourceIndex, connectionIndex, connectionData;
			for (sourceNode of Object.keys(currentConnections)) {
				if (!createNodeNames.includes(sourceNode)) {
					// Node does not get created so skip output connections
					continue;
				}

				const connection: INodeConnections = {};

				for (type of Object.keys(currentConnections[sourceNode])) {
					connection[type] = [];
					for (
						sourceIndex = 0;
						sourceIndex < currentConnections[sourceNode][type].length;
						sourceIndex++
					) {
						const nodeSourceConnections = [];
						if (currentConnections[sourceNode][type][sourceIndex]) {
							for (
								connectionIndex = 0;
								connectionIndex < currentConnections[sourceNode][type][sourceIndex].length;
								connectionIndex++
							) {
								connectionData = currentConnections[sourceNode][type][sourceIndex][connectionIndex];
								if (!createNodeNames.includes(connectionData.node)) {
									// Node does not get created so skip input connection
									continue;
								}

								nodeSourceConnections.push(connectionData);
								// Add connection
							}
						}
						connection[type].push(nodeSourceConnections);
					}
				}

				newConnections[sourceNode] = connection;
			}

			// Create a workflow with the new nodes and connections that we can use
			// the rename method
			const tempWorkflow: Workflow = this.getWorkflow(createNodes, newConnections);

			// Rename all the nodes of which the name changed
			for (oldName in nodeNameTable) {
				if (oldName === nodeNameTable[oldName]) {
					// Name did not change so skip
					continue;
				}
				tempWorkflow.renameNode(oldName, nodeNameTable[oldName]);
			}

			if (data.pinData) {
				let pinDataSuccess = true;
				for (const nodeName of Object.keys(data.pinData)) {
					// Pin data limit reached
					if (!pinDataSuccess) {
						this.showError(
							new Error(this.$locale.baseText('ndv.pinData.error.tooLarge.description')),
							this.$locale.baseText('ndv.pinData.error.tooLarge.title'),
						);
						continue;
					}

					const node = tempWorkflow.nodes[nodeNameTable[nodeName]];
					try {
						const pinnedDataForNode = usePinnedData(node);
						pinnedDataForNode.setData(data.pinData[nodeName], 'add-nodes');
						pinDataSuccess = true;
					} catch (error) {
						pinDataSuccess = false;
						console.error(error);
					}
				}
			}

			// Add the nodes with the changed node names, expressions and connections
			this.historyStore.startRecordingUndo();
			await this.addNodes(
				Object.values(tempWorkflow.nodes),
				tempWorkflow.connectionsBySourceNode,
				true,
			);

			this.historyStore.stopRecordingUndo();

			this.uiStore.stateIsDirty = true;

			return {
				nodes: Object.values(tempWorkflow.nodes),
				connections: tempWorkflow.connectionsBySourceNode,
			};
		},
		async getNodesToSave(nodes: INode[]): Promise<IWorkflowData> {
			const data: IWorkflowData = {
				nodes: [],
				connections: {},
				pinData: {},
			};

			// Get data of all the selected noes
			let nodeData;
			const exportNodeNames: string[] = [];

			for (const node of nodes) {
				nodeData = this.getNodeDataToSave(node);
				exportNodeNames.push(node.name);

				data.nodes.push(nodeData);

				const pinDataForNode = this.workflowsStore.pinDataByNodeName(node.name);
				if (pinDataForNode) {
					data.pinData![node.name] = pinDataForNode;
				}

				if (
					nodeData.credentials &&
					this.settingsStore.isEnterpriseFeatureEnabled(EnterpriseEditionFeature.Sharing)
				) {
					const usedCredentials = this.workflowsStore.usedCredentials;
					nodeData.credentials = Object.fromEntries(
						Object.entries(nodeData.credentials).filter(([_, credential]) => {
							return (
								credential.id &&
								(!usedCredentials[credential.id] ||
									usedCredentials[credential.id]?.currentUserHasAccess)
							);
						}),
					);
				}
			}

			// Get only connections of exported nodes and ignore all other ones
			let connectionToKeep,
				connections: INodeConnections,
				type: string,
				connectionIndex: number,
				sourceIndex: number,
				connectionData: IConnection,
				typeConnections: INodeConnections;

			data.nodes.forEach((node) => {
				connections = this.workflowsStore.outgoingConnectionsByNodeName(node.name);
				if (Object.keys(connections).length === 0) {
					return;
				}

				// Keep only the connection to node which get also exported
				typeConnections = {};
				for (type of Object.keys(connections)) {
					for (sourceIndex = 0; sourceIndex < connections[type].length; sourceIndex++) {
						connectionToKeep = [];
						for (
							connectionIndex = 0;
							connectionIndex < connections[type][sourceIndex].length;
							connectionIndex++
						) {
							connectionData = connections[type][sourceIndex][connectionIndex];
							if (exportNodeNames.indexOf(connectionData.node) !== -1) {
								connectionToKeep.push(connectionData);
							}
						}

						if (connectionToKeep.length) {
							if (!typeConnections.hasOwnProperty(type)) {
								typeConnections[type] = [];
							}
							typeConnections[type][sourceIndex] = connectionToKeep;
						}
					}
				}

				if (Object.keys(typeConnections).length) {
					data.connections[node.name] = typeConnections;
				}
			});

			return data;
		},
		resetWorkspace() {
			this.workflowsStore.resetWorkflow();

			this.onToggleNodeCreator({ createNodeActive: false });
			this.nodeCreatorStore.setShowScrim(false);
			this.canvasStore.resetZoom();

			// Reset nodes
			this.unbindEndpointEventListeners();
			this.deleteEveryEndpoint();

			// Make sure that if there is a waiting test-webhook that it gets removed
			if (this.executionWaitingForWebhook) {
				try {
					void this.workflowsStore.removeTestWebhook(this.workflowsStore.workflowId);
				} catch (error) {}
			}
			this.workflowsStore.resetState();
			this.uiStore.removeActiveAction('workflowRunning');

			this.uiStore.resetSelectedNodes();
			this.uiStore.nodeViewOffsetPosition = [0, 0];

			this.credentialsUpdated = false;
		},
		async loadActiveWorkflows(): Promise<void> {
			await this.workflowsStore.fetchActiveWorkflows();
		},
		async loadNodeTypes(): Promise<void> {
			await this.nodeTypesStore.getNodeTypes();
		},
		async loadCredentialTypes(): Promise<void> {
			await this.credentialsStore.fetchCredentialTypes(true);
		},
		async loadCredentials(): Promise<void> {
			await this.credentialsStore.fetchAllCredentials();
		},
		async loadVariables(): Promise<void> {
			await this.environmentsStore.fetchAllVariables();
		},
		async loadSecrets(): Promise<void> {
			await this.externalSecretsStore.fetchAllSecrets();
		},
		async loadNodesProperties(nodeInfos: INodeTypeNameVersion[]): Promise<void> {
			const allNodes: INodeTypeDescription[] = this.nodeTypesStore.allNodeTypes;

			const nodesToBeFetched: INodeTypeNameVersion[] = [];
			allNodes.forEach((node) => {
				const nodeVersions = Array.isArray(node.version) ? node.version : [node.version];
				if (
					!!nodeInfos.find((n) => n.name === node.name && nodeVersions.includes(n.version)) &&
					!node.hasOwnProperty('properties')
				) {
					nodesToBeFetched.push({
						name: node.name,
						version: Array.isArray(node.version) ? node.version.slice(-1)[0] : node.version,
					});
				}
			});

			if (nodesToBeFetched.length > 0) {
				// Only call API if node information is actually missing
				this.canvasStore.startLoading();
				await this.nodeTypesStore.getNodesInformation(nodesToBeFetched);
				this.canvasStore.stopLoading();
			}
		},
		async onPostMessageReceived(message: MessageEvent) {
			if (!message || typeof message.data !== 'string' || !message.data?.includes?.('"command"')) {
				return;
			}
			try {
				const json = JSON.parse(message.data);
				if (json && json.command === 'openWorkflow') {
					try {
						await this.importWorkflowExact(json);
						this.canOpenNDV = json.canOpenNDV ?? true;
						this.hideNodeIssues = json.hideNodeIssues ?? false;
						this.isExecutionPreview = false;
					} catch (e) {
						if (window.top) {
							window.top.postMessage(
								JSON.stringify({
									command: 'error',
									message: this.$locale.baseText('openWorkflow.workflowImportError'),
								}),
								'*',
							);
						}
						this.showMessage({
							title: this.$locale.baseText('openWorkflow.workflowImportError'),
							message: (e as Error).message,
							type: 'error',
						});
					}
				} else if (json && json.command === 'openExecution') {
					try {
						// If this NodeView is used in preview mode (in iframe) it will not have access to the main app store
						// so everything it needs has to be sent using post messages and passed down to child components
						this.isProductionExecutionPreview = json.executionMode !== 'manual';

						await this.openExecution(json.executionId);
						this.canOpenNDV = json.canOpenNDV ?? true;
						this.hideNodeIssues = json.hideNodeIssues ?? false;
						this.isExecutionPreview = true;
					} catch (e) {
						if (window.top) {
							window.top.postMessage(
								JSON.stringify({
									command: 'error',
									message: this.$locale.baseText('nodeView.showError.openExecution.title'),
								}),
								'*',
							);
						}
						this.showMessage({
							title: this.$locale.baseText('nodeView.showError.openExecution.title'),
							message: (e as Error).message,
							type: 'error',
						});
					}
				} else if (json?.command === 'setActiveExecution') {
					this.workflowsStore.activeWorkflowExecution = json.execution;
				}
			} catch (e) {}
		},
		async onImportWorkflowDataEvent(data: IDataObject) {
			await this.importWorkflowData(data.data as IWorkflowDataUpdate, 'file');
		},
		async onImportWorkflowUrlEvent(data: IDataObject) {
			const workflowData = await this.getWorkflowDataFromUrl(data.url as string);
			if (workflowData !== undefined) {
				await this.importWorkflowData(workflowData, 'url');
			}
		},
		addPinDataConnections(pinData: IPinData) {
			Object.keys(pinData).forEach((nodeName) => {
				const node = this.workflowsStore.getNodeByName(nodeName);
				if (!node) {
					return;
				}

				// @ts-ignore
				const connections = this.instance?.getConnections({
					source: node.id,
				}) as Connection[];

				connections.forEach((connection) => {
					NodeViewUtils.addConnectionOutputSuccess(connection, {
						total: pinData[nodeName].length,
						iterations: 0,
					});
				});
			});
		},
		removePinDataConnections(pinData: IPinData) {
			Object.keys(pinData).forEach((nodeName) => {
				const node = this.workflowsStore.getNodeByName(nodeName);
				if (!node) {
					return;
				}

				// @ts-ignore
				const connections = this.instance?.getConnections({
					source: node.id,
				}) as Connection[];

				this.instance.setSuspendDrawing(true);
				connections.forEach(NodeViewUtils.resetConnection);
				this.instance.setSuspendDrawing(false, true);
			});
		},
		onToggleNodeCreator({ source, createNodeActive, nodeCreatorView }: ToggleNodeCreatorOptions) {
			if (createNodeActive === this.createNodeActive) return;

			if (!nodeCreatorView) {
				nodeCreatorView = this.containsTrigger
					? REGULAR_NODE_CREATOR_VIEW
					: TRIGGER_NODE_CREATOR_VIEW;
			}

			// Default to the trigger tab in node creator if there's no trigger node yet
			this.nodeCreatorStore.setSelectedView(nodeCreatorView);

			this.createNodeActive = createNodeActive;

			let mode;
			switch (this.nodeCreatorStore.selectedView) {
				case AI_NODE_CREATOR_VIEW:
					mode = 'ai';
					break;
				case REGULAR_NODE_CREATOR_VIEW:
					mode = 'regular';
					break;
				default:
					mode = 'regular';
			}

			if (createNodeActive) this.nodeCreatorStore.setOpenSource(source);
			void this.externalHooks.run('nodeView.createNodeActiveChanged', {
				source,
				mode,
				createNodeActive,
			});
			this.$telemetry.trackNodesPanel('nodeView.createNodeActiveChanged', {
				source,
				mode,
				createNodeActive,
				workflow_id: this.workflowsStore.workflowId,
			});
		},
		async onAddNodes(
			{ nodes, connections }: AddedNodesAndConnections,
			dragAndDrop = false,
			position?: XYPosition,
		) {
			let currentPosition = position;
			for (const { type, isAutoAdd, name, openDetail, position: nodePosition } of nodes) {
				await this.addNode(
					type,
					{ position: nodePosition ?? currentPosition, dragAndDrop, name },
					openDetail ?? false,
					true,
					isAutoAdd,
				);

				const lastAddedNode = this.nodes[this.nodes.length - 1];
				currentPosition = [
					lastAddedNode.position[0] + NodeViewUtils.NODE_SIZE * 2 + NodeViewUtils.GRID_SIZE,
					lastAddedNode.position[1],
				];
			}

			const newNodesOffset = this.nodes.length - nodes.length;
			for (const { from, to } of connections) {
				const fromNode = this.nodes[newNodesOffset + from.nodeIndex];
				const toNode = this.nodes[newNodesOffset + to.nodeIndex];

				this.connectTwoNodes(
					fromNode.name,
					from.outputIndex ?? 0,
					toNode.name,
					to.inputIndex ?? 0,
					NodeConnectionType.Main,
				);
			}

			const lastAddedNode = this.nodes[this.nodes.length - 1];
			const workflow = this.getCurrentWorkflow();
			const lastNodeInputs = workflow.getParentNodesByDepth(lastAddedNode.name, 1);

			// If the last added node has multiple inputs, move them down
			if (lastNodeInputs.length > 1) {
				lastNodeInputs.slice(1).forEach((node, index) => {
					const nodeUi = this.workflowsStore.getNodeByName(node.name);
					if (!nodeUi) return;

					this.onMoveNode({
						nodeName: nodeUi.name,
						position: [nodeUi.position[0], nodeUi.position[1] + 100 * (index + 1)],
					});
				});
			}
		},

		async saveCurrentWorkflowExternal(callback: () => void) {
			await this.saveCurrentWorkflow();
			callback?.();
		},
		setSuspendRecordingDetachedConnections(suspend: boolean) {
			this.suspendRecordingDetachedConnections = suspend;
		},
		onMoveNode({ nodeName, position }: { nodeName: string; position: XYPosition }): void {
			this.workflowsStore.updateNodeProperties({ name: nodeName, properties: { position } });
			const node = this.workflowsStore.getNodeByName(nodeName);
			setTimeout(() => {
				if (node) {
					this.instance?.repaintEverything();
					this.onNodeMoved(node);
				}
			}, 0);
		},
		onRevertAddNode({ node }: { node: INodeUi }): void {
			this.removeNode(node.name, false);
		},
		async onRevertRemoveNode({ node }: { node: INodeUi }): Promise<void> {
			const prevNode = this.workflowsStore.workflow.nodes.find((n) => n.id === node.id);
			if (prevNode) {
				return;
			}
			// For some reason, returning node to canvas with old id
			// makes it's endpoint to render at wrong position
			node.id = uuid();
			await this.addNodes([node]);
		},
		onRevertAddConnection({ connection }: { connection: [IConnection, IConnection] }) {
			this.suspendRecordingDetachedConnections = true;
			this.__removeConnection(connection, true);
			this.suspendRecordingDetachedConnections = false;
		},
		async onRevertRemoveConnection({ connection }: { connection: [IConnection, IConnection] }) {
			this.suspendRecordingDetachedConnections = true;
			this.__addConnection(connection);
			this.suspendRecordingDetachedConnections = false;
		},
		async onRevertNameChange({ currentName, newName }: { currentName: string; newName: string }) {
			await this.renameNode(newName, currentName);
		},
		onRevertEnableToggle({ nodeName, isDisabled }: { nodeName: string; isDisabled: boolean }) {
			const node = this.workflowsStore.getNodeByName(nodeName);
			if (node) {
				this.nodeHelpers.disableNodes([node]);
			}
		},
		onPageShow(e: PageTransitionEvent) {
			// Page was restored from the bfcache (back-forward cache)
			if (e.persisted) {
				this.canvasStore.stopLoading();
			}
		},
		readOnlyEnvRouteCheck() {
			if (
				this.readOnlyEnv &&
				[VIEWS.NEW_WORKFLOW, VIEWS.TEMPLATE_IMPORT].includes(this.$route.name)
			) {
				void this.$nextTick(async () => {
					this.resetWorkspace();
					this.uiStore.stateIsDirty = false;

					await this.$router.replace({ name: VIEWS.WORKFLOWS });
				});
			}
		},
		async checkAndInitDebugMode() {
			if (this.$route.name === VIEWS.EXECUTION_DEBUG) {
				this.titleSet(this.workflowName, 'DEBUG');
				if (!this.workflowsStore.isInDebugMode) {
					await this.applyExecutionData(this.$route.params.executionId as string);
					this.workflowsStore.isInDebugMode = true;
				}
			}
		},
		onContextMenuAction(action: ContextMenuAction, nodes: INode[]): void {
			switch (action) {
				case 'copy':
					this.copyNodes(nodes);
					break;
				case 'delete':
					this.deleteNodes(nodes);
					break;
				case 'duplicate':
					void this.duplicateNodes(nodes);
					break;
				case 'execute':
					this.onRunNode(nodes[0].name, 'NodeView.onContextMenuAction');
					break;
				case 'open':
					this.ndvStore.activeNodeName = nodes[0].name;
					break;
				case 'rename':
					void this.renameNodePrompt(nodes[0].name);
					break;
				case 'toggle_activation':
					this.toggleActivationNodes(nodes);
					break;
				case 'toggle_pin':
					this.togglePinNodes(nodes, 'context-menu');
					break;
				case 'add_node':
					this.onToggleNodeCreator({
						source: NODE_CREATOR_OPEN_SOURCES.CONTEXT_MENU,
						createNodeActive: !this.isReadOnlyRoute && !this.readOnlyEnv,
					});
					break;
				case 'add_sticky':
					void this.onAddNodes({ nodes: [{ type: STICKY_NODE_TYPE }], connections: [] });
					break;
				case 'select_all':
					this.selectAllNodes();
					break;
				case 'deselect_all':
					this.deselectAllNodes();
					break;
			}
		},
	},
	async onSourceControlPull() {
		let workflowId = null as string | null;
		if (this.$route.params.name) {
			workflowId = this.$route.params.name;
		}

		try {
			await Promise.all([this.loadCredentials(), this.loadVariables(), this.tagsStore.fetchAll()]);

			if (workflowId !== null && !this.uiStore.stateIsDirty) {
				const workflow: IWorkflowDb | undefined =
					await this.workflowsStore.fetchWorkflow(workflowId);
				if (workflow) {
					this.titleSet(workflow.name, 'IDLE');
					await this.openWorkflow(workflow);
				}
			}
		} catch (error) {
			console.error(error);
		}
	},
});
</script>

<style scoped lang="scss">
.node-view-root {
	position: relative;
	flex: 1;
	overflow: hidden;
	background-color: var(--color-canvas-background);
	width: 100%;
	height: 100%;
	position: relative;
}

.node-view-wrapper {
	position: fixed;
}

.node-view {
	position: relative;
	width: 100%;
	height: 100%;
	transform-origin: 0 0;
	z-index: -1;
}

.node-view-background {
	background-color: var(--color-canvas-background);
	position: absolute;
	width: 10000px;
	height: 10000px;
	z-index: -2;
}

.move-active {
	cursor: grab;
	cursor: -moz-grab;
	cursor: -webkit-grab;
	touch-action: none;
}

.move-in-process {
	cursor: grabbing;
	cursor: -moz-grabbing;
	cursor: -webkit-grabbing;
	touch-action: none;
}

.workflow-execute-wrapper {
	position: absolute;
	display: flex;
	justify-content: center;
	align-items: center;
	left: 50%;
	transform: translateX(-50%);
	bottom: var(--spacing-l);
	width: auto;

	@media (max-width: $breakpoint-2xs) {
		bottom: 150px;
	}

	button {
		display: flex;
		justify-content: center;
		align-items: center;
		margin-left: 0.625rem;

		&:first-child {
			margin: 0;
		}
	}
}

/* Makes sure that when selected with mouse it does not select text */
.do-not-select *,
.jtk-drag-select * {
	-webkit-touch-callout: none;
	-webkit-user-select: none;
	-khtml-user-select: none;
	-moz-user-select: none;
	-ms-user-select: none;
	user-select: none;
}
</style>

<style lang="scss">
.node-view-wrapper {
	--drag-scope-active-disabled-color: var(--color-foreground-dark);

	&.connection-drag-scope-active {
		@each $node-type in $supplemental-node-types {
			// Grey out incompatible node type endpoints
			&:not(.connection-drag-scope-active-type-#{$node-type}) {
				.diamond-output-endpoint,
				.jtk-connector,
				.add-input-endpoint {
					--node-type-#{$node-type}-color: var(--drag-scope-active-disabled-color);
				}

				.node-input-endpoint-label,
				.node-output-endpoint-label {
					--node-type-#{$node-type}-color: var(--drag-scope-active-disabled-color);
				}
			}

			&.connection-drag-scope-active-type-#{$node-type} {
				// Dragging input
				&.connection-drag-scope-active-connection-target {
					// Apply style to compatible output endpoints
					.diamond-output-endpoint[data-jtk-scope-#{$node-type}='true'] {
						transform: scale(1.5) rotate(45deg);
					}

					.add-input-endpoint[data-jtk-scope-#{$node-type}='true'] {
						// Apply style to dragged compatible input endpoint
						&.jtk-dragging {
							.add-input-endpoint-default {
								transform: translate(-5px, -5px) scale(1.5);
							}
						}

						// Apply style to non-dragged compatible input endpoints
						&:not(.jtk-dragging) {
							--node-type-#{$node-type}-color: var(--drag-scope-active-disabled-color);
						}
					}

					.node-input-endpoint-label {
						&:not(.jtk-dragging) {
							--node-type-#{$node-type}-color: var(--drag-scope-active-disabled-color);
						}
					}
				}

				// Dragging output
				&.connection-drag-scope-active-connection-source {
					// Apply style to dragged compatible output endpoint
					.diamond-output-endpoint[data-jtk-scope-#{$node-type}='true'] {
						&.jtk-dragging {
							transform: scale(1.5) rotate(45deg);
						}

						// Apply style to non-dragged compatible input endpoints
						&:not(.jtk-dragging) {
							--node-type-#{$node-type}-color: var(--drag-scope-active-disabled-color);
						}
					}

					// Apply style to compatible output endpoints
					.add-input-endpoint[data-jtk-scope-#{$node-type}='true'] {
						.add-input-endpoint-default {
							transform: translate(-5px, -5px) scale(1.5);
						}
					}

					.node-output-endpoint-label {
						&:not(.jtk-dragging) {
							--node-type-#{$node-type}-color: var(--drag-scope-active-disabled-color);
						}
					}
				}
			}
		}
	}
}

.drop-add-node-label {
	color: var(--color-text-dark);
	font-weight: 600;
	font-size: 0.8em;
	text-align: center;
	background-color: #ffffff55;
}

.connection-actions {
	&:hover {
		display: block !important;
	}

	> button {
		color: var(--color-foreground-xdark);
		border: 2px solid var(--color-foreground-xdark);
		background-color: var(--color-background-xlight);
		border-radius: var(--border-radius-base);
		height: var(--spacing-l);
		width: var(--spacing-l);
		cursor: pointer;

		display: inline-flex;
		align-items: center;
		justify-content: center;

		position: absolute;
		top: -12px;

		&.add {
			right: 4px;
		}

		&.delete {
			left: 4px;
		}

		&.delete-single {
			left: -12px;
		}

		svg {
			pointer-events: none;
			font-size: var(--font-size-2xs);
		}

		&:hover {
			border-color: var(--color-primary);
			color: var(--color-primary);
		}
	}
}
</style>

<style module lang="scss">
.content {
	position: relative;
	display: flex;
	overflow: auto;
	height: 100%;
	width: 100%;
}

.shake {
	animation: 1s 200ms shake;
}

@keyframes shake {
	10%,
	90% {
		transform: translate3d(-1px, 0, 0);
	}

	20%,
	80% {
		transform: translate3d(2px, 0, 0);
	}

	30%,
	50%,
	70% {
		transform: translate3d(-4px, 0, 0);
	}

	40%,
	60% {
		transform: translate3d(4px, 0, 0);
	}
}

.setupCredentialsButtonWrapper {
	position: absolute;
	left: var(--spacing-l);
	top: var(--spacing-l);
}
</style><|MERGE_RESOLUTION|>--- conflicted
+++ resolved
@@ -377,11 +377,8 @@
 import { useClipboard } from '@/composables/useClipboard';
 import { usePinnedData } from '@/composables/usePinnedData';
 import { useSourceControlStore } from '@/stores/sourceControl.store';
-<<<<<<< HEAD
 import { useDeviceSupport } from 'n8n-design-system/composables/useDeviceSupport';
-=======
 import { useDebounce } from '@/composables/useDebounce';
->>>>>>> 94c9cd40
 
 interface AddNodeOptions {
 	position?: XYPosition;
@@ -480,11 +477,8 @@
 		const clipboard = useClipboard();
 		const { activeNode } = storeToRefs(ndvStore);
 		const pinnedData = usePinnedData(activeNode);
-<<<<<<< HEAD
 		const deviceSupport = useDeviceSupport();
-=======
 		const { callDebounced } = useDebounce();
->>>>>>> 94c9cd40
 
 		return {
 			locale,
@@ -494,11 +488,8 @@
 			externalHooks,
 			clipboard,
 			pinnedData,
-<<<<<<< HEAD
 			deviceSupport,
-=======
 			callDebounced,
->>>>>>> 94c9cd40
 			...useCanvasMouseSelect(),
 			...useGlobalLinkActions(),
 			...useTitleChange(),
