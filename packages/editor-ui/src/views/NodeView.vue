--- conflicted
+++ resolved
@@ -692,13 +692,11 @@
 		instance(): BrowserJsPlumbInstance {
 			return this.canvasStore.jsPlumbInstance;
 		},
-<<<<<<< HEAD
 		isLoading(): boolean {
 			return this.loadingService !== null;
-=======
+		},
 		currentWorkflowObject(): Workflow {
 			return this.workflowsStore.getCurrentWorkflow();
->>>>>>> a8049a0d
 		},
 	},
 	data() {
