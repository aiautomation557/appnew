--- conflicted
+++ resolved
@@ -142,11 +142,7 @@
 	STICKY_NODE_TYPE,
 	VIEWS,
 	WEBHOOK_NODE_TYPE,
-<<<<<<< HEAD
-=======
-	WORKFLOW_OPEN_MODAL_KEY,
 	TRIGGER_NODE_FILTER,
->>>>>>> dae01f3a
 } from '@/constants';
 import { copyPaste } from '@/components/mixins/copyPaste';
 import { externalHooks } from '@/components/mixins/externalHooks';
