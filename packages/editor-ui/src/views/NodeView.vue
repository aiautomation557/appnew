--- conflicted
+++ resolved
@@ -237,28 +237,14 @@
 import { externalHooks } from '@/mixins/externalHooks';
 import { genericHelpers } from '@/mixins/genericHelpers';
 import { moveNodeWorkflow } from '@/mixins/moveNodeWorkflow';
-<<<<<<< HEAD
-import {
-	useGlobalLinkActions,
-	useCanvasMouseSelect,
-	useMessage,
-	useToast,
-	useTitleChange,
-	useExecutionDebugging,
-	useContextMenu,
-	type ContextMenuAction,
-	useDataSchema,
-	useNodeHelpers,
-} from '@/composables';
-=======
-import { nodeHelpers } from '@/mixins/nodeHelpers';
+
 import useGlobalLinkActions from '@/composables/useGlobalLinkActions';
+import { useNodeHelpers } from '@/composables/useNodeHelpers';
 import useCanvasMouseSelect from '@/composables/useCanvasMouseSelect';
 import { useExecutionDebugging } from '@/composables/useExecutionDebugging';
 import { useTitleChange } from '@/composables/useTitleChange';
 import { useDataSchema } from '@/composables/useDataSchema';
 import { type ContextMenuAction, useContextMenu } from '@/composables/useContextMenu';
->>>>>>> 61d8aebe
 import { useUniqueNodeName } from '@/composables/useUniqueNodeName';
 import { useI18n } from '@/composables/useI18n';
 import { useMessage } from '@/composables/useMessage';
@@ -2754,12 +2740,8 @@
 					}
 				}
 				this.dropPrevented = false;
-<<<<<<< HEAD
 				void this.nodeHelpers.updateNodesInputIssues();
-=======
-				this.updateNodesInputIssues();
 				this.resetEndpointsErrors();
->>>>>>> 61d8aebe
 			} catch (e) {
 				console.error(e);
 			}
