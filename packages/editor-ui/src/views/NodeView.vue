<template>
<div :class="$style['content']">
	<div
		class="node-view-root"
		id="node-view-root"
	 	@dragover="onDragOver"
	 	@drop="onDrop"
	>
		<div
			class="node-view-wrapper"
			:class="workflowClasses"
			@touchstart="mouseDown"
			@touchend="mouseUp"
			@touchmove="mouseMoveNodeWorkflow"
			@mousedown="mouseDown"
			v-touch:tap="touchTap"
			@mouseup="mouseUp"
			@wheel="wheelScroll"
		>
			<div id="node-view-background" class="node-view-background" :style="backgroundStyle" />
			<div
				id="node-view"
				class="node-view"
				:style="workflowStyle"
				ref="nodeView"
			>
				<canvas-add-button
					:style="canvasAddButtonStyle"
					@click="showTriggerCreator('trigger_placeholder_button')"
					v-show="showCanvasAddButton"
					:showTooltip="!containsTrigger && showTriggerMissingTooltip"
					:position="canvasAddButtonPosition"
					@hook:mounted="setRecenteredCanvasAddButtonPosition"
				/>
				<div v-for="nodeData in nodes" :key="nodeData.id">
					<node
						v-if="nodeData.type !== STICKY_NODE_TYPE"
						@duplicateNode="duplicateNode"
						@deselectAllNodes="deselectAllNodes"
						@deselectNode="nodeDeselectedByName"
						@nodeSelected="nodeSelectedByName"
						@removeNode="removeNode"
						@runWorkflow="onRunNode"
						@moved="onNodeMoved"
						@run="onNodeRun"
						:key="`${nodeData.id}_node`"
						:name="nodeData.name"
						:isReadOnly="isReadOnly"
						:instance="instance"
						:isActive="!!activeNode && activeNode.name === nodeData.name"
						:hideActions="pullConnActive"
					>
						<span
							slot="custom-tooltip"
							v-text="$locale.baseText('nodeView.placeholderNode.addTriggerNodeBeforeExecuting')"
						/>
					</node>
					<sticky
						v-else
						@deselectAllNodes="deselectAllNodes"
						@deselectNode="nodeDeselectedByName"
						@nodeSelected="nodeSelectedByName"
						@removeNode="removeNode"
						:key="`${nodeData.id}_sticky`"
						:name="nodeData.name"
						:isReadOnly="isReadOnly"
						:instance="instance"
						:isActive="!!activeNode && activeNode.name === nodeData.name"
						:nodeViewScale="nodeViewScale"
						:gridSize="GRID_SIZE"
						:hideActions="pullConnActive"
					/>
				</div>
			</div>
		</div>
		<node-details-view
			:readOnly="isReadOnly"
			:renaming="renamingActive"
			@valueChanged="valueChanged"
		/>
		<node-creation
			v-if="!isReadOnly"
			:create-node-active="createNodeActive"
			:node-view-scale="nodeViewScale"
			@toggleNodeCreator="onToggleNodeCreator"
			@addNode="onAddNode"
		/>
		<div
			:class="{ 'zoom-menu': true, 'regular-zoom-menu': !isDemo, 'demo-zoom-menu': isDemo, expanded: !sidebarMenuCollapsed }">
			<n8n-icon-button @click="zoomToFit" type="tertiary" size="large" :title="$locale.baseText('nodeView.zoomToFit')"
				icon="expand" />
			<n8n-icon-button @click="zoomIn" type="tertiary" size="large" :title="$locale.baseText('nodeView.zoomIn')"
				icon="search-plus" />
			<n8n-icon-button @click="zoomOut" type="tertiary" size="large" :title="$locale.baseText('nodeView.zoomOut')"
				icon="search-minus" />
			<n8n-icon-button v-if="nodeViewScale !== 1 && !isDemo" @click="resetZoom" type="tertiary" size="large"
				:title="$locale.baseText('nodeView.resetZoom')" icon="undo" />
		</div>
		<div
			class="workflow-execute-wrapper" v-if="!isReadOnly"
		>
			<span
				@mouseenter="showTriggerMissingToltip(true)"
				@mouseleave="showTriggerMissingToltip(false)"
				@click="onRunContainerClick"
			>
				<n8n-button
					@click.stop="onRunWorkflow"
					:loading="workflowRunning"
					:label="runButtonText"
					:title="$locale.baseText('nodeView.executesTheWorkflowFromATriggerNode')"
					size="large"
					icon="play-circle"
					type="primary"
					:disabled="isExecutionDisabled"
				/>
			</span>

			<n8n-icon-button v-if="workflowRunning === true && !executionWaitingForWebhook" icon="stop" size="large"
				class="stop-execution" type="secondary" :title="stopExecutionInProgress
					? $locale.baseText('nodeView.stoppingCurrentExecution')
					: $locale.baseText('nodeView.stopCurrentExecution')
				" :loading="stopExecutionInProgress" @click.stop="stopExecution()" />

			<n8n-icon-button v-if="workflowRunning === true && executionWaitingForWebhook === true" class="stop-execution"
				icon="stop" size="large" :title="$locale.baseText('nodeView.stopWaitingForWebhookCall')" type="secondary"
				@click.stop="stopWaitingForWebhook()" />

			<n8n-icon-button v-if="!isReadOnly && workflowExecution && !workflowRunning && !allTriggersDisabled"
				:title="$locale.baseText('nodeView.deletesTheCurrentExecutionData')" icon="trash" size="large"
				@click.stop="clearExecutionData()" />
		</div>
	</div>
</div>
</template>

<script lang="ts">
import Vue from 'vue';
import {
	Connection, Endpoint, N8nPlusEndpoint,
} from 'jsplumb';
import type { MessageBoxInputData } from 'element-ui/types/message-box';
import { jsPlumb, OnConnectionBindInfo } from 'jsplumb';
import once from 'lodash/once';

import {
	FIRST_ONBOARDING_PROMPT_TIMEOUT,
	MAIN_HEADER_TABS,
	MODAL_CANCEL,
	MODAL_CLOSE,
	MODAL_CONFIRMED,
	NODE_OUTPUT_DEFAULT_KEY,
	ONBOARDING_CALL_SIGNUP_MODAL_KEY,
	ONBOARDING_PROMPT_TIMEBOX,
	PLACEHOLDER_EMPTY_WORKFLOW_ID,
	QUICKSTART_NOTE_NAME,
	START_NODE_TYPE,
	STICKY_NODE_TYPE,
	VIEWS,
	WEBHOOK_NODE_TYPE,
	TRIGGER_NODE_FILTER,
} from '@/constants';
import { copyPaste } from '@/components/mixins/copyPaste';
import { externalHooks } from '@/components/mixins/externalHooks';
import { genericHelpers } from '@/components/mixins/genericHelpers';
import { mouseSelect } from '@/components/mixins/mouseSelect';
import { moveNodeWorkflow } from '@/components/mixins/moveNodeWorkflow';
import { restApi } from '@/components/mixins/restApi';
import { globalLinkActions } from '@/components/mixins/globalLinkActions';
import { showMessage } from '@/components/mixins/showMessage';
import { titleChange } from '@/components/mixins/titleChange';
import { newVersions } from '@/components/mixins/newVersions';

import { workflowHelpers } from '@/components/mixins/workflowHelpers';
import { workflowRun } from '@/components/mixins/workflowRun';

import NodeDetailsView from '@/components/NodeDetailsView.vue';
import Node from '@/components/Node.vue';
import NodeSettings from '@/components/NodeSettings.vue';
import Sticky from '@/components/Sticky.vue';
import CanvasAddButton from './CanvasAddButton.vue';

import * as CanvasHelpers from './canvasHelpers';

import mixins from 'vue-typed-mixins';
import { v4 as uuid } from 'uuid';
import {
	deepCopy,
	IConnection,
	IConnections,
	IDataObject,
	INode,
	INodeConnections,
	INodeCredentialsDetails,
	INodeIssues,
	INodeTypeDescription,
	INodeTypeNameVersion,
	IPinData,
	IRun,
	ITaskData,
	ITelemetryTrackProperties,
	IWorkflowBase,
	NodeHelpers,
	TelemetryHelpers,
	Workflow,
} from 'n8n-workflow';
import {
	ICredentialsResponse,
	IExecutionResponse,
	IWorkflowDb,
	IWorkflowData,
	INodeUi,
	IUpdateInformation,
	IWorkflowDataUpdate,
	XYPosition,
	IPushDataExecutionFinished,
	ITag,
	INewWorkflowData,
	IWorkflowTemplate,
	IExecutionsSummary,
	IWorkflowToShare,
} from '@/Interface';
import { mapGetters } from 'vuex';

import '../plugins/N8nCustomConnectorType';
import '../plugins/PlusEndpointType';
import { getAccountAge } from '@/modules/userHelpers';
import { dataPinningEventBus } from "@/event-bus/data-pinning-event-bus";
import { debounceHelper } from '@/components/mixins/debounce';
import { getNodeViewTab } from '@/components/helpers';
import { Route } from 'vue-router';

interface AddNodeOptions {
	position?: XYPosition;
	dragAndDrop?: boolean;
}


export default mixins(
	copyPaste,
	externalHooks,
	genericHelpers,
	mouseSelect,
	moveNodeWorkflow,
	restApi,
	showMessage,
	titleChange,
	workflowHelpers,
	workflowRun,
	newVersions,
	globalLinkActions,
	debounceHelper,
)
	.extend({
		name: 'NodeView',
		components: {
			NodeDetailsView,
			Node,
			NodeCreator: () => import('@/components/Node/NodeCreator/NodeCreator.vue'),
			NodeSettings,
			Sticky,
			CanvasAddButton,
			NodeCreation: () => import('@/components/Node/NodeCreation.vue'),
		},
		errorCaptured: (err, vm, info) => {
			console.error('errorCaptured'); // eslint-disable-line no-console
			console.error(err); // eslint-disable-line no-console
		},
		watch: {
			// Listen to route changes and load the workflow accordingly
			'$route' (to: Route, from: Route) {
				const currentTab = getNodeViewTab(to);
				const nodeViewNotInitialized = !this.$store.getters['ui/isNodeViewInitialized'];
				let workflowChanged =
					from.params.name !== to.params.name &&
					// Both 'new' and __EMPTY__ are new workflow names, so ignore them when detecting if wf changed
					!(from.params.name === 'new' && this.currentWorkflow === PLACEHOLDER_EMPTY_WORKFLOW_ID) &&
					// Also ignore if workflow id changes when saving new workflow
					to.params.action !== 'workflowSave';
				const isOpeningTemplate = to.name === VIEWS.TEMPLATE_IMPORT;

				// When entering this tab:
				if (currentTab === MAIN_HEADER_TABS.WORKFLOW || isOpeningTemplate) {
					if (workflowChanged || nodeViewNotInitialized || isOpeningTemplate) {
						this.startLoading();
						if (nodeViewNotInitialized) {
							const previousDirtyState = this.$store.getters.getStateIsDirty;
							this.resetWorkspace();
							this.$store.commit('setStateDirty', previousDirtyState);
						}
						this.initView().then(() => {
							this.stopLoading();
							if (this.blankRedirect) {
								this.blankRedirect = false;
							}
						});
					}
				}
				// Also, when landing on executions tab, check if workflow data is changed
				if (currentTab === MAIN_HEADER_TABS.EXECUTIONS) {
					workflowChanged = from.params.name !== to.params.name && !(to.params.name === 'new' && from.params.name === undefined);
					if (workflowChanged) {
						// This will trigger node view to update next time workflow tab is opened
						this.$store.commit('ui/setNodeViewInitialized', false);
					}
				}
			},
			activeNode () {
				// When a node gets set as active deactivate the create-menu
				this.createNodeActive = false;
			},
			containsTrigger(containsTrigger) {
				// Re-center CanvasAddButton if there's no triggers
				if (containsTrigger === false) this.setRecenteredCanvasAddButtonPosition(this.getNodeViewOffsetPosition);
				else this.tryToAddWelcomeSticky();
			},
		},
		async beforeRouteLeave(to, from, next) {
			const nextTab = getNodeViewTab(to);
			// Only react if leaving workflow tab and going to a separate page
			if (!nextTab) {
				// Skip check if in the middle of template import
				if (from.name === VIEWS.TEMPLATE_IMPORT) {
					next();
					return;
				}

				const result = this.$store.getters.getStateIsDirty;
				if (result) {
					const confirmModal = await this.confirmModal(
						this.$locale.baseText('generic.unsavedWork.confirmMessage.message'),
						this.$locale.baseText('generic.unsavedWork.confirmMessage.headline'),
						'warning',
						this.$locale.baseText('generic.unsavedWork.confirmMessage.confirmButtonText'),
						this.$locale.baseText('generic.unsavedWork.confirmMessage.cancelButtonText'),
						true,
					);

					if (confirmModal === MODAL_CONFIRMED) {
						const saved = await this.saveCurrentWorkflow({}, false);
						if (saved) this.$store.dispatch('settings/fetchPromptsData');
						this.$store.commit('setStateDirty', false);
						next();
					} else if (confirmModal === MODAL_CANCEL) {
						this.$store.commit('setStateDirty', false);
						next();
					} else if (confirmModal === MODAL_CLOSE) {
						next(false);
					}
				} else {
					next();
				}
			} else {
				next();
			}
		},
		computed: {
			...mapGetters('users', [
				'currentUser',
			]),
			...mapGetters('ui', [
				'sidebarMenuCollapsed',
			]),
			...mapGetters('settings', [
				'isOnboardingCallPromptFeatureEnabled',
			]),
			defaultLocale(): string {
				return this.$store.getters.defaultLocale;
			},
			isEnglishLocale(): boolean {
				return this.defaultLocale === 'en';
			},
			...mapGetters(['nativelyNumberSuffixedDefaults']),
			activeNode(): INodeUi | null {
				return this.$store.getters['ndv/activeNode'];
			},
			executionWaitingForWebhook(): boolean {
				return this.$store.getters.executionWaitingForWebhook;
			},
			isDemo(): boolean {
				return this.$route.name === VIEWS.DEMO;
			},
			isExecutionView(): boolean {
				return this.$route.name === VIEWS.EXECUTION;
			},
			showCanvasAddButton(): boolean {
				return this.loadingService === null && !this.containsTrigger && !this.isDemo && !this.isExecutionView;
			},
			lastSelectedNode(): INodeUi | null {
				return this.$store.getters.lastSelectedNode;
			},
			nodes(): INodeUi[] {
				return this.$store.getters.allNodes;
			},
			runButtonText(): string {
				if (!this.workflowRunning) {
					return this.$locale.baseText('nodeView.runButtonText.executeWorkflow');
				}

				if (this.executionWaitingForWebhook) {
					return this.$locale.baseText('nodeView.runButtonText.waitingForTriggerEvent');
				}

				return this.$locale.baseText('nodeView.runButtonText.executingWorkflow');
			},
			workflowStyle(): object {
				const offsetPosition = this.getNodeViewOffsetPosition;
				return {
					left: offsetPosition[0] + 'px',
					top: offsetPosition[1] + 'px',
				};
			},
			canvasAddButtonStyle(): object {
				return {
					'pointer-events': this.createNodeActive ? 'none' : 'all',
				};
			},
			backgroundStyle(): object {
				return CanvasHelpers.getBackgroundStyles(
					this.nodeViewScale,
					this.$store.getters.getNodeViewOffsetPosition,
					this.isExecutionPreview,
				);
			},
			workflowClasses() {
				const returnClasses = [];
				if (this.ctrlKeyPressed) {
					if (this.$store.getters.isNodeViewMoveInProgress === true) {
						returnClasses.push('move-in-process');
					} else {
						returnClasses.push('move-active');
					}
				}
				if (this.selectActive || this.ctrlKeyPressed) {
					// Makes sure that nothing gets selected while select or move is active
					returnClasses.push('do-not-select');
				}
				return returnClasses;
			},
			workflowExecution(): IExecutionResponse | null {
				return this.$store.getters.getWorkflowExecution;
			},
			workflowRunning(): boolean {
				return this.$store.getters.isActionActive('workflowRunning');
			},
			currentWorkflow (): string {
				return this.$route.params.name || this.$store.getters.workflowId;
			},
			workflowName (): string {
				return this.$store.getters.workflowName;
			},
			allTriggersDisabled(): boolean {
				const disabledTriggerNodes = this.triggerNodes.filter(node => node.disabled);
				return disabledTriggerNodes.length === this.triggerNodes.length;
			},
			triggerNodes(): INodeUi[] {
				return this.nodes.filter(node =>
					node.type === START_NODE_TYPE ||
					this.$store.getters['nodeTypes/isTriggerNode'](node.type),
				);
			},
			containsTrigger(): boolean {
				return this.triggerNodes.length > 0;
			},
			isExecutionDisabled(): boolean {
				return !this.containsTrigger || this.allTriggersDisabled;
			},
			getNodeViewOffsetPosition(): XYPosition {
				return this.$store.getters.getNodeViewOffsetPosition;
			},
		},
		data() {
			return {
				GRID_SIZE: CanvasHelpers.GRID_SIZE,
				STICKY_NODE_TYPE,
				createNodeActive: false,
				instance: jsPlumb.getInstance(),
				lastSelectedConnection: null as null | Connection,
				lastClickPosition: [450, 450] as XYPosition,
				nodeViewScale: 1,
				ctrlKeyPressed: false,
				stopExecutionInProgress: false,
				blankRedirect: false,
				credentialsUpdated: false,
				newNodeInsertPosition: null as XYPosition | null,
				pullConnActiveNodeName: null as string | null,
				pullConnActive: false,
				dropPrevented: false,
				renamingActive: false,
				showStickyButton: false,
				isExecutionPreview: false,
				showTriggerMissingTooltip: false,
				canvasAddButtonPosition: [1, 1] as XYPosition,
				workflowData: null as INewWorkflowData | null,
			};
		},
		beforeDestroy() {
			this.resetWorkspace();
			// Make sure the event listeners get removed again else we
			// could add up with them registred multiple times
			document.removeEventListener('keydown', this.keyDown);
			document.removeEventListener('keyup', this.keyUp);
			this.unregisterCustomAction('showNodeCreator');
		},
		methods: {
			showTriggerMissingToltip(isVisible: boolean) {
				this.showTriggerMissingTooltip = isVisible;
			},
			onRunNode(nodeName: string, source: string) {
				const node = this.$store.getters.getNodeByName(nodeName);
				const telemetryPayload = {
					node_type: node ? node.type : null,
					workflow_id: this.$store.getters.workflowId,
					source: 'canvas',
				};
				this.$telemetry.track('User clicked execute node button', telemetryPayload);
				this.$externalHooks().run('nodeView.onRunNode', telemetryPayload);
				this.runWorkflow(nodeName, source);
			},
			async onRunWorkflow() {
				this.getWorkflowDataToSave().then((workflowData) => {
					const telemetryPayload = {
						workflow_id: this.$store.getters.workflowId,
						node_graph_string: JSON.stringify(TelemetryHelpers.generateNodesGraph(workflowData as IWorkflowBase, this.getNodeTypes()).nodeGraph),
					};
					this.$telemetry.track('User clicked execute workflow button', telemetryPayload);
					this.$externalHooks().run('nodeView.onRunWorkflow', telemetryPayload);

				});

				await this.runWorkflow();
			},
			onRunContainerClick() {
				if (this.containsTrigger && !this.allTriggersDisabled) return;

				const message = this.containsTrigger && this.allTriggersDisabled
					? this.$locale.baseText('nodeView.addOrEnableTriggerNode')
					: this.$locale.baseText('nodeView.addATriggerNodeFirst');

				this.registerCustomAction('showNodeCreator', () => this.showTriggerCreator('no_trigger_execution_tooltip'));
				const notice = this.$showMessage({
					type: 'info',
					title: this.$locale.baseText('nodeView.cantExecuteNoTrigger'),
					message,
					duration: 3000,
					onClick: () => setTimeout(() => {
						// Close the creator panel if user clicked on the link
						if(this.createNodeActive) notice.close();
					}, 0),
				});
			},
			clearExecutionData() {
				this.$store.commit('setWorkflowExecutionData', null);
				this.updateNodesExecutionIssues();
			},
			translateName(type: string, originalName: string) {
				return this.$locale.headerText({
					key: `headers.${this.$locale.shortNodeType(type)}.displayName`,
					fallback: originalName,
				});
			},
			getUniqueNodeName({
				originalName,
				additionalUsedNames = [],
				type = '',
			}: {
				originalName: string,
				additionalUsedNames?: string[],
				type?: string,
			}) {
				const allNodeNamesOnCanvas = this.$store.getters.allNodes.map((n: INodeUi) => n.name);
				originalName = this.isEnglishLocale ? originalName : this.translateName(type, originalName);

				if (
					!allNodeNamesOnCanvas.includes(originalName) &&
					!additionalUsedNames.includes(originalName)
				) {
					return originalName; // already unique
				}

				let natives: string[] = this.nativelyNumberSuffixedDefaults;
				natives = this.isEnglishLocale ? natives : natives.map(name => {
					const type = name.toLowerCase().replace('_', '');
					return this.translateName(type, name);
				});

				const found = natives.find((n) => originalName.startsWith(n));

				let ignore, baseName, nameIndex, uniqueName;
				let index = 1;

				if (found) {
					// name natively ends with number
					nameIndex = originalName.split(found).pop();
					if (nameIndex) {
						index = parseInt(nameIndex, 10);
					}
					baseName = uniqueName = found;
				} else {
					const nameMatch = originalName.match(/(.*\D+)(\d*)/);

					if (nameMatch === null) {
						// name is only a number
						index = parseInt(originalName, 10);
						baseName = '';
						uniqueName = baseName + index;
					} else {
						// name is string or string/number combination
						[ignore, baseName, nameIndex] = nameMatch;
						if (nameIndex !== '') {
							index = parseInt(nameIndex, 10);
						}
						uniqueName = baseName;
					}
				}

				while (
					allNodeNamesOnCanvas.includes(uniqueName) ||
					additionalUsedNames.includes(uniqueName)
				) {
					uniqueName = baseName + (index++);
				}

				return uniqueName;
			},
			async onSaveKeyboardShortcut() {
				const saved = await this.saveCurrentWorkflow();
				if (saved) this.$store.dispatch('settings/fetchPromptsData');
			},
			showTriggerCreator(source: string) {
				if(this.createNodeActive) return;
				this.$store.commit('nodeCreator/setSelectedType', TRIGGER_NODE_FILTER);
				this.$store.commit('nodeCreator/setShowScrim', true);
				this.onToggleNodeCreator({ source, createNodeActive: true });
				this.$nextTick(() => this.$store.commit('nodeCreator/setShowTabs', false));
			},
			async openExecution(executionId: string) {
				this.startLoading();
				this.resetWorkspace();
				let data: IExecutionResponse | undefined;
				try {
					data = await this.restApi().getExecution(executionId);
				} catch (error) {
					this.$showError(
						error,
						this.$locale.baseText('nodeView.showError.openExecution.title'),
					);
					return;
				}
				if (data === undefined) {
					throw new Error(`Execution with id "${executionId}" could not be found!`);
				}
				this.$store.commit('setWorkflowName', { newName: data.workflowData.name, setStateDirty: false });
				this.$store.commit('setWorkflowId', PLACEHOLDER_EMPTY_WORKFLOW_ID);
				this.$store.commit('setWorkflowExecutionData', data);
				this.$store.commit('setWorkflowPinData', data.workflowData.pinData);

				await this.addNodes(deepCopy(data.workflowData.nodes), deepCopy(data.workflowData.connections));
				this.$nextTick(() => {
					this.zoomToFit();
					this.$store.commit('setStateDirty', false);
				});
				this.$externalHooks().run('execution.open', { workflowId: data.workflowData.id, workflowName: data.workflowData.name, executionId });
				this.$telemetry.track('User opened read-only execution', { workflow_id: data.workflowData.id, execution_mode: data.mode, execution_finished: data.finished });
<<<<<<< HEAD
				if (data.finished !== true && data && data.data && data.data.resultData && data.data.resultData.error) {
=======

				if (!data.finished && data.data?.resultData?.error) {
>>>>>>> adef6d70
					// Check if any node contains an error
					let nodeErrorFound = false;
					if (data.data.resultData.runData) {
						const runData = data.data.resultData.runData;
						errorCheck:
						for (const nodeName of Object.keys(runData)) {
							for (const taskData of runData[nodeName]) {
								if (taskData.error) {
									nodeErrorFound = true;
									break errorCheck;
								}
							}
						}
					}
<<<<<<< HEAD
					if (nodeErrorFound === false) {
=======

					if (!nodeErrorFound) {
>>>>>>> adef6d70
						const resultError = data.data.resultData.error;
						const errorMessage = this.$getExecutionError(data.data);
						const shouldTrack = resultError && 'node' in resultError && resultError.node!.type.startsWith('n8n-nodes-base');
						this.$showMessage({
							title: 'Failed execution',
							message: errorMessage,
							type: 'error',
						}, shouldTrack);
						if (data.data.resultData.error.stack) {
							// Display some more information for now in console to make debugging easier
							// TODO: Improve this in the future by displaying in UI
							console.error(`Execution ${executionId} error:`); // eslint-disable-line no-console
							console.error(data.data.resultData.error.stack); // eslint-disable-line no-console
						}
					}
				}
				if ((data as IExecutionsSummary).waitTill) {
					this.$showMessage({
						title: this.$locale.baseText('nodeView.thisExecutionHasntFinishedYet'),
						message: `<a data-action="reload">${this.$locale.baseText('nodeView.refresh')}</a> ${this.$locale.baseText('nodeView.toSeeTheLatestStatus')}.<br/> <a href="https://docs.n8n.io/integrations/builtin/core-nodes/n8n-nodes-base.wait/" target="_blank">${this.$locale.baseText('nodeView.moreInfo')}</a>`,
						type: 'warning',
						duration: 0,
					});
				}
				this.stopLoading();
			},
			async importWorkflowExact(data: { workflow: IWorkflowDataUpdate }) {
				if (!data.workflow.nodes || !data.workflow.connections) {
					throw new Error('Invalid workflow object');
				}
				this.resetWorkspace();
				data.workflow.nodes = CanvasHelpers.getFixedNodesList(data.workflow.nodes);

				await this.addNodes(data.workflow.nodes, data.workflow.connections);

				if (data.workflow.pinData) {
					this.$store.commit('setWorkflowPinData', data.workflow.pinData);
				}

				this.$nextTick(() => {
					this.zoomToFit();
				});
			},
			async openWorkflowTemplate(templateId: string) {
				this.startLoading();
				this.setLoadingText(this.$locale.baseText('nodeView.loadingTemplate'));
				this.resetWorkspace();

				this.$store.commit('workflows/setCurrentWorkflowExecutions', []);
				this.$store.commit('workflows/setActiveWorkflowExecution', null);

				let data: IWorkflowTemplate | undefined;
				try {
					this.$externalHooks().run('template.requested', { templateId });
					data = await this.$store.dispatch('templates/getWorkflowTemplate', templateId);

					if (!data) {
						throw new Error(
							this.$locale.baseText(
								'nodeView.workflowTemplateWithIdCouldNotBeFound',
								{ interpolate: { templateId } },
							),
						);
					}
				} catch (error) {
					this.$showError(error, this.$locale.baseText('nodeView.couldntImportWorkflow'));
					this.$router.replace({ name: VIEWS.NEW_WORKFLOW });
					return;
				}

				data.workflow.nodes = CanvasHelpers.getFixedNodesList(data.workflow.nodes);

				this.blankRedirect = true;
				this.$router.replace({ name: VIEWS.NEW_WORKFLOW, query: { templateId } });

				await this.addNodes(data.workflow.nodes, data.workflow.connections);
				this.workflowData = await this.$store.dispatch('workflows/getNewWorkflowData', data.name);
				this.$nextTick(() => {
					this.zoomToFit();

					this.$store.commit('setStateDirty', true);
				});

				this.$externalHooks().run('template.open', { templateId, templateName: data.name, workflow: data.workflow });
				this.stopLoading();
			},
			async openWorkflow(workflowId: string) {
				this.startLoading();
				this.resetWorkspace();
				let data: IWorkflowDb | undefined;
				try {
					data = await this.restApi().getWorkflow(workflowId);
				} catch (error) {
					this.$showError(
						error,
						this.$locale.baseText('nodeView.showError.openWorkflow.title'),
					);
					return;
				}
<<<<<<< HEAD
				if (data === undefined) {
=======

				if (!data) {
>>>>>>> adef6d70
					throw new Error(
						this.$locale.baseText(
							'nodeView.workflowWithIdCouldNotBeFound',
							{ interpolate: { workflowId } },
						),
					);
				}
				this.$store.commit('setActive', data.active || false);
				this.$store.commit('setWorkflowId', workflowId);
				this.$store.commit('setWorkflowName', { newName: data.name, setStateDirty: false });
				this.$store.commit('setWorkflowSettings', data.settings || {});
				this.$store.commit('setWorkflowPinData', data.pinData || {});
				const tags = (data.tags || []) as ITag[];
				this.$store.commit('tags/upsertTags', tags);
				const tagIds = tags.map((tag) => tag.id);
				this.$store.commit('setWorkflowTagIds', tagIds || []);
				await this.addNodes(data.nodes, data.connections);
				if (!this.credentialsUpdated) {
					this.$store.commit('setStateDirty', false);
				}
				this.zoomToFit();
				this.$externalHooks().run('workflow.open', { workflowId, workflowName: data.name });
				this.$store.commit('workflows/setActiveWorkflowExecution', null);
				this.stopLoading();
				return data;
			},
			touchTap(e: MouseEvent | TouchEvent) {
				if (this.isTouchDevice) {
					this.mouseDown(e);
				}
			},
			mouseDown(e: MouseEvent | TouchEvent) {
				// Save the location of the mouse click
				this.lastClickPosition = this.getMousePositionWithinNodeView(e);

				this.mouseDownMouseSelect(e as MouseEvent);
				this.mouseDownMoveWorkflow(e as MouseEvent);

				// Hide the node-creator
				this.createNodeActive = false;
			},
			mouseUp(e: MouseEvent) {
				this.mouseUpMouseSelect(e);
				this.mouseUpMoveWorkflow(e);
			},
			wheelScroll(e: WheelEvent) {
				//* Control + scroll zoom
				if (e.ctrlKey) {
					if (e.deltaY > 0) {
						this.zoomOut();
					} else {
						this.zoomIn();
					}

					e.preventDefault();
					return;
				}
				this.wheelMoveWorkflow(e);
			},
			keyUp(e: KeyboardEvent) {
				if (e.key === this.controlKeyCode) {
					this.ctrlKeyPressed = false;
				}
			},
			async keyDown(e: KeyboardEvent) {
				// @ts-ignore
				const path = e.path || (e.composedPath && e.composedPath());

				// Check if the keys got emitted from a message box or from something
				// else which should ignore the default keybindings
				for (const element of path) {
					if (element.className && typeof element.className === 'string' && (
						element.className.includes('ignore-key-press')
					)) {
						return;
					}
				}

				// el-dialog or el-message-box element is open
				if (window.document.body.classList.contains('el-popup-parent--hidden')) {
					return;
				}

				if (e.key === 'Escape') {
					this.createNodeActive = false;
					if (this.activeNode) {
						this.$externalHooks().run('dataDisplay.nodeEditingFinished');
						this.$store.commit('ndv/setActiveNodeName', null);
					}

					return;
				}

				// node modal is open
				if (this.activeNode) {
					return;
				}

				if (e.key === 'd') {
					this.callDebounced('deactivateSelectedNode', { debounceTime: 350 });

				} else if (e.key === 'Delete' || e.key === 'Backspace') {
					e.stopPropagation();
					e.preventDefault();

					this.callDebounced('deleteSelectedNodes', { debounceTime: 500 });

				} else if (e.key === 'Tab') {
					this.onToggleNodeCreator({ source: 'tab', createNodeActive: !this.createNodeActive && !this.isReadOnly });
				} else if (e.key === this.controlKeyCode) {
					this.ctrlKeyPressed = true;
				} else if (e.key === 'F2' && !this.isReadOnly) {
					const lastSelectedNode = this.lastSelectedNode;
					if (lastSelectedNode !== null && lastSelectedNode.type !== STICKY_NODE_TYPE) {
						this.callDebounced('renameNodePrompt', { debounceTime: 1500 }, lastSelectedNode.name);
					}
				} else if ((e.key === '=' || e.key === '+') && !this.isCtrlKeyPressed(e)) {
					this.zoomIn();
				} else if ((e.key === '_' || e.key === '-') && !this.isCtrlKeyPressed(e)) {
					this.zoomOut();
				} else if ((e.key === '0') && !this.isCtrlKeyPressed(e)) {
					this.resetZoom();
				} else if ((e.key === '1') && !this.isCtrlKeyPressed(e)) {
					this.zoomToFit();
				} else if ((e.key === 'a') && this.isCtrlKeyPressed(e)) {
					// Select all nodes
					e.stopPropagation();
					e.preventDefault();

					this.callDebounced('selectAllNodes', { debounceTime: 1000 });
				} else if ((e.key === 'c') && this.isCtrlKeyPressed(e)) {
					this.callDebounced('copySelectedNodes', { debounceTime: 1000 });
				} else if ((e.key === 'x') && this.isCtrlKeyPressed(e)) {
					// Cut nodes
					e.stopPropagation();
					e.preventDefault();

					this.callDebounced('cutSelectedNodes', { debounceTime: 1000 });
				} else if (e.key === 'n' && this.isCtrlKeyPressed(e) && e.altKey) {
					// Create a new workflow
					e.stopPropagation();
					e.preventDefault();
					if (this.isDemo) {
						return;
					}

					if (this.$router.currentRoute.name === VIEWS.NEW_WORKFLOW) {
						this.$root.$emit('newWorkflow');
					} else {
						this.$router.push({ name: VIEWS.NEW_WORKFLOW });
					}

					this.$showMessage({
						title: this.$locale.baseText('nodeView.showMessage.keyDown.title'),
						type: 'success',
					});
				} else if ((e.key === 's') && this.isCtrlKeyPressed(e)) {
					// Save workflow
					e.stopPropagation();
					e.preventDefault();

					if (this.isReadOnly) {
						return;
					}

					this.callDebounced('onSaveKeyboardShortcut', { debounceTime: 1000 });
				} else if (e.key === 'Enter') {
					// Activate the last selected node
					const lastSelectedNode = this.lastSelectedNode;

					if (lastSelectedNode !== null) {
						if (lastSelectedNode.type === STICKY_NODE_TYPE && this.isReadOnly) {
							return;
						}
						this.$store.commit('ndv/setActiveNodeName', lastSelectedNode.name);
					}
				} else if (e.key === 'ArrowRight' && e.shiftKey) {
					// Select all downstream nodes
					e.stopPropagation();
					e.preventDefault();

					this.callDebounced('selectDownstreamNodes', { debounceTime: 1000 });
				} else if (e.key === 'ArrowRight') {
					// Set child node active
					const lastSelectedNode = this.lastSelectedNode;
					if (lastSelectedNode === null) {
						return;
					}

					const connections = this.$store.getters.outgoingConnectionsByNodeName(lastSelectedNode.name);

					if (connections.main === undefined || connections.main.length === 0) {
						return;
					}

					this.callDebounced('nodeSelectedByName', { debounceTime: 100 }, connections.main[0][0].node, false, true);
				} else if (e.key === 'ArrowLeft' && e.shiftKey) {
					// Select all downstream nodes
					e.stopPropagation();
					e.preventDefault();

					this.callDebounced('selectUpstreamNodes', { debounceTime: 1000 });
				} else if (e.key === 'ArrowLeft') {
					// Set parent node active
					const lastSelectedNode = this.lastSelectedNode;
					if (lastSelectedNode === null) {
						return;
					}

					const workflow = this.getCurrentWorkflow();

					if (!workflow.connectionsByDestinationNode.hasOwnProperty(lastSelectedNode.name)) {
						return;
					}

					const connections = workflow.connectionsByDestinationNode[lastSelectedNode.name];

					if (connections.main === undefined || connections.main.length === 0) {
						return;
					}

					this.callDebounced('nodeSelectedByName', { debounceTime: 100 }, connections.main[0][0].node, false, true);
				} else if (['ArrowUp', 'ArrowDown'].includes(e.key)) {
					// Set sibling node as active

					// Check first if it has a parent node
					const lastSelectedNode = this.lastSelectedNode;
					if (lastSelectedNode === null) {
						return;
					}

					const workflow = this.getCurrentWorkflow();

					if (!workflow.connectionsByDestinationNode.hasOwnProperty(lastSelectedNode.name)) {
						return;
					}

					const connections = workflow.connectionsByDestinationNode[lastSelectedNode.name];

					if (!Array.isArray(connections.main) || !connections.main.length) {
						return;
					}

					const parentNode = connections.main[0][0].node;
					const connectionsParent = this.$store.getters.outgoingConnectionsByNodeName(parentNode);

					if (!Array.isArray(connectionsParent.main) || !connectionsParent.main.length) {
						return;
					}

					// Get all the sibling nodes and their x positions to know which one to set active
					let siblingNode: INodeUi;
					let lastCheckedNodePosition = e.key === 'ArrowUp' ? -99999999 : 99999999;
					let nextSelectNode: string | null = null;
					for (const ouputConnections of connectionsParent.main) {
						for (const ouputConnection of ouputConnections) {
							if (ouputConnection.node === lastSelectedNode.name) {
								// Ignore current node
								continue;
							}
							siblingNode = this.$store.getters.getNodeByName(ouputConnection.node);

							if (e.key === 'ArrowUp') {
								// Get the next node on the left
								if (siblingNode.position[1] <= lastSelectedNode.position[1] && siblingNode.position[1] > lastCheckedNodePosition) {
									nextSelectNode = siblingNode.name;
									lastCheckedNodePosition = siblingNode.position[1];
								}
							} else {
								// Get the next node on the right
								if (siblingNode.position[1] >= lastSelectedNode.position[1] && siblingNode.position[1] < lastCheckedNodePosition) {
									nextSelectNode = siblingNode.name;
									lastCheckedNodePosition = siblingNode.position[1];
								}
							}
						}
					}

					if (nextSelectNode !== null) {
						this.callDebounced('nodeSelectedByName', { debounceTime: 100 }, nextSelectNode, false, true);
					}
				}
			},

			deactivateSelectedNode() {
				if (!this.editAllowedCheck()) {
					return;
				}
				this.disableNodes(this.$store.getters.getSelectedNodes);
			},

			deleteSelectedNodes() {
				// Copy "selectedNodes" as the nodes get deleted out of selection
				// when they get deleted and if we would use original it would mess
				// with the index and would so not delete all nodes
				const nodesToDelete: string[] = this.$store.getters.getSelectedNodes.map((node: INodeUi) => {
					return node.name;
				});
				nodesToDelete.forEach((nodeName: string) => {
					this.removeNode(nodeName);
				});
			},

			selectAllNodes() {
				this.nodes.forEach((node) => {
					this.nodeSelectedByName(node.name);
				});
			},

			selectUpstreamNodes() {
				const lastSelectedNode = this.lastSelectedNode;
				if (lastSelectedNode === null) {
					return;
				}

				this.deselectAllNodes();

				// Get all upstream nodes and select them
				const workflow = this.getCurrentWorkflow();
				for (const nodeName of workflow.getParentNodes(lastSelectedNode.name)) {
					this.nodeSelectedByName(nodeName);
				}

				// At the end select the previously selected node again
				this.nodeSelectedByName(lastSelectedNode.name);
			},
			selectDownstreamNodes() {
				const lastSelectedNode = this.lastSelectedNode;
				if (lastSelectedNode === null) {
					return;
				}

				this.deselectAllNodes();

				// Get all downstream nodes and select them
				const workflow = this.getCurrentWorkflow();
				for (const nodeName of workflow.getChildNodes(lastSelectedNode.name)) {
					this.nodeSelectedByName(nodeName);
				}

				// At the end select the previously selected node again
				this.nodeSelectedByName(lastSelectedNode.name);
			},

			pushDownstreamNodes(sourceNodeName: string, margin: number) {
				const sourceNode = this.$store.getters.nodesByName[sourceNodeName];
				const workflow = this.getCurrentWorkflow();
				const childNodes = workflow.getChildNodes(sourceNodeName);
				for (const nodeName of childNodes) {
					const node = this.$store.getters.nodesByName[nodeName] as INodeUi;
					if (node.position[0] < sourceNode.position[0]) {
						continue;
					}

					const updateInformation = {
						name: nodeName,
						properties: {
							position: [node.position[0] + margin, node.position[1]],
						},
					};

					this.$store.commit('updateNodeProperties', updateInformation);
					this.onNodeMoved(node);
				}
			},

			cutSelectedNodes() {
				const deleteCopiedNodes = !this.isReadOnly;
				this.copySelectedNodes(deleteCopiedNodes);
				if (deleteCopiedNodes) {
					this.deleteSelectedNodes();
				}
			},

			copySelectedNodes(isCut: boolean) {
				this.getSelectedNodesToSave().then((data) => {
					const workflowToCopy: IWorkflowToShare = {
						meta: {
							instanceId: this.$store.getters.instanceId,
						},
						...data,
					};

					const nodeData = JSON.stringify(workflowToCopy, null, 2);
					this.copyToClipboard(nodeData);
					if (data.nodes.length > 0) {
						if (!isCut) {
							this.$showMessage({
								title: 'Copied!',
								message: '',
								type: 'success',
							});
						}
						this.$telemetry.track('User copied nodes', {
							node_types: data.nodes.map((node) => node.type),
							workflow_id: this.$store.getters.workflowId,
						});
					}
				});
			},

			resetZoom() {
				const { scale, offset } = CanvasHelpers.scaleReset({ scale: this.nodeViewScale, offset: this.getNodeViewOffsetPosition });

				this.setZoomLevel(scale);
				this.$store.commit('setNodeViewOffsetPosition', { newOffset: offset });
			},

			zoomIn() {
				const { scale, offset: [xOffset, yOffset] } = CanvasHelpers.scaleBigger({ scale: this.nodeViewScale, offset: this.getNodeViewOffsetPosition });

				this.setZoomLevel(scale);
				this.$store.commit('setNodeViewOffsetPosition', { newOffset: [xOffset, yOffset] });
			},

			zoomOut() {
				const { scale, offset: [xOffset, yOffset] } = CanvasHelpers.scaleSmaller({ scale: this.nodeViewScale, offset: this.getNodeViewOffsetPosition });

				this.setZoomLevel(scale);
				this.$store.commit('setNodeViewOffsetPosition', { newOffset: [xOffset, yOffset] });
			},

			setZoomLevel(zoomLevel: number) {
				this.nodeViewScale = zoomLevel; // important for background
				const element = this.$refs.nodeView as HTMLElement;
				if (!element) {
					return;
				}

				// https://docs.jsplumbtoolkit.com/community/current/articles/zooming.html
				const scaleString = 'scale(' + zoomLevel + ')';

				['webkit', 'moz', 'ms', 'o'].forEach((prefix) => {
					// @ts-ignore
					element.style[prefix + 'Transform'] = scaleString;
				});
				element.style['transform'] = scaleString;

				// @ts-ignore
				this.instance.setZoom(zoomLevel);
			},
			setRecenteredCanvasAddButtonPosition (offset?: XYPosition) {

				const position = CanvasHelpers.getMidCanvasPosition(this.nodeViewScale, offset || [0, 0]);

				position[0] -= CanvasHelpers.PLACEHOLDER_TRIGGER_NODE_SIZE / 2;
				position[1] -= CanvasHelpers.PLACEHOLDER_TRIGGER_NODE_SIZE / 2;

				this.canvasAddButtonPosition = CanvasHelpers.getNewNodePosition(this.nodes, position);
			},

			getPlaceholderTriggerNodeUI (): INodeUi {
				this.setRecenteredCanvasAddButtonPosition();

				return {
					id: uuid(),
					...CanvasHelpers.DEFAULT_PLACEHOLDER_TRIGGER_BUTTON,
					position: this.canvasAddButtonPosition,
				};
			},
			// Extend nodes with placeholder trigger button as NodeUI object
			// with the centered position if canvas doesn't contains trigger node
			getNodesWithPlaceholderNode(): INodeUi[] {
				const nodes = this.$store.getters.allNodes as INodeUi[];

				const extendedNodes = this.containsTrigger
					? nodes
					: [this.getPlaceholderTriggerNodeUI(), ...nodes];

				return extendedNodes;
			},
			zoomToFit() {
				const nodes = this.getNodesWithPlaceholderNode() as INodeUi[];

				if (nodes.length === 0) { // some unknown workflow executions
					return;
				}

				const {zoomLevel, offset} = CanvasHelpers.getZoomToFit(nodes, !this.isDemo);

				this.setZoomLevel(zoomLevel);
				this.$store.commit('setNodeViewOffsetPosition', { newOffset: offset });
			},

			async stopExecution() {
				const executionId = this.$store.getters.activeExecutionId;
				if (executionId === null) {
					return;
				}

				try {
					this.stopExecutionInProgress = true;
					await this.restApi().stopCurrentExecution(executionId);
					this.$showMessage({
						title: this.$locale.baseText('nodeView.showMessage.stopExecutionTry.title'),
						type: 'success',
					});
				} catch (error) {
					// Execution stop might fail when the execution has already finished. Let's treat this here.
					const execution = await this.restApi().getExecution(executionId);
					if (execution?.finished) {
						const executedData = {
							data: execution.data,
							finished: execution.finished,
							mode: execution.mode,
							startedAt: execution.startedAt,
							stoppedAt: execution.stoppedAt,
						} as IRun;
						const pushData = {
							data: executedData,
							executionId,
							retryOf: execution.retryOf,
						} as IPushDataExecutionFinished;
						this.$store.commit('finishActiveExecution', pushData);
						this.$titleSet(execution.workflowData.name, 'IDLE');
						this.$store.commit('setExecutingNode', null);
						this.$store.commit('setWorkflowExecutionData', executedData);
						this.$store.commit('removeActiveAction', 'workflowRunning');
						this.$showMessage({
							title: this.$locale.baseText('nodeView.showMessage.stopExecutionCatch.title'),
							message: this.$locale.baseText('nodeView.showMessage.stopExecutionCatch.message'),
							type: 'success',
						});
					} else {
						this.$showError(
							error,
							this.$locale.baseText('nodeView.showError.stopExecution.title'),
						);
					}
				}
				this.stopExecutionInProgress = false;

				this.getWorkflowDataToSave().then((workflowData) => {
					const trackProps = {
						workflow_id: this.$store.getters.workflowId,
						node_graph_string: JSON.stringify(TelemetryHelpers.generateNodesGraph(workflowData as IWorkflowBase, this.getNodeTypes()).nodeGraph),
					};

					this.$telemetry.track('User clicked stop workflow execution', trackProps);
				});
			},

			async stopWaitingForWebhook() {
				try {
					await this.restApi().removeTestWebhook(this.$store.getters.workflowId);
				} catch (error) {
					this.$showError(
						error,
						this.$locale.baseText('nodeView.showError.stopWaitingForWebhook.title'),
					);
					return;
				}
			},
			/**
			 * This method gets called when data got pasted into the window
			 */
			async receivedCopyPasteData(plainTextData: string): Promise<void> {
				let workflowData: IWorkflowDataUpdate | undefined;

				if (this.editAllowedCheck() === false) {
					return;
				}
				// Check if it is an URL which could contain workflow data
				if (plainTextData.match(/^http[s]?:\/\/.*\.json$/i)) {
					// Pasted data points to a possible workflow JSON file

<<<<<<< HEAD
=======
					if (!this.editAllowedCheck()) {
						return;
					}
>>>>>>> adef6d70

					const importConfirm = await this.confirmMessage(
						this.$locale.baseText(
							'nodeView.confirmMessage.receivedCopyPasteData.message',
							{ interpolate: { plainTextData } },
						),
						this.$locale.baseText('nodeView.confirmMessage.receivedCopyPasteData.headline'),
						'warning',
						this.$locale.baseText('nodeView.confirmMessage.receivedCopyPasteData.confirmButtonText'),
						this.$locale.baseText('nodeView.confirmMessage.receivedCopyPasteData.cancelButtonText'),
					);

					if (!importConfirm) {
						return;
					}

					workflowData = await this.getWorkflowDataFromUrl(plainTextData);
					if (workflowData === undefined) {
						return;
					}
				} else {
					// Pasted data is is possible workflow data
					try {
						// Check first if it is valid JSON
						workflowData = JSON.parse(plainTextData);

						if (!this.editAllowedCheck()) {
							return;
						}
					} catch (e) {
						// Is no valid JSON so ignore
						return;
					}
				}

				return this.importWorkflowData(workflowData!, false, 'paste');
			},

			// Returns the workflow data from a given URL. If no data gets found or
			// data is invalid it returns undefined and displays an error message by itself.
			async getWorkflowDataFromUrl(url: string): Promise<IWorkflowDataUpdate | undefined> {
				let workflowData: IWorkflowDataUpdate;

				this.startLoading();
				try {
					workflowData = await this.restApi().getWorkflowFromUrl(url);
				} catch (error) {
					this.stopLoading();
					this.$showError(
						error,
						this.$locale.baseText('nodeView.showError.getWorkflowDataFromUrl.title'),
					);
					return;
				}
				this.stopLoading();

				return workflowData;
			},

			// Imports the given workflow data into the current workflow
			async importWorkflowData(workflowData: IWorkflowToShare, importTags = true, source: string): Promise<void> { // eslint-disable-line @typescript-eslint/default-param-last
				// If it is JSON check if it looks on the first look like data we can use
				if (
					!workflowData.hasOwnProperty('nodes') ||
					!workflowData.hasOwnProperty('connections')
				) {
					return;
				}

				try {
					const nodeIdMap: { [prev: string]: string } = {};
					if (workflowData.nodes) {
						// set all new ids when pasting/importing workflows
						workflowData.nodes.forEach((node: INode) => {
							if (node.id) {
								const newId = uuid();
								nodeIdMap[newId] = node.id;
								node.id = newId;
							}
							else {
								node.id = uuid();
							}
						});
					}

					const currInstanceId = this.$store.getters.instanceId;

					const nodeGraph = JSON.stringify(
						TelemetryHelpers.generateNodesGraph(workflowData as IWorkflowBase,
							this.getNodeTypes(),
							{
								nodeIdMap,
								sourceInstanceId: workflowData.meta && workflowData.meta.instanceId !== currInstanceId ? workflowData.meta.instanceId : '',
							}).nodeGraph,
					);
					if (source === 'paste') {
						this.$telemetry.track('User pasted nodes', {
							workflow_id: this.$store.getters.workflowId,
							node_graph_string: nodeGraph,
						});
					} else {
						this.$telemetry.track('User imported workflow', { source, workflow_id: this.$store.getters.workflowId, node_graph_string: nodeGraph });
					}

					// By default we automatically deselect all the currently
					// selected nodes and select the new ones
					this.deselectAllNodes();

					// Fix the node position as it could be totally offscreen
					// and the pasted nodes would so not be directly visible to
					// the user
					this.updateNodePositions(workflowData, CanvasHelpers.getNewNodePosition(this.nodes, this.lastClickPosition));

					const data = await this.addNodesToWorkflow(workflowData);

					setTimeout(() => {
						data.nodes!.forEach((node: INodeUi) => {
							this.nodeSelectedByName(node.name);
						});
					});

					if (workflowData.pinData) {
						this.$store.commit('setWorkflowPinData', workflowData.pinData);
					}

					const tagsEnabled = this.$store.getters['settings/areTagsEnabled'];
					if (importTags && tagsEnabled && Array.isArray(workflowData.tags)) {
						const allTags: ITag[] = await this.$store.dispatch('tags/fetchAll');
						const tagNames = new Set(allTags.map((tag) => tag.name));

						const workflowTags = workflowData.tags as ITag[];
						const notFound = workflowTags.filter((tag) => !tagNames.has(tag.name));

						const creatingTagPromises: Array<Promise<ITag>> = [];
						for (const tag of notFound) {
							const creationPromise = this.$store.dispatch('tags/create', tag.name)
								.then((tag: ITag) => {
									allTags.push(tag);
									return tag;
								});

							creatingTagPromises.push(creationPromise);
						}

						await Promise.all(creatingTagPromises);

						const tagIds = workflowTags.reduce((accu: string[], imported: ITag) => {
							const tag = allTags.find(tag => tag.name === imported.name);
							if (tag) {
								accu.push(tag.id);
							}

							return accu;
						}, []);

						this.$store.commit('addWorkflowTagIds', tagIds);
					}

				} catch (error) {
					this.$showError(
						error,
						this.$locale.baseText('nodeView.showError.importWorkflowData.title'),
					);
				}
			},
			onDragOver(event: DragEvent) {
				event.preventDefault();
			},

			onDrop(event: DragEvent) {
				if (!event.dataTransfer) {
					return;
				}

				const nodeTypeName = event.dataTransfer.getData('nodeTypeName');
				if (nodeTypeName) {
					const mousePosition = this.getMousePositionWithinNodeView(event);

					this.addNode(nodeTypeName, {
						position: [
							mousePosition[0] - CanvasHelpers.NODE_SIZE / 2,
							mousePosition[1] - CanvasHelpers.NODE_SIZE / 2,
						],
						dragAndDrop: true,
					});
					this.createNodeActive = false;
				}
			},

			nodeDeselectedByName(nodeName: string) {
				const node = this.$store.getters.getNodeByName(nodeName);
				if (node) {
					this.nodeDeselected(node);
				}
			},

			nodeSelectedByName(nodeName: string, setActive = false, deselectAllOthers?: boolean) {
				if (deselectAllOthers === true) {
					this.deselectAllNodes();
				}

				const node = this.$store.getters.getNodeByName(nodeName);
				if (node) {
					this.nodeSelected(node);
				}

				this.$store.commit('setLastSelectedNode', node.name);
				this.$store.commit('setLastSelectedNodeOutputIndex', null);
				this.lastSelectedConnection = null;
				this.newNodeInsertPosition = null;

				if (setActive) {
					this.$store.commit('ndv/setActiveNodeName', node.name);
				}
			},
			showMaxNodeTypeError(nodeTypeData: INodeTypeDescription) {
				const maxNodes = nodeTypeData.maxNodes;
				this.$showMessage({
					title: this.$locale.baseText('nodeView.showMessage.showMaxNodeTypeError.title'),
					message: this.$locale.baseText('nodeView.showMessage.showMaxNodeTypeError.message',
						{
							adjustToNumber: maxNodes,
							interpolate: { nodeTypeDataDisplayName: nodeTypeData.displayName },
						},
					),
					type: 'error',
					duration: 0,
				});
			},

			async getNewNodeWithDefaultCredential(nodeTypeData: INodeTypeDescription) {
				const newNodeData: INodeUi = {
					id: uuid(),
					name: nodeTypeData.defaults.name as string,
					type: nodeTypeData.name,
					typeVersion: Array.isArray(nodeTypeData.version)
						? nodeTypeData.version.slice(-1)[0]
						: nodeTypeData.version,
					position: [0, 0],
					parameters: {},
				};

				const credentialPerType = nodeTypeData.credentials && nodeTypeData.credentials
					.map(type => this.$store.getters['credentials/getCredentialsByType'](type.name))
					.flat();

				if (credentialPerType && credentialPerType.length === 1) {
					const defaultCredential = credentialPerType[0];

					const selectedCredentials = this.$store.getters['credentials/getCredentialById'](defaultCredential.id);
					const selected = { id: selectedCredentials.id, name: selectedCredentials.name };
					const credentials = {
						[defaultCredential.type]: selected,
					};

					await this.loadNodesProperties([newNodeData].map(node => ({name: node.type, version: node.typeVersion})));
					const nodeType = this.$store.getters['nodeTypes/getNodeType'](newNodeData.type, newNodeData.typeVersion) as INodeTypeDescription;
				 	const nodeParameters = NodeHelpers.getNodeParameters(nodeType.properties, {}, true, false, newNodeData);

					if (nodeTypeData.credentials) {
						const authentication = nodeTypeData.credentials.find(type => type.name === defaultCredential.type);
						if (authentication?.displayOptions?.hide) {
							return newNodeData;
						}

						const authDisplayOptions = authentication?.displayOptions?.show;
						if (!authDisplayOptions) {
							newNodeData.credentials = credentials;
							return newNodeData;
						}

						if (Object.keys(authDisplayOptions).length === 1 && authDisplayOptions['authentication']) {
							// ignore complex case when there's multiple dependencies
							newNodeData.credentials = credentials;

							let parameters: { [key:string]: string } = {};
							for (const displayOption of Object.keys(authDisplayOptions)) {
								if (nodeParameters && !nodeParameters[displayOption]) {
									parameters = {};
									newNodeData.credentials = undefined;
									break;
								}
								const optionValue = authDisplayOptions[displayOption]?.[0];
								if (optionValue && typeof optionValue === 'string') {
									parameters[displayOption] = optionValue;
								}
								newNodeData.parameters = {
									...newNodeData.parameters,
									...parameters,
								};
							}
						}
					}
				}
				return newNodeData;
			},

			async injectNode (nodeTypeName: string, options: AddNodeOptions = {}) {
				const nodeTypeData: INodeTypeDescription | null = this.$store.getters['nodeTypes/getNodeType'](nodeTypeName);

				if (nodeTypeData === null) {
					this.$showMessage({
						title: this.$locale.baseText('nodeView.showMessage.addNodeButton.title'),
						message: this.$locale.baseText(
							'nodeView.showMessage.addNodeButton.message',
							{ interpolate: { nodeTypeName } },
						),
						type: 'error',
					});
					return;
				}

				if (nodeTypeData.maxNodes !== undefined && this.getNodeTypeCount(nodeTypeName) >= nodeTypeData.maxNodes) {
					this.showMaxNodeTypeError(nodeTypeData);
					return;
				}

				const newNodeData = await this.getNewNodeWithDefaultCredential(nodeTypeData);

				// when pulling new connection from node or injecting into a connection
				const lastSelectedNode = this.lastSelectedNode;

				if (options.position) {
					newNodeData.position = CanvasHelpers.getNewNodePosition(this.getNodesWithPlaceholderNode(), options.position);
				} else if (lastSelectedNode) {
					const lastSelectedConnection = this.lastSelectedConnection;
					if (lastSelectedConnection) { // set when injecting into a connection
						const [diffX] = CanvasHelpers.getConnectorLengths(lastSelectedConnection);
						if (diffX <= CanvasHelpers.MAX_X_TO_PUSH_DOWNSTREAM_NODES) {
							this.pushDownstreamNodes(lastSelectedNode.name, CanvasHelpers.PUSH_NODES_OFFSET);
						}
					}

					// set when pulling connections
					if (this.newNodeInsertPosition) {
						newNodeData.position = CanvasHelpers.getNewNodePosition(this.nodes, [
							this.newNodeInsertPosition[0] + CanvasHelpers.GRID_SIZE,
							this.newNodeInsertPosition[1] - CanvasHelpers.NODE_SIZE / 2,
						]);
						this.newNodeInsertPosition = null;
					} else {
						let yOffset = 0;

						if (lastSelectedConnection) {
							const sourceNodeType = this.$store.getters['nodeTypes/getNodeType'](lastSelectedNode.type, lastSelectedNode.typeVersion) as INodeTypeDescription | null;
							const offsets = [[-100, 100], [-140, 0, 140], [-240, -100, 100, 240]];
							if (sourceNodeType && sourceNodeType.outputs.length > 1) {
								const offset = offsets[sourceNodeType.outputs.length - 2];
								const sourceOutputIndex = lastSelectedConnection.__meta ? lastSelectedConnection.__meta.sourceOutputIndex : 0;
								yOffset = offset[sourceOutputIndex];
							}
						}

						// If a node is active then add the new node directly after the current one
						// newNodeData.position = [activeNode.position[0], activeNode.position[1] + 60];
						newNodeData.position = CanvasHelpers.getNewNodePosition(
							this.nodes,
							[lastSelectedNode.position[0] + CanvasHelpers.PUSH_NODES_OFFSET, lastSelectedNode.position[1] + yOffset],
							[100, 0],
						);
					}
				} else {
					// If added node is a trigger and it's the first one added to the canvas
					// we place it at canvasAddButtonPosition to replace the canvas add button
					const position = this.$store.getters['nodeTypes/isTriggerNode'](nodeTypeName) && !this.containsTrigger
						? this.canvasAddButtonPosition
						// If no node is active find a free spot
						: this.lastClickPosition as XYPosition;

					newNodeData.position = CanvasHelpers.getNewNodePosition(this.nodes, position);
				}


				// Check if node-name is unique else find one that is
				newNodeData.name = this.getUniqueNodeName({
					originalName: newNodeData.name,
					type: newNodeData.type,
				});

				if (nodeTypeData.webhooks && nodeTypeData.webhooks.length) {
					newNodeData.webhookId = uuid();
				}

				await this.addNodes([newNodeData]);

				this.$store.commit('setStateDirty', true);

				if (nodeTypeName === STICKY_NODE_TYPE) {
					this.$telemetry.trackNodesPanel('nodeView.addSticky', { workflow_id: this.$store.getters.workflowId });
				} else {
					this.$externalHooks().run('nodeView.addNodeButton', { nodeTypeName });
					const trackProperties: ITelemetryTrackProperties = {
						node_type: nodeTypeName,
						workflow_id: this.$store.getters.workflowId,
						drag_and_drop: options.dragAndDrop,
					};

					if (lastSelectedNode) {
						trackProperties.input_node_type = lastSelectedNode.type;
					}

					this.$telemetry.trackNodesPanel('nodeView.addNodeButton', trackProperties);
				}

				// Automatically deselect all nodes and select the current one and also active
				// current node
				this.deselectAllNodes();
				setTimeout(() => {
					this.nodeSelectedByName(newNodeData.name, nodeTypeName !== STICKY_NODE_TYPE);
				});

				return newNodeData;
			},
			getConnection(sourceNodeName: string, sourceNodeOutputIndex: number, targetNodeName: string, targetNodeOuputIndex: number): IConnection | undefined {
				const nodeConnections = (this.$store.getters.outgoingConnectionsByNodeName(sourceNodeName) as INodeConnections).main;
				if (nodeConnections) {
					const connections: IConnection[] | null = nodeConnections[sourceNodeOutputIndex];

					if (connections) {
						return connections.find((connection: IConnection) => connection.node === targetNodeName && connection.index === targetNodeOuputIndex);
					}
				}

				return undefined;
			},
			connectTwoNodes(sourceNodeName: string, sourceNodeOutputIndex: number, targetNodeName: string, targetNodeOuputIndex: number) {
				if (this.getConnection(sourceNodeName, sourceNodeOutputIndex, targetNodeName, targetNodeOuputIndex)) {
					return;
				}

				const connectionData = [
					{
						node: sourceNodeName,
						type: 'main',
						index: sourceNodeOutputIndex,
					},
					{
						node: targetNodeName,
						type: 'main',
						index: targetNodeOuputIndex,
					},
				] as [IConnection, IConnection];

				this.__addConnection(connectionData, true);
			},
			async addNode(nodeTypeName: string, options: AddNodeOptions = {}) {
				if (!this.editAllowedCheck()) {
					return;
				}

				const lastSelectedConnection = this.lastSelectedConnection;
				const lastSelectedNode = this.lastSelectedNode;
				const lastSelectedNodeOutputIndex = this.$store.getters.lastSelectedNodeOutputIndex;

				const newNodeData = await this.injectNode(nodeTypeName, options);
				if (!newNodeData) {
					return;
				}

				const outputIndex = lastSelectedNodeOutputIndex || 0;

				// If a node is last selected then connect between the active and its child ones
				if (lastSelectedNode) {
					await Vue.nextTick();

					if (lastSelectedConnection && lastSelectedConnection.__meta) {
						this.__deleteJSPlumbConnection(lastSelectedConnection);

						const targetNodeName = lastSelectedConnection.__meta.targetNodeName;
						const targetOutputIndex = lastSelectedConnection.__meta.targetOutputIndex;
						this.connectTwoNodes(newNodeData.name, 0, targetNodeName, targetOutputIndex);
					}

					// Connect active node to the newly created one
					this.connectTwoNodes(lastSelectedNode.name, outputIndex, newNodeData.name, 0);
				}
			},
			initNodeView() {
				this.instance.importDefaults({
					Connector: CanvasHelpers.CONNECTOR_FLOWCHART_TYPE,
					Endpoint: ['Dot', { radius: 5 }],
					DragOptions: { cursor: 'pointer', zIndex: 5000 },
					PaintStyle: CanvasHelpers.CONNECTOR_PAINT_STYLE_DEFAULT,
					HoverPaintStyle: CanvasHelpers.CONNECTOR_PAINT_STYLE_PRIMARY,
					ConnectionOverlays: CanvasHelpers.CONNECTOR_ARROW_OVERLAYS,
					Container: '#node-view',
				});

				const insertNodeAfterSelected = (info: { sourceId: string, index: number, eventSource: string, connection?: Connection }) => {
					// Get the node and set it as active that new nodes
					// which get created get automatically connected
					// to it.
					const sourceNode = this.$store.getters.getNodeById(info.sourceId) as INodeUi | null;
					if (!sourceNode) {
						return;
					}

					this.$store.commit('setLastSelectedNode', sourceNode.name);
					this.$store.commit('setLastSelectedNodeOutputIndex', info.index);
					this.newNodeInsertPosition = null;

					if (info.connection) {
						this.lastSelectedConnection = info.connection;
					}

					this.onToggleNodeCreator({ source: info.eventSource, createNodeActive: true});
				};

				this.instance.bind('connectionAborted', (connection) => {
					try {
						if (this.dropPrevented) {
							this.dropPrevented = false;
							return;
						}

						if (this.pullConnActiveNodeName) {
							const sourceNode = this.$store.getters.getNodeById(connection.sourceId);
							const sourceNodeName = sourceNode.name;
							const outputIndex = connection.getParameters().index;

							this.connectTwoNodes(sourceNodeName, outputIndex, this.pullConnActiveNodeName, 0);
							this.pullConnActiveNodeName = null;
							return;
						}

						insertNodeAfterSelected({
							sourceId: connection.sourceId,
							index: connection.getParameters().index,
							eventSource: 'node_connection_drop',
						});
					} catch (e) {
						console.error(e);  // eslint-disable-line no-console
					}
				});

				this.instance.bind('beforeDrop', (info) => {
					try {
						const sourceInfo = info.connection.endpoints[0].getParameters();
						// @ts-ignore
						const targetInfo = info.dropEndpoint.getParameters();

						const sourceNodeName = this.$store.getters.getNodeById(sourceInfo.nodeId).name;
						const targetNodeName = this.$store.getters.getNodeById(targetInfo.nodeId).name;

						// check for duplicates
						if (this.getConnection(sourceNodeName, sourceInfo.index, targetNodeName, targetInfo.index)) {
							this.dropPrevented = true;
							this.pullConnActiveNodeName = null;
							return false;
						}

						return true;
					} catch (e) {
						console.error(e);  // eslint-disable-line no-console
						return true;
					}
				});

				// only one set of visible actions should be visible at the same time
				let activeConnection: null | Connection = null;

				this.instance.bind('connection', (info: OnConnectionBindInfo) => {
					try {
						const sourceInfo = info.sourceEndpoint.getParameters();
						const targetInfo = info.targetEndpoint.getParameters();

						const sourceNodeName = this.$store.getters.getNodeById(sourceInfo.nodeId).name;
						const targetNodeName = this.$store.getters.getNodeById(targetInfo.nodeId).name;

						info.connection.__meta = {
							sourceNodeName,
							sourceOutputIndex: sourceInfo.index,
							targetNodeName,
							targetOutputIndex: targetInfo.index,
						};

						CanvasHelpers.resetConnection(info.connection);

						if (!this.isReadOnly) {
							let exitTimer: NodeJS.Timeout | undefined;
							let enterTimer: NodeJS.Timeout | undefined;
							info.connection.bind('mouseover', (connection: Connection) => {
								try {
									if (exitTimer !== undefined) {
										clearTimeout(exitTimer);
										exitTimer = undefined;
									}

									if (enterTimer) {
										return;
									}

									if (!info.connection || info.connection === activeConnection) {
										return;
									}

									CanvasHelpers.hideConnectionActions(activeConnection);


									enterTimer = setTimeout(() => {
										enterTimer = undefined;
										if (info.connection) {
											activeConnection = info.connection;
											CanvasHelpers.showConectionActions(info.connection);
										}
									}, 150);
								} catch (e) {
									console.error(e); // eslint-disable-line no-console
								}
							});

							info.connection.bind('mouseout', (connection: Connection) => {
								try {
									if (exitTimer) {
										return;
									}

									if (enterTimer) {
										clearTimeout(enterTimer);
										enterTimer = undefined;
									}

									if (!info.connection || activeConnection !== info.connection) {
										return;
									}

									exitTimer = setTimeout(() => {
										exitTimer = undefined;

										if (info.connection && activeConnection === info.connection) {
											CanvasHelpers.hideConnectionActions(activeConnection);
											activeConnection = null;
										}
									}, 500);
								} catch (e) {
									console.error(e); // eslint-disable-line no-console
								}
							});

							CanvasHelpers.addConnectionActionsOverlay(info.connection,
								() => {
									activeConnection = null;
									this.__deleteJSPlumbConnection(info.connection);
								},
								() => {
									setTimeout(() => {
										insertNodeAfterSelected({
											sourceId: info.sourceId,
											index: sourceInfo.index,
											connection: info.connection,
											eventSource: 'node_connection_action',
										});
									}, 150);
								});
						}

						CanvasHelpers.moveBackInputLabelPosition(info.targetEndpoint);

						this.$store.commit('addConnection', {
							connection: [
								{
									node: sourceNodeName,
									type: sourceInfo.type,
									index: sourceInfo.index,
								},
								{
									node: targetNodeName,
									type: targetInfo.type,
									index: targetInfo.index,
								},
							],
							setStateDirty: true,
						});
					} catch (e) {
						console.error(e); // eslint-disable-line no-console
					}
				});

				this.instance.bind('connectionMoved', (info) => {
					try {
						// When a connection gets moved from one node to another it for some reason
						// calls the "connection" event but not the "connectionDetached" one. So we listen
						// additionally to the "connectionMoved" event and then only delete the existing connection.

						CanvasHelpers.resetInputLabelPosition(info.originalTargetEndpoint);

						// @ts-ignore
						const sourceInfo = info.originalSourceEndpoint.getParameters();
						// @ts-ignore
						const targetInfo = info.originalTargetEndpoint.getParameters();

						const connectionInfo = [
							{
								node: this.$store.getters.getNodeById(sourceInfo.nodeId).name,
								type: sourceInfo.type,
								index: sourceInfo.index,
							},
							{
								node: this.$store.getters.getNodeById(targetInfo.nodeId).name,
								type: targetInfo.type,
								index: targetInfo.index,
							},
						] as [IConnection, IConnection];

						this.__removeConnection(connectionInfo, false);
					} catch (e) {
						console.error(e); // eslint-disable-line no-console
					}
				});

				this.instance.bind('connectionDetached', (info) => {
					try {
						CanvasHelpers.resetInputLabelPosition(info.targetEndpoint);
						info.connection.removeOverlays();
						this.__removeConnectionByConnectionInfo(info, false);

						if (this.pullConnActiveNodeName) { // establish new connection when dragging connection from one node to another
							const sourceNode = this.$store.getters.getNodeById(info.connection.sourceId);
							const sourceNodeName = sourceNode.name;
							const outputIndex = info.connection.getParameters().index;

							this.connectTwoNodes(sourceNodeName, outputIndex, this.pullConnActiveNodeName, 0);
							this.pullConnActiveNodeName = null;
						}
					} catch (e) {
						console.error(e); // eslint-disable-line no-console
					}
				});

				// @ts-ignore
				this.instance.bind('connectionDrag', (connection: Connection) => {
					try {
						this.pullConnActiveNodeName = null;
						this.pullConnActive = true;
						this.newNodeInsertPosition = null;
						CanvasHelpers.resetConnection(connection);

						const nodes = [...document.querySelectorAll('.node-default')];

						const onMouseMove = (e: MouseEvent | TouchEvent) => {
							if (!connection) {
								return;
							}

							const element = document.querySelector('.jtk-endpoint.dropHover');
							if (element) {
								// @ts-ignore
								CanvasHelpers.showDropConnectionState(connection, element._jsPlumb);
								return;
							}

							const inputMargin = 24;
							const intersecting = nodes.find((element: Element) => {
								const { top, left, right, bottom } = element.getBoundingClientRect();
								const [x, y] = CanvasHelpers.getMousePosition(e);
								if (top <= y && bottom >= y && (left - inputMargin) <= x && right >= x) {
									const nodeName = (element as HTMLElement).dataset['name'] as string;
									const node = this.$store.getters.getNodeByName(nodeName) as INodeUi | null;
									if (node) {
										const nodeType = this.$store.getters['nodeTypes/getNodeType'](node.type, node.typeVersion) as INodeTypeDescription | null;
										if (nodeType && nodeType.inputs && nodeType.inputs.length === 1) {
											this.pullConnActiveNodeName = node.name;
											const endpointUUID = this.getInputEndpointUUID(nodeName, 0);
											if (endpointUUID) {
												const endpoint = this.instance.getEndpoint(endpointUUID);

												CanvasHelpers.showDropConnectionState(connection, endpoint);

												return true;
											}
										}
									}
								}

								return false;
							});

							if (!intersecting) {
								CanvasHelpers.showPullConnectionState(connection);
								this.pullConnActiveNodeName = null;
							}
						};

						const onMouseUp = (e: MouseEvent | TouchEvent) => {
							this.pullConnActive = false;
							this.newNodeInsertPosition = this.getMousePositionWithinNodeView(e);
							CanvasHelpers.resetConnectionAfterPull(connection);
							window.removeEventListener('mousemove', onMouseMove);
							window.removeEventListener('mouseup', onMouseUp);
						};

						window.addEventListener('mousemove', onMouseMove);
						window.addEventListener('touchmove', onMouseMove);
						window.addEventListener('mouseup', onMouseUp);
						window.addEventListener('touchend', onMouseMove);
					} catch (e) {
						console.error(e); // eslint-disable-line no-console
					}
				});

				// @ts-ignore
				this.instance.bind(('plusEndpointClick'), (endpoint: Endpoint) => {
					if (endpoint && endpoint.__meta) {
						insertNodeAfterSelected({
							sourceId: endpoint.__meta.nodeId,
							index: endpoint.__meta.index,
							eventSource: 'plus_endpoint',
						});
					}
				});
			},
			async newWorkflow(): Promise<void> {
				this.startLoading();
				await this.resetWorkspace();
				this.workflowData = await this.$store.dispatch('workflows/getNewWorkflowData');
				this.$store.commit('workflows/setCurrentWorkflowExecutions', []);
				this.$store.commit('workflows/setActiveWorkflowExecution', null);

				this.$store.commit('setStateDirty', false);
				this.setZoomLevel(1);
				this.zoomToFit();
			},
			tryToAddWelcomeSticky: once(async function(this: any) {
				const newWorkflow = this.workflowData;
				if (window.posthog?.getFeatureFlag?.('welcome-note') === 'test') {
					// For novice users (onboardingFlowEnabled == true)
					// Inject welcome sticky note and zoom to fit

					if (newWorkflow?.onboardingFlowEnabled && !this.isReadOnly) {
						const collisionPadding = CanvasHelpers.GRID_SIZE + CanvasHelpers.NODE_SIZE;
						// Position the welcome sticky left to the added trigger node
						let position: XYPosition = [...(this.triggerNodes[0].position as XYPosition)];

						position[0] -= CanvasHelpers.WELCOME_STICKY_NODE.parameters.width + (CanvasHelpers.GRID_SIZE * 4);
						position = CanvasHelpers.getNewNodePosition(this.nodes, position, [collisionPadding, collisionPadding]);

						await this.addNodes([{
							id: uuid(),
							...CanvasHelpers.WELCOME_STICKY_NODE,
							parameters: {
								// Use parameters from the template but add translated content
								...CanvasHelpers.WELCOME_STICKY_NODE.parameters,
								content: this.$locale.baseText('onboardingWorkflow.stickyContent'),
							},
							position,
						}]);
						this.$telemetry.track('welcome note inserted');
					}
				}
				this.$store.commit('ui/setNodeViewInitialized', true);
				this.$store.commit('workflows/setActiveWorkflowExecution', null);
				this.stopLoading();
			}),
			async initView(): Promise<void> {
				if (this.$route.params.action === 'workflowSave') {
					// In case the workflow got saved we do not have to run init
					// as only the route changed but all the needed data is already loaded
					this.$store.commit('setStateDirty', false);
					return Promise.resolve();
				}
				if (this.blankRedirect) {
					this.blankRedirect = false;
				}
				else if (this.$route.name === VIEWS.TEMPLATE_IMPORT) {
					const templateId = this.$route.params.id;
					await this.openWorkflowTemplate(templateId);
				}
				else if (this.isExecutionView) {
					// Load an execution
					const executionId = this.$route.params.id;
					await this.openExecution(executionId);
				} else {
					const result = this.$store.getters.getStateIsDirty;
					if (result) {
						const confirmModal = await this.confirmModal(
							this.$locale.baseText('generic.unsavedWork.confirmMessage.message'),
							this.$locale.baseText('generic.unsavedWork.confirmMessage.headline'),
							'warning',
							this.$locale.baseText('generic.unsavedWork.confirmMessage.confirmButtonText'),
							this.$locale.baseText('generic.unsavedWork.confirmMessage.cancelButtonText'),
							true,
						);
						if (confirmModal === MODAL_CONFIRMED) {
							const saved = await this.saveCurrentWorkflow();
							if (saved) this.$store.dispatch('settings/fetchPromptsData');
						} else if (confirmModal === MODAL_CLOSE) {
							return Promise.resolve();
						}
					}
					// Load a workflow
					let workflowId = null as string | null;
					if (this.$route.params.name) {
						workflowId = this.$route.params.name;
					}
					if (workflowId !== null) {
						const workflow = await this.restApi().getWorkflow(workflowId);
						if (!workflow) {
							this.$router.push({
								name: VIEWS.NEW_WORKFLOW,
							});
							this.$showMessage({
								title: 'Error',
								message: this.$locale.baseText('openWorkflow.workflowNotFoundError'),
								type: 'error',
							});
						} else {
							this.$titleSet(workflow.name, 'IDLE');
							// Open existing workflow
							await this.openWorkflow(workflowId);
						}
					} else if (this.$route.meta?.nodeView === true) {
						// Create new workflow
						await this.newWorkflow();
					}
				}
				this.$store.commit('ui/setNodeViewInitialized', true);
				document.addEventListener('keydown', this.keyDown);
				document.addEventListener('keyup', this.keyUp);
				window.addEventListener("beforeunload", (e) => {
					if (this.isDemo){
						return;
					}
					else if (this.$store.getters.getStateIsDirty === true) {
						const confirmationMessage = this.$locale.baseText('nodeView.itLooksLikeYouHaveBeenEditingSomething');
						(e || window.event).returnValue = confirmationMessage; //Gecko + IE
						return confirmationMessage; //Gecko + Webkit, Safari, Chrome etc.
					} else {
						this.startLoading(
							this.$locale.baseText('nodeView.redirecting'),
						);
						return;
					}
				});
			},
			getOutputEndpointUUID(nodeName: string, index: number): string | null {
				const node = this.$store.getters.getNodeByName(nodeName);
				if (!node) {
					return null;
				}

				return CanvasHelpers.getOutputEndpointUUID(node.id, index);
			},
			getInputEndpointUUID(nodeName: string, index: number) {
				const node = this.$store.getters.getNodeByName(nodeName);
				if (!node) {
					return null;
				}

				return CanvasHelpers.getInputEndpointUUID(node.id, index);
			},
			__addConnection(connection: [IConnection, IConnection], addVisualConnection = false) {
				if (addVisualConnection) {
					const outputUuid = this.getOutputEndpointUUID(connection[0].node, connection[0].index);
					const inputUuid = this.getInputEndpointUUID(connection[1].node, connection[1].index);
					if (!outputUuid || !inputUuid) {
						return;
					}

					const uuid: [string, string] = [
						outputUuid,
						inputUuid,
					];

					// Create connections in DOM
					// @ts-ignore
					this.instance.connect({
						uuids: uuid,
						detachable: !this.isReadOnly,
					});
				} else {
					const connectionProperties = { connection, setStateDirty: false };
					// When nodes get connected it gets saved automatically to the storage
					// so if we do not connect we have to save the connection manually
					this.$store.commit('addConnection', connectionProperties);
				}

				setTimeout(() => {
					this.addPinDataConnections(this.$store.getters.pinData);
				});
			},
			__removeConnection(connection: [IConnection, IConnection], removeVisualConnection = false) {
				if (removeVisualConnection) {
					const sourceId = this.$store.getters.getNodeByName(connection[0].node);
					const targetId = this.$store.getters.getNodeByName(connection[1].node);
					// @ts-ignore
					const connections = this.instance.getConnections({
						source: sourceId,
						target: targetId,
					});

					// @ts-ignore
					connections.forEach((connectionInstance) => {
						this.__deleteJSPlumbConnection(connectionInstance);
					});
				}

				this.$store.commit('removeConnection', { connection });
			},
			__deleteJSPlumbConnection(connection: Connection) {
				// Make sure to remove the overlay else after the second move
				// it visibly stays behind free floating without a connection.
				connection.removeOverlays();

				const sourceEndpoint = connection.endpoints && connection.endpoints[0];
				this.pullConnActiveNodeName = null; // prevent new connections when connectionDetached is triggered
				this.instance.deleteConnection(connection); // on delete, triggers connectionDetached event which applies mutation to store
				if (sourceEndpoint) {
					const endpoints = this.instance.getEndpoints(sourceEndpoint.elementId);
					endpoints.forEach((endpoint: Endpoint) => endpoint.repaint()); // repaint both circle and plus endpoint
				}
			},
			__removeConnectionByConnectionInfo(info: OnConnectionBindInfo, removeVisualConnection = false) {
				// @ts-ignore
				const sourceInfo = info.sourceEndpoint.getParameters();
				const sourceNode = this.$store.getters.getNodeById(sourceInfo.nodeId);
				// @ts-ignore
				const targetInfo = info.targetEndpoint.getParameters();
				const targetNode = this.$store.getters.getNodeById(targetInfo.nodeId);

				if (sourceNode && targetNode) {
					const connectionInfo = [
						{
							node: sourceNode.name,
							type: sourceInfo.type,
							index: sourceInfo.index,
						},
						{
							node: targetNode.name,
							type: targetInfo.type,
							index: targetInfo.index,
						},
					] as [IConnection, IConnection];

					if (removeVisualConnection) {
						this.__deleteJSPlumbConnection(info.connection);
					}

					this.$store.commit('removeConnection', { connection: connectionInfo });
				}
			},
			async duplicateNode(nodeName: string) {
				if (!this.editAllowedCheck()) {
					return;
				}

				const node = this.$store.getters.getNodeByName(nodeName);

				const nodeTypeData: INodeTypeDescription | null = this.$store.getters['nodeTypes/getNodeType'](node.type, node.typeVersion);
				if (nodeTypeData && nodeTypeData.maxNodes !== undefined && this.getNodeTypeCount(node.type) >= nodeTypeData.maxNodes) {
					this.showMaxNodeTypeError(nodeTypeData);
					return;
				}

				// Deep copy the data so that data on lower levels of the node-properties do
				// not share objects
				const newNodeData = deepCopy(this.getNodeDataToSave(node));
				newNodeData.id = uuid();

				// Check if node-name is unique else find one that is
				newNodeData.name = this.getUniqueNodeName({
					originalName: newNodeData.name,
					type: newNodeData.type,
				});

				newNodeData.position = CanvasHelpers.getNewNodePosition(
					this.nodes,
					[node.position[0], node.position[1] + 140],
					[0, 140],
				);

				if (newNodeData.webhookId) {
					// Make sure that the node gets a new unique webhook-ID
					newNodeData.webhookId = uuid();
				}

				await this.addNodes([newNodeData]);

				const pinData = this.$store.getters['pinDataByNodeName'](nodeName);
				if (pinData) {
					this.$store.commit('pinData', {
						node: newNodeData,
						data: pinData,
					});
				}

				this.$store.commit('setStateDirty', true);

				// Automatically deselect all nodes and select the current one and also active
				// current node
				this.deselectAllNodes();
				setTimeout(() => {
					this.nodeSelectedByName(newNodeData.name, false);
				});

				this.$telemetry.track('User duplicated node', { node_type: node.type, workflow_id: this.$store.getters.workflowId });
			},
			getJSPlumbConnection(sourceNodeName: string, sourceOutputIndex: number, targetNodeName: string, targetInputIndex: number): Connection | undefined {
				const sourceNode = this.$store.getters.getNodeByName(sourceNodeName) as INodeUi;
				const targetNode = this.$store.getters.getNodeByName(targetNodeName) as INodeUi;
				if (!sourceNode || !targetNode) {
					return;
				}

				const sourceId = sourceNode.id;
				const targetId = targetNode.id;

				const sourceEndpoint = CanvasHelpers.getOutputEndpointUUID(sourceId, sourceOutputIndex);
				const targetEndpoint = CanvasHelpers.getInputEndpointUUID(targetId, targetInputIndex);

				// @ts-ignore
				const connections = this.instance.getConnections({
					source: sourceId,
					target: targetId,
				}) as Connection[];

				return connections.find((connection: Connection) => {
					const uuids = connection.getUuids();
					return uuids[0] === sourceEndpoint && uuids[1] === targetEndpoint;
				});
			},
			getJSPlumbEndpoints(nodeName: string): Endpoint[] {
				const node = this.$store.getters.getNodeByName(nodeName);
				return this.instance.getEndpoints(node.id);
			},
			getPlusEndpoint(nodeName: string, outputIndex: number): Endpoint | undefined {
				const endpoints = this.getJSPlumbEndpoints(nodeName);
				// @ts-ignore
				return endpoints.find((endpoint: Endpoint) => endpoint.type === 'N8nPlus' && endpoint.__meta && endpoint.__meta.index === outputIndex);
			},
			getIncomingOutgoingConnections(nodeName: string): { incoming: Connection[], outgoing: Connection[] } {
				const node = this.$store.getters.getNodeByName(nodeName);
				// @ts-ignore
				const outgoing = this.instance.getConnections({
					source: node.id,
				}) as Connection[];

				// @ts-ignore
				const incoming = this.instance.getConnections({
					target: node.id,
				}) as Connection[];

				return {
					incoming,
					outgoing,
				};
			},
			onNodeMoved(node: INodeUi) {
				const { incoming, outgoing } = this.getIncomingOutgoingConnections(node.name);

				[...incoming, ...outgoing].forEach((connection: Connection) => {
					CanvasHelpers.showOrHideMidpointArrow(connection);
					CanvasHelpers.showOrHideItemsLabel(connection);
				});
			},
			onNodeRun({ name, data, waiting }: { name: string, data: ITaskData[] | null, waiting: boolean }) {
				const pinData = this.$store.getters.pinData;

				if (pinData && pinData[name]) return;

				const sourceNodeName = name;
				const sourceNode = this.$store.getters.getNodeByName(sourceNodeName);
				const sourceId = sourceNode.id;

				if (data === null || data.length === 0 || waiting) {
					// @ts-ignore
					const outgoing = this.instance.getConnections({
						source: sourceId,
					}) as Connection[];

					outgoing.forEach((connection: Connection) => {
						CanvasHelpers.resetConnection(connection);
					});
					const endpoints = this.getJSPlumbEndpoints(sourceNodeName);
					endpoints.forEach((endpoint: Endpoint) => {
						// @ts-ignore
						if (endpoint.type === 'N8nPlus') {
							(endpoint.endpoint as N8nPlusEndpoint).clearSuccessOutput();
						}
					});

					return;
				}

				const nodeConnections = (this.$store.getters.outgoingConnectionsByNodeName(sourceNodeName) as INodeConnections).main;
				const outputMap = CanvasHelpers.getOutputSummary(data, nodeConnections || []);

				Object.keys(outputMap).forEach((sourceOutputIndex: string) => {
					Object.keys(outputMap[sourceOutputIndex]).forEach((targetNodeName: string) => {
						Object.keys(outputMap[sourceOutputIndex][targetNodeName]).forEach((targetInputIndex: string) => {
							if (targetNodeName) {
								const connection = this.getJSPlumbConnection(sourceNodeName, parseInt(sourceOutputIndex, 10), targetNodeName, parseInt(targetInputIndex, 10));

								if (connection) {
									const output = outputMap[sourceOutputIndex][targetNodeName][targetInputIndex];

									if (!output || !output.total) {
										CanvasHelpers.resetConnection(connection);
									}
									else {
										CanvasHelpers.addConnectionOutputSuccess(connection, output);
									}
								}
							}

							const endpoint = this.getPlusEndpoint(sourceNodeName, parseInt(sourceOutputIndex, 10));
							if (endpoint && endpoint.endpoint) {
								const output = outputMap[sourceOutputIndex][NODE_OUTPUT_DEFAULT_KEY][0];
								if (output && output.total > 0) {
									(endpoint.endpoint as N8nPlusEndpoint).setSuccessOutput(CanvasHelpers.getRunItemsLabel(output));
								}
								else {
									(endpoint.endpoint as N8nPlusEndpoint).clearSuccessOutput();
								}
							}
						});
					});
				});
			},
			removeNode(nodeName: string) {
				if (!this.editAllowedCheck()) {
					return;
				}

				const node = this.$store.getters.getNodeByName(nodeName) as INodeUi | null;
				if (!node) {
					return;
				}

				// "requiredNodeTypes" are also defined in cli/commands/run.ts
				const requiredNodeTypes: string[] = [];

				if (requiredNodeTypes.includes(node.type)) {
					// The node is of the required type so check first
					// if any node of that type would be left when the
					// current one would get deleted.
					let deleteAllowed = false;
					for (const checkNode of this.nodes) {
						if (checkNode.name === node.name) {
							continue;
						}
						if (requiredNodeTypes.includes(checkNode.type)) {
							deleteAllowed = true;
							break;
						}
					}

					if (!deleteAllowed) {
						return;
					}
				}

				if (node.type === STICKY_NODE_TYPE) {
					this.$telemetry.track(
						'User deleted workflow note',
						{
							workflow_id: this.$store.getters.workflowId,
							is_welcome_note: node.name === QUICKSTART_NOTE_NAME,
						},
					);
				} else {
					this.$externalHooks().run('node.deleteNode', { node });
					this.$telemetry.track('User deleted node', { node_type: node.type, workflow_id: this.$store.getters.workflowId });
				}

				let waitForNewConnection = false;
				// connect nodes before/after deleted node
				const nodeType: INodeTypeDescription | null = this.$store.getters['nodeTypes/getNodeType'](node.type, node.typeVersion);
				if (nodeType && nodeType.outputs.length === 1
					&& nodeType.inputs.length === 1) {
					const { incoming, outgoing } = this.getIncomingOutgoingConnections(node.name);
					if (incoming.length === 1 && outgoing.length === 1) {
						const conn1 = incoming[0];
						const conn2 = outgoing[0];
						if (conn1.__meta && conn2.__meta) {
							waitForNewConnection = true;
							const sourceNodeName = conn1.__meta.sourceNodeName;
							const sourceNodeOutputIndex = conn1.__meta.sourceOutputIndex;
							const targetNodeName = conn2.__meta.targetNodeName;
							const targetNodeOuputIndex = conn2.__meta.targetOutputIndex;

							setTimeout(() => {
								this.connectTwoNodes(sourceNodeName, sourceNodeOutputIndex, targetNodeName, targetNodeOuputIndex);

								if (waitForNewConnection) {
									this.instance.setSuspendDrawing(false, true);
									waitForNewConnection = false;
								}
							}, 100); // just to make it clear to users that this is a new connection
						}
					}
				}

				setTimeout(() => {
					// Suspend drawing
					this.instance.setSuspendDrawing(true);

					// Remove all endpoints and the connections in jsplumb
					this.instance.removeAllEndpoints(node.id);

					// Remove the draggable
					// @ts-ignore
					this.instance.destroyDraggable(node.id);

					// Remove the connections in data
					this.$store.commit('removeAllNodeConnection', node);

					this.$store.commit('removeNode', node);
					this.$store.commit('clearNodeExecutionData', node.name);

					if (!waitForNewConnection) {
						// Now it can draw again
						this.instance.setSuspendDrawing(false, true);
					}

					// Remove node from selected index if found in it
					this.$store.commit('removeNodeFromSelection', node);

				}, 0); // allow other events to finish like drag stop
			},
			valueChanged(parameterData: IUpdateInformation) {
				if (parameterData.name === 'name' && parameterData.oldValue) {
					// The name changed so we have to take care that
					// the connections get changed.
					this.renameNode(parameterData.oldValue as string, parameterData.value as string);
				}
			},
			async renameNodePrompt(currentName: string) {
				try {
					const promptResponsePromise = this.$prompt(
						this.$locale.baseText('nodeView.prompt.newName') + ':',
						this.$locale.baseText('nodeView.prompt.renameNode') + `: ${currentName}`,
						{
							customClass: 'rename-prompt',
							confirmButtonText: this.$locale.baseText('nodeView.prompt.rename'),
							cancelButtonText: this.$locale.baseText('nodeView.prompt.cancel'),
							inputErrorMessage: this.$locale.baseText('nodeView.prompt.invalidName'),
							inputValue: currentName,
						},
					);

					// Wait till it had time to display
					await Vue.nextTick();

					// Get the input and select the text in it
					const nameInput = document.querySelector('.rename-prompt .el-input__inner') as HTMLInputElement | undefined;
					if (nameInput) {
						nameInput.focus();
						nameInput.select();
					}

					const promptResponse = await promptResponsePromise as MessageBoxInputData;

					this.renameNode(currentName, promptResponse.value);
				} catch (e) { }
			},
			async renameNode(currentName: string, newName: string) {
				if (currentName === newName) {
					return;
				}

				const activeNodeName = this.activeNode && this.activeNode.name;
				const isActive = activeNodeName === currentName;
				if (isActive) {
					this.renamingActive = true;
				}

				// Check if node-name is unique else find one that is
				newName = this.getUniqueNodeName({
					originalName: newName,
				});

				// Rename the node and update the connections
				const workflow = this.getCurrentWorkflow(true);
				workflow.renameNode(currentName, newName);

				// Update also last selected node and execution data
				this.$store.commit('renameNodeSelectedAndExecution', { old: currentName, new: newName });

				// Reset all nodes and connections to load the new ones
				this.deleteEveryEndpoint();

				this.$store.commit('removeAllConnections');
				this.$store.commit('removeAllNodes', { setStateDirty: true });

				// Wait a tick that the old nodes had time to get removed
				await Vue.nextTick();

				// Add the new updated nodes
				await this.addNodes(Object.values(workflow.nodes), workflow.connectionsBySourceNode);

				// Make sure that the node is selected again
				this.deselectAllNodes();
				this.nodeSelectedByName(newName);

				if (isActive) {
					this.$store.commit('ndv/setActiveNodeName', newName);
					this.renamingActive = false;
				}
			},
			deleteEveryEndpoint() {
				// Check as it does not exist on first load
				if (this.instance) {
					try {
						const nodes = this.$store.getters.allNodes as INodeUi[];
						// @ts-ignore
						nodes.forEach((node: INodeUi) => this.instance.destroyDraggable(node.id));

						this.instance.deleteEveryEndpoint();
					} catch (e) { }
				}
			},
			matchCredentials(node: INodeUi) {
				if (!node.credentials) {
					return;
				}
				Object.entries(node.credentials).forEach(([nodeCredentialType, nodeCredentials]: [string, INodeCredentialsDetails]) => {
					const credentialOptions = this.$store.getters['credentials/getCredentialsByType'](nodeCredentialType) as ICredentialsResponse[];

					// Check if workflows applies old credentials style
					if (typeof nodeCredentials === 'string') {
						nodeCredentials = {
							id: null,
							name: nodeCredentials,
						};
						this.credentialsUpdated = true;
					}

					if (nodeCredentials.id) {
						// Check whether the id is matching with a credential
						const credentialsId = nodeCredentials.id.toString(); // due to a fixed bug in the migration UpdateWorkflowCredentials (just sqlite) we have to cast to string and check later if it has been a number
						const credentialsForId = credentialOptions.find((optionData: ICredentialsResponse) =>
							optionData.id === credentialsId,
						);
						if (credentialsForId) {
							if (credentialsForId.name !== nodeCredentials.name || typeof nodeCredentials.id === 'number') {
								node.credentials![nodeCredentialType] = { id: credentialsForId.id, name: credentialsForId.name };
								this.credentialsUpdated = true;
							}
							return;
						}
					}

					// No match for id found or old credentials type used
					node.credentials![nodeCredentialType] = nodeCredentials;

					// check if only one option with the name would exist
					const credentialsForName = credentialOptions.filter((optionData: ICredentialsResponse) => optionData.name === nodeCredentials.name);

					// only one option exists for the name, take it
					if (credentialsForName.length === 1) {
						node.credentials![nodeCredentialType].id = credentialsForName[0].id;
						this.credentialsUpdated = true;
					}
				});
			},
			async addNodes(nodes: INodeUi[], connections?: IConnections) {
				if (!nodes || !nodes.length) {
					return;
				}

				// Before proceeding we must check if all nodes contain the `properties` attribute.
				// Nodes are loaded without this information so we must make sure that all nodes
				// being added have this information.
				await this.loadNodesProperties(nodes.map(node => ({ name: node.type, version: node.typeVersion })));

				// Add the node to the node-list
				let nodeType: INodeTypeDescription | null;
				let foundNodeIssues: INodeIssues | null;
				nodes.forEach((node) => {
					if (!node.id) {
						node.id = uuid();
					}

					nodeType = this.$store.getters['nodeTypes/getNodeType'](node.type, node.typeVersion) as INodeTypeDescription | null;

					// Make sure that some properties always exist
					if (!node.hasOwnProperty('disabled')) {
						node.disabled = false;
					}

					if (!node.hasOwnProperty('parameters')) {
						node.parameters = {};
					}

					// Load the defaul parameter values because only values which differ
					// from the defaults get saved
					if (nodeType !== null) {
						let nodeParameters = null;
						try {
							nodeParameters = NodeHelpers.getNodeParameters(nodeType.properties, node.parameters, true, false, node);
						} catch (e) {
							console.error(this.$locale.baseText('nodeView.thereWasAProblemLoadingTheNodeParametersOfNode') + `: "${node.name}"`); // eslint-disable-line no-console
							console.error(e); // eslint-disable-line no-console
						}
						node.parameters = nodeParameters !== null ? nodeParameters : {};

						// if it's a webhook and the path is empty set the UUID as the default path
						if (node.type === WEBHOOK_NODE_TYPE && node.parameters.path === '') {
							node.parameters.path = node.webhookId as string;
						}
					}

					// check and match credentials, apply new format if old is used
					this.matchCredentials(node);

					foundNodeIssues = this.getNodeIssues(nodeType, node);

					if (foundNodeIssues !== null) {
						node.issues = foundNodeIssues;
					}

					this.$store.commit('addNode', node);
				});

				// Wait for the node to be rendered
				await Vue.nextTick();

				// Suspend drawing
				this.instance.setSuspendDrawing(true);

				// Load the connections
				if (connections !== undefined) {
					let connectionData;
					for (const sourceNode of Object.keys(connections)) {
						for (const type of Object.keys(connections[sourceNode])) {
							for (let sourceIndex = 0; sourceIndex < connections[sourceNode][type].length; sourceIndex++) {
								const outwardConnections = connections[sourceNode][type][sourceIndex];
								if (!outwardConnections) {
									continue;
								}
								outwardConnections.forEach((
									targetData,
								) => {
									connectionData = [
										{
											node: sourceNode,
											type,
											index: sourceIndex,
										},
										{
											node: targetData.node,
											type: targetData.type,
											index: targetData.index,
										},
									] as [IConnection, IConnection];

									this.__addConnection(connectionData, true);
								});
							}
						}
					}
				}

				// Now it can draw again
				this.instance.setSuspendDrawing(false, true);
			},
			async addNodesToWorkflow(data: IWorkflowDataUpdate): Promise<IWorkflowDataUpdate> {
				// Because nodes with the same name maybe already exist, it could
				// be needed that they have to be renamed. Also could it be possible
				// that nodes are not allowd to be created because they have a create
				// limit set. So we would then link the new nodes with the already existing ones.
				// In this object all that nodes get saved in the format:
				//   old-name -> new-name
				const nodeNameTable: {
					[key: string]: string;
				} = {};
				const newNodeNames: string[] = [];

				if (!data.nodes) {
					// No nodes to add
					throw new Error(
						this.$locale.baseText('nodeView.noNodesGivenToAdd'),
					);
				}

				// Get how many of the nodes of the types which have
				// a max limit set already exist
				const nodeTypesCount = this.getNodeTypesMaxCount();

				let oldName: string;
				let newName: string;
				const createNodes: INode[] = [];

				await this.loadNodesProperties(data.nodes.map(node => ({ name: node.type, version: node.typeVersion })));

				data.nodes.forEach(node => {
					if (nodeTypesCount[node.type] !== undefined) {
						if (nodeTypesCount[node.type].exist >= nodeTypesCount[node.type].max) {
							// Node is not allowed to be created so
							// do not add it to the create list but
							// add the name of the existing node
							// that this one gets linked up instead.
							nodeNameTable[node.name] = nodeTypesCount[node.type].nodeNames[0];
							return;
						} else {
							// Node can be created but increment the
							// counter in case multiple ones are
							// supposed to be created
							nodeTypesCount[node.type].exist += 1;
						}
					}

					oldName = node.name;
					newName = this.getUniqueNodeName({
						originalName: node.name,
						additionalUsedNames: newNodeNames,
						type: node.type,
					});

					newNodeNames.push(newName);
					nodeNameTable[oldName] = newName;

					createNodes.push(node);
				});

				// Get only the connections of the nodes that get created
				const newConnections: IConnections = {};
				const currentConnections = data.connections!;
				const createNodeNames = createNodes.map((node) => node.name);
				let sourceNode, type, sourceIndex, connectionIndex, connectionData;
				for (sourceNode of Object.keys(currentConnections)) {
					if (!createNodeNames.includes(sourceNode)) {
						// Node does not get created so skip output connections
						continue;
					}

					const connection: INodeConnections = {};

					for (type of Object.keys(currentConnections[sourceNode])) {
						connection[type] = [];
						for (sourceIndex = 0; sourceIndex < currentConnections[sourceNode][type].length; sourceIndex++) {
							const nodeSourceConnections = [];
							if (currentConnections[sourceNode][type][sourceIndex]) {
								for (connectionIndex = 0; connectionIndex < currentConnections[sourceNode][type][sourceIndex].length; connectionIndex++) {
									connectionData = currentConnections[sourceNode][type][sourceIndex][connectionIndex];
									if (!createNodeNames.includes(connectionData.node)) {
										// Node does not get created so skip input connection
										continue;
									}

									nodeSourceConnections.push(connectionData);
									// Add connection
								}
							}
							connection[type].push(nodeSourceConnections);
						}
					}

					newConnections[sourceNode] = connection;
				}

				// Create a workflow with the new nodes and connections that we can use
				// the rename method
				const tempWorkflow: Workflow = this.getWorkflow(createNodes, newConnections);

				// Rename all the nodes of which the name changed
				for (oldName in nodeNameTable) {
					if (oldName === nodeNameTable[oldName]) {
						// Name did not change so skip
						continue;
					}
					tempWorkflow.renameNode(oldName, nodeNameTable[oldName]);
				}

				// Add the nodes with the changed node names, expressions and connections
				await this.addNodes(Object.values(tempWorkflow.nodes), tempWorkflow.connectionsBySourceNode);

				this.$store.commit('setStateDirty', true);

				return {
					nodes: Object.values(tempWorkflow.nodes),
					connections: tempWorkflow.connectionsBySourceNode,
				};
			},
			getSelectedNodesToSave(): Promise<IWorkflowData> {
				const data: IWorkflowData = {
					nodes: [],
					connections: {},
				};

				// Get data of all the selected noes
				let nodeData;
				const exportNodeNames: string[] = [];

				for (const node of this.$store.getters.getSelectedNodes) {
					try {
						nodeData = this.getNodeDataToSave(node);
						exportNodeNames.push(node.name);
					} catch (e) {
						return Promise.reject(e);
					}

					data.nodes.push(nodeData);
				}

				// Get only connections of exported nodes and ignore all other ones
				let connectionToKeep,
					connections: INodeConnections,
					type: string,
					connectionIndex: number,
					sourceIndex: number,
					connectionData: IConnection,
					typeConnections: INodeConnections;

				data.nodes.forEach((node) => {
					connections = this.$store.getters.outgoingConnectionsByNodeName(node.name);
					if (Object.keys(connections).length === 0) {
						return;
					}

					// Keep only the connection to node which get also exported
					// @ts-ignore
					typeConnections = {};
					for (type of Object.keys(connections)) {
						for (sourceIndex = 0; sourceIndex < connections[type].length; sourceIndex++) {
							connectionToKeep = [];
							for (connectionIndex = 0; connectionIndex < connections[type][sourceIndex].length; connectionIndex++) {
								connectionData = connections[type][sourceIndex][connectionIndex];
								if (exportNodeNames.indexOf(connectionData.node) !== -1) {
									connectionToKeep.push(connectionData);
								}
							}

							if (connectionToKeep.length) {
								if (!typeConnections.hasOwnProperty(type)) {
									typeConnections[type] = [];
								}
								typeConnections[type][sourceIndex] = connectionToKeep;
							}
						}
					}

					if (Object.keys(typeConnections).length) {
						data.connections[node.name] = typeConnections;
					}
				});

				return Promise.resolve(data);
			},
			resetWorkspace() {
				// Reset nodes
				this.deleteEveryEndpoint();

				if (this.executionWaitingForWebhook) {
					// Make sure that if there is a waiting test-webhook that
					// it gets removed
					this.restApi().removeTestWebhook(this.$store.getters.workflowId)
						.catch(() => {
							// Ignore all errors
						});
				}

				this.$store.commit('removeAllConnections', { setStateDirty: false });
				this.$store.commit('removeAllNodes', { setStateDirty: false, removePinData: true });

				// Reset workflow execution data
				this.$store.commit('setWorkflowExecutionData', null);
				this.$store.commit('resetAllNodesIssues');
				// vm.$forceUpdate();

				this.$store.commit('setActive', false);
				this.$store.commit('setWorkflowId', PLACEHOLDER_EMPTY_WORKFLOW_ID);
				this.$store.commit('setWorkflowName', { newName: '', setStateDirty: false });
				this.$store.commit('setWorkflowSettings', {});
				this.$store.commit('setWorkflowTagIds', []);

				this.$store.commit('setActiveExecutionId', null);
				this.$store.commit('setExecutingNode', null);
				this.$store.commit('removeActiveAction', 'workflowRunning');
				this.$store.commit('setExecutionWaitingForWebhook', false);

				this.$store.commit('resetSelectedNodes');

				this.$store.commit('setNodeViewOffsetPosition', { newOffset: [0, 0], setStateDirty: false });

				return Promise.resolve();
			},
			async loadActiveWorkflows(): Promise<void> {
				const activeWorkflows = await this.restApi().getActiveWorkflows();
				this.$store.commit('setActiveWorkflows', activeWorkflows);
			},
			async loadNodeTypes(): Promise<void> {
				await this.$store.dispatch('nodeTypes/getNodeTypes');
			},
			async loadCredentialTypes(): Promise<void> {
				await this.$store.dispatch('credentials/fetchCredentialTypes', true);
			},
			async loadCredentials(): Promise<void> {
				await this.$store.dispatch('credentials/fetchAllCredentials');
				await this.$store.dispatch('credentials/fetchForeignCredentials');
			},
			async loadNodesProperties(nodeInfos: INodeTypeNameVersion[]): Promise<void> {
				const allNodes: INodeTypeDescription[] = this.$store.getters['nodeTypes/allNodeTypes'];

				const nodesToBeFetched: INodeTypeNameVersion[] = [];
				allNodes.forEach(node => {
					const nodeVersions = Array.isArray(node.version) ? node.version : [node.version];
					if (!!nodeInfos.find(n => n.name === node.name && nodeVersions.includes(n.version)) && !node.hasOwnProperty('properties')) {
						nodesToBeFetched.push({
							name: node.name,
							version: Array.isArray(node.version)
								? node.version.slice(-1)[0]
								: node.version,
						});
					}
				});

				if (nodesToBeFetched.length > 0) {
					// Only call API if node information is actually missing
					this.startLoading();
					await this.$store.dispatch('nodeTypes/getNodesInformation', nodesToBeFetched);
					this.stopLoading();
				}
			},
			async onPostMessageReceived(message: MessageEvent) {
				try {
					const json = JSON.parse(message.data);
					if (json && json.command === 'openWorkflow') {
						try {
							await this.importWorkflowExact(json);
							this.isExecutionPreview = false;
						} catch (e) {
							if (window.top) {
								window.top.postMessage(JSON.stringify({ command: 'error', message: this.$locale.baseText('openWorkflow.workflowImportError') }), '*');
							}
							this.$showMessage({
								title: this.$locale.baseText('openWorkflow.workflowImportError'),
								message: (e as Error).message,
								type: 'error',
							});
						}
					} else if (json && json.command === 'openExecution') {
						try {
							await this.openExecution(json.executionId);
							this.isExecutionPreview = true;
						} catch (e) {
							if (window.top) {
								window.top.postMessage(JSON.stringify({ command: 'error', message: this.$locale.baseText('nodeView.showError.openExecution.title') }), '*');
							}
							this.$showMessage({
								title: this.$locale.baseText('nodeView.showError.openExecution.title'),
								message: (e as Error).message,
								type: 'error',
							});
						}
					}
				} catch (e) {
				}
			},
			async onImportWorkflowDataEvent(data: IDataObject) {
				await this.importWorkflowData(data.data as IWorkflowDataUpdate, undefined, 'file');
			},
			async onImportWorkflowUrlEvent(data: IDataObject) {
				const workflowData = await this.getWorkflowDataFromUrl(data.url as string);
				if (workflowData !== undefined) {
					await this.importWorkflowData(workflowData, undefined, 'url');
				}
			},
			addPinDataConnections(pinData: IPinData) {
				Object.keys(pinData).forEach((nodeName) => {
					const node = this.$store.getters.getNodeByName(nodeName);
					if (!node) {
						return;
					}

					// @ts-ignore
					const connections = this.instance.getConnections({
						source: node.id,
					}) as Connection[];

					connections.forEach((connection) => {
						CanvasHelpers.addConnectionOutputSuccess(connection, {
							total: pinData[nodeName].length,
							iterations: 0,
						});
					});
				});
			},
			removePinDataConnections(pinData: IPinData) {
				Object.keys(pinData).forEach((nodeName) => {
					const node = this.$store.getters.getNodeByName(nodeName);
					if (!node) {
						return;
					}

					// @ts-ignore
					const connections = this.instance.getConnections({
						source: node.id,
					}) as Connection[];

					connections.forEach(CanvasHelpers.resetConnection);
				});
			},
			onToggleNodeCreator({ source, createNodeActive }: { source?: string; createNodeActive: boolean }) {
				if (createNodeActive === this.createNodeActive) return;

				// Default to the trigger tab in node creator if there's no trigger node yet
				if (!this.containsTrigger) this.$store.commit('nodeCreator/setSelectedType', TRIGGER_NODE_FILTER);

				this.createNodeActive = createNodeActive;
				this.$externalHooks().run('nodeView.createNodeActiveChanged', { source, createNodeActive });
				this.$telemetry.trackNodesPanel('nodeView.createNodeActiveChanged', { source, createNodeActive, workflow_id: this.$store.getters.workflowId });
			},
			onAddNode({ nodeTypeName, position }: { nodeTypeName: string; position?: [number, number] }) {
				this.addNode(nodeTypeName, { position });
			},
		},
		async mounted() {
			this.$titleReset();
			window.addEventListener('message', this.onPostMessageReceived);
			this.$root.$on('importWorkflowData', this.onImportWorkflowDataEvent);
			this.$root.$on('newWorkflow', this.newWorkflow);
			this.$root.$on('importWorkflowUrl', this.onImportWorkflowUrlEvent);

			this.startLoading();
			this.resetWorkspace();

			const loadPromises = [
				this.loadActiveWorkflows(),
				this.loadCredentials(),
				this.loadCredentialTypes(),
			];

			if (this.$store.getters['nodeTypes/allNodeTypes'].length === 0) {
				loadPromises.push(this.loadNodeTypes());
			}

			try {
				await Promise.all(loadPromises);
			} catch (error) {
				this.$showError(
					error,
					this.$locale.baseText('nodeView.showError.mounted1.title'),
					this.$locale.baseText('nodeView.showError.mounted1.message') + ':',
				);
				return;
			}

			this.instance.ready(async () => {
				try {
					try {
						this.initNodeView();
					} catch {} // This will break if mounted after jsplumb has been initiated from executions preview, so continue if it breaks
					await this.initView();
					if (window.top) {
						window.top.postMessage(JSON.stringify({ command: 'n8nReady', version: this.$store.getters.versionCli }), '*');
					}
				} catch (error) {
					this.$showError(
						error,
						this.$locale.baseText('nodeView.showError.mounted2.title'),
						this.$locale.baseText('nodeView.showError.mounted2.message') + ':',
					);
				}
				this.stopLoading();

				setTimeout(() => {
					this.$store.dispatch('users/showPersonalizationSurvey');
					this.checkForNewVersions();
					this.addPinDataConnections(this.$store.getters.pinData);
				}, 0);
			});

			this.$externalHooks().run('nodeView.mount');

			if (
				this.currentUser.personalizationAnswers !== null &&
				this.isOnboardingCallPromptFeatureEnabled &&
				getAccountAge(this.currentUser) <= ONBOARDING_PROMPT_TIMEBOX
			) {
				const onboardingResponse = await this.$store.dispatch('ui/getNextOnboardingPrompt');
				const promptTimeout = onboardingResponse.toast_sequence_number === 1 ? FIRST_ONBOARDING_PROMPT_TIMEOUT : 1000;

				if (onboardingResponse.title && onboardingResponse.description) {
					setTimeout(async () => {
						this.$showToast({
							type: 'info',
							title: onboardingResponse.title,
							message: onboardingResponse.description,
							duration: 0,
							customClass: 'clickable',
							closeOnClick: true,
							onClick: () => {
								this.$telemetry.track('user clicked onboarding toast', {
									seq_num: onboardingResponse.toast_sequence_number,
									title: onboardingResponse.title,
									description: onboardingResponse.description,
								});
								this.$store.commit('ui/openModal', ONBOARDING_CALL_SIGNUP_MODAL_KEY, { root: true });
							},
						});
					}, promptTimeout);
				}
			}
			dataPinningEventBus.$on('pin-data', this.addPinDataConnections);
			dataPinningEventBus.$on('unpin-data', this.removePinDataConnections);
		},
		activated() {
			const openSideMenu = this.$store.getters['ui/getAddFirstStepOnLoad'];
			if (openSideMenu) {
				this.showTriggerCreator('trigger_placeholder_button');
			}
			this.$store.commit('ui/setAddFirstStepOnLoad', false);

			document.addEventListener('keydown', this.keyDown);
			document.addEventListener('keyup', this.keyUp);
			window.addEventListener('message', this.onPostMessageReceived);
			this.$root.$on('newWorkflow', this.newWorkflow);
			this.$root.$on('importWorkflowData', this.onImportWorkflowDataEvent);
			this.$root.$on('importWorkflowUrl', this.onImportWorkflowUrlEvent);
			dataPinningEventBus.$on('pin-data', this.addPinDataConnections);
			dataPinningEventBus.$on('unpin-data', this.removePinDataConnections);
		},
		deactivated () {
			document.removeEventListener('keydown', this.keyDown);
			document.removeEventListener('keyup', this.keyUp);
			window.removeEventListener('message', this.onPostMessageReceived);
			this.$root.$off('newWorkflow', this.newWorkflow);
			this.$root.$off('importWorkflowData', this.onImportWorkflowDataEvent);
			this.$root.$off('importWorkflowUrl', this.onImportWorkflowUrlEvent);

			dataPinningEventBus.$off('pin-data', this.addPinDataConnections);
			dataPinningEventBus.$off('unpin-data', this.removePinDataConnections);
		},
		destroyed() {
			this.resetWorkspace();
			this.$store.commit('setStateDirty', false);
			window.removeEventListener('message', this.onPostMessageReceived);
			this.$root.$off('newWorkflow', this.newWorkflow);
			this.$root.$off('importWorkflowData', this.onImportWorkflowDataEvent);
			this.$root.$off('importWorkflowUrl', this.onImportWorkflowUrlEvent);

			dataPinningEventBus.$off('pin-data', this.addPinDataConnections);
			dataPinningEventBus.$off('unpin-data', this.removePinDataConnections);
		},
	});
</script>

<style scoped lang="scss">
.zoom-menu {
	$--zoom-menu-margin: 15;

	position: absolute;
	left: $sidebar-width + $--zoom-menu-margin;
	width: 210px;
	bottom: 108px;
	left: 35px;
	line-height: 25px;
	color: #444;
	padding-right: 5px;

	button {
		border: var(--border-base);
	}

	>* {
		+* {
			margin-left: var(--spacing-3xs);
		}

		&:hover {
			transform: scale(1.1);
		}
	}
}

.regular-zoom-menu {
	@media (max-width: $breakpoint-2xs) {
		bottom: 90px;
	}
}

.demo-zoom-menu {
	left: 10px;
	bottom: 10px;
}

.node-view-root {
	position: relative;
	flex: 1;
	overflow: hidden;
	background-color: var(--color-canvas-background);
	width: 100%;
	height: 100%;
	position: relative;
}

.node-view-wrapper {
	position: fixed;
}

.node-view {
	position: relative;
	width: 100%;
	height: 100%;
	transform-origin: 0 0;
	z-index: -1;
}

.node-view-background {
	background-color: var(--color-canvas-background);
	position: absolute;
	width: 10000px;
	height: 10000px;
	z-index: -2;
}

.move-active {
	cursor: grab;
	cursor: -moz-grab;
	cursor: -webkit-grab;
	touch-action: none;
}

.move-in-process {
	cursor: grabbing;
	cursor: -moz-grabbing;
	cursor: -webkit-grabbing;
	touch-action: none;
}

.workflow-execute-wrapper {
	position: absolute;
	display: flex;
	justify-content: center;
	left: 50%;
	transform: translateX(-50%);
	bottom: 110px;
	width: auto;

	> * {
		margin-inline-end: 0.625rem;
	}
}

/* Makes sure that when selected with mouse it does not select text */
.do-not-select *,
.jtk-drag-select * {
	-webkit-touch-callout: none;
	-webkit-user-select: none;
	-khtml-user-select: none;
	-moz-user-select: none;
	-ms-user-select: none;
	user-select: none;
}
</style>

<style lang="scss">
.connection-run-items-label {
	span {
		border-radius: 7px;
		background-color: hsla(var(--color-canvas-background-h), var(--color-canvas-background-s), var(--color-canvas-background-l), .85);
		line-height: 1.3em;
		padding: 0px 3px;
		white-space: nowrap;
		font-size: var(--font-size-s);
		font-weight: var(--font-weight-regular);
		color: var(--color-success);
	}

	.floating {
		position: absolute;
		top: -22px;
		transform: translateX(-50%);
	}
}

.connection-input-name-label {
	position: relative;

	span {
		position: absolute;
		top: -10px;
		left: -60px;
	}
}

.drop-add-node-label {
	color: var(--color-text-dark);
	font-weight: 600;
	font-size: 0.8em;
	text-align: center;
	background-color: #ffffff55;
}

.node-input-endpoint-label,
.node-output-endpoint-label {
	background-color: hsla(var(--color-canvas-background-h), var(--color-canvas-background-s), var(--color-canvas-background-l), .85);
	border-radius: 7px;
	font-size: 0.7em;
	padding: 2px;
	white-space: nowrap;
}

.node-input-endpoint-label {
	text-align: right;
}

.connection-actions {
	&:hover {
		display: block !important;
	}

	>div {
		color: var(--color-foreground-xdark);
		border: 2px solid var(--color-foreground-xdark);
		background-color: var(--color-background-xlight);
		border-radius: var(--border-radius-base);
		height: var(--spacing-l);
		width: var(--spacing-l);
		cursor: pointer;

		display: inline-flex;
		align-items: center;
		justify-content: center;

		position: absolute;
		top: -12px;

		&.add {
			right: 4px;
		}

		&.delete {
			left: 4px;
		}

		svg {
			pointer-events: none;
			font-size: var(--font-size-2xs);
		}

		&:hover {
			border-color: var(--color-primary);
			color: var(--color-primary);
		}
	}
}
</style>

<style module lang="scss">

.content {
	position: relative;
	display: flex;
	overflow: auto;
	height: 100vh;
}

.shake {
	animation: 1s 200ms shake;
}

@keyframes shake {
	10%, 90% {
    transform: translate3d(-1px, 0, 0);
  }

  20%, 80% {
    transform: translate3d(2px, 0, 0);
  }

  30%, 50%, 70% {
    transform: translate3d(-4px, 0, 0);
  }

  40%, 60% {
    transform: translate3d(4px, 0, 0);
  }
}

</style><|MERGE_RESOLUTION|>--- conflicted
+++ resolved
@@ -662,12 +662,8 @@
 				});
 				this.$externalHooks().run('execution.open', { workflowId: data.workflowData.id, workflowName: data.workflowData.name, executionId });
 				this.$telemetry.track('User opened read-only execution', { workflow_id: data.workflowData.id, execution_mode: data.mode, execution_finished: data.finished });
-<<<<<<< HEAD
-				if (data.finished !== true && data && data.data && data.data.resultData && data.data.resultData.error) {
-=======
 
 				if (!data.finished && data.data?.resultData?.error) {
->>>>>>> adef6d70
 					// Check if any node contains an error
 					let nodeErrorFound = false;
 					if (data.data.resultData.runData) {
@@ -682,12 +678,8 @@
 							}
 						}
 					}
-<<<<<<< HEAD
-					if (nodeErrorFound === false) {
-=======
 
 					if (!nodeErrorFound) {
->>>>>>> adef6d70
 						const resultError = data.data.resultData.error;
 						const errorMessage = this.$getExecutionError(data.data);
 						const shouldTrack = resultError && 'node' in resultError && resultError.node!.type.startsWith('n8n-nodes-base');
@@ -787,12 +779,8 @@
 					);
 					return;
 				}
-<<<<<<< HEAD
-				if (data === undefined) {
-=======
 
 				if (!data) {
->>>>>>> adef6d70
 					throw new Error(
 						this.$locale.baseText(
 							'nodeView.workflowWithIdCouldNotBeFound',
@@ -1359,12 +1347,9 @@
 				if (plainTextData.match(/^http[s]?:\/\/.*\.json$/i)) {
 					// Pasted data points to a possible workflow JSON file
 
-<<<<<<< HEAD
-=======
 					if (!this.editAllowedCheck()) {
 						return;
 					}
->>>>>>> adef6d70
 
 					const importConfirm = await this.confirmMessage(
 						this.$locale.baseText(
