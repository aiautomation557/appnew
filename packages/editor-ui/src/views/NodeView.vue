--- conflicted
+++ resolved
@@ -1488,13 +1488,8 @@
 				this.lastSelectedConnection = null;
 				this.newNodeInsertPosition = null;
 
-<<<<<<< HEAD
 				if (setActive) {
-					this.$store.commit('setActiveNode', node.name);
-=======
-				if (setActive === true) {
 					this.$store.commit('ndv/setActiveNodeName', node.name);
->>>>>>> d7c8fefe
 				}
 			},
 			showMaxNodeTypeError(nodeTypeData: INodeTypeDescription) {
