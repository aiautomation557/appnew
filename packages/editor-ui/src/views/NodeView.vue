<template>
	<div
		class="node-view-root"
	 	@dragover="onDragOver"
	 	@drop="onDrop"
	>
		<div
			class="node-view-wrapper"
			:class="workflowClasses"
			@touchstart="mouseDown"
			@touchend="mouseUp"
			@touchmove="mouseMoveNodeWorkflow"
			@mousedown="mouseDown"
			v-touch:tap="touchTap"
			@mouseup="mouseUp"
			@wheel="wheelScroll"
		>
			<div id="node-view-background" class="node-view-background" :style="backgroundStyle" />
			<div
				id="node-view"
				class="node-view"
				:style="workflowStyle"
			>
				<div v-for="nodeData in nodes" :key="nodeData.id">
					<node
						v-if="nodeData.type !== STICKY_NODE_TYPE"
						@duplicateNode="duplicateNode"
						@deselectAllNodes="deselectAllNodes"
						@deselectNode="nodeDeselectedByName"
						@nodeSelected="nodeSelectedByName"
						@removeNode="removeNode"
						@runWorkflow="onRunNode"
						@moved="onNodeMoved"
						@run="onNodeRun"
						:key="nodeData.id"
						:name="nodeData.name"
						:isReadOnly="isReadOnly"
						:instance="instance"
						:isActive="!!activeNode && activeNode.name === nodeData.name"
						:hideActions="pullConnActive"
					/>
					<Sticky
						v-else
						@deselectAllNodes="deselectAllNodes"
						@deselectNode="nodeDeselectedByName"
						@nodeSelected="nodeSelectedByName"
						@removeNode="removeNode"
						:key="nodeData.id"
						:name="nodeData.name"
						:isReadOnly="isReadOnly"
						:instance="instance"
						:isActive="!!activeNode && activeNode.name === nodeData.name"
						:nodeViewScale="nodeViewScale"
						:gridSize="GRID_SIZE"
						:hideActions="pullConnActive"
					/>
				</div>
			</div>
		</div>
		<NodeDetailsView :readOnly="isReadOnly" :renaming="renamingActive" @valueChanged="valueChanged"/>
		<div
			:class="['node-buttons-wrapper', showStickyButton ? 'no-events' : '']"
			v-if="!createNodeActive && !isReadOnly"
			@mouseenter="onCreateMenuHoverIn"
		>
			<div class="node-creator-button">
				<n8n-icon-button
					size="xlarge"
					icon="plus"
					@click="() => openNodeCreator('add_node_button')" :title="$locale.baseText('nodeView.addNode')"
				/>
				<div
					:class="['add-sticky-button', showStickyButton ? 'visible-button' : '']"
					@click="addStickyNote"
				>
					<n8n-icon-button
						size="medium"
						type="secondary"
						:icon="['far', 'note-sticky']"
						:title="$locale.baseText('nodeView.addSticky')"
					/>
				</div>
			</div>
		</div>
		<node-creator
			:active="createNodeActive"
			@nodeTypeSelected="nodeTypeSelected"
			@closeNodeCreator="closeNodeCreator"
		/>
		<div :class="{ 'zoom-menu': true, 'regular-zoom-menu': !isDemo, 'demo-zoom-menu': isDemo, expanded: !sidebarMenuCollapsed }">
			<n8n-icon-button @click="zoomToFit" type="tertiary" size="large" :title="$locale.baseText('nodeView.zoomToFit')" icon="expand" />
			<n8n-icon-button @click="zoomIn" type="tertiary" size="large" :title="$locale.baseText('nodeView.zoomIn')" icon="search-plus" />
			<n8n-icon-button @click="zoomOut" type="tertiary" size="large" :title="$locale.baseText('nodeView.zoomOut')" icon="search-minus" />
			<n8n-icon-button
				v-if="nodeViewScale !== 1 && !isDemo"
				@click="resetZoom"
				type="tertiary"
				size="large"
				:title="$locale.baseText('nodeView.resetZoom')"
				icon="undo"
			/>
		</div>
		<div class="workflow-execute-wrapper" v-if="!isReadOnly">
			<n8n-button
				@click.stop="onRunWorkflow"
				:loading="workflowRunning"
				:label="runButtonText"
				:title="$locale.baseText('nodeView.executesTheWorkflowFromTheStartOrWebhookNode')"
				size="large"
				icon="play-circle"
				type="primary"
			/>

			<n8n-icon-button
				v-if="workflowRunning === true && !executionWaitingForWebhook"
				icon="stop"
				size="large"
				class="stop-execution"
				type="secondary"
				:title="stopExecutionInProgress
					? $locale.baseText('nodeView.stoppingCurrentExecution')
					: $locale.baseText('nodeView.stopCurrentExecution')
				"
				:loading="stopExecutionInProgress"
				@click.stop="stopExecution()"
			/>

			<n8n-icon-button
				v-if="workflowRunning === true && executionWaitingForWebhook === true"
				class="stop-execution"
				icon="stop"
				size="large"
				:title="$locale.baseText('nodeView.stopWaitingForWebhookCall')"
				type="secondary"
				@click.stop="stopWaitingForWebhook()"
			/>

			<n8n-icon-button
				v-if="!isReadOnly && workflowExecution && !workflowRunning"
				:title="$locale.baseText('nodeView.deletesTheCurrentExecutionData')"
				icon="trash"
				size="large"
				@click.stop="clearExecutionData()"
			/>
		</div>
	</div>
</template>

<script lang="ts">
import Vue from 'vue';
import {
	Connection, Endpoint, N8nPlusEndpoint,
} from 'jsplumb';
import { MessageBoxInputData } from 'element-ui/types/message-box';
import { jsPlumb, OnConnectionBindInfo } from 'jsplumb';
import {
	DEFAULT_STICKY_HEIGHT,
	DEFAULT_STICKY_WIDTH,
	FIRST_ONBOARDING_PROMPT_TIMEOUT,
	MODAL_CANCEL,
	MODAL_CLOSE,
	MODAL_CONFIRMED,
	NODE_OUTPUT_DEFAULT_KEY,
	ONBOARDING_CALL_SIGNUP_MODAL_KEY,
	ONBOARDING_PROMPT_TIMEBOX,
	PLACEHOLDER_EMPTY_WORKFLOW_ID,
	QUICKSTART_NOTE_NAME,
	START_NODE_TYPE,
	STICKY_NODE_TYPE,
	VIEWS,
	WEBHOOK_NODE_TYPE,
	WORKFLOW_OPEN_MODAL_KEY,
} from '@/constants';
import { copyPaste } from '@/components/mixins/copyPaste';
import { externalHooks } from '@/components/mixins/externalHooks';
import { genericHelpers } from '@/components/mixins/genericHelpers';
import { mouseSelect } from '@/components/mixins/mouseSelect';
import { moveNodeWorkflow } from '@/components/mixins/moveNodeWorkflow';
import { restApi } from '@/components/mixins/restApi';
import { showMessage } from '@/components/mixins/showMessage';
import { titleChange } from '@/components/mixins/titleChange';
import { newVersions } from '@/components/mixins/newVersions';

import { workflowHelpers } from '@/components/mixins/workflowHelpers';
import { workflowRun } from '@/components/mixins/workflowRun';

import NodeDetailsView from '@/components/NodeDetailsView.vue';
import Node from '@/components/Node.vue';
import NodeCreator from '@/components/NodeCreator/NodeCreator.vue';
import NodeSettings from '@/components/NodeSettings.vue';
import Sticky from '@/components/Sticky.vue';

import * as CanvasHelpers from './canvasHelpers';

import mixins from 'vue-typed-mixins';
import { v4 as uuid } from 'uuid';
import {
	IConnection,
	IConnections,
	IDataObject,
	INode,
	INodeConnections,
	INodeCredentialsDetails,
	INodeIssues,
	INodeTypeDescription,
	INodeTypeNameVersion,
	IPinData,
	IRun,
	ITaskData,
	ITelemetryTrackProperties,
	IWorkflowBase,
	NodeHelpers,
	TelemetryHelpers,
	Workflow,
} from 'n8n-workflow';
import {
	ICredentialsResponse,
	IExecutionResponse,
	IWorkflowDb,
	IWorkflowData,
	INodeUi,
	IUpdateInformation,
	IWorkflowDataUpdate,
	XYPosition,
	IPushDataExecutionFinished,
	ITag,
	IWorkflowTemplate,
	IExecutionsSummary,
	IWorkflowToShare,
} from '../Interface';
import { mapGetters } from 'vuex';

import {
	addNodeTranslation,
} from '@/plugins/i18n';

import '../plugins/N8nCustomConnectorType';
import '../plugins/PlusEndpointType';
import { getAccountAge } from '@/modules/userHelpers';
import { IUser } from 'n8n-design-system';
import {dataPinningEventBus} from "@/event-bus/data-pinning-event-bus";

interface AddNodeOptions {
	position?: XYPosition;
	dragAndDrop?: boolean;
}


export default mixins(
	copyPaste,
	externalHooks,
	genericHelpers,
	mouseSelect,
	moveNodeWorkflow,
	restApi,
	showMessage,
	titleChange,
	workflowHelpers,
	workflowRun,
	newVersions,
)
	.extend({
		name: 'NodeView',
		components: {
			NodeDetailsView,
			Node,
			NodeCreator,
			NodeSettings,
			Sticky,
		},
		errorCaptured: (err, vm, info) => {
			console.error('errorCaptured'); // eslint-disable-line no-console
			console.error(err); // eslint-disable-line no-console
		},
		watch: {
			// Listen to route changes and load the workflow accordingly
			'$route': 'initView',
			activeNode () {
				// When a node gets set as active deactivate the create-menu
				this.createNodeActive = false;
			},
			nodes: {
				async handler (value, oldValue) {
					// Load a workflow
					let workflowId = null as string | null;
					if (this.$route && this.$route.params.name) {
						workflowId = this.$route.params.name;
					}
				},
				deep: true,
			},
			connections: {
				async handler (value, oldValue) {
					// Load a workflow
					let workflowId = null as string | null;
					if (this.$route && this.$route.params.name) {
						workflowId = this.$route.params.name;
					}
				},
				deep: true,
			},

		},
		async beforeRouteLeave(to, from, next) {
			const result = this.$store.getters.getStateIsDirty;
			if(result) {
				const confirmModal = await this.confirmModal(
					this.$locale.baseText('nodeView.confirmMessage.beforeRouteLeave.message'),
					this.$locale.baseText('nodeView.confirmMessage.beforeRouteLeave.headline'),
					'warning',
					this.$locale.baseText('nodeView.confirmMessage.beforeRouteLeave.confirmButtonText'),
					this.$locale.baseText('nodeView.confirmMessage.beforeRouteLeave.cancelButtonText'),
					true,
				);

				if (confirmModal === MODAL_CONFIRMED) {
					const saved = await this.saveCurrentWorkflow({}, false);
					if (saved) this.$store.dispatch('settings/fetchPromptsData');
					this.$store.commit('setStateDirty', false);
					next();
				} else if (confirmModal === MODAL_CANCEL) {
					this.$store.commit('setStateDirty', false);
					next();
				} else if (confirmModal === MODAL_CLOSE) {
					next(false);
				}

			} else {
				next();
			}
		},
		computed: {
			...mapGetters('users', [
				'currentUser',
			]),
			...mapGetters('ui', [
				'sidebarMenuCollapsed',
			]),
			...mapGetters('settings', [
				'isOnboardingCallPromptFeatureEnabled',
			]),
			defaultLocale (): string {
				return this.$store.getters.defaultLocale;
			},
			isEnglishLocale(): boolean {
				return this.defaultLocale === 'en';
			},
			...mapGetters(['nativelyNumberSuffixedDefaults']),
			activeNode (): INodeUi | null {
				return this.$store.getters.activeNode;
			},
			executionWaitingForWebhook (): boolean {
				return this.$store.getters.executionWaitingForWebhook;
			},
			isDemo (): boolean {
				return this.$route.name === VIEWS.DEMO;
			},
			lastSelectedNode (): INodeUi | null {
				return this.$store.getters.lastSelectedNode;
			},
			nodes (): INodeUi[] {
				return this.$store.getters.allNodes;
			},
			runButtonText (): string {
				if (this.workflowRunning === false) {
					return this.$locale.baseText('nodeView.runButtonText.executeWorkflow');
				}

				if (this.executionWaitingForWebhook === true) {
					return this.$locale.baseText('nodeView.runButtonText.waitingForTriggerEvent');
				}

				return this.$locale.baseText('nodeView.runButtonText.executingWorkflow');
			},
			workflowStyle (): object {
				const offsetPosition = this.$store.getters.getNodeViewOffsetPosition;
				return {
					left: offsetPosition[0] + 'px',
					top: offsetPosition[1] + 'px',
				};
			},
			backgroundStyle (): object {
				return CanvasHelpers.getBackgroundStyles(this.nodeViewScale, this.$store.getters.getNodeViewOffsetPosition);
			},
			workflowClasses () {
				const returnClasses = [];
				if (this.ctrlKeyPressed === true) {
					if (this.$store.getters.isNodeViewMoveInProgress === true) {
						returnClasses.push('move-in-process');
					} else {
						returnClasses.push('move-active');
					}
				}
				if (this.selectActive || this.ctrlKeyPressed === true) {
					// Makes sure that nothing gets selected while select or move is active
					returnClasses.push('do-not-select');
				}
				return returnClasses;
			},
			workflowExecution (): IExecutionResponse | null {
				return this.$store.getters.getWorkflowExecution;
			},
			workflowRunning (): boolean {
				return this.$store.getters.isActionActive('workflowRunning');
			},
		},
		data () {
			return {
				GRID_SIZE: CanvasHelpers.GRID_SIZE,
				STICKY_NODE_TYPE,
				createNodeActive: false,
				instance: jsPlumb.getInstance(),
				lastSelectedConnection: null as null | Connection,
				lastClickPosition: [450, 450] as XYPosition,
				nodeViewScale: 1,
				ctrlKeyPressed: false,
				stopExecutionInProgress: false,
				blankRedirect: false,
				credentialsUpdated: false,
				newNodeInsertPosition: null as XYPosition | null,
				pullConnActiveNodeName: null as string | null,
				pullConnActive: false,
				dropPrevented: false,
				renamingActive: false,
				showStickyButton: false,
			};
		},
		beforeDestroy () {
			this.resetWorkspace();
			// Make sure the event listeners get removed again else we
			// could add up with them registred multiple times
			document.removeEventListener('keydown', this.keyDown);
			document.removeEventListener('keyup', this.keyUp);
		},
		methods: {
			onRunNode(nodeName: string, source: string) {
				const node = this.$store.getters.getNodeByName(nodeName);
				this.$telemetry.track('User clicked execute node button', { node_type: node ? node.type : null, workflow_id: this.$store.getters.workflowId, source: 'canvas' });
				this.runWorkflow(nodeName, source);
			},
			onRunWorkflow() {
				this.getWorkflowDataToSave().then((workflowData) => {
					this.$telemetry.track('User clicked execute workflow button', {
						workflow_id: this.$store.getters.workflowId,
						node_graph_string: JSON.stringify(TelemetryHelpers.generateNodesGraph(workflowData as IWorkflowBase, this.getNodeTypes()).nodeGraph),
					});
				});

				this.runWorkflow();
			},
			onCreateMenuHoverIn(mouseinEvent: MouseEvent) {
				const buttonsWrapper = mouseinEvent.target as Element;

				// Once the popup menu is hovered, it's pointer events are disabled so it's not interfering with element underneath it.
				this.showStickyButton = true;
				const moveCallback = (mousemoveEvent: MouseEvent) => {
					if(buttonsWrapper) {
						const wrapperBounds = buttonsWrapper.getBoundingClientRect();
						const wrapperH = wrapperBounds.height;
						const wrapperW = wrapperBounds.width;
						const wrapperLeftNear = wrapperBounds.left;
						const wrapperLeftFar = wrapperLeftNear + wrapperW;
						const wrapperTopNear = wrapperBounds.top;
						const wrapperTopFar = wrapperTopNear + wrapperH;
						const inside = ((mousemoveEvent.pageX > wrapperLeftNear && mousemoveEvent.pageX < wrapperLeftFar) && (mousemoveEvent.pageY > wrapperTopNear && mousemoveEvent.pageY < wrapperTopFar));
						if(!inside) {
							this.showStickyButton = false;
							document.removeEventListener('mousemove', moveCallback, false);
						}
					}
				};
				document.addEventListener('mousemove', moveCallback, false);
			},
			clearExecutionData () {
				this.$store.commit('setWorkflowExecutionData', null);
				this.updateNodesExecutionIssues();
			},
			translateName(type: string, originalName: string) {
				return this.$locale.headerText({
					key: `headers.${this.$locale.shortNodeType(type)}.displayName`,
					fallback: originalName,
				});
			},
			getUniqueNodeName({
				originalName,
				additionalUsedNames = [],
				type = '',
			} : {
				originalName: string,
				additionalUsedNames?: string[],
				type?: string,
			}) {
				const allNodeNamesOnCanvas = this.$store.getters.allNodes.map((n: INodeUi) => n.name);
				originalName = this.isEnglishLocale ? originalName : this.translateName(type, originalName);

				if (
					!allNodeNamesOnCanvas.includes(originalName) &&
					!additionalUsedNames.includes(originalName)
				) {
					return originalName; // already unique
				}

				let natives: string[] = this.nativelyNumberSuffixedDefaults;
				natives = this.isEnglishLocale ? natives : natives.map(name => {
					const type = name.toLowerCase().replace('_', '');
					return this.translateName(type, name);
				});

				const found = natives.find((n) => originalName.startsWith(n));

				let ignore, baseName, nameIndex, uniqueName;
				let index = 1;

				if (found) {
					// name natively ends with number
					nameIndex = originalName.split(found).pop();
					if (nameIndex) {
						index = parseInt(nameIndex, 10);
					}
					baseName = uniqueName = found;
				} else {
					const nameMatch = originalName.match(/(.*\D+)(\d*)/);

					if (nameMatch === null) {
						// name is only a number
						index = parseInt(originalName, 10);
						baseName = '';
						uniqueName = baseName + index;
					} else {
						// name is string or string/number combination
						[ignore, baseName, nameIndex] = nameMatch;
						if (nameIndex !== '') {
							index = parseInt(nameIndex, 10);
						}
						uniqueName = baseName;
					}
				}

				while (
					allNodeNamesOnCanvas.includes(uniqueName) ||
					additionalUsedNames.includes(uniqueName)
				) {
					uniqueName = baseName + (index++);
				}

				return uniqueName;
			},
			async onSaveKeyboardShortcut () {
				const saved = await this.saveCurrentWorkflow();
				if (saved) this.$store.dispatch('settings/fetchPromptsData');
			},
			openNodeCreator (source: string) {
				this.createNodeActive = true;
				this.$externalHooks().run('nodeView.createNodeActiveChanged', { source, createNodeActive: this.createNodeActive });
				this.$telemetry.trackNodesPanel('nodeView.createNodeActiveChanged', { source, workflow_id: this.$store.getters.workflowId, createNodeActive: this.createNodeActive });
			},
			async openExecution (executionId: string) {
				this.resetWorkspace();

				let data: IExecutionResponse | undefined;
				try {
					data = await this.restApi().getExecution(executionId);
				} catch (error) {
					this.$showError(
						error,
						this.$locale.baseText('nodeView.showError.openExecution.title'),
					);
					return;
				}

				if (data === undefined) {
					throw new Error(`Execution with id "${executionId}" could not be found!`);
				}

				this.$store.commit('setWorkflowName', {newName: data.workflowData.name, setStateDirty: false});
				this.$store.commit('setWorkflowId', PLACEHOLDER_EMPTY_WORKFLOW_ID);

				this.$store.commit('setWorkflowExecutionData', data);
				this.$store.commit('setWorkflowPinData', data.workflowData.pinData);

				await this.addNodes(JSON.parse(JSON.stringify(data.workflowData.nodes)), JSON.parse(JSON.stringify(data.workflowData.connections)));
				this.$nextTick(() => {
					this.zoomToFit();
					this.$store.commit('setStateDirty', false);
				});


				this.$externalHooks().run('execution.open', { workflowId: data.workflowData.id, workflowName: data.workflowData.name, executionId });
				this.$telemetry.track('User opened read-only execution', { workflow_id: data.workflowData.id, execution_mode: data.mode, execution_finished: data.finished });

				if (data.finished !== true && data && data.data && data.data.resultData && data.data.resultData.error) {
					// Check if any node contains an error
					let nodeErrorFound = false;
					if (data.data.resultData.runData) {
						const runData = data.data.resultData.runData;
						errorCheck:
						for (const nodeName of Object.keys(runData)) {
							for (const taskData of runData[nodeName]) {
								if (taskData.error) {
									nodeErrorFound = true;
									break errorCheck;
								}
							}
						}
					}

					if (nodeErrorFound === false) {
						const resultError = data.data.resultData.error;
						const errorMessage = this.$getExecutionError(resultError);
						const shouldTrack = resultError && resultError.node && resultError.node.type.startsWith('n8n-nodes-base');
						this.$showMessage({
							title: 'Failed execution',
							message: errorMessage,
							type: 'error',
						}, shouldTrack);

						if (data.data.resultData.error.stack) {
							// Display some more information for now in console to make debugging easier
							// TODO: Improve this in the future by displaying in UI
							console.error(`Execution ${executionId} error:`); // eslint-disable-line no-console
							console.error(data.data.resultData.error.stack); // eslint-disable-line no-console
						}
					}
				}

				if ((data as IExecutionsSummary).waitTill) {
					this.$showMessage({
						title: this.$locale.baseText('nodeView.thisExecutionHasntFinishedYet'),
						message: `<a onclick="window.location.reload(false);">${this.$locale.baseText('nodeView.refresh')}</a> ${this.$locale.baseText('nodeView.toSeeTheLatestStatus')}.<br/> <a href="https://docs.n8n.io/nodes/n8n-nodes-base.wait/" target="_blank">${this.$locale.baseText('nodeView.moreInfo')}</a>`,
						type: 'warning',
						duration: 0,
					});
				}
			},
			async importWorkflowExact(data: {workflow: IWorkflowDataUpdate}) {
				if (!data.workflow.nodes || !data.workflow.connections) {
					throw new Error('Invalid workflow object');
				}
				this.resetWorkspace();
				data.workflow.nodes = CanvasHelpers.getFixedNodesList(data.workflow.nodes);

				await this.addNodes(data.workflow.nodes, data.workflow.connections);

				if (data.workflow.pinData) {
					this.$store.commit('setWorkflowPinData', data.workflow.pinData);
				}

				this.$nextTick(() => {
					this.zoomToFit();
				});
			},
			async openWorkflowTemplate (templateId: string) {
				this.setLoadingText(this.$locale.baseText('nodeView.loadingTemplate'));
				this.resetWorkspace();

				let data: IWorkflowTemplate | undefined;
				try {
					this.$externalHooks().run('template.requested', { templateId });
					data = await this.$store.dispatch('templates/getWorkflowTemplate', templateId);

					if (!data) {
						throw new Error(
							this.$locale.baseText(
								'nodeView.workflowTemplateWithIdCouldNotBeFound',
								{ interpolate: { templateId } },
							),
						);
					}
				} catch (error) {
					this.$showError(error, this.$locale.baseText('nodeView.couldntImportWorkflow'));
					this.$router.replace({ name: VIEWS.NEW_WORKFLOW });
					return;
				}

				data.workflow.nodes = CanvasHelpers.getFixedNodesList(data.workflow.nodes);

				this.blankRedirect = true;
				this.$router.replace({ name: VIEWS.NEW_WORKFLOW, query: { templateId } });

				await this.addNodes(data.workflow.nodes, data.workflow.connections);
				await this.$store.dispatch('workflows/getNewWorkflowData', data.name);
				this.$nextTick(() => {
					this.zoomToFit();
					this.$store.commit('setStateDirty', true);
				});

				this.$externalHooks().run('template.open', { templateId, templateName: data.name, workflow: data.workflow });
			},
			async openWorkflow (workflowId: string) {
				this.resetWorkspace();

				let data: IWorkflowDb | undefined;
				try {
					data = await this.restApi().getWorkflow(workflowId);
				} catch (error) {
					this.$showError(
						error,
						this.$locale.baseText('nodeView.showError.openWorkflow.title'),
					);
					return;
				}

				if (data === undefined) {
					throw new Error(
						this.$locale.baseText(
							'nodeView.workflowWithIdCouldNotBeFound',
							{ interpolate: { workflowId } },
						),
					);
				}

				this.$store.commit('setActive', data.active || false);
				this.$store.commit('setWorkflowId', workflowId);
				this.$store.commit('setWorkflowName', {newName: data.name, setStateDirty: false});
				this.$store.commit('setWorkflowSettings', data.settings || {});
				this.$store.commit('setWorkflowPinData', data.pinData || {});

				const tags = (data.tags || []) as ITag[];
				this.$store.commit('tags/upsertTags', tags);

				const tagIds = tags.map((tag) => tag.id);
				this.$store.commit('setWorkflowTagIds', tagIds || []);

				await this.addNodes(data.nodes, data.connections);
				if (!this.credentialsUpdated) {
					this.$store.commit('setStateDirty', false);
				}

				this.zoomToFit();

				this.$externalHooks().run('workflow.open', { workflowId, workflowName: data.name });

				return data;
			},
			touchTap (e: MouseEvent | TouchEvent) {
				if (this.isTouchDevice) {
					this.mouseDown(e);
				}
			},
			mouseDown (e: MouseEvent | TouchEvent) {
				// Save the location of the mouse click
				this.lastClickPosition = this.getMousePositionWithinNodeView(e);

				this.mouseDownMouseSelect(e as MouseEvent);
				this.mouseDownMoveWorkflow(e as MouseEvent);

				// Hide the node-creator
				this.createNodeActive = false;
			},
			mouseUp (e: MouseEvent) {
				this.mouseUpMouseSelect(e);
				this.mouseUpMoveWorkflow(e);
			},
			wheelScroll (e: WheelEvent) {
				//* Control + scroll zoom
				if (e.ctrlKey) {
					if (e.deltaY > 0) {
						this.zoomOut();
					} else {
						this.zoomIn();
					}

					e.preventDefault();
					return;
				}
				this.wheelMoveWorkflow(e);
			},
			keyUp (e: KeyboardEvent) {
				if (e.key === this.controlKeyCode) {
					this.ctrlKeyPressed = false;
				}
			},
			async keyDown (e: KeyboardEvent) {
				// @ts-ignore
				const path = e.path || (e.composedPath && e.composedPath());

				// Check if the keys got emitted from a message box or from something
				// else which should ignore the default keybindings
				for (let index = 0; index < path.length; index++) {
					if (path[index].className && typeof path[index].className === 'string' && (
						path[index].className.includes('ignore-key-press')
					)) {
						return;
					}
				}

				// el-dialog or el-message-box element is open
				if (window.document.body.classList.contains('el-popup-parent--hidden')) {
					return;
				}

				if (e.key === 'Escape') {
					this.createNodeActive = false;
					if (this.activeNode) {
						this.$externalHooks().run('dataDisplay.nodeEditingFinished');
						this.$store.commit('setActiveNode', null);
					}

					return;
				}

				// node modal is open
				if (this.activeNode) {
					return;
				}

				if (e.key === 'd') {
					this.callDebounced('deactivateSelectedNode', { debounceTime: 350 });

				} else if (e.key === 'Delete' || e.key === 'Backspace') {
					e.stopPropagation();
					e.preventDefault();

					this.callDebounced('deleteSelectedNodes', { debounceTime: 500 });

				} else if (e.key === 'Tab') {
					this.createNodeActive = !this.createNodeActive && !this.isReadOnly;
					this.$externalHooks().run('nodeView.createNodeActiveChanged', { source: 'tab', createNodeActive: this.createNodeActive });
					this.$telemetry.trackNodesPanel('nodeView.createNodeActiveChanged', { source: 'tab', workflow_id: this.$store.getters.workflowId, createNodeActive: this.createNodeActive });

				} else if (e.key === this.controlKeyCode) {
					this.ctrlKeyPressed = true;
				} else if (e.key === 'F2' && !this.isReadOnly) {
					const lastSelectedNode = this.lastSelectedNode;
					if (lastSelectedNode !== null && lastSelectedNode.type !== STICKY_NODE_TYPE) {
						this.callDebounced('renameNodePrompt', { debounceTime: 1500 }, lastSelectedNode.name);
					}
				} else if ((e.key === '=' || e.key === '+') && !this.isCtrlKeyPressed(e)) {
					this.zoomIn();
				} else if ((e.key === '_' || e.key === '-') && !this.isCtrlKeyPressed(e)) {
					this.zoomOut();
				} else if ((e.key === '0') && !this.isCtrlKeyPressed(e)) {
					this.resetZoom();
				} else if ((e.key === '1') && !this.isCtrlKeyPressed(e)) {
					this.zoomToFit();
				} else if ((e.key === 'a') && (this.isCtrlKeyPressed(e) === true)) {
					// Select all nodes
					e.stopPropagation();
					e.preventDefault();

					this.callDebounced('selectAllNodes', { debounceTime: 1000 });
				} else if ((e.key === 'c') && (this.isCtrlKeyPressed(e) === true)) {
					this.callDebounced('copySelectedNodes', { debounceTime: 1000 });
				} else if ((e.key === 'x') && (this.isCtrlKeyPressed(e) === true)) {
					// Cut nodes
					e.stopPropagation();
					e.preventDefault();

					this.callDebounced('cutSelectedNodes', { debounceTime: 1000 });
				} else if (e.key === 'o' && this.isCtrlKeyPressed(e) === true) {
					// Open workflow dialog
					e.stopPropagation();
					e.preventDefault();
					if (this.isDemo) {
						return;
					}

					this.$store.dispatch('ui/openModal', WORKFLOW_OPEN_MODAL_KEY);
				} else if (e.key === 'n' && this.isCtrlKeyPressed(e) === true && e.altKey === true) {
					// Create a new workflow
					e.stopPropagation();
					e.preventDefault();
					if (this.isDemo) {
						return;
					}

					if (this.$router.currentRoute.name === VIEWS.NEW_WORKFLOW) {
						this.$root.$emit('newWorkflow');
					} else {
						this.$router.push({ name: VIEWS.NEW_WORKFLOW });
					}

					this.$showMessage({
						title: this.$locale.baseText('nodeView.showMessage.keyDown.title'),
						type: 'success',
					});
				} else if ((e.key === 's') && (this.isCtrlKeyPressed(e) === true)) {
					// Save workflow
					e.stopPropagation();
					e.preventDefault();

					if (this.isReadOnly) {
						return;
					}

					this.callDebounced('onSaveKeyboardShortcut', { debounceTime: 1000 });
				} else if (e.key === 'Enter') {
					// Activate the last selected node
					const lastSelectedNode = this.lastSelectedNode;

					if (lastSelectedNode !== null) {
						if (lastSelectedNode.type === STICKY_NODE_TYPE && this.isReadOnly) {
							return;
						}
						this.$store.commit('setActiveNode', lastSelectedNode.name);
					}
				} else if (e.key === 'ArrowRight' && e.shiftKey === true) {
					// Select all downstream nodes
					e.stopPropagation();
					e.preventDefault();

					this.callDebounced('selectDownstreamNodes', { debounceTime: 1000 });
				} else if (e.key === 'ArrowRight') {
					// Set child node active
					const lastSelectedNode = this.lastSelectedNode;
					if (lastSelectedNode === null) {
						return;
					}

					const connections = this.$store.getters.outgoingConnectionsByNodeName(lastSelectedNode.name);

					if (connections.main === undefined || connections.main.length === 0) {
						return;
					}

					this.callDebounced('nodeSelectedByName', { debounceTime: 100 }, connections.main[0][0].node, false, true);
				} else if (e.key === 'ArrowLeft' && e.shiftKey === true) {
					// Select all downstream nodes
					e.stopPropagation();
					e.preventDefault();

					this.callDebounced('selectUpstreamNodes', { debounceTime: 1000 });
				} else if (e.key === 'ArrowLeft') {
					// Set parent node active
					const lastSelectedNode = this.lastSelectedNode;
					if (lastSelectedNode === null) {
						return;
					}

					const workflow = this.getWorkflow();

					if (!workflow.connectionsByDestinationNode.hasOwnProperty(lastSelectedNode.name)) {
						return;
					}

					const connections = workflow.connectionsByDestinationNode[lastSelectedNode.name];

					if (connections.main === undefined || connections.main.length === 0) {
						return;
					}

					this.callDebounced('nodeSelectedByName', { debounceTime: 100 }, connections.main[0][0].node, false, true);
				} else if (['ArrowUp', 'ArrowDown'].includes(e.key)) {
					// Set sibling node as active

					// Check first if it has a parent node
					const lastSelectedNode = this.lastSelectedNode;
					if (lastSelectedNode === null) {
						return;
					}

					const workflow = this.getWorkflow();

					if (!workflow.connectionsByDestinationNode.hasOwnProperty(lastSelectedNode.name)) {
						return;
					}

					const connections = workflow.connectionsByDestinationNode[lastSelectedNode.name];

					if (connections.main === undefined || connections.main.length === 0) {
						return;
					}

					const parentNode = connections.main[0][0].node;
					const connectionsParent = this.$store.getters.outgoingConnectionsByNodeName(parentNode);

					if (connectionsParent.main === undefined || connectionsParent.main.length === 0) {
						return;
					}

					// Get all the sibling nodes and their x positions to know which one to set active
					let siblingNode: INodeUi;
					let lastCheckedNodePosition = e.key === 'ArrowUp' ? -99999999 : 99999999;
					let nextSelectNode: string | null = null;
					for (const ouputConnections of connectionsParent.main) {
						for (const ouputConnection of ouputConnections) {
							if (ouputConnection.node === lastSelectedNode.name) {
								// Ignore current node
								continue;
							}
							siblingNode = this.$store.getters.getNodeByName(ouputConnection.node);

							if (e.key === 'ArrowUp') {
								// Get the next node on the left
								if (siblingNode.position[1] <= lastSelectedNode.position[1] && siblingNode.position[1] > lastCheckedNodePosition) {
									nextSelectNode = siblingNode.name;
									lastCheckedNodePosition = siblingNode.position[1];
								}
							} else {
								// Get the next node on the right
								if (siblingNode.position[1] >= lastSelectedNode.position[1] && siblingNode.position[1] < lastCheckedNodePosition) {
									nextSelectNode = siblingNode.name;
									lastCheckedNodePosition = siblingNode.position[1];
								}
							}
						}
					}

					if (nextSelectNode !== null) {
						this.callDebounced('nodeSelectedByName', { debounceTime: 100 }, nextSelectNode, false, true);
					}
				}
			},

			deactivateSelectedNode () {
				if (this.editAllowedCheck() === false) {
					return;
				}
				this.disableNodes(this.$store.getters.getSelectedNodes);
			},

			deleteSelectedNodes () {
				// Copy "selectedNodes" as the nodes get deleted out of selection
				// when they get deleted and if we would use original it would mess
				// with the index and would so not delete all nodes
				const nodesToDelete: string[] = this.$store.getters.getSelectedNodes.map((node: INodeUi) => {
					return node.name;
				});
				nodesToDelete.forEach((nodeName: string) => {
					this.removeNode(nodeName);
				});
			},

			selectAllNodes () {
				this.nodes.forEach((node) => {
					this.nodeSelectedByName(node.name);
				});
			},

			selectUpstreamNodes () {
				const lastSelectedNode = this.lastSelectedNode;
				if (lastSelectedNode === null) {
					return;
				}

				this.deselectAllNodes();

				// Get all upstream nodes and select them
				const workflow = this.getWorkflow();
				for (const nodeName of workflow.getParentNodes(lastSelectedNode.name)) {
					this.nodeSelectedByName(nodeName);
				}

				// At the end select the previously selected node again
				this.nodeSelectedByName(lastSelectedNode.name);
			},
			selectDownstreamNodes () {
				const lastSelectedNode = this.lastSelectedNode;
				if (lastSelectedNode === null) {
					return;
				}

				this.deselectAllNodes();

				// Get all downstream nodes and select them
				const workflow = this.getWorkflow();
				for (const nodeName of workflow.getChildNodes(lastSelectedNode.name)) {
					this.nodeSelectedByName(nodeName);
				}

				// At the end select the previously selected node again
				this.nodeSelectedByName(lastSelectedNode.name);
			},

			pushDownstreamNodes (sourceNodeName: string, margin: number) {
				const sourceNode = this.$store.getters.nodesByName[sourceNodeName];
				const workflow = this.getWorkflow();
				const childNodes = workflow.getChildNodes(sourceNodeName);
				for (const nodeName of childNodes) {
					const node = this.$store.getters.nodesByName[nodeName] as INodeUi;
					if (node.position[0] < sourceNode.position[0]) {
						continue;
					}

					const updateInformation = {
						name: nodeName,
						properties: {
							position: [node.position[0] + margin, node.position[1]],
						},
					};

					this.$store.commit('updateNodeProperties', updateInformation);
					this.onNodeMoved(node);
				}
			},

			cutSelectedNodes () {
				const deleteCopiedNodes = !this.isReadOnly;
				this.copySelectedNodes(deleteCopiedNodes);
				if (deleteCopiedNodes) {
					this.deleteSelectedNodes();
				}
			},

			copySelectedNodes (isCut: boolean) {
				this.getSelectedNodesToSave().then((data) => {
					const workflowToCopy: IWorkflowToShare = {
						meta: {
							instanceId: this.$store.getters.instanceId,
						},
						...data,
					};

					const nodeData = JSON.stringify(workflowToCopy, null, 2);
					this.copyToClipboard(nodeData);
					if (data.nodes.length > 0) {
						if(!isCut){
							this.$showMessage({
								title: 'Copied!',
								message: '',
								type: 'success',
							});
						}
						this.$telemetry.track('User copied nodes', {
							node_types: data.nodes.map((node) => node.type),
							workflow_id: this.$store.getters.workflowId,
						});
					}
				});
			},

			resetZoom () {
				const { scale, offset } = CanvasHelpers.scaleReset({scale: this.nodeViewScale, offset: this.$store.getters.getNodeViewOffsetPosition});

				this.setZoomLevel(scale);
				this.$store.commit('setNodeViewOffsetPosition', {newOffset: offset});
			},

			zoomIn() {
				const { scale, offset: [xOffset, yOffset] } = CanvasHelpers.scaleBigger({scale: this.nodeViewScale, offset: this.$store.getters.getNodeViewOffsetPosition});

				this.setZoomLevel(scale);
				this.$store.commit('setNodeViewOffsetPosition', {newOffset: [xOffset, yOffset]});
			},

			zoomOut() {
				const { scale, offset: [xOffset, yOffset] } = CanvasHelpers.scaleSmaller({scale: this.nodeViewScale, offset: this.$store.getters.getNodeViewOffsetPosition});

				this.setZoomLevel(scale);
				this.$store.commit('setNodeViewOffsetPosition', {newOffset: [xOffset, yOffset]});
			},

			setZoomLevel (zoomLevel: number) {
				this.nodeViewScale = zoomLevel; // important for background
				const element = this.instance.getContainer() as HTMLElement;
				if (!element) {
					return;
				}

				// https://docs.jsplumbtoolkit.com/community/current/articles/zooming.html
				const prependProperties = ['webkit', 'moz', 'ms', 'o'];
				const scaleString = 'scale(' + zoomLevel + ')';

				for (let i = 0; i < prependProperties.length; i++) {
					// @ts-ignore
					element.style[prependProperties[i] + 'Transform'] = scaleString;
				}
				element.style['transform'] = scaleString;

				// @ts-ignore
				this.instance.setZoom(zoomLevel);
			},

			zoomToFit () {
				const nodes = this.$store.getters.allNodes as INodeUi[];

				if (nodes.length === 0) { // some unknown workflow executions
					return;
				}

				const {zoomLevel, offset} = CanvasHelpers.getZoomToFit(nodes, !this.isDemo);

				this.setZoomLevel(zoomLevel);
				this.$store.commit('setNodeViewOffsetPosition', {newOffset: offset});
			},

			async stopExecution () {
				const executionId = this.$store.getters.activeExecutionId;
				if (executionId === null) {
					return;
				}

				try {
					this.stopExecutionInProgress = true;
					await this.restApi().stopCurrentExecution(executionId);
					this.$showMessage({
						title: this.$locale.baseText('nodeView.showMessage.stopExecutionTry.title'),
						type: 'success',
					});
				} catch (error) {
					// Execution stop might fail when the execution has already finished. Let's treat this here.
					const execution = await this.restApi().getExecution(executionId);
					if (execution.finished) {
						const executedData = {
							data: execution.data,
							finished: execution.finished,
							mode: execution.mode,
							startedAt: execution.startedAt,
							stoppedAt: execution.stoppedAt,
						} as IRun;
						const pushData = {
							data: executedData,
							executionId,
							retryOf: execution.retryOf,
						} as IPushDataExecutionFinished;
						this.$store.commit('finishActiveExecution', pushData);
						this.$titleSet(execution.workflowData.name, 'IDLE');
						this.$store.commit('setExecutingNode', null);
						this.$store.commit('setWorkflowExecutionData', executedData);
						this.$store.commit('removeActiveAction', 'workflowRunning');
						this.$showMessage({
							title: this.$locale.baseText('nodeView.showMessage.stopExecutionCatch.title'),
							message: this.$locale.baseText('nodeView.showMessage.stopExecutionCatch.message'),
							type: 'success',
						});
					} else {
						this.$showError(
							error,
							this.$locale.baseText('nodeView.showError.stopExecution.title'),
						);
					}
				}
				this.stopExecutionInProgress = false;

				this.getWorkflowDataToSave().then((workflowData) => {
					const trackProps = {
						workflow_id: this.$store.getters.workflowId,
						node_graph_string: JSON.stringify(TelemetryHelpers.generateNodesGraph(workflowData as IWorkflowBase, this.getNodeTypes()).nodeGraph),
					};

					this.$telemetry.track('User clicked stop workflow execution', trackProps);
				});
			},

			async stopWaitingForWebhook () {
				try {
					await this.restApi().removeTestWebhook(this.$store.getters.workflowId);
				} catch (error) {
					this.$showError(
						error,
						this.$locale.baseText('nodeView.showError.stopWaitingForWebhook.title'),
					);
					return;
				}

				this.$showMessage({
					title: this.$locale.baseText('nodeView.showMessage.stopWaitingForWebhook.title'),
					type: 'success',
				});
			},

			/**
			 * This method gets called when data got pasted into the window
			 */
			async receivedCopyPasteData (plainTextData: string): Promise<void> {
				let workflowData: IWorkflowDataUpdate | undefined;

				// Check if it is an URL which could contain workflow data
				if (plainTextData.match(/^http[s]?:\/\/.*\.json$/i)) {
					// Pasted data points to a possible workflow JSON file

					if (this.editAllowedCheck() === false) {
						return;
					}

					const importConfirm = await this.confirmMessage(
						this.$locale.baseText(
							'nodeView.confirmMessage.receivedCopyPasteData.message',
							{ interpolate: { plainTextData } },
						),
						this.$locale.baseText('nodeView.confirmMessage.receivedCopyPasteData.headline'),
						'warning',
						this.$locale.baseText('nodeView.confirmMessage.receivedCopyPasteData.confirmButtonText'),
						this.$locale.baseText('nodeView.confirmMessage.receivedCopyPasteData.cancelButtonText'),
					);

					if (importConfirm === false) {
						return;
					}

					workflowData = await this.getWorkflowDataFromUrl(plainTextData);
					if (workflowData === undefined) {
						return;
					}
				} else {
					// Pasted data is is possible workflow data
					try {
						// Check first if it is valid JSON
						workflowData = JSON.parse(plainTextData);

						if (this.editAllowedCheck() === false) {
							return;
						}
					} catch (e) {
						// Is no valid JSON so ignore
						return;
					}
				}

				return this.importWorkflowData(workflowData!, false, 'paste');
			},

			// Returns the workflow data from a given URL. If no data gets found or
			// data is invalid it returns undefined and displays an error message by itself.
			async getWorkflowDataFromUrl (url: string): Promise<IWorkflowDataUpdate | undefined> {
				let workflowData: IWorkflowDataUpdate;

				this.startLoading();
				try {
					workflowData = await this.restApi().getWorkflowFromUrl(url);
				} catch (error) {
					this.stopLoading();
					this.$showError(
						error,
						this.$locale.baseText('nodeView.showError.getWorkflowDataFromUrl.title'),
					);
					return;
				}
				this.stopLoading();

				return workflowData;
			},

			// Imports the given workflow data into the current workflow
			async importWorkflowData (workflowData: IWorkflowToShare, importTags = true, source: string): Promise<void> {
				// If it is JSON check if it looks on the first look like data we can use
				if (
					!workflowData.hasOwnProperty('nodes') ||
					!workflowData.hasOwnProperty('connections')
				) {
					return;
				}

				try {
					const nodeIdMap: {[prev: string]: string} = {};
					if (workflowData.nodes) {
						// set all new ids when pasting/importing workflows
						workflowData.nodes.forEach((node: INode) => {
							if (node.id) {
								const newId = uuid();
								nodeIdMap[newId] = node.id;
								node.id = newId;
							}
							else {
								node.id = uuid();
							}
						});
					}

					const currInstanceId = this.$store.getters.instanceId;

					const nodeGraph = JSON.stringify(
						TelemetryHelpers.generateNodesGraph(workflowData as IWorkflowBase,
							this.getNodeTypes(),
							{
								nodeIdMap,
								sourceInstanceId: workflowData.meta && workflowData.meta.instanceId !== currInstanceId? workflowData.meta.instanceId: '',
							}).nodeGraph,
					);
					if (source === 'paste') {
						this.$telemetry.track('User pasted nodes', {
							workflow_id: this.$store.getters.workflowId,
							node_graph_string: nodeGraph,
						});
					} else {
						this.$telemetry.track('User imported workflow', { source, workflow_id: this.$store.getters.workflowId, node_graph_string: nodeGraph });
					}

					// By default we automatically deselect all the currently
					// selected nodes and select the new ones
					this.deselectAllNodes();

					// Fix the node position as it could be totally offscreen
					// and the pasted nodes would so not be directly visible to
					// the user
					this.updateNodePositions(workflowData, CanvasHelpers.getNewNodePosition(this.nodes, this.lastClickPosition));

					const data = await this.addNodesToWorkflow(workflowData);

					setTimeout(() => {
						data.nodes!.forEach((node: INodeUi) => {
							this.nodeSelectedByName(node.name);
						});
					});

					if (workflowData.pinData) {
						this.$store.commit('setWorkflowPinData', workflowData.pinData);
					}

					const tagsEnabled = this.$store.getters['settings/areTagsEnabled'];
					if (importTags && tagsEnabled && Array.isArray(workflowData.tags)) {
						const allTags: ITag[] = await this.$store.dispatch('tags/fetchAll');
						const tagNames = new Set(allTags.map((tag) => tag.name));

						const workflowTags = workflowData.tags as ITag[];
						const notFound = workflowTags.filter((tag) => !tagNames.has(tag.name));

						const creatingTagPromises: Array<Promise<ITag>> = [];
						for (const tag of notFound) {
							const creationPromise = this.$store.dispatch('tags/create', tag.name)
								.then((tag: ITag) => {
									allTags.push(tag);
									return tag;
								});

							creatingTagPromises.push(creationPromise);
						}

						await Promise.all(creatingTagPromises);

						const tagIds = workflowTags.reduce((accu: string[], imported: ITag) => {
							const tag = allTags.find(tag => tag.name === imported.name);
							if (tag) {
								accu.push(tag.id);
							}

							return accu;
						}, []);

						this.$store.commit('addWorkflowTagIds', tagIds);
					}

				} catch (error) {
					this.$showError(
						error,
						this.$locale.baseText('nodeView.showError.importWorkflowData.title'),
					);
				}
			},

			closeNodeCreator () {
				this.createNodeActive = false;
			},

			addStickyNote() {
				if (document.activeElement) {
					(document.activeElement as HTMLElement).blur();
				}

				const offset: [number, number] = [...(this.$store.getters.getNodeViewOffsetPosition as [number, number])];

				const position = CanvasHelpers.getMidCanvasPosition(this.nodeViewScale, offset);
				position[0] -= DEFAULT_STICKY_WIDTH / 2;
				position[1] -= DEFAULT_STICKY_HEIGHT / 2;

				this.addNodeButton(STICKY_NODE_TYPE, {
					position,
				});
			},

			nodeTypeSelected (nodeTypeName: string) {
				this.addNodeButton(nodeTypeName);
				this.createNodeActive = false;
			},

			onDragOver(event: DragEvent) {
				event.preventDefault();
			},

			onDrop(event: DragEvent) {
				if (!event.dataTransfer) {
					return;
				}

				const nodeTypeName = event.dataTransfer.getData('nodeTypeName');
				if (nodeTypeName) {
					const mousePosition = this.getMousePositionWithinNodeView(event);

					this.addNodeButton(nodeTypeName, {
						position: [mousePosition[0] - CanvasHelpers.NODE_SIZE / 2, mousePosition[1] - CanvasHelpers.NODE_SIZE / 2],
						dragAndDrop: true,
					});
					this.createNodeActive = false;
				}
			},

			nodeDeselectedByName (nodeName: string) {
				const node = this.$store.getters.getNodeByName(nodeName);
				if (node) {
					this.nodeDeselected(node);
				}
			},

			nodeSelectedByName (nodeName: string, setActive = false, deselectAllOthers?: boolean) {
				if (deselectAllOthers === true) {
					this.deselectAllNodes();
				}

				const node = this.$store.getters.getNodeByName(nodeName);
				if (node) {
					this.nodeSelected(node);
				}

				this.$store.commit('setLastSelectedNode', node.name);
				this.$store.commit('setLastSelectedNodeOutputIndex', null);
				this.lastSelectedConnection = null;
				this.newNodeInsertPosition = null;

				if (setActive === true) {
					this.$store.commit('setActiveNode', node.name);
				}
			},
			showMaxNodeTypeError (nodeTypeData: INodeTypeDescription) {
				const maxNodes = nodeTypeData.maxNodes;
				this.$showMessage({
					title: this.$locale.baseText('nodeView.showMessage.showMaxNodeTypeError.title'),
					message: this.$locale.baseText('nodeView.showMessage.showMaxNodeTypeError.message',
						{
							adjustToNumber: maxNodes,
							interpolate: { nodeTypeDataDisplayName: nodeTypeData.displayName },
						},
					),
					type: 'error',
					duration: 0,
				});
			},
			async injectNode (nodeTypeName: string, options: AddNodeOptions = {}) {
				const nodeTypeData: INodeTypeDescription | null = this.$store.getters['nodeTypes/getNodeType'](nodeTypeName);

				if (nodeTypeData === null) {
					this.$showMessage({
						title: this.$locale.baseText('nodeView.showMessage.addNodeButton.title'),
						message: this.$locale.baseText(
							'nodeView.showMessage.addNodeButton.message',
							{ interpolate: { nodeTypeName } },
						),
						type: 'error',
					});
					return;
				}

				if (nodeTypeData.maxNodes !== undefined && this.getNodeTypeCount(nodeTypeName) >= nodeTypeData.maxNodes) {
					this.showMaxNodeTypeError(nodeTypeData);
					return;
				}

				const newNodeData: INodeUi = {
					id: uuid(),
					name: nodeTypeData.defaults.name as string,
					type: nodeTypeData.name,
					typeVersion: Array.isArray(nodeTypeData.version)
						? nodeTypeData.version.slice(-1)[0]
						: nodeTypeData.version,
					position: [0, 0],
					parameters: {},
				};

				// when pulling new connection from node or injecting into a connection
				const lastSelectedNode = this.lastSelectedNode;

				if (options.position) {
					newNodeData.position = CanvasHelpers.getNewNodePosition(this.nodes, options.position);
				} else if (lastSelectedNode) {
					const lastSelectedConnection = this.lastSelectedConnection;
					if (lastSelectedConnection) { // set when injecting into a connection
						const [diffX] = CanvasHelpers.getConnectorLengths(lastSelectedConnection);
						if (diffX <= CanvasHelpers.MAX_X_TO_PUSH_DOWNSTREAM_NODES) {
							this.pushDownstreamNodes(lastSelectedNode.name, CanvasHelpers.PUSH_NODES_OFFSET);
						}
					}

					// set when pulling connections
					if (this.newNodeInsertPosition) {
						newNodeData.position = CanvasHelpers.getNewNodePosition(this.nodes, [
							this.newNodeInsertPosition[0] + CanvasHelpers.GRID_SIZE,
							this.newNodeInsertPosition[1] - CanvasHelpers.NODE_SIZE / 2,
						]);
						this.newNodeInsertPosition = null;
					} else {
						let yOffset = 0;

						if (lastSelectedConnection) {
							const sourceNodeType = this.$store.getters['nodeTypes/getNodeType'](lastSelectedNode.type, lastSelectedNode.typeVersion) as INodeTypeDescription | null;
							const offsets = [[-100, 100], [-140, 0, 140], [-240, -100, 100, 240]];
							if (sourceNodeType && sourceNodeType.outputs.length > 1) {
								const offset = offsets[sourceNodeType.outputs.length - 2];
								const sourceOutputIndex = lastSelectedConnection.__meta ? lastSelectedConnection.__meta.sourceOutputIndex : 0;
								yOffset = offset[sourceOutputIndex];
							}
						}

						// If a node is active then add the new node directly after the current one
						// newNodeData.position = [activeNode.position[0], activeNode.position[1] + 60];
						newNodeData.position = CanvasHelpers.getNewNodePosition(
							this.nodes,
							[lastSelectedNode.position[0] + CanvasHelpers.PUSH_NODES_OFFSET, lastSelectedNode.position[1] + yOffset],
							[100, 0],
						);
					}
				} else {
					// If no node is active find a free spot
					newNodeData.position = CanvasHelpers.getNewNodePosition(this.nodes, this.lastClickPosition);
				}


				// Check if node-name is unique else find one that is
				newNodeData.name = this.getUniqueNodeName({
					originalName: newNodeData.name,
					type: newNodeData.type,
				});

				if (nodeTypeData.webhooks && nodeTypeData.webhooks.length) {
					newNodeData.webhookId = uuid();
				}

				await this.addNodes([newNodeData]);

				this.$store.commit('setStateDirty', true);

				if (nodeTypeName === STICKY_NODE_TYPE) {
					this.$telemetry.trackNodesPanel('nodeView.addSticky', { workflow_id: this.$store.getters.workflowId });
				} else {
					this.$externalHooks().run('nodeView.addNodeButton', { nodeTypeName });
					const trackProperties: ITelemetryTrackProperties = {
						node_type: nodeTypeName,
						workflow_id: this.$store.getters.workflowId,
						drag_and_drop: options.dragAndDrop,
					};

					if (lastSelectedNode) {
						trackProperties.input_node_type = lastSelectedNode.type;
					}

					this.$telemetry.trackNodesPanel('nodeView.addNodeButton', trackProperties);
				}

				// Automatically deselect all nodes and select the current one and also active
				// current node
				this.deselectAllNodes();
				setTimeout(() => {
					this.nodeSelectedByName(newNodeData.name, nodeTypeName !== STICKY_NODE_TYPE);
				});

				return newNodeData;
			},
			getConnection (sourceNodeName: string, sourceNodeOutputIndex: number, targetNodeName: string, targetNodeOuputIndex: number): IConnection | undefined {
				const nodeConnections = (this.$store.getters.outgoingConnectionsByNodeName(sourceNodeName) as INodeConnections).main;
				if (nodeConnections) {
					const connections: IConnection[] | null = nodeConnections[sourceNodeOutputIndex];

					if (connections) {
						return connections.find((connection: IConnection) => connection.node === targetNodeName && connection.index === targetNodeOuputIndex);
					}
				}

				return undefined;
			},
			connectTwoNodes (sourceNodeName: string, sourceNodeOutputIndex: number, targetNodeName: string, targetNodeOuputIndex: number) {
				if (this.getConnection(sourceNodeName, sourceNodeOutputIndex, targetNodeName, targetNodeOuputIndex)) {
					return;
				}

				const connectionData = [
					{
						node: sourceNodeName,
						type: 'main',
						index: sourceNodeOutputIndex,
					},
					{
						node: targetNodeName,
						type: 'main',
						index: targetNodeOuputIndex,
					},
				] as [IConnection, IConnection];

				this.__addConnection(connectionData, true);
			},
			async addNodeButton (nodeTypeName: string, options: AddNodeOptions = {}) {
				if (this.editAllowedCheck() === false) {
					return;
				}

				const lastSelectedConnection = this.lastSelectedConnection;
				const lastSelectedNode = this.lastSelectedNode;
				const lastSelectedNodeOutputIndex = this.$store.getters.lastSelectedNodeOutputIndex;

				const newNodeData = await this.injectNode(nodeTypeName, options);
				if (!newNodeData) {
					return;
				}

				const outputIndex = lastSelectedNodeOutputIndex || 0;

				// If a node is last selected then connect between the active and its child ones
				if (lastSelectedNode) {
					await Vue.nextTick();

					if (lastSelectedConnection && lastSelectedConnection.__meta) {
						this.__deleteJSPlumbConnection(lastSelectedConnection);

						const targetNodeName = lastSelectedConnection.__meta.targetNodeName;
						const targetOutputIndex = lastSelectedConnection.__meta.targetOutputIndex;
						this.connectTwoNodes(newNodeData.name, 0, targetNodeName, targetOutputIndex);
					}

					// Connect active node to the newly created one
					this.connectTwoNodes(lastSelectedNode.name, outputIndex, newNodeData.name, 0);
				}
			},
			initNodeView () {
				this.instance.importDefaults({
					Connector: CanvasHelpers.CONNECTOR_FLOWCHART_TYPE,
					Endpoint: ['Dot', { radius: 5 }],
					DragOptions: { cursor: 'pointer', zIndex: 5000 },
					PaintStyle: CanvasHelpers.CONNECTOR_PAINT_STYLE_DEFAULT,
					HoverPaintStyle: CanvasHelpers.CONNECTOR_PAINT_STYLE_PRIMARY,
					ConnectionOverlays: CanvasHelpers.CONNECTOR_ARROW_OVERLAYS,
					Container: '#node-view',
				});

				const insertNodeAfterSelected = (info: {sourceId: string, index: number, eventSource: string, connection?: Connection}) => {
					// Get the node and set it as active that new nodes
					// which get created get automatically connected
					// to it.
					const sourceNode = this.$store.getters.getNodeById(info.sourceId) as INodeUi | null;
					if (!sourceNode) {
						return;
					}

					this.$store.commit('setLastSelectedNode', sourceNode.name);
					this.$store.commit('setLastSelectedNodeOutputIndex', info.index);
					this.newNodeInsertPosition = null;

					if (info.connection) {
						this.lastSelectedConnection = info.connection;
					}

					this.openNodeCreator(info.eventSource);
				};

				this.instance.bind('connectionAborted', (connection) => {
					try {
						if (this.dropPrevented) {
							this.dropPrevented = false;
							return;
						}

						if (this.pullConnActiveNodeName) {
							const sourceNode = this.$store.getters.getNodeById(connection.sourceId);
							const sourceNodeName = sourceNode.name;
							const outputIndex = connection.getParameters().index;

							this.connectTwoNodes(sourceNodeName, outputIndex, this.pullConnActiveNodeName, 0);
							this.pullConnActiveNodeName = null;
							return;
						}

						insertNodeAfterSelected({
							sourceId: connection.sourceId,
							index: connection.getParameters().index,
							eventSource: 'node_connection_drop',
						});
					} catch (e) {
						console.error(e);  // eslint-disable-line no-console
					}
				});

				this.instance.bind('beforeDrop', (info) => {
					try {
						const sourceInfo = info.connection.endpoints[0].getParameters();
						// @ts-ignore
						const targetInfo = info.dropEndpoint.getParameters();

						const sourceNodeName = this.$store.getters.getNodeById(sourceInfo.nodeId).name;
						const targetNodeName = this.$store.getters.getNodeById(targetInfo.nodeId).name;

						// check for duplicates
						if (this.getConnection(sourceNodeName, sourceInfo.index, targetNodeName, targetInfo.index)) {
							this.dropPrevented = true;
							this.pullConnActiveNodeName = null;
							return false;
						}

						return true;
					} catch (e) {
						console.error(e);  // eslint-disable-line no-console
						return true;
					}
				});

				// only one set of visible actions should be visible at the same time
				let activeConnection: null | Connection = null;

				this.instance.bind('connection', (info: OnConnectionBindInfo) => {
					try {
						const sourceInfo = info.sourceEndpoint.getParameters();
						const targetInfo = info.targetEndpoint.getParameters();

						const sourceNodeName = this.$store.getters.getNodeById(sourceInfo.nodeId).name;
						const targetNodeName = this.$store.getters.getNodeById(targetInfo.nodeId).name;

						info.connection.__meta = {
							sourceNodeName,
							sourceOutputIndex: sourceInfo.index,
							targetNodeName,
							targetOutputIndex: targetInfo.index,
						};

						CanvasHelpers.resetConnection(info.connection);

						if (this.isReadOnly === false) {
							let exitTimer: NodeJS.Timeout | undefined;
							let enterTimer: NodeJS.Timeout | undefined;
							info.connection.bind('mouseover', (connection: Connection) => {
								try {
									if (exitTimer !== undefined) {
										clearTimeout(exitTimer);
										exitTimer = undefined;
									}

									if (enterTimer) {
										return;
									}

									if (!info.connection || info.connection === activeConnection) {
										return;
									}

									CanvasHelpers.hideConnectionActions(activeConnection);


									enterTimer = setTimeout(() => {
										enterTimer = undefined;
										if (info.connection) {
											activeConnection = info.connection;
											CanvasHelpers.showConectionActions(info.connection);
										}
									}, 150);
								} catch (e) {
									console.error(e); // eslint-disable-line no-console
								}
							});

							info.connection.bind('mouseout', (connection: Connection) => {
								try {
									if (exitTimer) {
										return;
									}

									if (enterTimer) {
										clearTimeout(enterTimer);
										enterTimer = undefined;
									}

									if (!info.connection || activeConnection !== info.connection) {
										return;
									}

									exitTimer = setTimeout(() => {
										exitTimer = undefined;

										if (info.connection && activeConnection === info.connection) {
											CanvasHelpers.hideConnectionActions(activeConnection);
											activeConnection = null;
										}
									}, 500);
								} catch (e) {
									console.error(e); // eslint-disable-line no-console
								}
							});

							CanvasHelpers.addConnectionActionsOverlay(info.connection,
								() => {
									activeConnection = null;
									this.__deleteJSPlumbConnection(info.connection);
								},
								() => {
									setTimeout(() => {
										insertNodeAfterSelected({
											sourceId: info.sourceId,
											index: sourceInfo.index,
											connection: info.connection,
											eventSource: 'node_connection_action',
										});
									}, 150);
								});
						}

						CanvasHelpers.moveBackInputLabelPosition(info.targetEndpoint);

						this.$store.commit('addConnection', {
							connection: [
								{
									node: sourceNodeName,
									type: sourceInfo.type,
									index: sourceInfo.index,
								},
								{
									node: targetNodeName,
									type: targetInfo.type,
									index: targetInfo.index,
								},
							],
							setStateDirty: true,
						});
					} catch (e) {
						console.error(e); // eslint-disable-line no-console
					}
				});

				this.instance.bind('connectionMoved', (info) => {
					try {
						// When a connection gets moved from one node to another it for some reason
						// calls the "connection" event but not the "connectionDetached" one. So we listen
						// additionally to the "connectionMoved" event and then only delete the existing connection.

						CanvasHelpers.resetInputLabelPosition(info.originalTargetEndpoint);

						// @ts-ignore
						const sourceInfo = info.originalSourceEndpoint.getParameters();
						// @ts-ignore
						const targetInfo = info.originalTargetEndpoint.getParameters();

						const connectionInfo = [
							{
								node: this.$store.getters.getNodeById(sourceInfo.nodeId).name,
								type: sourceInfo.type,
								index: sourceInfo.index,
							},
							{
								node: this.$store.getters.getNodeById(targetInfo.nodeId).name,
								type: targetInfo.type,
								index: targetInfo.index,
							},
						] as [IConnection, IConnection];

						this.__removeConnection(connectionInfo, false);
					} catch (e) {
						console.error(e); // eslint-disable-line no-console
					}
				});

				this.instance.bind('connectionDetached', (info) => {
					try {
						CanvasHelpers.resetInputLabelPosition(info.targetEndpoint);
						info.connection.removeOverlays();
						this.__removeConnectionByConnectionInfo(info, false);

						if (this.pullConnActiveNodeName) { // establish new connection when dragging connection from one node to another
							const sourceNode = this.$store.getters.getNodeById(info.connection.sourceId);
							const sourceNodeName = sourceNode.name;
							const outputIndex = info.connection.getParameters().index;

							this.connectTwoNodes(sourceNodeName, outputIndex, this.pullConnActiveNodeName, 0);
							this.pullConnActiveNodeName = null;
						}
					} catch (e) {
						console.error(e); // eslint-disable-line no-console
					}
				});

				// @ts-ignore
				this.instance.bind('connectionDrag', (connection: Connection) => {
					try {
						this.pullConnActiveNodeName = null;
						this.pullConnActive = true;
						this.newNodeInsertPosition = null;
						CanvasHelpers.resetConnection(connection);

						const nodes = [...document.querySelectorAll('.node-default')];

						const onMouseMove = (e: MouseEvent | TouchEvent) => {
							if (!connection) {
								return;
							}

							const element = document.querySelector('.jtk-endpoint.dropHover');
							if (element) {
								// @ts-ignore
								CanvasHelpers.showDropConnectionState(connection, element._jsPlumb);
								return;
							}

							const inputMargin = 24;
							const intersecting = nodes.find((element: Element) => {
								const {top, left, right, bottom} = element.getBoundingClientRect();
								const [x, y] = CanvasHelpers.getMousePosition(e);
								if (top <= y && bottom >= y && (left - inputMargin) <= x && right >= x) {
									const nodeName = (element as HTMLElement).dataset['name'] as string;
									const node = this.$store.getters.getNodeByName(nodeName) as INodeUi | null;
									if (node) {
										const nodeType = this.$store.getters['nodeTypes/getNodeType'](node.type, node.typeVersion) as INodeTypeDescription | null;
										if (nodeType && nodeType.inputs && nodeType.inputs.length === 1) {
											this.pullConnActiveNodeName = node.name;
											const endpoint = this.instance.getEndpoint(this.getInputEndpointUUID(nodeName, 0));

											CanvasHelpers.showDropConnectionState(connection, endpoint);

											return true;
										}
									}
								}

								return false;
							});

							if (!intersecting) {
								CanvasHelpers.showPullConnectionState(connection);
								this.pullConnActiveNodeName = null;
							}
						};

						const onMouseUp = (e: MouseEvent | TouchEvent) => {
							this.pullConnActive = false;
							this.newNodeInsertPosition = this.getMousePositionWithinNodeView(e);
							CanvasHelpers.resetConnectionAfterPull(connection);
							window.removeEventListener('mousemove', onMouseMove);
							window.removeEventListener('mouseup', onMouseUp);
						};

						window.addEventListener('mousemove', onMouseMove);
						window.addEventListener('touchmove', onMouseMove);
						window.addEventListener('mouseup', onMouseUp);
						window.addEventListener('touchend', onMouseMove);
					} catch (e) {
						console.error(e); // eslint-disable-line no-console
					}
				});

				// @ts-ignore
				this.instance.bind(('plusEndpointClick'), (endpoint: Endpoint) => {
					if (endpoint && endpoint.__meta) {
						insertNodeAfterSelected({
							sourceId: endpoint.__meta.nodeId,
							index: endpoint.__meta.index,
							eventSource: 'plus_endpoint',
						});
					}
				});
			},
			async newWorkflow (): Promise<void> {
				await this.resetWorkspace();
				const newWorkflow = await this.$store.dispatch('workflows/getNewWorkflowData');

				this.$store.commit('setStateDirty', false);

				await this.addNodes([{
					id: uuid(),
					...CanvasHelpers.DEFAULT_START_NODE,
				}]);

				this.nodeSelectedByName(CanvasHelpers.DEFAULT_START_NODE.name, false);

				this.$store.commit('setStateDirty', false);

				this.setZoomLevel(1);
				setTimeout(() => {
					this.$store.commit('setNodeViewOffsetPosition', {newOffset: [0, 0]});
					// For novice users (onboardingFlowEnabled == true)
					// Inject welcome sticky note and zoom to fit
					if (newWorkflow.onboardingFlowEnabled && !this.isReadOnly) {
						this.$nextTick(async () => {
							await this.addNodes([
								{
									id: uuid(),
									...CanvasHelpers.WELCOME_STICKY_NODE,
									parameters: {
										// Use parameters from the template but add translated content
										...CanvasHelpers.WELCOME_STICKY_NODE.parameters,
										content: this.$locale.baseText('onboardingWorkflow.stickyContent'),
									},
								},
							]);
							this.zoomToFit();
							this.$telemetry.track('welcome note inserted');
						});
					}
				}, 0);
			},
			async initView (): Promise<void> {
				if (this.$route.params.action === 'workflowSave') {
					// In case the workflow got saved we do not have to run init
					// as only the route changed but all the needed data is already loaded
					this.$store.commit('setStateDirty', false);
					return Promise.resolve();
				}

				if (this.blankRedirect) {
					this.blankRedirect = false;
				}
				else if (this.$route.name === VIEWS.TEMPLATE_IMPORT) {
					const templateId = this.$route.params.id;
					await this.openWorkflowTemplate(templateId);
				}
				else if (this.$route.name === VIEWS.EXECUTION) {
					// Load an execution
					const executionId = this.$route.params.id;
					await this.openExecution(executionId);
				} else {

					const result = this.$store.getters.getStateIsDirty;
					if(result) {
						const confirmModal = await this.confirmModal(
							this.$locale.baseText('nodeView.confirmMessage.initView.message'),
							this.$locale.baseText('nodeView.confirmMessage.initView.headline'),
							'warning',
							this.$locale.baseText('nodeView.confirmMessage.initView.confirmButtonText'),
							this.$locale.baseText('nodeView.confirmMessage.initView.cancelButtonText'),
							true,
						);

						if (confirmModal === MODAL_CONFIRMED) {
							const saved = await this.saveCurrentWorkflow();
							if (saved) this.$store.dispatch('settings/fetchPromptsData');
						} else if (confirmModal === MODAL_CLOSE) {
							return Promise.resolve();
						}
					}

					// Load a workflow
					let workflowId = null as string | null;
					if (this.$route.params.name) {
						workflowId = this.$route.params.name;
					}
					if (workflowId !== null) {
						const workflow = await this.restApi().getWorkflow(workflowId);
						if (!workflow) {
							this.$router.push({
								name: VIEWS.NEW_WORKFLOW,
							});
							this.$showMessage({
								title: 'Error',
								message: this.$locale.baseText('openWorkflow.workflowNotFoundError'),
								type: 'error',
							});
						} else {
							this.$titleSet(workflow.name, 'IDLE');
							// Open existing workflow
							await this.openWorkflow(workflowId);
						}
					} else {
						// Create new workflow
						await this.newWorkflow();
					}
				}

				document.addEventListener('keydown', this.keyDown);
				document.addEventListener('keyup', this.keyUp);

				window.addEventListener("beforeunload",  (e) => {
					if(this.isDemo){
						return;
					}
					else if(this.$store.getters.getStateIsDirty === true) {
						const confirmationMessage = this.$locale.baseText('nodeView.itLooksLikeYouHaveBeenEditingSomething');
						(e || window.event).returnValue = confirmationMessage; //Gecko + IE
						return confirmationMessage; //Gecko + Webkit, Safari, Chrome etc.
					} else {
						this.startLoading(
							this.$locale.baseText('nodeView.redirecting'),
						);

						return;
					}
				});
			},
			getOutputEndpointUUID(nodeName: string, index: number): string | null {
				const node = this.$store.getters.getNodeByName(nodeName);
				if (!node) {
					return null;
				}

				return CanvasHelpers.getOutputEndpointUUID(node.id, index);
			},
			getInputEndpointUUID(nodeName: string, index: number) {
				const node = this.$store.getters.getNodeByName(nodeName);
				if (!node) {
					return null;
				}

				return CanvasHelpers.getInputEndpointUUID(node.id, index);
			},
			__addConnection (connection: [IConnection, IConnection], addVisualConnection = false) {
				if (addVisualConnection === true) {
					const outputUuid = this.getOutputEndpointUUID(connection[0].node, connection[0].index);
					const inputUuid = this.getInputEndpointUUID(connection[1].node, connection[1].index);
					if (!outputUuid || !inputUuid) {
						return;
					}

					const uuid: [string, string] = [
						outputUuid,
						inputUuid,
					];

					// Create connections in DOM
					// @ts-ignore
					this.instance.connect({
						uuids: uuid,
						detachable: !this.isReadOnly,
					});
				} else {
					const connectionProperties = {connection, setStateDirty: false};
					// When nodes get connected it gets saved automatically to the storage
					// so if we do not connect we have to save the connection manually
					this.$store.commit('addConnection', connectionProperties);
				}

				setTimeout(() => {
					this.addPinDataConnections(this.$store.getters.pinData);
				});
			},
			__removeConnection (connection: [IConnection, IConnection], removeVisualConnection = false) {
				if (removeVisualConnection === true) {
					const sourceId = this.$store.getters.getNodeByName(connection[0].node);
					const targetId = this.$store.getters.getNodeByName(connection[1].node);
					// @ts-ignore
					const connections = this.instance.getConnections({
						source: sourceId,
						target: targetId,
					});

					// @ts-ignore
					connections.forEach((connectionInstance) => {
						this.__deleteJSPlumbConnection(connectionInstance);
					});
				}

				this.$store.commit('removeConnection', { connection });
			},
			__deleteJSPlumbConnection(connection: Connection) {
				// Make sure to remove the overlay else after the second move
				// it visibly stays behind free floating without a connection.
				connection.removeOverlays();

				const sourceEndpoint = connection.endpoints && connection.endpoints[0];
				this.pullConnActiveNodeName = null; // prevent new connections when connectionDetached is triggered
				this.instance.deleteConnection(connection); // on delete, triggers connectionDetached event which applies mutation to store
				if (sourceEndpoint) {
					const endpoints = this.instance.getEndpoints(sourceEndpoint.elementId);
					endpoints.forEach((endpoint: Endpoint) => endpoint.repaint()); // repaint both circle and plus endpoint
				}
			},
			__removeConnectionByConnectionInfo (info: OnConnectionBindInfo, removeVisualConnection = false) {
				// @ts-ignore
				const sourceInfo = info.sourceEndpoint.getParameters();
				// @ts-ignore
				const targetInfo = info.targetEndpoint.getParameters();

				const connectionInfo = [
					{
						node: this.$store.getters.getNodeById(sourceInfo.nodeId).name,
						type: sourceInfo.type,
						index: sourceInfo.index,
					},
					{
						node: this.$store.getters.getNodeById(targetInfo.nodeId).name,
						type: targetInfo.type,
						index: targetInfo.index,
					},
				] as [IConnection, IConnection];

				if (removeVisualConnection) {
					this.__deleteJSPlumbConnection(info.connection);
				}

				this.$store.commit('removeConnection', { connection: connectionInfo });
			},
			async duplicateNode (nodeName: string) {
				if (this.editAllowedCheck() === false) {
					return;
				}

				const node = this.$store.getters.getNodeByName(nodeName);

				const nodeTypeData: INodeTypeDescription | null= this.$store.getters['nodeTypes/getNodeType'](node.type, node.typeVersion);
				if (nodeTypeData && nodeTypeData.maxNodes !== undefined && this.getNodeTypeCount(node.type) >= nodeTypeData.maxNodes) {
					this.showMaxNodeTypeError(nodeTypeData);
					return;
				}

				// Deep copy the data so that data on lower levels of the node-properties do
				// not share objects
				const newNodeData = JSON.parse(JSON.stringify(this.getNodeDataToSave(node)));
				newNodeData.id = uuid();

				// Check if node-name is unique else find one that is
				newNodeData.name = this.getUniqueNodeName({
					originalName: newNodeData.name,
					type: newNodeData.type,
				});

				newNodeData.position = CanvasHelpers.getNewNodePosition(
					this.nodes,
					[node.position[0], node.position[1] + 140],
					[0, 140],
				);

				if (newNodeData.webhookId) {
					// Make sure that the node gets a new unique webhook-ID
					newNodeData.webhookId = uuid();
				}

				await this.addNodes([newNodeData]);

				const pinData = this.$store.getters['pinDataByNodeName'](nodeName);
				if (pinData) {
					this.$store.commit('pinData', {
						node: newNodeData,
						data: pinData,
					});
				}

				this.$store.commit('setStateDirty', true);

				// Automatically deselect all nodes and select the current one and also active
				// current node
				this.deselectAllNodes();
				setTimeout(() => {
					this.nodeSelectedByName(newNodeData.name, false);
				});

				this.$telemetry.track('User duplicated node', { node_type: node.type, workflow_id: this.$store.getters.workflowId });
			},
			getJSPlumbConnection (sourceNodeName: string, sourceOutputIndex: number, targetNodeName: string, targetInputIndex: number): Connection | undefined {
				const sourceNode = this.$store.getters.getNodeByName(sourceNodeName) as INodeUi;
				const targetNode = this.$store.getters.getNodeByName(targetNodeName) as INodeUi;
				if (!sourceNode || !targetNode) {
					return;
				}

				const sourceId = sourceNode.id;
				const targetId = targetNode.id;

				const sourceEndpoint = CanvasHelpers.getOutputEndpointUUID(sourceId, sourceOutputIndex);
				const targetEndpoint = CanvasHelpers.getInputEndpointUUID(targetId, targetInputIndex);

				// @ts-ignore
				const connections = this.instance.getConnections({
					source: sourceId,
					target: targetId,
				}) as Connection[];

				return connections.find((connection: Connection) => {
					const uuids = connection.getUuids();
					return uuids[0] === sourceEndpoint && uuids[1] === targetEndpoint;
				});
			},
			getJSPlumbEndpoints (nodeName: string): Endpoint[] {
				const node = this.$store.getters.getNodeByName(nodeName);
				return this.instance.getEndpoints(node.id);
			},
			getPlusEndpoint (nodeName: string, outputIndex: number): Endpoint | undefined {
				const endpoints = this.getJSPlumbEndpoints(nodeName);
				// @ts-ignore
				return endpoints.find((endpoint: Endpoint) => endpoint.type === 'N8nPlus' && endpoint.__meta && endpoint.__meta.index === outputIndex);
			},
			getIncomingOutgoingConnections(nodeName: string): {incoming: Connection[], outgoing: Connection[]} {
				const node = this.$store.getters.getNodeByName(nodeName);
				// @ts-ignore
				const outgoing = this.instance.getConnections({
					source: node.id,
				}) as Connection[];

				// @ts-ignore
				const incoming = this.instance.getConnections({
					target: node.id,
				}) as Connection[];

				return {
					incoming,
					outgoing,
				};
			},
			onNodeMoved (node: INodeUi) {
				const {incoming, outgoing} = this.getIncomingOutgoingConnections(node.name);

				[...incoming, ...outgoing].forEach((connection: Connection) => {
					CanvasHelpers.showOrHideMidpointArrow(connection);
					CanvasHelpers.showOrHideItemsLabel(connection);
				});
			},
			onNodeRun ({name, data, waiting}: {name: string, data: ITaskData[] | null, waiting: boolean}) {
				const sourceNodeName = name;
				const sourceNode = this.$store.getters.getNodeByName(sourceNodeName);
				const sourceId = sourceNode.id;

				if (data === null || data.length === 0 || waiting) {
					// @ts-ignore
					const outgoing = this.instance.getConnections({
						source: sourceId,
					}) as Connection[];

					outgoing.forEach((connection: Connection) => {
						CanvasHelpers.resetConnection(connection);
					});
					const endpoints = this.getJSPlumbEndpoints(sourceNodeName);
					endpoints.forEach((endpoint: Endpoint) => {
						// @ts-ignore
						if (endpoint.type === 'N8nPlus') {
							(endpoint.endpoint as N8nPlusEndpoint).clearSuccessOutput();
						}
					});

					return;
				}

				const nodeConnections = (this.$store.getters.outgoingConnectionsByNodeName(sourceNodeName) as INodeConnections).main;
				const outputMap = CanvasHelpers.getOutputSummary(data, nodeConnections || []);

				Object.keys(outputMap).forEach((sourceOutputIndex: string) => {
					Object.keys(outputMap[sourceOutputIndex]).forEach((targetNodeName: string) => {
						Object.keys(outputMap[sourceOutputIndex][targetNodeName]).forEach((targetInputIndex: string) => {
							if (targetNodeName) {
								const connection = this.getJSPlumbConnection(sourceNodeName, parseInt(sourceOutputIndex, 10), targetNodeName, parseInt(targetInputIndex, 10));

								if (connection) {
									const output = outputMap[sourceOutputIndex][targetNodeName][targetInputIndex];

									if (!output || !output.total) {
										CanvasHelpers.resetConnection(connection);
									}
									else {
										CanvasHelpers.addConnectionOutputSuccess(connection, output);
									}
								}
							}

							const endpoint = this.getPlusEndpoint(sourceNodeName, parseInt(sourceOutputIndex, 10));
							if (endpoint && endpoint.endpoint) {
								const output = outputMap[sourceOutputIndex][NODE_OUTPUT_DEFAULT_KEY][0];
								if (output && output.total > 0) {
									(endpoint.endpoint as N8nPlusEndpoint).setSuccessOutput(CanvasHelpers.getRunItemsLabel(output));
								}
								else {
									(endpoint.endpoint as N8nPlusEndpoint).clearSuccessOutput();
								}
							}
						});
					});
				});
			},
			removeNode (nodeName: string) {
				if (this.editAllowedCheck() === false) {
					return;
				}

				const node = this.$store.getters.getNodeByName(nodeName) as INodeUi | null;
				if (!node) {
					return;
				}

				// "requiredNodeTypes" are also defined in cli/commands/run.ts
				const requiredNodeTypes = [ START_NODE_TYPE ];

				if (requiredNodeTypes.includes(node.type)) {
					// The node is of the required type so check first
					// if any node of that type would be left when the
					// current one would get deleted.
					let deleteAllowed = false;
					for (const checkNode of this.nodes) {
						if (checkNode.name === node.name) {
							continue;
						}
						if (requiredNodeTypes.includes(checkNode.type)) {
							deleteAllowed = true;
							break;
						}
					}

					if (deleteAllowed === false) {
						return;
					}
				}

				if(node.type === STICKY_NODE_TYPE) {
					this.$telemetry.track(
						'User deleted workflow note',
						{
							workflow_id: this.$store.getters.workflowId,
							is_welcome_note: node.name === QUICKSTART_NOTE_NAME,
						},
					);
				} else {
					this.$externalHooks().run('node.deleteNode', { node });
					this.$telemetry.track('User deleted node', { node_type: node.type, workflow_id: this.$store.getters.workflowId });
				}

				let waitForNewConnection = false;
				// connect nodes before/after deleted node
				const nodeType: INodeTypeDescription | null = this.$store.getters['nodeTypes/getNodeType'](node.type, node.typeVersion);
				if (nodeType && nodeType.outputs.length === 1
					&& nodeType.inputs.length === 1) {
					const {incoming, outgoing} = this.getIncomingOutgoingConnections(node.name);
					if (incoming.length === 1 && outgoing.length === 1) {
						const conn1 = incoming[0];
						const conn2 = outgoing[0];
						if (conn1.__meta && conn2.__meta) {
							waitForNewConnection = true;
							const sourceNodeName = conn1.__meta.sourceNodeName;
							const sourceNodeOutputIndex = conn1.__meta.sourceOutputIndex;
							const targetNodeName = conn2.__meta.targetNodeName;
							const targetNodeOuputIndex = conn2.__meta.targetOutputIndex;

							setTimeout(() => {
								this.connectTwoNodes(sourceNodeName, sourceNodeOutputIndex, targetNodeName, targetNodeOuputIndex);

								if (waitForNewConnection) {
									this.instance.setSuspendDrawing(false, true);
									waitForNewConnection = false;
								}
							}, 100); // just to make it clear to users that this is a new connection
						}
					}
				}

				setTimeout(() => {
					// Suspend drawing
					this.instance.setSuspendDrawing(true);

					// Remove all endpoints and the connections in jsplumb
					this.instance.removeAllEndpoints(node.id);

					// Remove the draggable
					// @ts-ignore
					this.instance.destroyDraggable(node.id);

					// Remove the connections in data
					this.$store.commit('removeAllNodeConnection', node);

					this.$store.commit('removeNode', node);
					this.$store.commit('clearNodeExecutionData', node.name);

					if (!waitForNewConnection) {
						// Now it can draw again
						this.instance.setSuspendDrawing(false, true);
					}

					// Remove node from selected index if found in it
					this.$store.commit('removeNodeFromSelection', node);

				}, 0); // allow other events to finish like drag stop
			},
			valueChanged (parameterData: IUpdateInformation) {
				if (parameterData.name === 'name' && parameterData.oldValue) {
					// The name changed so we have to take care that
					// the connections get changed.
					this.renameNode(parameterData.oldValue as string, parameterData.value as string);
				}
			},
			async renameNodePrompt (currentName: string) {
				try {
					const promptResponsePromise = this.$prompt(
						this.$locale.baseText('nodeView.prompt.newName') + ':',
						this.$locale.baseText('nodeView.prompt.renameNode') + `: ${currentName}`,
						{
							customClass: 'rename-prompt',
							confirmButtonText: this.$locale.baseText('nodeView.prompt.rename'),
							cancelButtonText: this.$locale.baseText('nodeView.prompt.cancel'),
							inputErrorMessage: this.$locale.baseText('nodeView.prompt.invalidName'),
							inputValue: currentName,
						},
					);

					// Wait till it had time to display
					await Vue.nextTick();

					// Get the input and select the text in it
					const nameInput = document.querySelector('.rename-prompt .el-input__inner') as HTMLInputElement | undefined;
					if (nameInput) {
						nameInput.focus();
						nameInput.select();
					}

					const promptResponse = await promptResponsePromise as MessageBoxInputData;

					this.renameNode(currentName, promptResponse.value);
				} catch (e) {}
			},
			async renameNode (currentName: string, newName: string) {
				if (currentName === newName) {
					return;
				}

				const activeNodeName = this.activeNode && this.activeNode.name;
				const isActive = activeNodeName === currentName;
				if (isActive) {
					this.renamingActive = true;
				}

				// Check if node-name is unique else find one that is
				newName = this.getUniqueNodeName({
					originalName: newName,
				});

				// Rename the node and update the connections
				const workflow = this.getWorkflow(undefined, undefined, true);
				workflow.renameNode(currentName, newName);

				// Update also last selected node and exeuction data
				this.$store.commit('renameNodeSelectedAndExecution', { old: currentName, new: newName });

				// Reset all nodes and connections to load the new ones
				this.deleteEveryEndpoint();

				this.$store.commit('removeAllConnections');
				this.$store.commit('removeAllNodes', {setStateDirty: true});

				// Wait a tick that the old nodes had time to get removed
				await Vue.nextTick();

				// Add the new updated nodes
				await this.addNodes(Object.values(workflow.nodes), workflow.connectionsBySourceNode);

				// Make sure that the node is selected again
				this.deselectAllNodes();
				this.nodeSelectedByName(newName);

				if (isActive) {
					this.$store.commit('setActiveNode', newName);
					this.renamingActive = false;
				}
			},
			deleteEveryEndpoint () {
				// Check as it does not exist on first load
				if (this.instance) {
					try {
						const nodes = this.$store.getters.allNodes as INodeUi[];
						// @ts-ignore
						nodes.forEach((node: INodeUi) => this.instance.destroyDraggable(node.id));

						this.instance.deleteEveryEndpoint();
					} catch (e) {}
				}
			},
			matchCredentials(node: INodeUi) {
				if (!node.credentials) {
					return;
				}
				Object.entries(node.credentials).forEach(([nodeCredentialType, nodeCredentials]: [string, INodeCredentialsDetails]) => {
					const credentialOptions = this.$store.getters['credentials/getCredentialsByType'](nodeCredentialType) as ICredentialsResponse[];

					// Check if workflows applies old credentials style
					if (typeof nodeCredentials === 'string') {
						nodeCredentials = {
							id: null,
							name: nodeCredentials,
						};
						this.credentialsUpdated = true;
					}

					if (nodeCredentials.id) {
						// Check whether the id is matching with a credential
						const credentialsId = nodeCredentials.id.toString(); // due to a fixed bug in the migration UpdateWorkflowCredentials (just sqlite) we have to cast to string and check later if it has been a number
						const credentialsForId = credentialOptions.find((optionData: ICredentialsResponse) =>
							optionData.id === credentialsId,
						);
						if (credentialsForId) {
							if (credentialsForId.name !== nodeCredentials.name || typeof nodeCredentials.id === 'number') {
								node.credentials![nodeCredentialType] = { id: credentialsForId.id, name: credentialsForId.name };
								this.credentialsUpdated = true;
							}
							return;
						}
					}

					// No match for id found or old credentials type used
					node.credentials![nodeCredentialType] = nodeCredentials;

					// check if only one option with the name would exist
					const credentialsForName = credentialOptions.filter((optionData: ICredentialsResponse) => optionData.name === nodeCredentials.name);

					// only one option exists for the name, take it
					if (credentialsForName.length === 1) {
						node.credentials![nodeCredentialType].id = credentialsForName[0].id;
						this.credentialsUpdated = true;
					}
				});
			},
			async addNodes (nodes: INodeUi[], connections?: IConnections) {
				if (!nodes || !nodes.length) {
					return;
				}

				// Before proceeding we must check if all nodes contain the `properties` attribute.
				// Nodes are loaded without this information so we must make sure that all nodes
				// being added have this information.
				await this.loadNodesProperties(nodes.map(node => ({name: node.type, version: node.typeVersion})));

				// Add the node to the node-list
				let nodeType: INodeTypeDescription | null;
				let foundNodeIssues: INodeIssues | null;
				nodes.forEach((node) => {
<<<<<<< HEAD
					if (!node.id) {
						node.id = uuid();
					}

					nodeType = this.$store.getters.nodeType(node.type, node.typeVersion) as INodeTypeDescription | null;
=======
					nodeType = this.$store.getters['nodeTypes/getNodeType'](node.type, node.typeVersion) as INodeTypeDescription | null;
>>>>>>> 7e578b7f

					// Make sure that some properties always exist
					if (!node.hasOwnProperty('disabled')) {
						node.disabled = false;
					}

					if (!node.hasOwnProperty('parameters')) {
						node.parameters = {};
					}

					// Load the defaul parameter values because only values which differ
					// from the defaults get saved
					if (nodeType !== null) {
						let nodeParameters = null;
						try {
							nodeParameters = NodeHelpers.getNodeParameters(nodeType.properties, node.parameters, true, false, node);
						} catch (e) {
							console.error(this.$locale.baseText('nodeView.thereWasAProblemLoadingTheNodeParametersOfNode') + `: "${node.name}"`); // eslint-disable-line no-console
							console.error(e); // eslint-disable-line no-console
						}
						node.parameters = nodeParameters !== null ? nodeParameters : {};

						// if it's a webhook and the path is empty set the UUID as the default path
						if (node.type === WEBHOOK_NODE_TYPE && node.parameters.path === '') {
							node.parameters.path = node.webhookId as string;
						}
					}

					// check and match credentials, apply new format if old is used
					this.matchCredentials(node);

					foundNodeIssues = this.getNodeIssues(nodeType, node);

					if (foundNodeIssues !== null) {
						node.issues = foundNodeIssues;
					}

					this.$store.commit('addNode', node);
				});

				// Wait for the node to be rendered
				await Vue.nextTick();

				// Suspend drawing
				this.instance.setSuspendDrawing(true);

				// Load the connections
				if (connections !== undefined) {
					let connectionData;
					for (const sourceNode of Object.keys(connections)) {
						for (const type of Object.keys(connections[sourceNode])) {
							for (let sourceIndex = 0; sourceIndex < connections[sourceNode][type].length; sourceIndex++) {
								const outwardConnections = connections[sourceNode][type][sourceIndex];
								if (!outwardConnections) {
									continue;
								}
								outwardConnections.forEach((
									targetData,
								) => {
									connectionData = [
										{
											node: sourceNode,
											type,
											index: sourceIndex,
										},
										{
											node: targetData.node,
											type: targetData.type,
											index: targetData.index,
										},
									] as [IConnection, IConnection];

									this.__addConnection(connectionData, true);
								});
							}
						}
					}
				}

				// Now it can draw again
				this.instance.setSuspendDrawing(false, true);
			},
			async addNodesToWorkflow (data: IWorkflowDataUpdate): Promise<IWorkflowDataUpdate> {
				// Because nodes with the same name maybe already exist, it could
				// be needed that they have to be renamed. Also could it be possible
				// that nodes are not allowd to be created because they have a create
				// limit set. So we would then link the new nodes with the already existing ones.
				// In this object all that nodes get saved in the format:
				//   old-name -> new-name
				const nodeNameTable: {
					[key: string]: string;
				} = {};
				const newNodeNames: string[] = [];

				if (!data.nodes) {
					// No nodes to add
					throw new Error(
						this.$locale.baseText('nodeView.noNodesGivenToAdd'),
					);
				}

				// Get how many of the nodes of the types which have
				// a max limit set already exist
				const nodeTypesCount = this.getNodeTypesMaxCount();

				let oldName: string;
				let newName: string;
				const createNodes: INode[] = [];

				await this.loadNodesProperties(data.nodes.map(node => ({name: node.type, version: node.typeVersion})));

				data.nodes.forEach(node => {
					if (nodeTypesCount[node.type] !== undefined) {
						if (nodeTypesCount[node.type].exist >= nodeTypesCount[node.type].max) {
							// Node is not allowed to be created so
							// do not add it to the create list but
							// add the name of the existing node
							// that this one gets linked up instead.
							nodeNameTable[node.name] = nodeTypesCount[node.type].nodeNames[0];
							return;
						} else {
							// Node can be created but increment the
							// counter in case multiple ones are
							// supposed to be created
							nodeTypesCount[node.type].exist += 1;
						}
					}

					oldName = node.name;
					newName = this.getUniqueNodeName({
						originalName: node.name,
						additionalUsedNames: newNodeNames,
						type: node.type,
					});

					newNodeNames.push(newName);
					nodeNameTable[oldName] = newName;

					createNodes.push(node);
				});

				// Get only the connections of the nodes that get created
				const newConnections: IConnections = {};
				const currentConnections = data.connections!;
				const createNodeNames = createNodes.map((node) => node.name);
				let sourceNode, type, sourceIndex, connectionIndex, connectionData;
				for (sourceNode of Object.keys(currentConnections)) {
					if (!createNodeNames.includes(sourceNode)) {
						// Node does not get created so skip output connections
						continue;
					}

					const connection: INodeConnections = {};

					for (type of Object.keys(currentConnections[sourceNode])) {
						connection[type] = [];
						for (sourceIndex = 0; sourceIndex < currentConnections[sourceNode][type].length; sourceIndex++) {
							const nodeSourceConnections = [];
							if (currentConnections[sourceNode][type][sourceIndex]) {
								for (connectionIndex = 0; connectionIndex < currentConnections[sourceNode][type][sourceIndex].length; connectionIndex++) {
									connectionData = currentConnections[sourceNode][type][sourceIndex][connectionIndex];
									if (!createNodeNames.includes(connectionData.node)) {
										// Node does not get created so skip input connection
										continue;
									}

									nodeSourceConnections.push(connectionData);
									// Add connection
								}
							}
							connection[type].push(nodeSourceConnections);
						}
					}

					newConnections[sourceNode] = connection;
				}

				// Create a workflow with the new nodes and connections that we can use
				// the rename method
				const tempWorkflow: Workflow = this.getWorkflow(createNodes, newConnections);

				// Rename all the nodes of which the name changed
				for (oldName in nodeNameTable) {
					if (oldName === nodeNameTable[oldName]) {
						// Name did not change so skip
						continue;
					}
					tempWorkflow.renameNode(oldName, nodeNameTable[oldName]);
				}

				// Add the nodes with the changed node names, expressions and connections
				await this.addNodes(Object.values(tempWorkflow.nodes), tempWorkflow.connectionsBySourceNode);

				this.$store.commit('setStateDirty', true);

				return {
					nodes: Object.values(tempWorkflow.nodes),
					connections: tempWorkflow.connectionsBySourceNode,
				};
			},
			getSelectedNodesToSave (): Promise<IWorkflowData> {
				const data: IWorkflowData = {
					nodes: [],
					connections: {},
				};

				// Get data of all the selected noes
				let nodeData;
				const exportNodeNames: string[] = [];

				for (const node of this.$store.getters.getSelectedNodes) {
					try {
						nodeData = this.getNodeDataToSave(node);
						exportNodeNames.push(node.name);
					} catch (e) {
						return Promise.reject(e);
					}

					data.nodes.push(nodeData);
				}

				// Get only connections of exported nodes and ignore all other ones
				let connectionToKeep,
					connections: INodeConnections,
					type: string,
					connectionIndex: number,
					sourceIndex: number,
					connectionData: IConnection,
					typeConnections: INodeConnections;

				data.nodes.forEach((node) => {
					connections = this.$store.getters.outgoingConnectionsByNodeName(node.name);
					if (Object.keys(connections).length === 0) {
						return;
					}

					// Keep only the connection to node which get also exported
					// @ts-ignore
					typeConnections = {};
					for (type of Object.keys(connections)) {
						for (sourceIndex = 0; sourceIndex < connections[type].length; sourceIndex++) {
							connectionToKeep = [];
							for (connectionIndex = 0; connectionIndex < connections[type][sourceIndex].length; connectionIndex++) {
								connectionData = connections[type][sourceIndex][connectionIndex];
								if (exportNodeNames.indexOf(connectionData.node) !== -1) {
									connectionToKeep.push(connectionData);
								}
							}

							if (connectionToKeep.length) {
								if (!typeConnections.hasOwnProperty(type)) {
									typeConnections[type] = [];
								}
								typeConnections[type][sourceIndex] = connectionToKeep;
							}
						}
					}

					if (Object.keys(typeConnections).length) {
						data.connections[node.name] = typeConnections;
					}
				});

				return Promise.resolve(data);
			},
			resetWorkspace () {
				// Reset nodes
				this.deleteEveryEndpoint();

				if (this.executionWaitingForWebhook === true) {
					// Make sure that if there is a waiting test-webhook that
					// it gets removed
					this.restApi().removeTestWebhook(this.$store.getters.workflowId)
						.catch(() => {
							// Ignore all errors
						});
				}

				this.$store.commit('removeAllConnections', {setStateDirty: false});
				this.$store.commit('removeAllNodes', { setStateDirty: false, removePinData: true });

				// Reset workflow execution data
				this.$store.commit('setWorkflowExecutionData', null);
				this.$store.commit('resetAllNodesIssues');
				// vm.$forceUpdate();

				this.$store.commit('setActive', false);
				this.$store.commit('setWorkflowId', PLACEHOLDER_EMPTY_WORKFLOW_ID);
				this.$store.commit('setWorkflowName', {newName: '', setStateDirty: false});
				this.$store.commit('setWorkflowSettings', {});
				this.$store.commit('setWorkflowTagIds', []);

				this.$store.commit('setActiveExecutionId', null);
				this.$store.commit('setExecutingNode', null);
				this.$store.commit('removeActiveAction', 'workflowRunning');
				this.$store.commit('setExecutionWaitingForWebhook', false);

				this.$store.commit('resetSelectedNodes');

				this.$store.commit('setNodeViewOffsetPosition', {newOffset: [0, 0], setStateDirty: false});

				return Promise.resolve();
			},
			async loadActiveWorkflows (): Promise<void> {
				const activeWorkflows = await this.restApi().getActiveWorkflows();
				this.$store.commit('setActiveWorkflows', activeWorkflows);
			},
			async loadNodeTypes (): Promise<void> {
				this.$store.dispatch('nodeTypes/getNodeTypes');
			},
			async loadCredentialTypes (): Promise<void> {
				await this.$store.dispatch('credentials/fetchCredentialTypes', true);
			},
			async loadCredentials (): Promise<void> {
				await this.$store.dispatch('credentials/fetchAllCredentials');
			},
			async loadNodesProperties(nodeInfos: INodeTypeNameVersion[]): Promise<void> {
				const allNodes:INodeTypeDescription[] = this.$store.getters['nodeTypes/allNodeTypes'];

				const nodesToBeFetched:INodeTypeNameVersion[] = [];
				allNodes.forEach(node => {
					const nodeVersions = Array.isArray(node.version) ? node.version : [node.version];
					if(!!nodeInfos.find(n => n.name === node.name && nodeVersions.includes(n.version)) && !node.hasOwnProperty('properties')) {
						nodesToBeFetched.push({
							name: node.name,
							version: Array.isArray(node.version)
								? node.version.slice(-1)[0]
								: node.version,
						});
					}
				});

				if (nodesToBeFetched.length > 0) {
					// Only call API if node information is actually missing
					this.startLoading();
					await this.$store.dispatch('nodeTypes/getNodesInformation', nodesToBeFetched);
					this.stopLoading();
				}
			},
			async onPostMessageReceived(message: MessageEvent) {
				try {
					const json = JSON.parse(message.data);
					if (json && json.command === 'openWorkflow') {
						try {
							await this.importWorkflowExact(json);
						} catch (e) {
							if (window.top) {
								window.top.postMessage(JSON.stringify({ command: 'error', message: this.$locale.baseText('openWorkflow.workflowImportError') }), '*');
							}
							this.$showMessage({
								title: this.$locale.baseText('openWorkflow.workflowImportError'),
								message: (e as Error).message,
								type: 'error',
							});
						}
					}
				} catch (e) {
				}
			},
			async onImportWorkflowDataEvent(data: IDataObject) {
				await this.importWorkflowData(data.data as IWorkflowDataUpdate, undefined, 'file');
			},
			async onImportWorkflowUrlEvent(data: IDataObject) {
				const workflowData = await this.getWorkflowDataFromUrl(data.url as string);
				if (workflowData !== undefined) {
					await this.importWorkflowData(workflowData, undefined, 'url');
				}
			},
			addPinDataConnections(pinData: IPinData) {
				Object.keys(pinData).forEach((nodeName) => {
					const node = this.$store.getters.getNodeByName(nodeName);
					if (!node) {
						return;
					}

					// @ts-ignore
					const connections = this.instance.getConnections({
						source: node.id,
					}) as Connection[];

					connections.forEach((connection) => {
						CanvasHelpers.addConnectionOutputSuccess(connection, {
							total: pinData[nodeName].length,
							iterations: 0,
						});
					});
				});
			},
			removePinDataConnections(pinData: IPinData) {
				Object.keys(pinData).forEach((nodeName) => {
					const node = this.$store.getters.getNodeByName(nodeName);
					if (!node) {
						return;
					}

					// @ts-ignore
					const connections = this.instance.getConnections({
						source: node.id,
					}) as Connection[];

					connections.forEach(CanvasHelpers.resetConnection);
				});
			},
		},

		async mounted () {
			this.$titleReset();
			window.addEventListener('message', this.onPostMessageReceived);
			this.$root.$on('importWorkflowData', this.onImportWorkflowDataEvent);
			this.$root.$on('newWorkflow', this.newWorkflow);
			this.$root.$on('importWorkflowUrl', this.onImportWorkflowUrlEvent);

			this.startLoading();

			const loadPromises = [
				this.loadActiveWorkflows(),
				this.loadCredentials(),
				this.loadCredentialTypes(),
				this.loadNodeTypes(),
			];

			try {
				await Promise.all(loadPromises);
			} catch (error) {
				this.$showError(
					error,
					this.$locale.baseText('nodeView.showError.mounted1.title'),
					this.$locale.baseText('nodeView.showError.mounted1.message') + ':',
				);
				return;
			}

			this.instance.ready(async () => {
				try {
					this.initNodeView();
					await this.initView();
					if (window.top) {
						window.top.postMessage(JSON.stringify({command: 'n8nReady',version:this.$store.getters.versionCli}), '*');
					}
				} catch (error) {
					this.$showError(
						error,
						this.$locale.baseText('nodeView.showError.mounted2.title'),
						this.$locale.baseText('nodeView.showError.mounted2.message') + ':',
					);
				}
				this.stopLoading();

				setTimeout(() => {
					this.$store.dispatch('users/showPersonalizationSurvey');
					this.checkForNewVersions();
					this.addPinDataConnections(this.$store.getters.pinData);
				}, 0);
			});

			this.$externalHooks().run('nodeView.mount');

			if (
				this.currentUser.personalizationAnswers !== null &&
				this.isOnboardingCallPromptFeatureEnabled &&
				getAccountAge(this.currentUser) <= ONBOARDING_PROMPT_TIMEBOX
			) {
				const onboardingResponse = await this.$store.dispatch('ui/getNextOnboardingPrompt');
				const promptTimeout = onboardingResponse.toast_sequence_number === 1 ? FIRST_ONBOARDING_PROMPT_TIMEOUT : 1000;

				if (onboardingResponse.title && onboardingResponse.description) {
					setTimeout(async () => {
						this.$showToast({
							type: 'info',
							title: onboardingResponse.title,
							message: onboardingResponse.description,
							duration: 0,
							customClass: 'clickable',
							closeOnClick: true,
							onClick: () => {
								this.$telemetry.track('user clicked onboarding toast', {
									seq_num: onboardingResponse.toast_sequence_number,
									title: onboardingResponse.title,
									description: onboardingResponse.description,
								});
								this.$store.commit('ui/openModal', ONBOARDING_CALL_SIGNUP_MODAL_KEY, {root: true});
							},
						});
					}, promptTimeout);
				}
			}
			dataPinningEventBus.$on('pin-data', this.addPinDataConnections);
			dataPinningEventBus.$on('unpin-data', this.removePinDataConnections);
		},

		destroyed () {
			this.resetWorkspace();
			this.$store.commit('setStateDirty', false);
			window.removeEventListener('message', this.onPostMessageReceived);
			this.$root.$off('newWorkflow', this.newWorkflow);
			this.$root.$off('importWorkflowData', this.onImportWorkflowDataEvent);
			this.$root.$off('importWorkflowUrl', this.onImportWorkflowUrlEvent);

			dataPinningEventBus.$off('pin-data', this.addPinDataConnections);
			dataPinningEventBus.$off('unpin-data', this.removePinDataConnections);
		},
	});
</script>

<style scoped lang="scss">

.zoom-menu {
	$--zoom-menu-margin: 5;

	position: fixed;
	left: $--sidebar-width + $--zoom-menu-margin;
	width: 210px;
	bottom: 44px;
	line-height: 25px;
	color: #444;
	padding-right: 5px;

	&.expanded {
		left: $--sidebar-expanded-width + $--zoom-menu-margin;
	}

	button {
		border: var(--border-base);
	}

	> * {
		+ * {
			margin-left: var(--spacing-3xs);
		}

		&:hover {
			transform: scale(1.1);
		}
	}
}

.regular-zoom-menu {
	@media (max-width: $--breakpoint-2xs) {
		bottom: 90px;
	}
}

.demo-zoom-menu {
	left: 10px;
	bottom: 10px;
}

.no-events {
	pointer-events: none;
}

.node-buttons-wrapper {
	position: fixed;
	width: 150px;
	height: 200px;
	top: 0;
	right: 0;
	display: flex;

	.add-sticky-button {
		margin-top: var(--spacing-2xs);
		opacity: 0;
		transition: .1s;
		transition-timing-function: linear;
	}

	.visible-button {
		opacity: 1;
		pointer-events: all;
	}
}

.node-creator-button {
	position: fixed;
	text-align: center;
	top: 80px;
	right: 20px;
	pointer-events: all !important;
}

.node-creator-button button {
	position: relative;
}

.node-view-root {
	position: absolute;
	width: 100%;
	height: 100%;
	left: 0;
	top: 0;
	overflow: hidden;
	background-color: var(--color-canvas-background);
}

.node-view-wrapper {
	position: fixed;
	width: 100%;
	height: 100%;
}

.node-view {
	position: relative;
	width: 100%;
	height: 100%;
	transform-origin: 0 0;
}

.node-view-background {
	background-color: var(--color-canvas-background);
	position: absolute;
	width: 10000px;
	height: 10000px;
}

.move-active {
	cursor: grab;
	cursor: -moz-grab;
	cursor: -webkit-grab;
	touch-action: none;
}

.move-in-process {
	cursor: grabbing;
	cursor: -moz-grabbing;
	cursor: -webkit-grabbing;
	touch-action: none;
}

.workflow-execute-wrapper {
	position: fixed;
	line-height: 65px;
	left: calc(50% - 150px);
	bottom: 30px;
	width: 300px;
	text-align: center;

	> * {
		margin-inline-end: 0.625rem;
	}
}

/* Makes sure that when selected with mouse it does not select text */
.do-not-select *,
.jtk-drag-select * {
	-webkit-touch-callout: none;
	-webkit-user-select: none;
	-khtml-user-select: none;
	-moz-user-select: none;
	-ms-user-select: none;
	user-select: none;
}

</style>

<style lang="scss">

.connection-run-items-label {
	span {
		border-radius: 7px;
		background-color: hsla(var(--color-canvas-background-h),var( --color-canvas-background-s), var(--color-canvas-background-l), .85);
		line-height: 1.3em;
		padding: 0px 3px;
		white-space: nowrap;
		font-size: var(--font-size-s);
		font-weight: var(--font-weight-regular);
		color: var(--color-success);
	}

	.floating {
		position: absolute;
		top: -22px;
		transform: translateX(-50%);
	}
}

.connection-input-name-label {
	position: relative;

	span {
		position: absolute;
		top: -10px;
		left: -60px;
	}
}

.drop-add-node-label {
	color: var(--color-text-dark);
	font-weight: 600;
	font-size: 0.8em;
	text-align: center;
	background-color: #ffffff55;
}

.node-input-endpoint-label,
.node-output-endpoint-label {
	background-color: hsla(var(--color-canvas-background-h),var( --color-canvas-background-s), var(--color-canvas-background-l), .85);
	border-radius: 7px;
	font-size: 0.7em;
	padding: 2px;
	white-space: nowrap;
}

.node-input-endpoint-label {
	text-align: right;
}

.connection-actions {
	&:hover {
		display: block !important;
	}

	> div {
		color: var(--color-foreground-xdark);
		border: 2px solid var(--color-foreground-xdark);
		background-color: var(--color-background-xlight);
		border-radius: var(--border-radius-base);
		height: var(--spacing-l);
		width: var(--spacing-l);
		cursor: pointer;

		display: inline-flex;
		align-items: center;
		justify-content: center;

		position: absolute;
		top: -12px;

		&.add {
			right: 4px;
		}

		&.delete {
			left: 4px;
		}

		svg {
			pointer-events: none;
			font-size: var(--font-size-2xs);
		}

		&:hover {
			border-color: var(--color-primary);
			color: var(--color-primary);
		}
	}
}

</style><|MERGE_RESOLUTION|>--- conflicted
+++ resolved
@@ -2681,15 +2681,11 @@
 				let nodeType: INodeTypeDescription | null;
 				let foundNodeIssues: INodeIssues | null;
 				nodes.forEach((node) => {
-<<<<<<< HEAD
 					if (!node.id) {
 						node.id = uuid();
 					}
 
-					nodeType = this.$store.getters.nodeType(node.type, node.typeVersion) as INodeTypeDescription | null;
-=======
 					nodeType = this.$store.getters['nodeTypes/getNodeType'](node.type, node.typeVersion) as INodeTypeDescription | null;
->>>>>>> 7e578b7f
 
 					// Make sure that some properties always exist
 					if (!node.hasOwnProperty('disabled')) {
