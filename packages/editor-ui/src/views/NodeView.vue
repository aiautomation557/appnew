--- conflicted
+++ resolved
@@ -1493,13 +1493,8 @@
 
 				this.__addConnection(connectionData, true);
 			},
-<<<<<<< HEAD
-			async addNodeButton(nodeTypeName: string, options: AddNodeOptions = {}) {
+			async addNode(nodeTypeName: string, options: AddNodeOptions = {}) {
 				if (!this.editAllowedCheck()) {
-=======
-			async addNode(nodeTypeName: string, options: AddNodeOptions = {}) {
-				if (this.editAllowedCheck() === false) {
->>>>>>> 0c78df61
 					return;
 				}
 
