--- conflicted
+++ resolved
@@ -101,13 +101,8 @@
 			const invite = await this.usersStore.validateSignupToken({ inviteeId, inviterId });
 			this.inviter = invite.inviter as { firstName: string; lastName: string };
 		} catch (e) {
-<<<<<<< HEAD
 			this.showError(e, this.$locale.baseText('auth.signup.tokenValidationError'));
-			this.$router.replace({ name: VIEWS.SIGNIN });
-=======
-			this.$showError(e, this.$locale.baseText('auth.signup.tokenValidationError'));
 			void this.$router.replace({ name: VIEWS.SIGNIN });
->>>>>>> 823e8850
 		}
 	},
 	computed: {
