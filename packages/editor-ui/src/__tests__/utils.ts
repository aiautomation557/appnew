--- conflicted
+++ resolved
@@ -37,16 +37,6 @@
 		endpointWebhook: '',
 		endpointWebhookTest: '',
 		enterprise: {
-<<<<<<< HEAD
-			advancedExecutionFilters: true,
-			sharing: true,
-			ldap: true,
-			saml: true,
-			logStreaming: true,
-			variables: true,
-			versionControl: true,
-			auditLogs: true,
-=======
 			advancedExecutionFilters: false,
 			sharing: false,
 			ldap: false,
@@ -55,7 +45,6 @@
 			variables: false,
 			sourceControl: false,
 			auditLogs: false,
->>>>>>> 9bd49e84
 		},
 		executionMode: 'regular',
 		executionTimeout: 0,
