<<<<<<< HEAD
import type { ISettingsState } from '@/Interface';
import { UserManagementAuthenticationMethod } from '@/Interface';
=======
import { ISettingsState, UserManagementAuthenticationMethod } from '@/Interface';
import { render } from '@testing-library/vue';
import { PiniaVuePlugin } from 'pinia';
>>>>>>> 9c94050d

export const retry = (assertion: () => any, { interval = 20, timeout = 200 } = {}) => {
	return new Promise((resolve, reject) => {
		const startTime = Date.now();

		const tryAgain = () => {
			setTimeout(() => {
				try {
					resolve(assertion());
				} catch (err) {
					Date.now() - startTime > timeout ? reject(err) : tryAgain();
				}
			}, interval);
		};

		tryAgain();
	});
};

type RenderParams = Parameters<typeof render>;
export const renderComponent = (Component: RenderParams[0], renderOptions: RenderParams[1] = {}) =>
	render(Component, renderOptions, (vue) => {
		vue.use(PiniaVuePlugin);
	});

export const waitAllPromises = () => new Promise((resolve) => setTimeout(resolve));

export const SETTINGS_STORE_DEFAULT_STATE: ISettingsState = {
	settings: {
		userActivationSurveyEnabled: false,
		allowedModules: {},
		communityNodesEnabled: false,
		defaultLocale: '',
		endpointWebhook: '',
		endpointWebhookTest: '',
		enterprise: {
			advancedExecutionFilters: false,
			sharing: false,
			ldap: false,
			saml: false,
			logStreaming: false,
		},
		executionMode: '',
		executionTimeout: 0,
		hideUsagePage: false,
		hiringBannerEnabled: false,
		instanceId: '',
		isNpmAvailable: false,
		license: { environment: 'production' },
		logLevel: 'info',
		maxExecutionTimeout: 0,
		oauthCallbackUrls: { oauth1: '', oauth2: '' },
		onboardingCallPromptEnabled: false,
		personalizationSurveyEnabled: false,
		posthog: {
			apiHost: '',
			apiKey: '',
			autocapture: false,
			debug: false,
			disableSessionRecording: false,
			enabled: false,
		},
		publicApi: { enabled: false, latestVersion: 0, path: '', swaggerUi: { enabled: false } },
		pushBackend: 'sse',
		saveDataErrorExecution: '',
		saveDataSuccessExecution: '',
		saveManualExecutions: false,
		sso: {
			ldap: { loginEnabled: false, loginLabel: '' },
			saml: { loginEnabled: false, loginLabel: '' },
		},
		telemetry: { enabled: false },
		templates: { enabled: false, host: '' },
		timezone: '',
		urlBaseEditor: '',
		urlBaseWebhook: '',
		userManagement: {
			enabled: false,
			smtpSetup: false,
			authenticationMethod: UserManagementAuthenticationMethod.Email,
		},
		versionCli: '',
		versionNotifications: {
			enabled: false,
			endpoint: '',
			infoUrl: '',
		},
		workflowCallerPolicyDefaultOption: 'any',
		workflowTagsDisabled: false,
		deployment: {
			type: 'default',
		},
	},
	promptsData: {
		message: '',
		title: '',
		showContactPrompt: false,
		showValueSurvey: false,
	},
	userManagement: {
		enabled: false,
		showSetupOnFirstLoad: false,
		smtpSetup: false,
		authenticationMethod: UserManagementAuthenticationMethod.Email,
	},
	templatesEndpointHealthy: false,
	api: {
		enabled: false,
		latestVersion: 0,
		path: '/',
		swaggerUi: {
			enabled: false,
		},
	},
	ldap: {
		loginLabel: '',
		loginEnabled: false,
	},
	saml: {
		loginLabel: '',
		loginEnabled: false,
	},
	onboardingCallPromptEnabled: false,
	saveDataErrorExecution: 'all',
	saveDataSuccessExecution: 'all',
	saveManualExecutions: false,
};<|MERGE_RESOLUTION|>--- conflicted
+++ resolved
@@ -1,11 +1,6 @@
-<<<<<<< HEAD
-import type { ISettingsState } from '@/Interface';
-import { UserManagementAuthenticationMethod } from '@/Interface';
-=======
 import { ISettingsState, UserManagementAuthenticationMethod } from '@/Interface';
 import { render } from '@testing-library/vue';
 import { PiniaVuePlugin } from 'pinia';
->>>>>>> 9c94050d
 
 export const retry = (assertion: () => any, { interval = 20, timeout = 200 } = {}) => {
 	return new Promise((resolve, reject) => {
