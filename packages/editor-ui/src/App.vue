<template>
	<div :class="[$style.app, 'root-container']">
		<LoadingView v-if="loading" />
		<div
			v-else
			id="app"
			:class="{
				[$style.container]: true,
				[$style.sidebarCollapsed]: uiStore.sidebarMenuCollapsed,
			}"
		>
			<div id="banners" :class="$style.banners">
				<banner-stack v-if="!isDemoMode" />
			</div>
			<div id="header" :class="$style.header">
				<router-view name="header"></router-view>
			</div>
			<div id="sidebar" :class="$style.sidebar">
				<router-view name="sidebar"></router-view>
			</div>
			<div id="content" :class="$style.content">
				<router-view v-slot="{ Component }">
					<keep-alive v-if="$route.meta.keepWorkflowAlive" include="NodeView" :max="1">
						<component :is="Component" />
					</keep-alive>
					<component v-else :is="Component" />
				</router-view>
			</div>
			<Modals />
			<Telemetry />
		</div>
	</div>
</template>

<script lang="ts">
import { defineComponent } from 'vue';
import { mapStores } from 'pinia';
import { useStorage } from '@vueuse/core';

import BannerStack from '@/components/banners/BannerStack.vue';
import Modals from '@/components/Modals.vue';
import LoadingView from '@/views/LoadingView.vue';
import Telemetry from '@/components/Telemetry.vue';
import { HIRING_BANNER, LOCAL_STORAGE_THEME, VIEWS } from '@/constants';

import { userHelpers } from '@/mixins/userHelpers';
import { loadLanguage } from '@/plugins/i18n';
import { useGlobalLinkActions, useTitleChange, useToast, useExternalHooks } from '@/composables';
import {
	useUIStore,
	useSettingsStore,
	useUsersStore,
	useRootStore,
	useTemplatesStore,
	useNodeTypesStore,
	useCloudPlanStore,
	useSourceControlStore,
	useUsageStore,
} from '@/stores';
import { useHistoryHelper } from '@/composables/useHistoryHelper';
import { newVersions } from '@/mixins/newVersions';
import { useRoute } from 'vue-router';
import { ExpressionEvaluatorProxy } from 'n8n-workflow';

export default defineComponent({
	name: 'App',
	components: {
		BannerStack,
		LoadingView,
		Telemetry,
		Modals,
	},
	mixins: [newVersions, userHelpers],
	setup(props) {
		return {
			...useGlobalLinkActions(),
			...useHistoryHelper(useRoute()),
			...useToast(),
			externalHooks: useExternalHooks(),
			// eslint-disable-next-line @typescript-eslint/no-misused-promises
			...newVersions.setup?.(props),
		};
	},
	computed: {
		...mapStores(
			useNodeTypesStore,
			useRootStore,
			useSettingsStore,
			useTemplatesStore,
			useUIStore,
			useUsersStore,
			useSourceControlStore,
			useCloudPlanStore,
			useUsageStore,
		),
		defaultLocale(): string {
			return this.rootStore.defaultLocale;
		},
		isDemoMode(): boolean {
			return this.$route.name === VIEWS.DEMO;
		},
	},
	data() {
		return {
			postAuthenticateDone: false,
			settingsInitialized: false,
			loading: true,
		};
	},
	methods: {
		async initSettings(): Promise<void> {
			// The settings should only be initialized once
			if (this.settingsInitialized) return;

			try {
				await this.settingsStore.getSettings();
				this.settingsInitialized = true;
				// Re-compute title since settings are now available
				useTitleChange().titleReset();
			} catch (e) {
				this.showToast({
					title: this.$locale.baseText('startupError'),
					message: this.$locale.baseText('startupError.message'),
					type: 'error',
					duration: 0,
					dangerouslyUseHTMLString: true,
				});

				throw e;
			}
		},
		async loginWithCookie(): Promise<void> {
			try {
				await this.usersStore.loginWithCookie();
			} catch (e) {}
		},
		async initTemplates(): Promise<void> {
			if (!this.settingsStore.isTemplatesEnabled) {
				return;
			}
			try {
				await this.settingsStore.testTemplatesEndpoint();
			} catch (e) {}
		},
		logHiringBanner() {
			if (this.settingsStore.isHiringBannerEnabled && !this.isDemoMode) {
				console.log(HIRING_BANNER);
			}
		},
		async checkForCloudData() {
			await this.cloudPlanStore.checkForCloudPlanData();
			await this.cloudPlanStore.fetchUserCloudAccount();
		},
		async initialize(): Promise<void> {
			await this.initSettings();
			ExpressionEvaluatorProxy.setEvaluator(useSettingsStore().settings.expressions.evaluator);
			await Promise.all([this.loginWithCookie(), this.initTemplates()]);
		},
		trackPage(): void {
			this.uiStore.currentView = this.$route.name || '';
			if (this.$route?.meta?.templatesEnabled) {
				this.templatesStore.setSessionId();
			} else {
				this.templatesStore.resetSessionId(); // reset telemetry session id when user leaves template pages
			}

			this.$telemetry.page(this.$route);
		},
		async authenticate() {
			// redirect to setup page. user should be redirected to this only once
			if (this.settingsStore.showSetupPage) {
				if (this.$route.name === VIEWS.SETUP) {
					return;
				}

				return this.$router.replace({ name: VIEWS.SETUP });
			}

			if (this.canUserAccessCurrentRoute()) {
				return;
			}

			// if cannot access page and not logged in, ask to sign in
			const user = this.usersStore.currentUser;
			if (!user) {
				const redirect =
					this.$route.query.redirect ||
					encodeURIComponent(`${window.location.pathname}${window.location.search}`);
				return this.$router.replace({ name: VIEWS.SIGNIN, query: { redirect } });
			}

			// if cannot access page and is logged in, respect signin redirect
			if (this.$route.name === VIEWS.SIGNIN && typeof this.$route.query.redirect === 'string') {
				const redirect = decodeURIComponent(this.$route.query.redirect);
				if (redirect.startsWith('/')) {
					// protect against phishing
					return this.$router.replace(redirect);
				}
			}

			// if cannot access page and is logged in
			return this.$router.replace({ name: VIEWS.HOMEPAGE });
		},
		async redirectIfNecessary() {
			const redirect =
				this.$route.meta &&
				typeof this.$route.meta.getRedirect === 'function' &&
				this.$route.meta.getRedirect();

			if (redirect) {
				return this.$router.replace(redirect);
			}
			return;
		},
<<<<<<< HEAD
=======
		setTheme() {
			const theme = useStorage(LOCAL_STORAGE_THEME, undefined).value;
			if (theme) {
				window.document.body.classList.add(`theme-${theme}`);
			}
		},
>>>>>>> c6b68838
		async postAuthenticate() {
			if (this.postAuthenticateDone) {
				return;
			}

			if (!this.usersStore.currentUser) {
				return;
			}

			if (this.sourceControlStore.isEnterpriseSourceControlEnabled) {
				await this.sourceControlStore.getPreferences();
			}

			this.postAuthenticateDone = true;
		},
	},
	async created() {
		await this.initialize();
		this.logHiringBanner();
		await this.authenticate();
		await this.redirectIfNecessary();
		void this.checkForNewVersions();
		await this.checkForCloudData();
		void this.postAuthenticate();

		this.loading = false;

		this.trackPage();
		void this.externalHooks.run('app.mount');

		if (this.defaultLocale !== 'en') {
			await this.nodeTypesStore.getNodeTranslationHeaders();
		}
	},
	watch: {
		'usersStore.currentUser'(currentValue, previousValue) {
			if (currentValue && !previousValue) {
				void this.postAuthenticate();
			}
		},
		async $route() {
			await this.initSettings();
			await this.redirectIfNecessary();

			this.trackPage();
		},
		defaultLocale(newLocale) {
			void loadLanguage(newLocale);
		},
	},
});
</script>

<style lang="scss" module>
.app {
	height: 100vh;
	overflow: hidden;
}

.container {
	display: grid;
	grid-template-areas:
		'banners banners'
		'sidebar header'
		'sidebar content';
	grid-auto-columns: fit-content($sidebar-expanded-width) 1fr;
	grid-template-rows: auto fit-content($header-height) 1fr;
	height: 100vh;
}

.banners {
	grid-area: banners;
	z-index: 999;
}

.content {
	display: flex;
	grid-area: content;
	overflow: auto;
	height: 100%;
	width: 100%;
	justify-content: center;

	main {
		width: 100%;
		height: 100%;
	}
}

.header {
	grid-area: header;
	z-index: 99;
}

.sidebar {
	grid-area: sidebar;
	height: 100%;
	z-index: 999;
}
</style><|MERGE_RESOLUTION|>--- conflicted
+++ resolved
@@ -35,7 +35,6 @@
 <script lang="ts">
 import { defineComponent } from 'vue';
 import { mapStores } from 'pinia';
-import { useStorage } from '@vueuse/core';
 
 import BannerStack from '@/components/banners/BannerStack.vue';
 import Modals from '@/components/Modals.vue';
@@ -212,15 +211,6 @@
 			}
 			return;
 		},
-<<<<<<< HEAD
-=======
-		setTheme() {
-			const theme = useStorage(LOCAL_STORAGE_THEME, undefined).value;
-			if (theme) {
-				window.document.body.classList.add(`theme-${theme}`);
-			}
-		},
->>>>>>> c6b68838
 		async postAuthenticate() {
 			if (this.postAuthenticateDone) {
 				return;
