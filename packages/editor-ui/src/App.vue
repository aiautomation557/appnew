<template>
<<<<<<< HEAD
	<div :class="$style.container">
		<LoadingView v-if="loading" />
		<div id="app" :class="$style.container" v-else>
			<div id="header" :class="$style.header">
				<router-view name="header"></router-view>
			</div>
			<div id="sidebar" :class="$style.sidebar">
				<router-view name="sidebar"></router-view>
			</div>
			<div id="content" :class="$style.container">
				<router-view />
			</div>
			<Modals />
		</div>
		<Telemetry v-if="!loading" />
=======
	<div>
		<LoadingView v-if="loading" />
		<div v-else id="app">
			<div id="header">
				<router-view name="header"></router-view>
			</div>
			<div id="sidebar">
				<router-view name="sidebar"></router-view>
			</div>
			<div id="content">
				<router-view />
			</div>
			<Modals />
			<Telemetry />
		</div>
>>>>>>> ec6f4d72
	</div>
</template>

<script lang="ts">
<<<<<<< HEAD
import Modals from './components/Modals.vue';
import LoadingView from './views/LoadingView.vue';
=======
import { mapGetters } from 'vuex';
>>>>>>> ec6f4d72
import Telemetry from './components/Telemetry.vue';
import { HIRING_BANNER } from './constants';
import Modals from '@/components/Modals.vue';
import LoadingView from './views/LoadingView.vue';
import mixins from 'vue-typed-mixins';
import { showMessage } from './components/mixins/showMessage';

<<<<<<< HEAD
import mixins from 'vue-typed-mixins';
import { showMessage } from './components/mixins/showMessage';
import { IUser } from './Interface';
import { mapGetters } from 'vuex';

=======
>>>>>>> ec6f4d72
export default mixins(showMessage).extend({
	name: 'App',
	components: {
		LoadingView,
<<<<<<< HEAD
=======
		Modals,
>>>>>>> ec6f4d72
		Telemetry,
		Modals,
	},
<<<<<<< HEAD
=======
	computed: {
		...mapGetters('settings', ['isInternalUser', 'isTemplatesEnabled', 'isTemplatesEndpointReachable']),
		isRootPath(): boolean {
			return this.$route.path === '/';
		},
	},
>>>>>>> ec6f4d72
	data() {
		return {
			loading: true,
		};
	},
<<<<<<< HEAD
	async mounted() {
		await this.initialize();
		this.authenticate();
		this.$telemetry.page('Editor', this.$route.name);
=======
	methods: {
		async initSettings(): Promise<void> {
			try {
				await this.$store.dispatch('settings/getSettings');
			} catch (e) {
				this.$showToast({
					title: this.$locale.baseText('settings.errors.connectionError.title'),
					message: this.$locale.baseText('settings.errors.connectionError.message'),
					type: 'error',
					duration: 0,
				});

				throw e;
			}
		},
		async initTemplates(): Promise<void> {
			try {
				const templatesPromise = this.$store.dispatch('settings/testTemplatesEndpoint');
				if (this.isRootPath) { // only delay loading to determine redirect
					await templatesPromise;
				}
			} catch (e) {
			}
		},
		async initialize(): Promise<void> {
			await this.initSettings();
			await this.initTemplates();

			if (!this.isInternalUser && this.$route.name !== 'WorkflowDemo') {
				console.log(HIRING_BANNER); // eslint-disable-line no-console
			}
		},
		trackPage() {
			this.$store.commit('ui/setCurrentView', this.$route.name);
			if (this.$route && this.$route.meta && this.$route.meta.templatesEnabled) {
				this.$store.commit('templates/setSessionId');
			}
			else {
				this.$store.commit('templates/resetSessionId'); // reset telemetry session id when user leaves template pages
			}

			this.$telemetry.page('Editor', this.$route);
		},
	},
	async mounted() {
		await this.initialize();

		if (this.isTemplatesEnabled && this.isTemplatesEndpointReachable && this.isRootPath) {
			this.$router.replace({ name: 'TemplatesSearchView'});
		} else if (this.isRootPath) {
			this.$router.replace({ name: 'NodeViewNew'});
		}
		else if (!this.isTemplatesEnabled && this.$route.meta && this.$route.meta.templatesEnabled) {
			this.$router.replace({ name: 'NodeViewNew'});
		}
		this.loading = false;

		this.trackPage();
		this.$externalHooks().run('app.mount');
>>>>>>> ec6f4d72
	},
	computed: {
		...mapGetters('settings', ['isUserManagementEnabled', 'showSetupPage']),
		...mapGetters('users', ['canCurrentUserAccessView', 'currentUser']),
	},
	methods: {
		async initialize(): Promise<void> {
			try {
				await this.$store.dispatch('settings/fetchSettings');
			} catch (e) {
				this.$showToast({
					title: 'Error connecting to n8n',
					message:
						'Could not connect to server. <a onclick="window.location.reload(false);">Refresh</a> to try again',
					type: 'error',
					duration: 0,
				});

				throw e;
			}

			try {
				await this.$store.dispatch('users/loginWithCookie');
			} catch (e) {}
		},
		authenticate() {
			// redirect to setup page. user should be redirected to this only once
			if (this.isUserManagementEnabled && this.showSetupPage) {
				this.loading = false;
				if (this.$route.name === 'SetupView') {
					return;
				}

				this.$router.replace({ name: 'SetupView' });
				setTimeout(() => {
					this.$store.commit('settings/stopShowingSetupPage');
				}, 0);
				return;
			}

			if (this.$route.name === 'SetupView' && !this.isUserManagementEnabled) {
				this.$router.replace('/');

				this.loading = false;
				return;
			}

			if (this.canCurrentUserAccessView(this.$router.currentRoute.name)) {
				this.loading = false;

				return;
			}

			const user = this.currentUser as IUser | null;
			if (!user) {
				const redirect =
					this.$route.query.redirect ||
					encodeURIComponent(`${window.location.pathname}${window.location.search}`);
				this.$router.replace({ name: 'SigninView', query: { redirect } });
			} else {
				if (typeof this.$route.query.redirect === 'string') {
					const redirect = decodeURIComponent(this.$route.query.redirect);
					if (redirect.startsWith('/')) {
						// protect against phishing
						this.$router.replace(redirect);
					}
				} else {
					this.$router.replace({ name: 'NodeViewNew' });
				}
			}

			this.loading = false;
		},
	},
	watch: {
<<<<<<< HEAD
		$route(route) {
			this.authenticate();
			this.$telemetry.page('Editor', route.name);
=======
		'$route'() {
			this.trackPage();
>>>>>>> ec6f4d72
		},
	},
});
</script>

<<<<<<< HEAD
<style lang="scss" module>
.container {
=======
<style lang="scss">
#app {
	padding: 0;
	margin: 0 auto;
}

#content {
	background-color: var(--color-background-light);
	position: relative;
	top: 0;
	left: 0;
	width: 100%;
>>>>>>> ec6f4d72
	height: 100%;
	width: 100%;
}
.header {
	z-index: 10;
	position: fixed;
	width: 100%;
}

.sidebar {
	z-index: 15;
	position: fixed;
}
</style><|MERGE_RESOLUTION|>--- conflicted
+++ resolved
@@ -1,93 +1,52 @@
 <template>
-<<<<<<< HEAD
 	<div :class="$style.container">
 		<LoadingView v-if="loading" />
-		<div id="app" :class="$style.container" v-else>
+		<div v-else id="app" :class="$style.container">
 			<div id="header" :class="$style.header">
 				<router-view name="header"></router-view>
 			</div>
 			<div id="sidebar" :class="$style.sidebar">
 				<router-view name="sidebar"></router-view>
 			</div>
-			<div id="content" :class="$style.container">
-				<router-view />
-			</div>
-			<Modals />
-		</div>
-		<Telemetry v-if="!loading" />
-=======
-	<div>
-		<LoadingView v-if="loading" />
-		<div v-else id="app">
-			<div id="header">
-				<router-view name="header"></router-view>
-			</div>
-			<div id="sidebar">
-				<router-view name="sidebar"></router-view>
-			</div>
-			<div id="content">
+			<div id="content" :class="$style.content">
 				<router-view />
 			</div>
 			<Modals />
 			<Telemetry />
 		</div>
->>>>>>> ec6f4d72
 	</div>
 </template>
 
 <script lang="ts">
-<<<<<<< HEAD
 import Modals from './components/Modals.vue';
 import LoadingView from './views/LoadingView.vue';
-=======
-import { mapGetters } from 'vuex';
->>>>>>> ec6f4d72
 import Telemetry from './components/Telemetry.vue';
 import { HIRING_BANNER } from './constants';
-import Modals from '@/components/Modals.vue';
-import LoadingView from './views/LoadingView.vue';
-import mixins from 'vue-typed-mixins';
-import { showMessage } from './components/mixins/showMessage';
 
-<<<<<<< HEAD
 import mixins from 'vue-typed-mixins';
 import { showMessage } from './components/mixins/showMessage';
 import { IUser } from './Interface';
 import { mapGetters } from 'vuex';
 
-=======
->>>>>>> ec6f4d72
 export default mixins(showMessage).extend({
 	name: 'App',
 	components: {
 		LoadingView,
-<<<<<<< HEAD
-=======
-		Modals,
->>>>>>> ec6f4d72
 		Telemetry,
 		Modals,
 	},
-<<<<<<< HEAD
-=======
 	computed: {
-		...mapGetters('settings', ['isInternalUser', 'isTemplatesEnabled', 'isTemplatesEndpointReachable']),
+		...mapGetters('settings', ['isInternalUser', 'isTemplatesEnabled', 'isTemplatesEndpointReachable', 'isUserManagementEnabled', 'showSetupPage']),
+		...mapGetters('users', ['canCurrentUserAccessView', 'currentUser']),
 		isRootPath(): boolean {
 			return this.$route.path === '/';
 		},
 	},
->>>>>>> ec6f4d72
 	data() {
 		return {
 			loading: true,
 		};
 	},
-<<<<<<< HEAD
-	async mounted() {
-		await this.initialize();
-		this.authenticate();
-		this.$telemetry.page('Editor', this.$route.name);
-=======
 	methods: {
 		async initSettings(): Promise<void> {
 			try {
@@ -103,6 +62,11 @@
 				throw e;
 			}
 		},
+		async loginWithCookie(): Promise<void> {
+			try {
+				await this.$store.dispatch('users/loginWithCookie');
+			} catch (e) {}
+		},
 		async initTemplates(): Promise<void> {
 			try {
 				const templatesPromise = this.$store.dispatch('settings/testTemplatesEndpoint');
@@ -114,6 +78,7 @@
 		},
 		async initialize(): Promise<void> {
 			await this.initSettings();
+			await this.loginWithCookie();
 			await this.initTemplates();
 
 			if (!this.isInternalUser && this.$route.name !== 'WorkflowDemo') {
@@ -130,48 +95,6 @@
 			}
 
 			this.$telemetry.page('Editor', this.$route);
-		},
-	},
-	async mounted() {
-		await this.initialize();
-
-		if (this.isTemplatesEnabled && this.isTemplatesEndpointReachable && this.isRootPath) {
-			this.$router.replace({ name: 'TemplatesSearchView'});
-		} else if (this.isRootPath) {
-			this.$router.replace({ name: 'NodeViewNew'});
-		}
-		else if (!this.isTemplatesEnabled && this.$route.meta && this.$route.meta.templatesEnabled) {
-			this.$router.replace({ name: 'NodeViewNew'});
-		}
-		this.loading = false;
-
-		this.trackPage();
-		this.$externalHooks().run('app.mount');
->>>>>>> ec6f4d72
-	},
-	computed: {
-		...mapGetters('settings', ['isUserManagementEnabled', 'showSetupPage']),
-		...mapGetters('users', ['canCurrentUserAccessView', 'currentUser']),
-	},
-	methods: {
-		async initialize(): Promise<void> {
-			try {
-				await this.$store.dispatch('settings/fetchSettings');
-			} catch (e) {
-				this.$showToast({
-					title: 'Error connecting to n8n',
-					message:
-						'Could not connect to server. <a onclick="window.location.reload(false);">Refresh</a> to try again',
-					type: 'error',
-					duration: 0,
-				});
-
-				throw e;
-			}
-
-			try {
-				await this.$store.dispatch('users/loginWithCookie');
-			} catch (e) {}
 		},
 		authenticate() {
 			// redirect to setup page. user should be redirected to this only once
@@ -222,40 +145,44 @@
 			this.loading = false;
 		},
 	},
+	async mounted() {
+		await this.initialize();
+		this.authenticate();
+
+		if (this.isTemplatesEnabled && this.isTemplatesEndpointReachable && this.isRootPath) {
+			this.$router.replace({ name: 'TemplatesSearchView'});
+		} else if (this.isRootPath) {
+			this.$router.replace({ name: 'NodeViewNew'});
+		}
+		else if (!this.isTemplatesEnabled && this.$route.meta && this.$route.meta.templatesEnabled) {
+			this.$router.replace({ name: 'NodeViewNew'});
+		}
+		this.loading = false;
+
+		this.trackPage();
+		this.$externalHooks().run('app.mount');
+	},
 	watch: {
-<<<<<<< HEAD
 		$route(route) {
 			this.authenticate();
-			this.$telemetry.page('Editor', route.name);
-=======
-		'$route'() {
 			this.trackPage();
->>>>>>> ec6f4d72
 		},
 	},
 });
 </script>
 
-<<<<<<< HEAD
 <style lang="scss" module>
 .container {
-=======
-<style lang="scss">
-#app {
-	padding: 0;
-	margin: 0 auto;
-}
-
-#content {
-	background-color: var(--color-background-light);
-	position: relative;
-	top: 0;
-	left: 0;
-	width: 100%;
->>>>>>> ec6f4d72
 	height: 100%;
 	width: 100%;
 }
+
+.content {
+	composes: container;
+	background-color: var(--color-background-light);
+	position: relative;
+}
+
 .header {
 	z-index: 10;
 	position: fixed;
