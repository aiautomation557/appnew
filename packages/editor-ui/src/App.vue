--- conflicted
+++ resolved
@@ -46,10 +46,7 @@
 import { useRootStore } from './stores/n8nRootStore';
 import { useTemplatesStore } from './stores/templates';
 import { useNodeTypesStore } from './stores/nodeTypes';
-<<<<<<< HEAD
 import { historyHelper } from '@/components/mixins/history';
-=======
->>>>>>> 4517c4a9
 
 export default mixins(
 	showMessage,
@@ -147,11 +144,7 @@
 			}
 
 			// if cannot access page and not logged in, ask to sign in
-<<<<<<< HEAD
-			const user = this.usersStore.currentUser as IUser | null;
-=======
 			const user = this.usersStore.currentUser;
->>>>>>> 4517c4a9
 			if (!user) {
 				const redirect =
 					this.$route.query.redirect ||
