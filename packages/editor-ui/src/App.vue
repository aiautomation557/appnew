<template>
	<div :class="[$style.app, 'root-container']">
		<LoadingView v-if="loading" />
		<div
			v-else
			id="app"
			:class="{
				[$style.container]: true,
				[$style.sidebarCollapsed]: uiStore.sidebarMenuCollapsed,
			}"
		>
			<div id="banners" :class="$style.banners">
				<banner-stack v-if="!isDemoMode" />
			</div>
			<div id="header" :class="$style.header">
				<router-view name="header"></router-view>
			</div>
			<div v-if="usersStore.currentUser" id="sidebar" :class="$style.sidebar">
				<router-view name="sidebar"></router-view>
			</div>
			<div id="content" :class="$style.content">
				<router-view v-slot="{ Component }">
					<keep-alive v-if="$route.meta.keepWorkflowAlive" include="NodeView" :max="1">
						<component :is="Component" />
					</keep-alive>
					<component v-else :is="Component" />
				</router-view>
			</div>
			<Modals />
			<Telemetry />
		</div>
	</div>
</template>

<script lang="ts">
import { defineComponent } from 'vue';
import { mapStores } from 'pinia';

import BannerStack from '@/components/banners/BannerStack.vue';
import Modals from '@/components/Modals.vue';
import LoadingView from '@/views/LoadingView.vue';
import Telemetry from '@/components/Telemetry.vue';
import { HIRING_BANNER, VIEWS } from '@/constants';

import { userHelpers } from '@/mixins/userHelpers';
import { loadLanguage } from '@/plugins/i18n';
<<<<<<< HEAD
import { useGlobalLinkActions, useTitleChange, useToast, useExternalHooks } from '@/composables';
import { useUIStore } from '@/stores/ui.store';
import { useSettingsStore } from '@/stores/settings.store';
import { useUsersStore } from '@/stores/users.store';
import { useRootStore } from '@/stores/n8nRoot.store';
import { useTemplatesStore } from '@/stores/templates.store';
import { useNodeTypesStore } from '@/stores/nodeTypes.store';
import { useCloudPlanStore } from '@/stores/cloudPlan.store';
import { useSourceControlStore } from '@/stores/sourceControl.store';
import { useUsageStore } from '@/stores/usage.store';
=======
import { useGlobalLinkActions, useToast, useExternalHooks } from '@/composables';
import {
	useUIStore,
	useSettingsStore,
	useUsersStore,
	useRootStore,
	useTemplatesStore,
	useNodeTypesStore,
	useCloudPlanStore,
	useSourceControlStore,
	useUsageStore,
} from '@/stores';
>>>>>>> 93a26d68
import { useHistoryHelper } from '@/composables/useHistoryHelper';
import { newVersions } from '@/mixins/newVersions';
import { useRoute } from 'vue-router';

export default defineComponent({
	name: 'App',
	components: {
		BannerStack,
		LoadingView,
		Telemetry,
		Modals,
	},
	mixins: [newVersions, userHelpers],
	setup(props) {
		return {
			...useGlobalLinkActions(),
			...useHistoryHelper(useRoute()),
			...useToast(),
			externalHooks: useExternalHooks(),
			// eslint-disable-next-line @typescript-eslint/no-misused-promises
			...newVersions.setup?.(props),
		};
	},
	computed: {
		...mapStores(
			useNodeTypesStore,
			useRootStore,
			useSettingsStore,
			useTemplatesStore,
			useUIStore,
			useUsersStore,
			useSourceControlStore,
			useCloudPlanStore,
			useUsageStore,
		),
		defaultLocale(): string {
			return this.rootStore.defaultLocale;
		},
		isDemoMode(): boolean {
			return this.$route.name === VIEWS.DEMO;
		},
	},
	data() {
		return {
			onAfterAuthenticateInitialized: false,
			loading: true,
		};
	},
	methods: {
		logHiringBanner() {
			if (this.settingsStore.isHiringBannerEnabled && !this.isDemoMode) {
				console.log(HIRING_BANNER);
			}
		},
		async initializeCloudData() {
			await this.cloudPlanStore.checkForCloudPlanData();
			await this.cloudPlanStore.fetchUserCloudAccount();
		},
		async initializeTemplates() {
			if (this.settingsStore.isTemplatesEnabled) {
				try {
					await this.settingsStore.testTemplatesEndpoint();
				} catch (e) {}
			}
		},
		async initializeSourceControl() {
			if (this.sourceControlStore.isEnterpriseSourceControlEnabled) {
				await this.sourceControlStore.getPreferences();
			}
		},
		async initializeNodeTranslationHeaders() {
			if (this.defaultLocale !== 'en') {
				await this.nodeTypesStore.getNodeTranslationHeaders();
			}
		},
		async onAfterAuthenticate() {
			if (this.onAfterAuthenticateInitialized) {
				return;
			}

			if (!this.usersStore.currentUser) {
				return;
			}

			await Promise.all([
				this.initializeCloudData(),
				this.initializeSourceControl(),
				this.initializeTemplates(),
				this.initializeNodeTranslationHeaders(),
			]);

			this.onAfterAuthenticateInitialized = true;
		},
	},
	async mounted() {
		this.logHiringBanner();

		void this.checkForNewVersions();
		void this.onAfterAuthenticate();

		void this.externalHooks.run('app.mount');
		this.loading = false;
	},
	watch: {
		async 'usersStore.currentUser'(currentValue, previousValue) {
			if (currentValue && !previousValue) {
				await this.onAfterAuthenticate();
			}
		},
		defaultLocale(newLocale) {
			void loadLanguage(newLocale);
		},
	},
});
</script>

<style lang="scss" module>
.app {
	height: 100vh;
	overflow: hidden;
}

.container {
	display: grid;
	grid-template-areas:
		'banners banners'
		'sidebar header'
		'sidebar content';
	grid-auto-columns: fit-content($sidebar-expanded-width) 1fr;
	grid-template-rows: auto fit-content($header-height) 1fr;
	height: 100vh;
}

.banners {
	grid-area: banners;
	z-index: 999;
}

.content {
	display: flex;
	grid-area: content;
	overflow: auto;
	height: 100%;
	width: 100%;
	justify-content: center;

	main {
		width: 100%;
		height: 100%;
	}
}

.header {
	grid-area: header;
	z-index: 99;
}

.sidebar {
	grid-area: sidebar;
	height: 100%;
	z-index: 999;
}
</style><|MERGE_RESOLUTION|>--- conflicted
+++ resolved
@@ -44,8 +44,7 @@
 
 import { userHelpers } from '@/mixins/userHelpers';
 import { loadLanguage } from '@/plugins/i18n';
-<<<<<<< HEAD
-import { useGlobalLinkActions, useTitleChange, useToast, useExternalHooks } from '@/composables';
+import { useGlobalLinkActions, useToast, useExternalHooks } from '@/composables';
 import { useUIStore } from '@/stores/ui.store';
 import { useSettingsStore } from '@/stores/settings.store';
 import { useUsersStore } from '@/stores/users.store';
@@ -55,20 +54,6 @@
 import { useCloudPlanStore } from '@/stores/cloudPlan.store';
 import { useSourceControlStore } from '@/stores/sourceControl.store';
 import { useUsageStore } from '@/stores/usage.store';
-=======
-import { useGlobalLinkActions, useToast, useExternalHooks } from '@/composables';
-import {
-	useUIStore,
-	useSettingsStore,
-	useUsersStore,
-	useRootStore,
-	useTemplatesStore,
-	useNodeTypesStore,
-	useCloudPlanStore,
-	useSourceControlStore,
-	useUsageStore,
-} from '@/stores';
->>>>>>> 93a26d68
 import { useHistoryHelper } from '@/composables/useHistoryHelper';
 import { newVersions } from '@/mixins/newVersions';
 import { useRoute } from 'vue-router';
