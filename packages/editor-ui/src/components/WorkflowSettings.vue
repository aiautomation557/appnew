<template>
	<Modal
		:name="WORKFLOW_SETTINGS_MODAL_KEY"
		width="65%"
		maxHeight="80%"
		:title="
			$locale.baseText('workflowSettings.settingsFor', {
				interpolate: { workflowName, workflowId },
			})
		"
		:eventBus="modalBus"
		:scrollable="true"
	>
		<template #content>
			<div v-loading="isLoading" class="workflow-settings" data-test-id="workflow-settings-dialog">
				<el-row>
					<el-col :span="10" class="setting-name">
						{{ $locale.baseText('workflowSettings.errorWorkflow') + ':' }}
						<n8n-tooltip class="setting-info" placement="top">
							<template #content>
								<div v-html="helpTexts.errorWorkflow"></div>
							</template>
							<font-awesome-icon icon="question-circle" />
						</n8n-tooltip>
					</el-col>
					<el-col :span="14" class="ignore-key-press">
						<n8n-select
							v-model="workflowSettings.errorWorkflow"
							placeholder="Select Workflow"
							size="medium"
							filterable
							:limit-popper-width="true"
							data-test-id="workflow-settings-error-workflow"
						>
							<n8n-option
								v-for="item in workflows"
								:key="item.id"
								:label="item.name"
								:value="item.id"
							>
							</n8n-option>
						</n8n-select>
					</el-col>
				</el-row>
				<div v-if="isSharingEnabled">
					<el-row>
						<el-col :span="10" class="setting-name">
							{{ $locale.baseText('workflowSettings.callerPolicy') + ':' }}
							<n8n-tooltip class="setting-info" placement="top">
								<template #content>
									<div v-text="helpTexts.workflowCallerPolicy"></div>
								</template>
								<font-awesome-icon icon="question-circle" />
							</n8n-tooltip>
						</el-col>

						<el-col :span="14" class="ignore-key-press">
							<n8n-select
								v-model="workflowSettings.callerPolicy"
								:placeholder="$locale.baseText('workflowSettings.selectOption')"
								size="medium"
								filterable
								:limit-popper-width="true"
							>
								<n8n-option
									v-for="option of workflowCallerPolicyOptions"
									:key="option.key"
									:label="option.value"
									:value="option.key"
								>
								</n8n-option>
							</n8n-select>
						</el-col>
					</el-row>
					<el-row v-if="workflowSettings.callerPolicy === 'workflowsFromAList'">
						<el-col :span="10" class="setting-name">
							{{ $locale.baseText('workflowSettings.callerIds') + ':' }}
							<n8n-tooltip class="setting-info" placement="top">
								<template #content>
									<div v-text="helpTexts.workflowCallerIds"></div>
								</template>
								<font-awesome-icon icon="question-circle" />
							</n8n-tooltip>
						</el-col>
						<el-col :span="14">
							<n8n-input
								:placeholder="$locale.baseText('workflowSettings.callerIds.placeholder')"
								type="text"
								size="medium"
								v-model="workflowSettings.callerIds"
								@input="onCallerIdsInput"
							/>
						</el-col>
					</el-row>
				</div>
				<el-row>
					<el-col :span="10" class="setting-name">
						{{ $locale.baseText('workflowSettings.timezone') + ':' }}
						<n8n-tooltip class="setting-info" placement="top">
							<template #content>
								<div v-text="helpTexts.timezone"></div>
							</template>
							<font-awesome-icon icon="question-circle" />
						</n8n-tooltip>
					</el-col>
					<el-col :span="14" class="ignore-key-press">
						<n8n-select
							v-model="workflowSettings.timezone"
							placeholder="Select Timezone"
							size="medium"
							filterable
							:limit-popper-width="true"
							data-test-id="workflow-settings-timezone"
						>
							<n8n-option
								v-for="timezone of timezones"
								:key="timezone.key"
								:label="timezone.value"
								:value="timezone.key"
							>
							</n8n-option>
						</n8n-select>
					</el-col>
				</el-row>
				<el-row>
					<el-col :span="10" class="setting-name">
						{{ $locale.baseText('workflowSettings.saveDataErrorExecution') + ':' }}
						<n8n-tooltip class="setting-info" placement="top">
							<template #content>
								<div v-text="helpTexts.saveDataErrorExecution"></div>
							</template>
							<font-awesome-icon icon="question-circle" />
						</n8n-tooltip>
					</el-col>
					<el-col :span="14" class="ignore-key-press">
						<n8n-select
							v-model="workflowSettings.saveDataErrorExecution"
							:placeholder="$locale.baseText('workflowSettings.selectOption')"
							size="medium"
							filterable
							:limit-popper-width="true"
							data-test-id="workflow-settings-save-failed-executions"
						>
							<n8n-option
								v-for="option of saveDataErrorExecutionOptions"
								:key="option.key"
								:label="option.value"
								:value="option.key"
							>
							</n8n-option>
						</n8n-select>
					</el-col>
				</el-row>
				<el-row>
					<el-col :span="10" class="setting-name">
						{{ $locale.baseText('workflowSettings.saveDataSuccessExecution') + ':' }}
						<n8n-tooltip class="setting-info" placement="top">
							<template #content>
								<div v-text="helpTexts.saveDataSuccessExecution"></div>
							</template>
							<font-awesome-icon icon="question-circle" />
						</n8n-tooltip>
					</el-col>
					<el-col :span="14" class="ignore-key-press">
						<n8n-select
							v-model="workflowSettings.saveDataSuccessExecution"
							:placeholder="$locale.baseText('workflowSettings.selectOption')"
							size="medium"
							filterable
							:limit-popper-width="true"
							data-test-id="workflow-settings-save-success-executions"
						>
							<n8n-option
								v-for="option of saveDataSuccessExecutionOptions"
								:key="option.key"
								:label="option.value"
								:value="option.key"
							>
							</n8n-option>
						</n8n-select>
					</el-col>
				</el-row>
				<el-row>
					<el-col :span="10" class="setting-name">
						{{ $locale.baseText('workflowSettings.saveManualExecutions') + ':' }}
						<n8n-tooltip class="setting-info" placement="top">
							<template #content>
								<div v-text="helpTexts.saveManualExecutions"></div>
							</template>
							<font-awesome-icon icon="question-circle" />
						</n8n-tooltip>
					</el-col>
					<el-col :span="14" class="ignore-key-press">
						<n8n-select
							v-model="workflowSettings.saveManualExecutions"
							:placeholder="$locale.baseText('workflowSettings.selectOption')"
							size="medium"
							filterable
							:limit-popper-width="true"
							data-test-id="workflow-settings-save-manual-executions"
						>
							<n8n-option
								v-for="option of saveManualOptions"
								:key="option.key"
								:label="option.value"
								:value="option.key"
							>
							</n8n-option>
						</n8n-select>
					</el-col>
				</el-row>
				<el-row>
					<el-col :span="10" class="setting-name">
						{{ $locale.baseText('workflowSettings.saveExecutionProgress') + ':' }}
						<n8n-tooltip class="setting-info" placement="top">
							<template #content>
								<div v-text="helpTexts.saveExecutionProgress"></div>
							</template>
							<font-awesome-icon icon="question-circle" />
						</n8n-tooltip>
					</el-col>
					<el-col :span="14" class="ignore-key-press">
						<n8n-select
							v-model="workflowSettings.saveExecutionProgress"
							:placeholder="$locale.baseText('workflowSettings.selectOption')"
							size="medium"
							filterable
							:limit-popper-width="true"
							data-test-id="workflow-settings-save-execution-progress"
						>
							<n8n-option
								v-for="option of saveExecutionProgressOptions"
								:key="option.key"
								:label="option.value"
								:value="option.key"
							>
							</n8n-option>
						</n8n-select>
					</el-col>
				</el-row>
				<el-row>
					<el-col :span="10" class="setting-name">
						{{ $locale.baseText('workflowSettings.timeoutWorkflow') + ':' }}
						<n8n-tooltip class="setting-info" placement="top">
							<template #content>
								<div v-text="helpTexts.executionTimeoutToggle"></div>
							</template>
							<font-awesome-icon icon="question-circle" />
						</n8n-tooltip>
					</el-col>
					<el-col :span="14">
						<div>
							<el-switch
								ref="inputField"
								:value="workflowSettings.executionTimeout > -1"
								@change="toggleTimeout"
								active-color="#13ce66"
								data-test-id="workflow-settings-timeout-workflow"
							></el-switch>
						</div>
					</el-col>
				</el-row>
				<div
					v-if="workflowSettings.executionTimeout > -1"
					data-test-id="workflow-settings-timeout-form"
				>
					<el-row>
						<el-col :span="10" class="setting-name">
							{{ $locale.baseText('workflowSettings.timeoutAfter') + ':' }}
							<n8n-tooltip class="setting-info" placement="top">
								<template #content>
									<div v-text="helpTexts.executionTimeout"></div>
								</template>
								<font-awesome-icon icon="question-circle" />
							</n8n-tooltip>
						</el-col>
						<el-col :span="4">
							<n8n-input
								size="medium"
								:value="timeoutHMS.hours"
								@input="(value) => setTimeout('hours', value)"
								:min="0"
							>
								<template #append>{{ $locale.baseText('workflowSettings.hours') }}</template>
							</n8n-input>
						</el-col>
						<el-col :span="4" class="timeout-input">
							<n8n-input
								size="medium"
								:value="timeoutHMS.minutes"
								@input="(value) => setTimeout('minutes', value)"
								:min="0"
								:max="60"
							>
								<template #append>{{ $locale.baseText('workflowSettings.minutes') }}</template>
							</n8n-input>
						</el-col>
						<el-col :span="4" class="timeout-input">
							<n8n-input
								size="medium"
								:value="timeoutHMS.seconds"
								@input="(value) => setTimeout('seconds', value)"
								:min="0"
								:max="60"
							>
								<template #append>{{ $locale.baseText('workflowSettings.seconds') }}</template>
							</n8n-input>
						</el-col>
					</el-row>
				</div>
			</div>
		</template>
		<template #footer>
			<div class="action-buttons" data-test-id="workflow-settings-save-button">
				<n8n-button
					:label="$locale.baseText('workflowSettings.save')"
					size="large"
					float="right"
					@click="saveSettings"
				/>
			</div>
		</template>
	</Modal>
</template>

<script lang="ts">
import Vue from 'vue';

import { externalHooks } from '@/mixins/externalHooks';
import { restApi } from '@/mixins/restApi';
import { genericHelpers } from '@/mixins/genericHelpers';
import { showMessage } from '@/mixins/showMessage';
import {
	ITimeoutHMS,
	IUser,
	IWorkflowDataUpdate,
	IWorkflowDb,
	IWorkflowSettings,
	IWorkflowShortResponse,
	WorkflowCallerPolicyDefaultOption,
} from '@/Interface';
import Modal from './Modal.vue';
import {
	EnterpriseEditionFeature,
	PLACEHOLDER_EMPTY_WORKFLOW_ID,
	WORKFLOW_SETTINGS_MODAL_KEY,
} from '../constants';

import mixins from 'vue-typed-mixins';

import { deepCopy } from 'n8n-workflow';
import { mapStores } from 'pinia';
import { useWorkflowsStore } from '@/stores/workflows';
import { useSettingsStore } from '@/stores/settings';
import { useRootStore } from '@/stores/n8nRootStore';
import useWorkflowsEEStore from '@/stores/workflows.ee';
import { useUsersStore } from '@/stores/users';

export default mixins(externalHooks, genericHelpers, restApi, showMessage).extend({
	name: 'WorkflowSettings',
	components: {
		Modal,
	},
	data() {
		return {
			isLoading: true,
			helpTexts: {
				errorWorkflow: this.$locale.baseText('workflowSettings.helpTexts.errorWorkflow'),
				timezone: this.$locale.baseText('workflowSettings.helpTexts.timezone'),
				saveDataErrorExecution: this.$locale.baseText(
					'workflowSettings.helpTexts.saveDataErrorExecution',
				),
				saveDataSuccessExecution: this.$locale.baseText(
					'workflowSettings.helpTexts.saveDataSuccessExecution',
				),
				saveExecutionProgress: this.$locale.baseText(
					'workflowSettings.helpTexts.saveExecutionProgress',
				),
				saveManualExecutions: this.$locale.baseText(
					'workflowSettings.helpTexts.saveManualExecutions',
				),
				executionTimeoutToggle: this.$locale.baseText(
					'workflowSettings.helpTexts.executionTimeoutToggle',
				),
				executionTimeout: this.$locale.baseText('workflowSettings.helpTexts.executionTimeout'),
				workflowCallerPolicy: this.$locale.baseText(
					'workflowSettings.helpTexts.workflowCallerPolicy',
				),
				workflowCallerIds: this.$locale.baseText('workflowSettings.helpTexts.workflowCallerIds'),
			},
			defaultValues: {
				timezone: 'America/New_York',
				saveDataErrorExecution: 'all',
				saveDataSuccessExecution: 'all',
				saveExecutionProgress: false,
				saveManualExecutions: false,
				workflowCallerPolicy: 'workflowsFromSameOwner',
			},
			workflowCallerPolicyOptions: [] as Array<{ key: string; value: string }>,
			saveDataErrorExecutionOptions: [] as Array<{ key: string; value: string }>,
			saveDataSuccessExecutionOptions: [] as Array<{ key: string; value: string }>,
			saveExecutionProgressOptions: [] as Array<{ key: string | boolean; value: string }>,
			saveManualOptions: [] as Array<{ key: string | boolean; value: string }>,
			timezones: [] as Array<{ key: string; value: string }>,
			workflowSettings: {} as IWorkflowSettings,
			workflows: [] as IWorkflowShortResponse[],
			executionTimeout: 0,
			maxExecutionTimeout: 0,
			timeoutHMS: { hours: 0, minutes: 0, seconds: 0 } as ITimeoutHMS,
			modalBus: new Vue(),
			WORKFLOW_SETTINGS_MODAL_KEY,
		};
	},

	computed: {
		...mapStores(
			useRootStore,
			useUsersStore,
			useSettingsStore,
			useWorkflowsStore,
			useWorkflowsEEStore,
		),
		workflowName(): string {
			return this.workflowsStore.workflowName;
		},
		workflowId(): string {
			return this.workflowsStore.workflowId;
		},
		workflow(): IWorkflowDb {
			return this.workflowsStore.workflow;
		},
		currentUser(): IUser | null {
			return this.usersStore.currentUser;
		},
		isSharingEnabled(): boolean {
			return this.settingsStore.isEnterpriseFeatureEnabled(EnterpriseEditionFeature.Sharing);
		},
		workflowOwnerName(): string {
			const fallback = this.$locale.baseText(
				'workflowSettings.callerPolicy.options.workflowsFromSameOwner.fallback',
			);

			return this.workflowsEEStore.getWorkflowOwnerName(`${this.workflowId}`, fallback);
		},
	},
	async mounted() {
		this.executionTimeout = this.rootStore.executionTimeout;
		this.maxExecutionTimeout = this.rootStore.maxExecutionTimeout;

		if (!this.workflowId || this.workflowId === PLACEHOLDER_EMPTY_WORKFLOW_ID) {
			this.$showMessage({
				title: 'No workflow active',
				message: `No workflow active to display settings of.`,
				type: 'error',
				duration: 0,
			});
			this.closeDialog();
			return;
		}

		this.defaultValues.saveDataErrorExecution = this.settingsStore.saveDataErrorExecution;
		this.defaultValues.saveDataSuccessExecution = this.settingsStore.saveDataSuccessExecution;
		this.defaultValues.saveManualExecutions = this.settingsStore.saveManualExecutions;
		this.defaultValues.timezone = this.rootStore.timezone;
		this.defaultValues.workflowCallerPolicy = this.settingsStore.workflowCallerPolicyDefaultOption;

		this.isLoading = true;
		const promises = [];
		promises.push(this.loadWorkflows());
		promises.push(this.loadSaveDataErrorExecutionOptions());
		promises.push(this.loadSaveDataSuccessExecutionOptions());
		promises.push(this.loadSaveExecutionProgressOptions());
		promises.push(this.loadSaveManualOptions());
		promises.push(this.loadTimezones());
		promises.push(this.loadWorkflowCallerPolicyOptions());

		try {
			await Promise.all(promises);
		} catch (error) {
			this.$showError(
				error,
				'Problem loading settings',
				'The following error occurred loading the data:',
			);
		}

		const workflowSettings = deepCopy(this.workflowsStore.workflowSettings) as IWorkflowSettings;

		if (workflowSettings.timezone === undefined) {
			workflowSettings.timezone = 'DEFAULT';
		}
		if (workflowSettings.saveDataErrorExecution === undefined) {
			workflowSettings.saveDataErrorExecution = 'DEFAULT';
		}
		if (workflowSettings.saveDataSuccessExecution === undefined) {
			workflowSettings.saveDataSuccessExecution = 'DEFAULT';
		}
		if (workflowSettings.saveExecutionProgress === undefined) {
			workflowSettings.saveExecutionProgress = 'DEFAULT';
		}
		if (workflowSettings.saveManualExecutions === undefined) {
			workflowSettings.saveManualExecutions = this.defaultValues.saveManualExecutions;
		}
		if (workflowSettings.callerPolicy === undefined) {
			workflowSettings.callerPolicy = this.defaultValues
				.workflowCallerPolicy as WorkflowCallerPolicyDefaultOption;
		}
		if (workflowSettings.executionTimeout === undefined) {
			workflowSettings.executionTimeout = this.rootStore.executionTimeout;
		}
		if (workflowSettings.maxExecutionTimeout === undefined) {
			workflowSettings.maxExecutionTimeout = this.rootStore.maxExecutionTimeout;
		}

		Vue.set(this, 'workflowSettings', workflowSettings);
		this.timeoutHMS = this.convertToHMS(workflowSettings.executionTimeout);
		this.isLoading = false;

		this.$externalHooks().run('workflowSettings.dialogVisibleChanged', { dialogVisible: true });
		this.$telemetry.track('User opened workflow settings', {
			workflow_id: this.workflowsStore.workflowId,
		});
	},
	methods: {
		onCallerIdsInput(str: string) {
			this.workflowSettings.callerIds = /^[0-9,\s]+$/.test(str)
				? str
				: str.replace(/[^0-9,\s]/g, '');
		},
		closeDialog() {
			this.modalBus.$emit('close');
			this.$externalHooks().run('workflowSettings.dialogVisibleChanged', { dialogVisible: false });
		},
		setTimeout(key: string, value: string) {
			const time = value ? parseInt(value, 10) : 0;

			this.timeoutHMS = {
				...this.timeoutHMS,
				[key]: time,
			};
		},
		async loadWorkflowCallerPolicyOptions() {
			const currentUserIsOwner = this.workflow.ownedBy?.id === this.currentUser?.id;

			this.workflowCallerPolicyOptions = [
				{
<<<<<<< HEAD
					key: 'workflowsFromSameOwner',
					value: this.$locale.baseText(
						'workflowSettings.callerPolicy.options.workflowsFromSameOwner',
						{
							interpolate: {
								owner: currentUserIsOwner
									? this.$locale.baseText(
											'workflowSettings.callerPolicy.options.workflowsFromSameOwner.owner',
									  )
									: this.workflowOwnerName,
							},
						},
					),
				},
				{
					key: 'any',
					value: this.$locale.baseText('workflowSettings.callerPolicy.options.any'),
				},
				{
=======
>>>>>>> 5b72b979
					key: 'none',
					value: this.$locale.baseText('workflowSettings.callerPolicy.options.none'),
				},
				{
					key: 'workflowsFromSameOwner',
					value: this.$locale.baseText(
						'workflowSettings.callerPolicy.options.workflowsFromSameOwner',
						{
							interpolate: {
								owner: currentUserIsOwner
									? this.$locale.baseText(
											'workflowSettings.callerPolicy.options.workflowsFromSameOwner.owner',
									  )
									: this.workflowOwnerName,
							},
						},
					),
				},
				{
					key: 'workflowsFromAList',
					value: this.$locale.baseText('workflowSettings.callerPolicy.options.workflowsFromAList'),
				},
				{
					key: 'any',
					value: this.$locale.baseText('workflowSettings.callerPolicy.options.any'),
				},
			];
		},
		async loadSaveDataErrorExecutionOptions() {
			this.saveDataErrorExecutionOptions.length = 0;
			this.saveDataErrorExecutionOptions.push.apply(
				// eslint-disable-line no-useless-call
				this.saveDataErrorExecutionOptions,
				[
					{
						key: 'DEFAULT',
						value: this.$locale.baseText(
							'workflowSettings.saveDataErrorExecutionOptions.defaultSave',
							{
								interpolate: {
									defaultValue:
										this.defaultValues.saveDataErrorExecution === 'all'
											? this.$locale.baseText('workflowSettings.saveDataErrorExecutionOptions.save')
											: this.$locale.baseText(
													'workflowSettings.saveDataErrorExecutionOptions.doNotSave',
											  ),
								},
							},
						),
					},
					{
						key: 'all',
						value: this.$locale.baseText('workflowSettings.saveDataErrorExecutionOptions.save'),
					},
					{
						key: 'none',
						value: this.$locale.baseText(
							'workflowSettings.saveDataErrorExecutionOptions.doNotSave',
						),
					},
				],
			);
		},
		async loadSaveDataSuccessExecutionOptions() {
			this.saveDataSuccessExecutionOptions.length = 0;
			this.saveDataSuccessExecutionOptions.push.apply(
				// eslint-disable-line no-useless-call
				this.saveDataSuccessExecutionOptions,
				[
					{
						key: 'DEFAULT',
						value: this.$locale.baseText(
							'workflowSettings.saveDataSuccessExecutionOptions.defaultSave',
							{
								interpolate: {
									defaultValue:
										this.defaultValues.saveDataSuccessExecution === 'all'
											? this.$locale.baseText(
													'workflowSettings.saveDataSuccessExecutionOptions.save',
											  )
											: this.$locale.baseText(
													'workflowSettings.saveDataSuccessExecutionOptions.doNotSave',
											  ),
								},
							},
						),
					},
					{
						key: 'all',
						value: this.$locale.baseText('workflowSettings.saveDataSuccessExecutionOptions.save'),
					},
					{
						key: 'none',
						value: this.$locale.baseText(
							'workflowSettings.saveDataSuccessExecutionOptions.doNotSave',
						),
					},
				],
			);
		},
		async loadSaveExecutionProgressOptions() {
			this.saveExecutionProgressOptions.length = 0;
			this.saveExecutionProgressOptions.push.apply(
				// eslint-disable-line no-useless-call
				this.saveExecutionProgressOptions,
				[
					{
						key: 'DEFAULT',
						value: this.$locale.baseText(
							'workflowSettings.saveExecutionProgressOptions.defaultSave',
							{
								interpolate: {
									defaultValue: this.defaultValues.saveExecutionProgress
										? this.$locale.baseText('workflowSettings.saveExecutionProgressOptions.yes')
										: this.$locale.baseText('workflowSettings.saveExecutionProgressOptions.no'),
								},
							},
						),
					},
					{
						key: true,
						value: this.$locale.baseText('workflowSettings.saveExecutionProgressOptions.yes'),
					},
					{
						key: false,
						value: this.$locale.baseText('workflowSettings.saveExecutionProgressOptions.no'),
					},
				],
			);
		},
		async loadSaveManualOptions() {
			this.saveManualOptions.length = 0;
			this.saveManualOptions.push({
				key: 'DEFAULT',
				value: this.$locale.baseText('workflowSettings.saveManualOptions.defaultSave', {
					interpolate: {
						defaultValue: this.defaultValues.saveManualExecutions
							? this.$locale.baseText('workflowSettings.saveManualOptions.yes')
							: this.$locale.baseText('workflowSettings.saveManualOptions.no'),
					},
				}),
			});
			this.saveManualOptions.push({
				key: true,
				value: this.$locale.baseText('workflowSettings.saveManualOptions.yes'),
			});
			this.saveManualOptions.push({
				key: false,
				value: this.$locale.baseText('workflowSettings.saveManualOptions.no'),
			});
		},

		async loadTimezones() {
			if (this.timezones.length !== 0) {
				// Data got already loaded
				return;
			}

			const timezones = await this.restApi().getTimezones();

			let defaultTimezoneValue = timezones[this.defaultValues.timezone] as string | undefined;
			if (defaultTimezoneValue === undefined) {
				defaultTimezoneValue = this.$locale.baseText('workflowSettings.defaultTimezoneNotValid');
			}

			this.timezones.push({
				key: 'DEFAULT',
				value: this.$locale.baseText('workflowSettings.defaultTimezone', {
					interpolate: { defaultTimezoneValue },
				}),
			});
			for (const timezone of Object.keys(timezones)) {
				this.timezones.push({
					key: timezone,
					value: timezones[timezone] as string,
				});
			}
		},
		async loadWorkflows() {
			const workflows = await this.restApi().getWorkflows();
			workflows.sort((a, b) => {
				if (a.name.toLowerCase() < b.name.toLowerCase()) {
					return -1;
				}
				if (a.name.toLowerCase() > b.name.toLowerCase()) {
					return 1;
				}
				return 0;
			});

			// @ts-ignore
			workflows.unshift({
				id: undefined as unknown as string,
				name: this.$locale.baseText('workflowSettings.noWorkflow'),
			});

			Vue.set(this, 'workflows', workflows);
		},
		async saveSettings() {
			// Set that the active state should be changed
			const data: IWorkflowDataUpdate = {
				settings: this.workflowSettings,
			};

			// Convert hours, minutes, seconds into seconds for the workflow timeout
			const { hours, minutes, seconds } = this.timeoutHMS;
			data.settings!.executionTimeout =
				data.settings!.executionTimeout !== -1 ? hours * 3600 + minutes * 60 + seconds : -1;

			if (data.settings!.executionTimeout === 0) {
				this.$showError(
					new Error(this.$locale.baseText('workflowSettings.showError.saveSettings1.errorMessage')),
					this.$locale.baseText('workflowSettings.showError.saveSettings1.title'),
					this.$locale.baseText('workflowSettings.showError.saveSettings1.message') + ':',
				);
				return;
			}

			// @ts-ignore
			if (data.settings!.executionTimeout > this.workflowSettings.maxExecutionTimeout) {
				const { hours, minutes, seconds } = this.convertToHMS(
					this.workflowSettings.maxExecutionTimeout as number,
				);
				this.$showError(
					new Error(
						this.$locale.baseText('workflowSettings.showError.saveSettings2.errorMessage', {
							interpolate: {
								hours: hours.toString(),
								minutes: minutes.toString(),
								seconds: seconds.toString(),
							},
						}),
					),
					this.$locale.baseText('workflowSettings.showError.saveSettings2.title'),
					this.$locale.baseText('workflowSettings.showError.saveSettings2.message') + ':',
				);
				return;
			}
			delete data.settings!.maxExecutionTimeout;

			this.isLoading = true;
			data.versionId = this.workflowsStore.workflowVersionId;

			try {
				const workflow = await this.restApi().updateWorkflow(this.$route.params.name, data);
				this.workflowsStore.setWorkflowVersionId(workflow.versionId);
			} catch (error) {
				this.$showError(
					error,
					this.$locale.baseText('workflowSettings.showError.saveSettings3.title'),
				);
				this.isLoading = false;
				return;
			}

			// Get the settings without the defaults set for local workflow settings
			const localWorkflowSettings: IWorkflowSettings = {};
			for (const key of Object.keys(this.workflowSettings)) {
				if (this.workflowSettings[key] !== 'DEFAULT') {
					localWorkflowSettings[key] = this.workflowSettings[key];
				}
			}

			const oldSettings = deepCopy(this.workflowsStore.workflowSettings);

			this.workflowsStore.setWorkflowSettings(localWorkflowSettings);

			this.isLoading = false;

			this.$showMessage({
				title: this.$locale.baseText('workflowSettings.showMessage.saveSettings.title'),
				type: 'success',
			});

			this.closeDialog();

			this.$externalHooks().run('workflowSettings.saveSettings', { oldSettings });
			this.$telemetry.track('User updated workflow settings', {
				workflow_id: this.workflowsStore.workflowId,
			});
		},
		toggleTimeout() {
			this.workflowSettings.executionTimeout =
				this.workflowSettings.executionTimeout === -1 ? 0 : -1;
		},
		convertToHMS(num: number): ITimeoutHMS {
			if (num > 0) {
				const hours = Math.floor(num / 3600);
				const remainder = num % 3600;
				const minutes = Math.floor(remainder / 60);
				const seconds = remainder % 60;
				return { hours, minutes, seconds };
			}
			return { hours: 0, minutes: 0, seconds: 0 };
		},
	},
});
</script>

<style scoped lang="scss">
.workflow-settings {
	font-size: var(--font-size-s);
	.el-row {
		padding: 0.25em 0;
	}
}

.setting-info {
	display: none;
}

.setting-name {
	line-height: 32px;
}

.setting-name:hover {
	.setting-info {
		display: inline;
	}
}

.timeout-input {
	margin-left: 5px;
}
</style><|MERGE_RESOLUTION|>--- conflicted
+++ resolved
@@ -544,28 +544,6 @@
 
 			this.workflowCallerPolicyOptions = [
 				{
-<<<<<<< HEAD
-					key: 'workflowsFromSameOwner',
-					value: this.$locale.baseText(
-						'workflowSettings.callerPolicy.options.workflowsFromSameOwner',
-						{
-							interpolate: {
-								owner: currentUserIsOwner
-									? this.$locale.baseText(
-											'workflowSettings.callerPolicy.options.workflowsFromSameOwner.owner',
-									  )
-									: this.workflowOwnerName,
-							},
-						},
-					),
-				},
-				{
-					key: 'any',
-					value: this.$locale.baseText('workflowSettings.callerPolicy.options.any'),
-				},
-				{
-=======
->>>>>>> 5b72b979
 					key: 'none',
 					value: this.$locale.baseText('workflowSettings.callerPolicy.options.none'),
 				},
