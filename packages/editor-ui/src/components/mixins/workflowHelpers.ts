--- conflicted
+++ resolved
@@ -409,55 +409,12 @@
 
 					if (name) {
 						this.$store.commit('setWorkflowName', {newName: workflowData.name});
-<<<<<<< HEAD
-					}
-
-					if (tags) {
-						const createdTags = (workflowData.tags || []) as ITag[];
-						const tagIds = createdTags.map((tag: ITag): string => tag.id);
-						this.$store.commit('setWorkflowTagIds', tagIds || []);
-					}
-
-					this.$store.commit('setStateDirty', false);
-					this.$store.commit('removeActiveAction', 'workflowSaving');
-					this.$externalHooks().run('workflow.afterUpdate', { workflowData });
-
-					return true;
-				} catch (e) {
-					this.$store.commit('removeActiveAction', 'workflowSaving');
-
-					this.$showMessage({
-						title: 'Problem saving workflow',
-						message: `There was a problem saving the workflow: "${e.message}"`,
-						type: 'error',
-					});
-
-					return false;
-				}
-			},
-
-			async saveAsNewWorkflow ({name, tags}: {name?: string, tags?: string[]} = {}): Promise<boolean> {
-				try {
-					this.$store.commit('addActiveAction', 'workflowSaving');
-
-					const workflowDataRequest: IWorkflowDataUpdate = await this.getWorkflowDataToSave();
-					// make sure that the new ones are not active
-					workflowDataRequest.active = false;
-
-					if (name) {
-						workflowDataRequest.name = name.trim();
-					}
-
-					if (tags) {
-						workflowDataRequest.tags = tags;
-=======
 					}
 
 					if (tags) {
 						const createdTags = (workflowData.tags || []) as ITag[];
 						const tagIds = createdTags.map((tag: ITag): string => tag.id);
 						this.$store.commit('setWorkflowTagIds', tagIds);
->>>>>>> a73a460d
 					}
 					const workflowData = await this.restApi().createNewWorkflow(workflowDataRequest);
 
