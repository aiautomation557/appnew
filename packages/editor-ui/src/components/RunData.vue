--- conflicted
+++ resolved
@@ -259,10 +259,6 @@
 import { nodeHelpers } from '@/components/mixins/nodeHelpers';
 
 import mixins from 'vue-typed-mixins';
-<<<<<<< HEAD
-import Vue from 'vue';
-=======
->>>>>>> 945e25a7
 
 import { saveAs } from 'file-saver';
 
