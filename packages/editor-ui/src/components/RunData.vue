<template>
	<div :class="['run-data', $style.container]">
		<n8n-callout
			v-if="canPinData && hasPinData && !editMode.enabled && !isProductionExecutionPreview"
			theme="secondary"
			icon="thumbtack"
			:class="$style.pinnedDataCallout"
		>
			{{ $locale.baseText('runData.pindata.thisDataIsPinned') }}
			<span class="ml-4xs" v-if="!isReadOnlyRoute && !readOnlyEnv">
				<n8n-link
					theme="secondary"
					size="small"
					underline
					bold
					@click.stop="onTogglePinData({ source: 'banner-link' })"
				>
					{{ $locale.baseText('runData.pindata.unpin') }}
				</n8n-link>
			</span>
			<template #trailingContent>
				<n8n-link
					:to="dataPinningDocsUrl"
					size="small"
					theme="secondary"
					bold
					underline
					@click="onClickDataPinningDocsLink"
				>
					{{ $locale.baseText('runData.pindata.learnMore') }}
				</n8n-link>
			</template>
		</n8n-callout>

		<BinaryDataDisplay
			:windowVisible="binaryDataDisplayVisible"
			:displayData="binaryDataDisplayData"
			@close="closeBinaryDataDisplay"
		/>

		<div :class="$style.header">
			<slot name="header"></slot>

			<div
				v-show="!hasRunError"
				@click.stop
				:class="$style.displayModes"
				data-test-id="run-data-pane-header"
			>
				<n8n-radio-buttons
					v-show="
						hasNodeRun &&
						((jsonData && jsonData.length > 0) || (binaryData && binaryData.length > 0)) &&
						!editMode.enabled
					"
					:modelValue="displayMode"
					:options="buttons"
					data-test-id="ndv-run-data-display-mode"
					@update:modelValue="onDisplayModeChange"
				/>
				<n8n-icon-button
					v-if="canPinData && !isReadOnlyRoute && !readOnlyEnv"
					v-show="!editMode.enabled"
					:title="$locale.baseText('runData.editOutput')"
					:circle="false"
					:disabled="node.disabled"
					class="ml-2xs"
					icon="pencil-alt"
					type="tertiary"
					data-test-id="ndv-edit-pinned-data"
					@click="enterEditMode({ origin: 'editIconButton' })"
				/>
				<n8n-tooltip
					placement="bottom-end"
					v-if="canPinData && jsonData && jsonData.length > 0"
					v-show="!editMode.enabled"
					:visible="
						isControlledPinDataTooltip
							? isControlledPinDataTooltip && pinDataDiscoveryTooltipVisible
							: undefined
					"
				>
					<template #content v-if="!isControlledPinDataTooltip">
						<div :class="$style.tooltipContainer">
							<strong>{{ $locale.baseText('ndv.pinData.pin.title') }}</strong>
							<n8n-text size="small" tag="p">
								{{ $locale.baseText('ndv.pinData.pin.description') }}

								<n8n-link :to="dataPinningDocsUrl" size="small">
									{{ $locale.baseText('ndv.pinData.pin.link') }}
								</n8n-link>
							</n8n-text>
						</div>
					</template>
					<template #content v-else>
						<div :class="$style.tooltipContainer">
							{{ $locale.baseText('node.discovery.pinData.ndv') }}
						</div>
					</template>
					<n8n-icon-button
						:class="['ml-2xs', $style.pinDataButton]"
						type="tertiary"
						:active="hasPinData"
						icon="thumbtack"
						:disabled="
							editMode.enabled ||
							(rawInputData.length === 0 && !hasPinData) ||
							isReadOnlyRoute ||
							readOnlyEnv
						"
						@click="onTogglePinData({ source: 'pin-icon-click' })"
						data-test-id="ndv-pin-data"
					/>
				</n8n-tooltip>

				<div :class="$style.editModeActions" v-show="editMode.enabled">
					<n8n-button
						type="tertiary"
						:label="$locale.baseText('runData.editor.cancel')"
						@click="onClickCancelEdit"
					/>
					<n8n-button
						class="ml-2xs"
						type="primary"
						:label="$locale.baseText('runData.editor.save')"
						@click="onClickSaveEdit"
					/>
				</div>
			</div>
		</div>

		<div
			:class="$style.runSelector"
			v-if="maxRunIndex > 0"
			v-show="!editMode.enabled"
			data-test-id="run-selector"
		>
			<n8n-select
				size="small"
				:modelValue="runIndex"
				@update:modelValue="onRunIndexChange"
				@click.stop
				teleported
			>
				<template #prepend>{{ $locale.baseText('ndv.output.run') }}</template>
				<n8n-option
					v-for="option in maxRunIndex + 1"
					:label="getRunLabel(option)"
					:value="option - 1"
					:key="option"
				></n8n-option>
			</n8n-select>

			<n8n-tooltip placement="right" v-if="canLinkRuns">
				<template #content>
					{{ $locale.baseText(linkedRuns ? 'runData.unlinking.hint' : 'runData.linking.hint') }}
				</template>
				<n8n-icon-button
					class="linkRun"
					:icon="linkedRuns ? 'unlink' : 'link'"
					text
					type="tertiary"
					size="small"
					@click="toggleLinkRuns"
				/>
			</n8n-tooltip>

			<slot name="run-info"></slot>
		</div>
		<slot name="before-data" />

		<div
			v-if="maxOutputIndex > 0 && branches.length > 1"
			:class="$style.tabs"
			data-test-id="branches"
		>
			<n8n-tabs
				:modelValue="currentOutputIndex"
				:options="branches"
				@update:modelValue="onBranchChange"
			/>
			<n8n-input
				:class="$style.ioSearchNextToTabs"
				size="small"
				:modelValue="search"
				@update:modelValue="onSearchUpdate"
			>
				<template #prefix>
					<n8n-icon icon="search" />
				</template>
			</n8n-input>
		</div>

		<div
			v-else-if="
				hasNodeRun && dataCount > 0 && maxRunIndex === 0 && !isArtificialRecoveredEventItem
			"
			v-show="!editMode.enabled"
			:class="$style.itemsCount"
		>
			<n8n-text>
				{{ dataCount }} {{ $locale.baseText('ndv.output.items', { adjustToNumber: dataCount }) }}
			</n8n-text>
			<n8n-input
				:class="$style.ioSearch"
				size="small"
				:modelValue="search"
				@update:modelValue="onSearchUpdate"
			>
				<template #prefix>
					<n8n-icon icon="search" />
				</template>
			</n8n-input>
		</div>

		<div :class="$style.dataContainer" ref="dataContainer" data-test-id="ndv-data-container">
			<div v-if="isExecuting" :class="$style.center" data-test-id="ndv-executing">
				<div :class="$style.spinner"><n8n-spinner type="ring" /></div>
				<n8n-text>{{ executingMessage }}</n8n-text>
			</div>

			<div v-else-if="editMode.enabled" :class="$style.editMode">
				<div :class="[$style.editModeBody, 'ignore-key-press']">
					<code-node-editor
						:modelValue="editMode.value"
						language="json"
						@update:modelValue="ndvStore.setOutputPanelEditModeValue($event)"
					/>
				</div>
				<div :class="$style.editModeFooter">
					<n8n-info-tip :bold="false" :class="$style.editModeFooterInfotip">
						{{ $locale.baseText('runData.editor.copyDataInfo') }}
						<n8n-link :to="dataEditingDocsUrl" size="small">
							{{ $locale.baseText('generic.learnMore') }}
						</n8n-link>
					</n8n-info-tip>
				</div>
			</div>

			<div
				v-else-if="paneType === 'output' && hasSubworkflowExecutionError"
				:class="$style.stretchVertically"
			>
				<NodeErrorView :error="subworkflowExecutionError" :class="$style.errorDisplay" />
			</div>

			<div v-else-if="!hasNodeRun" :class="$style.center">
				<slot name="node-not-run"></slot>
			</div>

			<div v-else-if="paneType === 'input' && node.disabled" :class="$style.center">
				<n8n-text>
					{{ $locale.baseText('ndv.input.disabled', { interpolate: { nodeName: node.name } }) }}
					<n8n-link @click="enableNode">
						{{ $locale.baseText('ndv.input.disabled.cta') }}
					</n8n-link>
				</n8n-text>
			</div>

			<div v-else-if="hasNodeRun && isArtificialRecoveredEventItem" :class="$style.center">
				<slot name="recovered-artificial-output-data"></slot>
			</div>

			<div v-else-if="hasNodeRun && hasRunError" :class="$style.stretchVertically">
				<n8n-text v-if="isPaneTypeInput" :class="$style.center" size="large" tag="p" bold>
					{{
						$locale.baseText('nodeErrorView.inputPanel.previousNodeError.title', {
							interpolate: { nodeName: node.name },
						})
					}}
				</n8n-text>
				<slot name="content" v-else-if="$slots['content']"></slot>
				<NodeErrorView
					v-else
					:error="workflowRunData[node.name][runIndex].error"
					:class="$style.dataDisplay"
				/>
			</div>

			<div
				v-else-if="hasNodeRun && jsonData && jsonData.length === 0 && branches.length > 1"
				:class="$style.center"
			>
				<n8n-text>
					{{ noDataInBranchMessage }}
				</n8n-text>
			</div>

			<div v-else-if="hasNodeRun && jsonData && jsonData.length === 0" :class="$style.center">
				<slot name="no-output-data">xxx</slot>
			</div>

			<div v-else-if="hasNodeRun && !showData" :class="$style.center">
				<n8n-text :bold="true" color="text-dark" size="large">{{ tooMuchDataTitle }}</n8n-text>
				<n8n-text align="center" tag="div"
					><span
						v-html="
							$locale.baseText('ndv.output.tooMuchData.message', {
								interpolate: { size: dataSizeInMB },
							})
						"
					></span
				></n8n-text>

				<n8n-button
					outline
					:label="$locale.baseText('ndv.output.tooMuchData.showDataAnyway')"
					@click="showTooMuchData"
				/>

				<n8n-button
					size="small"
					:label="$locale.baseText('runData.downloadBinaryData')"
					@click="downloadJsonData()"
				/>
			</div>

			<!-- V-else slot named content which only renders if $slots.content is passed and hasNodeRun -->
			<slot name="content" v-else-if="hasNodeRun && $slots['content']"></slot>

			<div
				v-else-if="
					hasNodeRun &&
					displayMode === 'table' &&
					binaryData.length > 0 &&
					jsonData.length === 1 &&
					Object.keys(jsonData[0] || {}).length === 0
				"
				:class="$style.center"
			>
				<n8n-text>
					{{ $locale.baseText('runData.switchToBinary.info') }}
					<a @click="switchToBinary">
						{{ $locale.baseText('runData.switchToBinary.binary') }}
					</a>
				</n8n-text>
			</div>

			<Suspense v-else-if="hasNodeRun && displayMode === 'table'">
				<run-data-table
					:node="node"
					:inputData="inputDataPage"
					:mappingEnabled="mappingEnabled"
					:distanceFromActive="distanceFromActive"
					:runIndex="runIndex"
					:pageOffset="currentPageOffset"
					:totalRuns="maxRunIndex"
					:hasDefaultHoverState="paneType === 'input'"
					:search="search"
					@mounted="$emit('tableMounted', $event)"
					@activeRowChanged="onItemHover"
					@displayModeChange="onDisplayModeChange"
				/>
			</Suspense>

			<Suspense v-else-if="hasNodeRun && displayMode === 'json'">
				<run-data-json
					:paneType="paneType"
					:editMode="editMode"
					:sessioId="sessionId"
					:node="node"
					:inputData="inputDataPage"
					:mappingEnabled="mappingEnabled"
					:distanceFromActive="distanceFromActive"
					:runIndex="runIndex"
					:totalRuns="maxRunIndex"
					:search="search"
				/>
			</Suspense>

			<Suspense v-else-if="hasNodeRun && isPaneTypeOutput && displayMode === 'html'">
				<run-data-html :inputHtml="inputDataPage[0].json.html" />
			</Suspense>

			<Suspense v-else-if="hasNodeRun && isSchemaView">
				<run-data-schema
					:data="jsonData"
					:mappingEnabled="mappingEnabled"
					:distanceFromActive="distanceFromActive"
					:node="node"
					:paneType="paneType"
					:runIndex="runIndex"
					:totalRuns="maxRunIndex"
					:search="search"
				/>
			</Suspense>

			<div v-else-if="displayMode === 'binary' && binaryData.length === 0" :class="$style.center">
				<n8n-text align="center" tag="div">{{
					$locale.baseText('runData.noBinaryDataFound')
				}}</n8n-text>
			</div>

			<div v-else-if="displayMode === 'binary'" :class="$style.dataDisplay">
				<div v-for="(binaryDataEntry, index) in binaryData" :key="index">
					<div :class="$style.binaryIndex" v-if="binaryData.length > 1">
						<div>
							{{ index + 1 }}
						</div>
					</div>

					<div :class="$style.binaryRow">
						<div
							:class="$style.binaryCell"
							v-for="(binaryData, key) in binaryDataEntry"
							:key="index + '_' + key"
						>
							<div :data-test-id="'ndv-binary-data_' + index">
								<div :class="$style.binaryHeader">
									{{ key }}
								</div>
								<div v-if="binaryData.fileName">
									<div>
										<n8n-text size="small" :bold="true"
											>{{ $locale.baseText('runData.fileName') }}:
										</n8n-text>
									</div>
									<div :class="$style.binaryValue">{{ binaryData.fileName }}</div>
								</div>
								<div v-if="binaryData.directory">
									<div>
										<n8n-text size="small" :bold="true"
											>{{ $locale.baseText('runData.directory') }}:
										</n8n-text>
									</div>
									<div :class="$style.binaryValue">{{ binaryData.directory }}</div>
								</div>
								<div v-if="binaryData.fileExtension">
									<div>
										<n8n-text size="small" :bold="true"
											>{{ $locale.baseText('runData.fileExtension') }}:</n8n-text
										>
									</div>
									<div :class="$style.binaryValue">{{ binaryData.fileExtension }}</div>
								</div>
								<div v-if="binaryData.mimeType">
									<div>
										<n8n-text size="small" :bold="true"
											>{{ $locale.baseText('runData.mimeType') }}:
										</n8n-text>
									</div>
									<div :class="$style.binaryValue">{{ binaryData.mimeType }}</div>
								</div>
								<div v-if="binaryData.fileSize">
									<div>
										<n8n-text size="small" :bold="true"
											>{{ $locale.baseText('runData.fileSize') }}:
										</n8n-text>
									</div>
									<div :class="$style.binaryValue">{{ binaryData.fileSize }}</div>
								</div>

								<div :class="$style.binaryButtonContainer">
									<n8n-button
										v-if="isViewable(index, key)"
										size="small"
										:label="$locale.baseText('runData.showBinaryData')"
										data-test-id="ndv-view-binary-data"
										@click="displayBinaryData(index, key)"
									/>
									<n8n-button
										v-if="isDownloadable(index, key)"
										size="small"
										type="secondary"
										:label="$locale.baseText('runData.downloadBinaryData')"
										data-test-id="ndv-download-binary-data"
										@click="downloadBinaryData(index, key)"
									/>
								</div>
							</div>
						</div>
					</div>
				</div>
			</div>
		</div>
		<div
			:class="$style.pagination"
			v-if="
				hasNodeRun &&
				!hasRunError &&
				binaryData.length === 0 &&
				dataCount > pageSize &&
				!isSchemaView &&
				!isArtificialRecoveredEventItem
			"
			v-show="!editMode.enabled"
		>
			<el-pagination
				background
				:hide-on-single-page="true"
				:current-page="currentPage"
				:pager-count="5"
				:page-size="pageSize"
				layout="prev, pager, next"
				@update:current-page="onCurrentPageChange"
				:total="dataCount"
			>
			</el-pagination>

			<div :class="$style.pageSizeSelector">
				<n8n-select
					size="mini"
					:modelValue="pageSize"
					@update:modelValue="onPageSizeChange"
					teleported
				>
					<template #prepend>{{ $locale.baseText('ndv.output.pageSize') }}</template>
					<n8n-option v-for="size in pageSizes" :key="size" :label="size" :value="size">
					</n8n-option>
					<n8n-option :label="$locale.baseText('ndv.output.all')" :value="dataCount"> </n8n-option>
				</n8n-select>
			</div>
		</div>
		<n8n-block-ui :show="blockUI" :class="$style.uiBlocker" />
	</div>
</template>

<script lang="ts">
import { defineAsyncComponent, defineComponent } from 'vue';
import type { PropType } from 'vue';
import { mapStores } from 'pinia';
import { useStorage } from '@vueuse/core';
import { saveAs } from 'file-saver';
import type {
	ConnectionTypes,
	IBinaryData,
	IBinaryKeyData,
	IDataObject,
	INodeExecutionData,
	INodeOutputConfiguration,
	INodeTypeDescription,
	IRunData,
	IRunExecutionData,
} from 'n8n-workflow';
import { NodeHelpers, NodeConnectionType } from 'n8n-workflow';

import type {
	IExecutionResponse,
	INodeUi,
	INodeUpdatePropertiesInformation,
	IRunDataDisplayMode,
	ITab,
	NodePanelType,
} from '@/Interface';

import {
	DATA_PINNING_DOCS_URL,
	DATA_EDITING_DOCS_URL,
	NODE_TYPES_EXCLUDED_FROM_OUTPUT_NAME_APPEND,
	LOCAL_STORAGE_PIN_DATA_DISCOVERY_NDV_FLAG,
	LOCAL_STORAGE_PIN_DATA_DISCOVERY_CANVAS_FLAG,
	MAX_DISPLAY_DATA_SIZE,
	MAX_DISPLAY_ITEMS_AUTO_ALL,
	TEST_PIN_DATA,
	HTML_NODE_TYPE,
} from '@/constants';

import BinaryDataDisplay from '@/components/BinaryDataDisplay.vue';
import NodeErrorView from '@/components/Error/NodeErrorView.vue';

import { externalHooks } from '@/mixins/externalHooks';
import { genericHelpers } from '@/mixins/genericHelpers';
import { nodeHelpers } from '@/mixins/nodeHelpers';
import { pinData } from '@/mixins/pinData';
import type { PinDataSource } from '@/mixins/pinData';
import CodeNodeEditor from '@/components/CodeNodeEditor/CodeNodeEditor.vue';
import { dataPinningEventBus } from '@/event-bus';
import { clearJsonKey, executionDataToJson, isEmpty, searchInObject } from '@/utils';
import { useWorkflowsStore } from '@/stores/workflows.store';
import { useNDVStore } from '@/stores/ndv.store';
import { useNodeTypesStore } from '@/stores/nodeTypes.store';
import { useToast } from '@/composables';
import { isObject } from 'lodash-es';

const RunDataTable = defineAsyncComponent(async () => import('@/components/RunDataTable.vue'));
const RunDataJson = defineAsyncComponent(async () => import('@/components/RunDataJson.vue'));
const RunDataSchema = defineAsyncComponent(async () => import('@/components/RunDataSchema.vue'));
const RunDataHtml = defineAsyncComponent(async () => import('@/components/RunDataHtml.vue'));

export type EnterEditModeArgs = {
	origin: 'editIconButton' | 'insertTestDataLink';
};

export default defineComponent({
	name: 'RunData',
	mixins: [externalHooks, genericHelpers, nodeHelpers, pinData],
	components: {
		BinaryDataDisplay,
		NodeErrorView,
		CodeNodeEditor,
		RunDataTable,
		RunDataJson,
		RunDataSchema,
		RunDataHtml,
	},
	props: {
		nodeUi: {
			type: Object as PropType<INodeUi>,
		},
		runIndex: {
			type: Number,
			required: true,
		},
		linkedRuns: {
			type: Boolean,
		},
		canLinkRuns: {
			type: Boolean,
		},
		tooMuchDataTitle: {
			type: String,
		},
		noDataInBranchMessage: {
			type: String,
		},
		isExecuting: {
			type: Boolean,
		},
		executingMessage: {
			type: String,
		},
		sessionId: {
			type: String,
		},
		paneType: {
			type: String as PropType<NodePanelType>,
		},
		overrideOutputs: {
			type: Array as PropType<number[]>,
		},
		mappingEnabled: {
			type: Boolean,
		},
		distanceFromActive: {
			type: Number,
		},
		blockUI: {
			type: Boolean,
			default: false,
		},
		isProductionExecutionPreview: {
			type: Boolean,
			default: false,
		},
	},
	setup() {
		return {
			...useToast(),
		};
	},
	data() {
		return {
			connectionType: NodeConnectionType.Main,
			binaryDataPreviewActive: false,
			dataSize: 0,
			showData: false,
			outputIndex: 0,
			binaryDataDisplayVisible: false,
			binaryDataDisplayData: null as IBinaryData | null,

			MAX_DISPLAY_DATA_SIZE,
			MAX_DISPLAY_ITEMS_AUTO_ALL,
			currentPage: 1,
			pageSize: 10,
			pageSizes: [10, 25, 50, 100],

			pinDataDiscoveryTooltipVisible: false,
			isControlledPinDataTooltip: false,
			search: '',
		};
	},
	mounted() {
		this.init();

		if (!this.isPaneTypeInput) {
			this.showPinDataDiscoveryTooltip(this.jsonData);
		}
		this.ndvStore.setNDVBranchIndex({
			pane: this.paneType as 'input' | 'output',
			branchIndex: this.currentOutputIndex,
		});

		if (this.paneType === 'output') this.setDisplayMode();
	},
	beforeUnmount() {
		this.hidePinDataDiscoveryTooltip();
	},
	computed: {
		...mapStores(useNodeTypesStore, useNDVStore, useWorkflowsStore),
		activeNode(): INodeUi | null {
			return this.ndvStore.activeNode;
		},
		dataPinningDocsUrl(): string {
			return DATA_PINNING_DOCS_URL;
		},
		dataEditingDocsUrl(): string {
			return DATA_EDITING_DOCS_URL;
		},
		displayMode(): IRunDataDisplayMode {
			return this.ndvStore.getPanelDisplayMode(this.paneType);
		},
		node(): INodeUi | null {
			return (this.nodeUi as INodeUi | null) || null;
		},
		nodeType(): INodeTypeDescription | null {
			if (this.node) {
				return this.nodeTypesStore.getNodeType(this.node.type, this.node.typeVersion);
			}
			return null;
		},
		isSchemaView(): boolean {
			return this.displayMode === 'schema';
		},
		isTriggerNode(): boolean {
			if (this.node === null) {
				return false;
			}
			return this.nodeTypesStore.isTriggerNode(this.node.type);
		},
		canPinData(): boolean {
			// Only "main" inputs can pin data

			if (this.node === null) {
				return false;
			}

			const workflow = this.workflowsStore.getCurrentWorkflow();
			const workflowNode = workflow.getNode(this.node.name);
			const inputs = NodeHelpers.getNodeInputs(workflow, workflowNode!, this.nodeType!);
			const inputNames = NodeHelpers.getConnectionTypes(inputs);

			const nonMainInputs = !!inputNames.find((inputName) => inputName !== NodeConnectionType.Main);

			return (
				!nonMainInputs &&
				!this.isPaneTypeInput &&
				this.isPinDataNodeType &&
				!(this.binaryData && this.binaryData.length > 0)
			);
		},
		buttons(): Array<{ label: string; value: string }> {
			const defaults = [
				{ label: this.$locale.baseText('runData.table'), value: 'table' },
				{ label: this.$locale.baseText('runData.json'), value: 'json' },
			];

			if (this.binaryData.length) {
				defaults.push({ label: this.$locale.baseText('runData.binary'), value: 'binary' });
			}

			const schemaView = { label: this.$locale.baseText('runData.schema'), value: 'schema' };
			if (this.isPaneTypeInput && !isEmpty(this.jsonData)) {
				defaults.unshift(schemaView);
			} else {
				defaults.push(schemaView);
			}

			if (
				this.isPaneTypeOutput &&
				this.activeNode?.type === HTML_NODE_TYPE &&
				this.activeNode.parameters.operation === 'generateHtmlTemplate'
			) {
				defaults.unshift({ label: 'HTML', value: 'html' });
			}

			return defaults;
		},
		hasNodeRun(): boolean {
			return Boolean(
				!this.isExecuting &&
					this.node &&
					((this.workflowRunData && this.workflowRunData.hasOwnProperty(this.node.name)) ||
						this.hasPinData),
			);
		},
		isArtificialRecoveredEventItem(): boolean {
			return !!this.rawInputData?.[0]?.json?.isArtificialRecoveredEventItem;
		},
		subworkflowExecutionError(): Error | null {
			return this.workflowsStore.subWorkflowExecutionError;
		},
		hasSubworkflowExecutionError(): boolean {
			return Boolean(this.subworkflowExecutionError);
		},
		hasRunError(): boolean {
			return Boolean(this.node && this.workflowRunData?.[this.node.name]?.[this.runIndex]?.error);
		},
		workflowExecution(): IExecutionResponse | null {
			return this.workflowsStore.getWorkflowExecution;
		},
		workflowRunData(): IRunData | null {
			if (this.workflowExecution === null) {
				return null;
			}
			const executionData: IRunExecutionData | undefined = this.workflowExecution.data;
			if (executionData?.resultData) {
				return executionData.resultData.runData;
			}
			return null;
		},
		dataCount(): number {
			return this.getDataCount(this.runIndex, this.currentOutputIndex);
		},
		dataSizeInMB(): string {
			return (this.dataSize / 1024 / 1000).toLocaleString();
		},
		maxOutputIndex(): number {
			if (this.node === null || this.runIndex === undefined) {
				return 0;
			}

			const runData: IRunData | null = this.workflowRunData;

			if (runData === null || !runData.hasOwnProperty(this.node.name)) {
				return 0;
			}

			if (runData[this.node.name].length < this.runIndex) {
				return 0;
			}

			if (runData[this.node.name][this.runIndex]) {
				const taskData = runData[this.node.name][this.runIndex].data;
				if (taskData?.main) {
					return taskData.main.length - 1;
				}
			}

			return 0;
		},
		currentPageOffset(): number {
			return this.pageSize * (this.currentPage - 1);
		},
		maxRunIndex(): number {
			if (this.node === null) {
				return 0;
			}

			const runData: IRunData | null = this.workflowRunData;

			if (runData === null || !runData.hasOwnProperty(this.node.name)) {
				return 0;
			}

			if (runData[this.node.name].length) {
				return runData[this.node.name].length - 1;
			}

			return 0;
		},
		rawInputData(): INodeExecutionData[] {
<<<<<<< HEAD
			return this.getData(this.runIndex, this.currentOutputIndex, this.connectionType);
		},
		inputData(): INodeExecutionData[] {
			const pinOrInputData = this.getPinDataOrInputData(this.rawInputData);
			return this.getFilteredData(pinOrInputData);
=======
			return this.getRawInputData(this.runIndex, this.currentOutputIndex, this.connectionType);
		},
		inputData(): INodeExecutionData[] {
			return this.getPinDataOrLiveData(this.rawInputData);
>>>>>>> 85e1a100
		},
		inputDataPage(): INodeExecutionData[] {
			const offset = this.pageSize * (this.currentPage - 1);
			return this.inputData.slice(offset, offset + this.pageSize);
		},
		jsonData(): IDataObject[] {
			return executionDataToJson(this.inputData);
		},
		binaryData(): IBinaryKeyData[] {
			if (!this.node) {
				return [];
			}

			const binaryData = this.getBinaryData(
				this.workflowRunData,
				this.node.name,
				this.runIndex,
				this.currentOutputIndex,
			);
			return binaryData.filter((data) => Boolean(data && Object.keys(data).length));
		},
		currentOutputIndex(): number {
			if (this.overrideOutputs?.length && !this.overrideOutputs.includes(this.outputIndex)) {
				return this.overrideOutputs[0];
			}

			return this.outputIndex;
		},
		branches(): ITab[] {
			const capitalize = (name: string) => name.charAt(0).toLocaleUpperCase() + name.slice(1);

			const branches: ITab[] = [];

			for (let i = 0; i <= this.maxOutputIndex; i++) {
				if (this.overrideOutputs && !this.overrideOutputs.includes(i)) {
					continue;
				}
				const itemsCount = this.getDataCount(this.runIndex, i);
				const items = this.$locale.baseText('ndv.output.items', { adjustToNumber: itemsCount });
				let outputName = this.getOutputName(i);

				if (`${outputName}` === `${i}`) {
					outputName = `${this.$locale.baseText('ndv.output')} ${outputName}`;
				} else {
					const appendBranchWord = NODE_TYPES_EXCLUDED_FROM_OUTPUT_NAME_APPEND.includes(
						this.node?.type,
					)
						? ''
						: ` ${this.$locale.baseText('ndv.output.branch')}`;
					outputName = capitalize(`${this.getOutputName(i)}${appendBranchWord}`);
				}
				branches.push({
					label: itemsCount ? `${outputName} (${itemsCount} ${items})` : outputName,
					value: i,
				});
			}
			return branches;
		},
		editMode(): { enabled: boolean; value: string } {
			return this.isPaneTypeInput
				? { enabled: false, value: '' }
				: this.ndvStore.outputPanelEditMode;
		},
		isPaneTypeInput(): boolean {
			return this.paneType === 'input';
		},
		isPaneTypeOutput(): boolean {
			return this.paneType === 'output';
		},
		readOnlyEnv(): boolean {
			return this.sourceControlStore.preferences.branchReadOnly;
		},
	},
	methods: {
		getResolvedNodeOutputs() {
			if (this.node && this.nodeType) {
				const workflow = this.workflowsStore.getCurrentWorkflow();
				const workflowNode = workflow.getNode(this.node.name);

				if (workflowNode) {
					const outputs = NodeHelpers.getNodeOutputs(workflow, workflowNode, this.nodeType);
					return outputs;
				}
			}
			return [];
		},
		onItemHover(itemIndex: number | null) {
			if (itemIndex === null) {
				this.$emit('itemHover', null);

				return;
			}
			this.$emit('itemHover', {
				outputIndex: this.currentOutputIndex,
				itemIndex,
			});
		},
		onClickDataPinningDocsLink() {
			this.$telemetry.track('User clicked ndv link', {
				workflow_id: this.workflowsStore.workflowId,
				session_id: this.sessionId,
				node_type: this.activeNode?.type,
				pane: 'output',
				type: 'data-pinning-docs',
			});
		},
		showPinDataDiscoveryTooltip(value: IDataObject[]) {
			if (!this.isTriggerNode) {
				return;
			}

			const pinDataDiscoveryFlag = useStorage(
				LOCAL_STORAGE_PIN_DATA_DISCOVERY_NDV_FLAG,
				undefined,
			).value;

			if (value && value.length > 0 && !this.isReadOnlyRoute && !pinDataDiscoveryFlag) {
				this.pinDataDiscoveryComplete();

				setTimeout(() => {
					this.isControlledPinDataTooltip = true;
					this.pinDataDiscoveryTooltipVisible = true;
					dataPinningEventBus.emit('data-pinning-discovery', { isTooltipVisible: true });
				}, 500); // Wait for NDV to open
			}
		},
		hidePinDataDiscoveryTooltip() {
			if (this.pinDataDiscoveryTooltipVisible) {
				this.isControlledPinDataTooltip = false;
				this.pinDataDiscoveryTooltipVisible = false;
				dataPinningEventBus.emit('data-pinning-discovery', { isTooltipVisible: false });
			}
		},
		pinDataDiscoveryComplete() {
			localStorage.setItem(LOCAL_STORAGE_PIN_DATA_DISCOVERY_NDV_FLAG, 'true');
			localStorage.setItem(LOCAL_STORAGE_PIN_DATA_DISCOVERY_CANVAS_FLAG, 'true');
		},
		enterEditMode({ origin }: EnterEditModeArgs) {
			const inputData = this.pinData
				? clearJsonKey(this.pinData)
				: executionDataToJson(this.rawInputData);

			const data = inputData.length > 0 ? inputData : TEST_PIN_DATA;

			this.ndvStore.setOutputPanelEditModeEnabled(true);
			this.ndvStore.setOutputPanelEditModeValue(JSON.stringify(data, null, 2));

			this.$telemetry.track('User opened ndv edit state', {
				node_type: this.activeNode?.type,
				click_type: origin === 'editIconButton' ? 'button' : 'link',
				session_id: this.sessionId,
				run_index: this.runIndex,
				is_output_present: this.hasNodeRun || this.hasPinData,
				view: !this.hasNodeRun && !this.hasPinData ? 'undefined' : this.displayMode,
				is_data_pinned: this.hasPinData,
			});
		},
		onClickCancelEdit() {
			this.ndvStore.setOutputPanelEditModeEnabled(false);
			this.ndvStore.setOutputPanelEditModeValue('');
			this.onExitEditMode({ type: 'cancel' });
		},
		onClickSaveEdit() {
			if (!this.node) {
				return;
			}

			const { value } = this.editMode;

			this.clearAllStickyNotifications();

			try {
				this.setPinData(this.node, clearJsonKey(value) as INodeExecutionData[], 'save-edit');
			} catch (error) {
				console.error(error);
				return;
			}

			this.ndvStore.setOutputPanelEditModeEnabled(false);

			this.onExitEditMode({ type: 'save' });
		},
		onExitEditMode({ type }: { type: 'save' | 'cancel' }) {
			this.$telemetry.track('User closed ndv edit state', {
				node_type: this.activeNode?.type,
				session_id: this.sessionId,
				run_index: this.runIndex,
				view: this.displayMode,
				type,
			});
		},
		async onTogglePinData({ source }: { source: PinDataSource }) {
			if (!this.node) {
				return;
			}

			if (source === 'pin-icon-click') {
				const telemetryPayload = {
					node_type: this.activeNode.type,
					session_id: this.sessionId,
					run_index: this.runIndex,
					view: !this.hasNodeRun && !this.hasPinData ? 'none' : this.displayMode,
				};

				void this.$externalHooks().run('runData.onTogglePinData', telemetryPayload);
				this.$telemetry.track('User clicked pin data icon', telemetryPayload);
			}

			this.updateNodeParameterIssues(this.node);

			if (this.hasPinData) {
				this.unsetPinData(this.node, source);
				return;
			}

			try {
				this.setPinData(this.node, this.rawInputData, 'pin-icon-click');
			} catch (error) {
				console.error(error);
				return;
			}

			if (this.maxRunIndex > 0) {
				this.showToast({
					title: this.$locale.baseText('ndv.pinData.pin.multipleRuns.title', {
						interpolate: {
							index: `${this.runIndex}`,
						},
					}),
					message: this.$locale.baseText('ndv.pinData.pin.multipleRuns.description'),
					type: 'success',
					duration: 2000,
				});
			}

			this.hidePinDataDiscoveryTooltip();
			this.pinDataDiscoveryComplete();
		},
		switchToBinary() {
			this.onDisplayModeChange('binary');
		},
		onBranchChange(value: number) {
			this.outputIndex = value;

			this.$telemetry.track('User changed ndv branch', {
				session_id: this.sessionId,
				branch_index: value,
				node_type: this.activeNode.type,
				node_type_input_selection: this.nodeType ? this.nodeType.name : '',
				pane: this.paneType,
			});
		},
		showTooMuchData() {
			this.showData = true;
			this.$telemetry.track('User clicked ndv button', {
				node_type: this.activeNode.type,
				workflow_id: this.workflowsStore.workflowId,
				session_id: this.sessionId,
				pane: this.paneType,
				type: 'showTooMuchData',
			});
		},
		toggleLinkRuns() {
			this.linkedRuns ? this.unlinkRun() : this.linkRun();
		},
		linkRun() {
			this.$emit('linkRun');
		},
		unlinkRun() {
			this.$emit('unlinkRun');
		},
		onCurrentPageChange(value) {
			this.currentPage = value;
			this.$telemetry.track('User changed ndv page', {
				node_type: this.activeNode?.type,
				workflow_id: this.workflowsStore.workflowId,
				session_id: this.sessionId,
				pane: this.paneType,
				page_selected: this.currentPage,
				page_size: this.pageSize,
				items_total: this.dataCount,
			});
		},
		onPageSizeChange(pageSize: number) {
			this.pageSize = pageSize;
			const maxPage = Math.ceil(this.dataCount / this.pageSize);
			if (maxPage < this.currentPage) {
				this.currentPage = maxPage;
			}

			this.$telemetry.track('User changed ndv page size', {
				node_type: this.activeNode?.type,
				workflow_id: this.workflowsStore.workflowId,
				session_id: this.sessionId,
				pane: this.paneType,
				page_selected: this.currentPage,
				page_size: this.pageSize,
				items_total: this.dataCount,
			});
		},
		onDisplayModeChange(displayMode: IRunDataDisplayMode) {
			const previous = this.displayMode;
			this.ndvStore.setPanelDisplayMode({ pane: this.paneType, mode: displayMode });

			const dataContainerRef = this.$refs.dataContainer as Element | undefined;
			if (dataContainerRef) {
				const dataDisplay = dataContainerRef.children[0];

				if (dataDisplay) {
					dataDisplay.scrollTo(0, 0);
				}
			}

			this.closeBinaryDataDisplay();
			void this.$externalHooks().run('runData.displayModeChanged', {
				newValue: displayMode,
				oldValue: previous,
			});
			if (this.activeNode) {
				this.$telemetry.track('User changed ndv item view', {
					previous_view: previous,
					new_view: displayMode,
					node_type: this.activeNode.type,
					workflow_id: this.workflowsStore.workflowId,
					session_id: this.sessionId,
					pane: this.paneType,
				});
			}
		},
		getRunLabel(option: number) {
			let itemsCount = 0;
			for (let i = 0; i <= this.maxOutputIndex; i++) {
				itemsCount += this.getDataCount(option - 1, i);
			}
			const items = this.$locale.baseText('ndv.output.items', { adjustToNumber: itemsCount });
			const itemsLabel = itemsCount > 0 ? ` (${itemsCount} ${items})` : '';
			return option + this.$locale.baseText('ndv.output.of') + (this.maxRunIndex + 1) + itemsLabel;
		},
<<<<<<< HEAD
		getData(
=======
		getRawInputData(
>>>>>>> 85e1a100
			runIndex: number,
			outputIndex: number,
			connectionType: ConnectionTypes = NodeConnectionType.Main,
		): INodeExecutionData[] {
			let inputData: INodeExecutionData[] = [];

			if (this.node) {
				inputData = this.getNodeInputData(
					this.node,
					runIndex,
					outputIndex,
					this.paneType,
					connectionType,
				);
			}

			if (inputData.length === 0 || !Array.isArray(inputData)) {
				return [];
			}

			return inputData;
		},
<<<<<<< HEAD
		getPinDataOrInputData(inputData: INodeExecutionData[]): INodeExecutionData[] {
			if (!this.pinData || this.isProductionExecutionPreview) {
				return inputData;
			}
			return Array.isArray(this.pinData)
				? this.pinData.map((value) => ({
						json: value,
				  }))
				: [
						{
							json: this.pinData,
						},
				  ];
		},
		getFilteredData(inputData: INodeExecutionData[]): INodeExecutionData[] {
			if (!this.search) {
				return inputData;
			}

			this.currentPage = 1;
			const filteredData = inputData.filter(({ json }) => searchInObject(json, this.search));
			return filteredData.length ? filteredData : inputData;
		},
		getDataCount(
			runIndex: number,
			outputIndex: number,
			connectionType: ConnectionTypes = NodeConnectionType.Main,
		) {
			if (!this.node) {
				return 0;
			}

			const runData: IRunData | null = this.workflowRunData;
			if (runData?.[this.node.name][runIndex].hasOwnProperty('error')) {
				return 1;
			}

			const inputData = this.getData(runIndex, outputIndex, connectionType);
			const pinOrInputData = this.getPinDataOrInputData(inputData);
			return this.getFilteredData(pinOrInputData).length;
=======
		getPinDataOrLiveData(inputData: INodeExecutionData[]): INodeExecutionData[] {
			if (this.pinData && !this.isProductionExecutionPreview) {
				return Array.isArray(this.pinData)
					? this.pinData.map((value) => ({
							json: value,
					  }))
					: [
							{
								json: this.pinData,
							},
					  ];
			}
			return inputData;
		},
		getDataCount(
			runIndex: number,
			outputIndex: number,
			connectionType: ConnectionTypes = NodeConnectionType.Main,
		) {
			if (!this.node) {
				return 0;
			}

			if (this.workflowRunData?.[this.node.name][runIndex].hasOwnProperty('error')) {
				return 1;
			}

			const rawInputData = this.getRawInputData(runIndex, outputIndex, connectionType);
			return this.getPinDataOrLiveData(rawInputData).length;
>>>>>>> 85e1a100
		},
		init() {
			// Reset the selected output index every time another node gets selected
			this.outputIndex = 0;
			this.refreshDataSize();
			this.closeBinaryDataDisplay();
			let outputTypes: ConnectionTypes[] = [];
			if (this.nodeType !== null && this.node !== null) {
				const outputs = this.getResolvedNodeOutputs();
				outputTypes = NodeHelpers.getConnectionTypes(outputs);
			}
			this.connectionType = outputTypes.length === 0 ? NodeConnectionType.Main : outputTypes[0];
			if (this.binaryData.length > 0) {
				this.ndvStore.setPanelDisplayMode({
					pane: this.paneType as 'input' | 'output',
					mode: 'binary',
				});
			} else if (this.displayMode === 'binary') {
				this.ndvStore.setPanelDisplayMode({
					pane: this.paneType as 'input' | 'output',
					mode: 'table',
				});
			}
		},
		closeBinaryDataDisplay() {
			this.binaryDataDisplayVisible = false;
			this.binaryDataDisplayData = null;
		},
		clearExecutionData() {
			this.workflowsStore.setWorkflowExecutionData(null);
			this.updateNodesExecutionIssues();
		},
		isViewable(index: number, key: string): boolean {
			const { fileType } = this.binaryData[index][key];
			return (
				!!fileType && ['image', 'audio', 'video', 'text', 'json', 'pdf', 'html'].includes(fileType)
			);
		},
		isDownloadable(index: number, key: string): boolean {
			const { mimeType, fileName } = this.binaryData[index][key];
			return !!(mimeType && fileName);
		},
		async downloadBinaryData(index: number, key: string) {
			const { id, data, fileName, fileExtension, mimeType } = this.binaryData[index][key];

			if (id) {
				const url = this.workflowsStore.getBinaryUrl(id, 'download', fileName, mimeType);
				saveAs(url, [fileName, fileExtension].join('.'));
				return;
			} else {
				const bufferString = 'data:' + mimeType + ';base64,' + data;
				const blob = await fetch(bufferString).then(async (d) => d.blob());
				saveAs(blob, fileName);
			}
		},
		async downloadJsonData() {
			const fileName = this.node!.name.replace(/[^\w\d]/g, '_');
			const blob = new Blob([JSON.stringify(this.rawInputData, null, 2)], {
				type: 'application/json',
			});

			saveAs(blob, `${fileName}.json`);
		},
		displayBinaryData(index: number, key: string) {
			this.binaryDataDisplayVisible = true;

			this.binaryDataDisplayData = {
				node: this.node!.name,
				runIndex: this.runIndex,
				outputIndex: this.currentOutputIndex,
				index,
				key,
			};
		},
		getOutputName(outputIndex: number) {
			if (this.node === null) {
				return outputIndex + 1;
			}

			const nodeType = this.nodeType;
			const outputs = this.getResolvedNodeOutputs();
			const outputConfiguration = outputs?.[outputIndex] as INodeOutputConfiguration;

			if (outputConfiguration && isObject(outputConfiguration)) {
				return outputConfiguration?.displayName;
			}
			if (!nodeType?.outputNames || nodeType.outputNames.length <= outputIndex) {
				return outputIndex + 1;
			}

			return nodeType.outputNames[outputIndex];
		},
		refreshDataSize() {
			// Hide by default the data from being displayed
			this.showData = false;
			const jsonItems = this.inputDataPage.map((item) => item.json);
			this.dataSize = JSON.stringify(jsonItems).length;
			if (this.dataSize < this.MAX_DISPLAY_DATA_SIZE) {
				// Data is reasonable small (< 200kb) so display it directly
				this.showData = true;
			}
		},
		onRunIndexChange(run: number) {
			this.$emit('runChange', run);
		},
		enableNode() {
			if (this.node) {
				const updateInformation = {
					name: this.node.name,
					properties: {
						disabled: !this.node.disabled,
					} as IDataObject,
				} as INodeUpdatePropertiesInformation;

				this.workflowsStore.updateNodeProperties(updateInformation);
			}
		},
		setDisplayMode() {
			if (!this.activeNode) return;

			const shouldDisplayHtml =
				this.activeNode.type === HTML_NODE_TYPE &&
				this.activeNode.parameters.operation === 'generateHtmlTemplate';

			if (shouldDisplayHtml) {
				this.ndvStore.setPanelDisplayMode({
					pane: 'output',
					mode: 'html',
				});
			}
		},
		onSearchUpdate(search: string) {
			this.search = search;
		},
	},
	watch: {
		node() {
			this.init();
		},
		hasNodeRun() {
			if (this.paneType === 'output') this.setDisplayMode();
		},
		inputDataPage: {
			handler(data: INodeExecutionData[]) {
				if (this.paneType && data) {
					this.ndvStore.setNDVPanelDataIsEmpty({
						panel: this.paneType as 'input' | 'output',
						isEmpty: data.every((item) => isEmpty(item.json)),
					});
				}
			},
			immediate: true,
			deep: true,
		},
		jsonData(value: IDataObject[]) {
			this.refreshDataSize();
			this.showPinDataDiscoveryTooltip(value);
		},
		binaryData(newData: IBinaryKeyData[], prevData: IBinaryKeyData[]) {
			if (newData.length && !prevData.length && this.displayMode !== 'binary') {
				this.switchToBinary();
			} else if (!newData.length && this.displayMode === 'binary') {
				this.onDisplayModeChange('table');
			}
		},
		currentOutputIndex(branchIndex: number) {
			this.ndvStore.setNDVBranchIndex({
				pane: this.paneType as 'input' | 'output',
				branchIndex,
			});
		},
	},
});
</script>

<style lang="scss" module>
.infoIcon {
	color: var(--color-foreground-dark);
}

.center {
	display: flex;
	height: 100%;
	flex-direction: column;
	align-items: center;
	justify-content: center;
	padding: var(--spacing-s) var(--spacing-s) var(--spacing-xl) var(--spacing-s);
	text-align: center;

	> * {
		max-width: 316px;
		margin-bottom: var(--spacing-2xs);
	}
}

.container {
	position: relative;
	width: 100%;
	height: 100%;
	background-color: var(--color-run-data-background);
	display: flex;
	flex-direction: column;
}

.pinnedDataCallout {
	border-radius: inherit;
	border-bottom-right-radius: 0;
	border-top: 0;
	border-left: 0;
	border-right: 0;
}

.header {
	display: flex;
	align-items: center;
	margin-bottom: var(--spacing-s);
	padding: var(--spacing-s) var(--spacing-s) 0 var(--spacing-s);
	position: relative;
	overflow-x: auto;
	overflow-y: hidden;
	min-height: calc(30px + var(--spacing-s));

	> *:first-child {
		flex-grow: 1;
	}
}

.dataContainer {
	position: relative;
	overflow-y: auto;
	height: 100%;

	&:hover {
		.actions-group {
			opacity: 1;
		}
	}
}

.dataDisplay {
	position: absolute;
	top: 0;
	left: 0;
	padding: 0 var(--spacing-s) var(--spacing-3xl) var(--spacing-s);
	right: 0;
	overflow-y: auto;
	line-height: var(--font-line-height-xloose);
	word-break: normal;
	height: 100%;
}

.tabs {
	display: flex;
	justify-content: space-between;
	align-items: center;
	margin-bottom: var(--spacing-s);
}

.itemsCount {
	display: flex;
	justify-content: space-between;
	align-items: center;
	margin-left: var(--spacing-s);
	margin-bottom: var(--spacing-s);
}

.ioSearch {
	max-width: 33%;
	padding-right: var(--spacing-s);
}

.ioSearchNextToTabs {
	padding-right: var(--spacing-s);
}

.runSelector {
	max-width: 210px;
	margin-left: var(--spacing-s);
	margin-bottom: var(--spacing-s);
	display: flex;
	align-items: center;

	> * {
		margin-right: var(--spacing-4xs);
	}
}

.pagination {
	width: 100%;
	display: flex;
	justify-content: center;
	align-items: center;
	bottom: 0;
	padding: 5px;
	overflow-y: hidden;
}

.pageSizeSelector {
	text-transform: capitalize;
	max-width: 150px;
	flex: 0 1 auto;
}

.binaryIndex {
	display: block;
	padding: var(--spacing-2xs);
	font-size: var(--font-size-2xs);

	> * {
		display: inline-block;
		width: 30px;
		height: 30px;
		line-height: 30px;
		border-radius: var(--border-radius-base);
		text-align: center;
		background-color: var(--color-foreground-xdark);
		font-weight: var(--font-weight-bold);
		color: var(--color-text-xlight);
	}
}

.binaryRow {
	display: inline-flex;
	font-size: var(--font-size-2xs);
}

.binaryCell {
	display: inline-block;
	width: 300px;
	overflow: hidden;
	background-color: var(--color-foreground-xlight);
	margin-right: var(--spacing-s);
	margin-bottom: var(--spacing-s);
	border-radius: var(--border-radius-base);
	border: var(--border-base);
	padding: var(--spacing-s);
}

.binaryHeader {
	color: $color-primary;
	font-weight: var(--font-weight-bold);
	font-size: 1.2em;
	padding-bottom: var(--spacing-2xs);
	margin-bottom: var(--spacing-2xs);
	border-bottom: 1px solid var(--color-text-light);
}

.binaryButtonContainer {
	margin-top: 1.5em;
	display: flex;
	flex-direction: row;
	justify-content: center;

	> * {
		flex-grow: 0;
		margin-right: var(--spacing-3xs);
	}
}

.binaryValue {
	white-space: initial;
	word-wrap: break-word;
}

.displayModes {
	display: flex;
	justify-content: flex-end;
	flex-grow: 1;
}
.tooltipContain {
	max-width: 240px;
}

.pinDataButton {
	svg {
		transition: transform 0.3s ease;
	}
}

.spinner {
	* {
		color: var(--color-primary);
		min-height: 40px;
		min-width: 40px;
	}

	display: flex;
	justify-content: center;
	margin-bottom: var(--spacing-s);
}

.editMode {
	height: 100%;
	display: flex;
	flex-direction: column;
	justify-content: stretch;
	padding-left: var(--spacing-s);
	padding-right: var(--spacing-s);
}

.editModeBody {
	flex: 1 1 auto;
	max-height: 100%;
	width: 100%;
	overflow: auto;
}

.editModeFooter {
	flex: 0 1 auto;
	display: flex;
	width: 100%;
	justify-content: space-between;
	align-items: center;
	padding-top: var(--spacing-s);
	padding-bottom: var(--spacing-s);
}

.editModeFooterInfotip {
	display: flex;
	flex: 1;
	width: 100%;
}

.editModeActions {
	display: flex;
	justify-content: flex-end;
	align-items: center;
	margin-left: var(--spacing-s);
}

.stretchVertically {
	height: 100%;
}

.uiBlocker {
	border-top-left-radius: 0;
	border-bottom-left-radius: 0;
}
</style>

<style lang="scss" scoped>
.run-data {
	.code-node-editor {
		height: 100%;
	}
}
</style>

<style lang="scss" scoped>
:deep(.highlight) {
	background-color: #f7dc55;
	color: black;
	border-radius: var(--border-radius-base);
	padding: 0 1px;
	font-weight: normal;
	font-style: normal;
}
</style><|MERGE_RESOLUTION|>--- conflicted
+++ resolved
@@ -849,18 +849,11 @@
 			return 0;
 		},
 		rawInputData(): INodeExecutionData[] {
-<<<<<<< HEAD
-			return this.getData(this.runIndex, this.currentOutputIndex, this.connectionType);
+			return this.getRawInputData(this.runIndex, this.currentOutputIndex, this.connectionType);
 		},
 		inputData(): INodeExecutionData[] {
-			const pinOrInputData = this.getPinDataOrInputData(this.rawInputData);
-			return this.getFilteredData(pinOrInputData);
-=======
-			return this.getRawInputData(this.runIndex, this.currentOutputIndex, this.connectionType);
-		},
-		inputData(): INodeExecutionData[] {
-			return this.getPinDataOrLiveData(this.rawInputData);
->>>>>>> 85e1a100
+      const pinOrLiveData = this.getPinDataOrLiveData(this.rawInputData);
+      return this.getFilteredData(pinOrLiveData);
 		},
 		inputDataPage(): INodeExecutionData[] {
 			const offset = this.pageSize * (this.currentPage - 1);
@@ -1199,11 +1192,7 @@
 			const itemsLabel = itemsCount > 0 ? ` (${itemsCount} ${items})` : '';
 			return option + this.$locale.baseText('ndv.output.of') + (this.maxRunIndex + 1) + itemsLabel;
 		},
-<<<<<<< HEAD
-		getData(
-=======
 		getRawInputData(
->>>>>>> 85e1a100
 			runIndex: number,
 			outputIndex: number,
 			connectionType: ConnectionTypes = NodeConnectionType.Main,
@@ -1226,48 +1215,6 @@
 
 			return inputData;
 		},
-<<<<<<< HEAD
-		getPinDataOrInputData(inputData: INodeExecutionData[]): INodeExecutionData[] {
-			if (!this.pinData || this.isProductionExecutionPreview) {
-				return inputData;
-			}
-			return Array.isArray(this.pinData)
-				? this.pinData.map((value) => ({
-						json: value,
-				  }))
-				: [
-						{
-							json: this.pinData,
-						},
-				  ];
-		},
-		getFilteredData(inputData: INodeExecutionData[]): INodeExecutionData[] {
-			if (!this.search) {
-				return inputData;
-			}
-
-			this.currentPage = 1;
-			const filteredData = inputData.filter(({ json }) => searchInObject(json, this.search));
-			return filteredData.length ? filteredData : inputData;
-		},
-		getDataCount(
-			runIndex: number,
-			outputIndex: number,
-			connectionType: ConnectionTypes = NodeConnectionType.Main,
-		) {
-			if (!this.node) {
-				return 0;
-			}
-
-			const runData: IRunData | null = this.workflowRunData;
-			if (runData?.[this.node.name][runIndex].hasOwnProperty('error')) {
-				return 1;
-			}
-
-			const inputData = this.getData(runIndex, outputIndex, connectionType);
-			const pinOrInputData = this.getPinDataOrInputData(inputData);
-			return this.getFilteredData(pinOrInputData).length;
-=======
 		getPinDataOrLiveData(inputData: INodeExecutionData[]): INodeExecutionData[] {
 			if (this.pinData && !this.isProductionExecutionPreview) {
 				return Array.isArray(this.pinData)
@@ -1282,6 +1229,15 @@
 			}
 			return inputData;
 		},
+    getFilteredData(inputData: INodeExecutionData[]): INodeExecutionData[] {
+      if (!this.search) {
+        return inputData;
+      }
+
+      this.currentPage = 1;
+      const filteredData = inputData.filter(({ json }) => searchInObject(json, this.search));
+      return filteredData.length ? filteredData : inputData;
+    },
 		getDataCount(
 			runIndex: number,
 			outputIndex: number,
@@ -1296,8 +1252,8 @@
 			}
 
 			const rawInputData = this.getRawInputData(runIndex, outputIndex, connectionType);
-			return this.getPinDataOrLiveData(rawInputData).length;
->>>>>>> 85e1a100
+      const pinOrLiveData = this.getPinDataOrLiveData(rawInputData);
+      return this.getFilteredData(pinOrLiveData).length;
 		},
 		init() {
 			// Reset the selected output index every time another node gets selected
