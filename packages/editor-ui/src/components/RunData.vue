--- conflicted
+++ resolved
@@ -236,14 +236,8 @@
 
 			<div v-else-if="editMode.enabled" :class="$style.editMode">
 				<div :class="[$style.editModeBody, 'ignore-key-press']">
-<<<<<<< HEAD
-					<json-editor
-						:modelValue="editMode.value"
-=======
-					<CodeNodeEditor
+					<JsonEditor
 						:model-value="editMode.value"
-						language="json"
->>>>>>> c84d3c3b
 						@update:modelValue="ndvStore.setOutputPanelEditModeValue($event)"
 					/>
 				</div>
