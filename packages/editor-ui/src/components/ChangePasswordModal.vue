--- conflicted
+++ resolved
@@ -31,17 +31,10 @@
 <script lang="ts">
 import { defineComponent } from 'vue';
 
-<<<<<<< HEAD
-import { showMessage } from '@/mixins/showMessage';
-import Modal from './Modal.vue';
 import { CHANGE_PASSWORD_MODAL_KEY, MFA_AUTHENTICATION_TOKEN_INPUT_MAX_LENGTH } from '../constants';
-import type { IFormInputs } from '@/Interface';
-=======
 import { useToast } from '@/composables';
 import Modal from '@/components/Modal.vue';
 import type { IFormInputs } from '@/Interface';
-import { CHANGE_PASSWORD_MODAL_KEY } from '@/constants';
->>>>>>> 77ac953e
 import { mapStores } from 'pinia';
 import { useUsersStore } from '@/stores/users.store';
 import { createEventBus } from '@/event-bus';
