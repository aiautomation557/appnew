--- conflicted
+++ resolved
@@ -53,15 +53,11 @@
 import type {
 	INodeProperties,
 	INodePropertyMode,
-<<<<<<< HEAD
 	IParameterLabel,
-	isResourceLocatorValue,
-=======
->>>>>>> 8886516c
 	NodeParameterValue,
 	NodeParameterValueType,
 } from 'n8n-workflow';
-import { IRunData, isResourceLocatorValue } from 'n8n-workflow';
+import { isResourceLocatorValue } from 'n8n-workflow';
 import type { INodeUi, IUpdateInformation, TargetItem } from '@/Interface';
 import { workflowHelpers } from '@/mixins/workflowHelpers';
 import { isValueExpression } from '@/utils';
