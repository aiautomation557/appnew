--- conflicted
+++ resolved
@@ -9,7 +9,6 @@
 import { AI_SUBCATEGORY, CORE_NODES_CATEGORY, DEFAULT_SUBCATEGORY } from '@/constants';
 import { v4 as uuidv4 } from 'uuid';
 
-import { get, set } from 'lodash-es';
 import { sublimeSearch } from '@/utils/sortUtils';
 import { i18n } from '@/plugins/i18n';
 import type { NodeViewItemSection } from './viewsData';
@@ -35,29 +34,23 @@
 		: (createElement as NodeCreateElement);
 }
 
-export function subcategorizeItems(items: SimplifiedNodeType[], sections: string[] = []) {
-	const ALLOWED_SUBCATEGORIES = [CORE_NODES_CATEGORY, AI_SUBCATEGORY];
+export function subcategorizeItems(items: SimplifiedNodeType[]) {
+	const WHITE_LISTED_SUBCATEGORIES = [CORE_NODES_CATEGORY, AI_SUBCATEGORY];
 	return items.reduce((acc: SubcategorizedNodeTypes, item) => {
 		// Only some subcategories are allowed
-		let subcategories: Array<{ subcategory: string; section: string }> = [
-			{ subcategory: DEFAULT_SUBCATEGORY, section: 'other' },
-		];
+		let subcategories: string[] = [DEFAULT_SUBCATEGORY];
 
-		ALLOWED_SUBCATEGORIES.forEach((category) => {
+		WHITE_LISTED_SUBCATEGORIES.forEach((category) => {
 			if (item.codex?.categories?.includes(category)) {
-				subcategories =
-					item.codex?.subcategories?.[category]?.map((fullSubcategory) => {
-						const [subcategory, section] = fullSubcategory.split('::');
-						return { subcategory, section: sections.includes(section) ? section : 'other' };
-					}) ?? [];
+				subcategories = item.codex?.subcategories?.[category] ?? [];
 			}
 		});
 
-		subcategories.forEach(({ subcategory, section }) => {
-			const createElement = transformNodeType(item, subcategory);
-			const existingItems = get(acc, [subcategory, section], []);
-
-			set(acc, [subcategory, section], [...existingItems, createElement]);
+		subcategories.forEach((subcategory: string) => {
+			if (!acc[subcategory]) {
+				acc[subcategory] = [];
+			}
+			acc[subcategory].push(transformNodeType(item, subcategory));
 		});
 
 		return acc;
@@ -89,8 +82,6 @@
 
 export function flattenCreateElements(items: INodeCreateElement[]): INodeCreateElement[] {
 	return items.map((item) => (item.type === 'section' ? item.children : item)).flat();
-<<<<<<< HEAD
-=======
 }
 
 export function groupItemsInSections(
@@ -126,5 +117,4 @@
 	}
 
 	return result;
->>>>>>> 39b3ce3c
 }