<template>
	<!-- Node Item is draggable only if it doesn't contain actions -->
	<n8n-node-creator-node
		:draggable="!showActionArrow"
		@dragstart="onDragStart"
		@dragend="onDragEnd"
		:class="$style.nodeItem"
		:description="description"
		:title="displayName"
		:show-action-arrow="showActionArrow"
		:is-trigger="isTrigger"
		:data-test-id="dataTestId"
	>
		<template #icon>
<<<<<<< HEAD
			<node-icon :size="24" :nodeType="nodeType" />
=======
			<div v-if="isSubNode" :class="$style.subNodeBackground"></div>
			<node-icon :class="$style.nodeIcon" :nodeType="nodeType" />
>>>>>>> b59b9086
		</template>

		<template #tooltip v-if="isCommunityNode">
			<p
				:class="$style.communityNodeIcon"
				v-html="
					i18n.baseText('generic.communityNode.tooltip', {
						interpolate: {
							packageName: nodeType.name.split('.')[0],
							docURL: COMMUNITY_NODES_INSTALLATION_DOCS_URL,
						},
					})
				"
				@click="onCommunityNodeTooltipClick"
			/>
		</template>
		<template #dragContent>
			<div :class="$style.draggableDataTransfer" ref="draggableDataTransfer" />
			<div :class="$style.draggable" :style="draggableStyle" v-show="dragging">
				<node-icon :nodeType="nodeType" @click.capture.stop :size="40" :shrink="false" />
			</div>
		</template>
	</n8n-node-creator-node>
</template>

<script setup lang="ts">
import {
	COMMUNITY_NODES_INSTALLATION_DOCS_URL,
	CORE_NODES_CATEGORY,
	CORE_VARIANT_NODES_CATEGORY,
} from '@/constants';
import type { SimplifiedNodeType } from '@/Interface';
import { computed, ref } from 'vue';

import NodeIcon from '@/components/NodeIcon.vue';
import { useNodeCreatorStore } from '@/stores/nodeCreator.store';
import { isCommunityPackageName } from '@/utils';
import { getNewNodePosition, NODE_SIZE } from '@/utils/nodeViewUtils';

import { useI18n, useTelemetry } from '@/composables';
<<<<<<< HEAD
import { useActions } from '../composables/useActions';
=======
import { NodeHelpers, NodeConnectionType } from 'n8n-workflow';
>>>>>>> b59b9086

export interface Props {
	nodeType: SimplifiedNodeType;
	subcategory?: string;
	active?: boolean;
}

const props = withDefaults(defineProps<Props>(), {
	active: false,
});

const i18n = useI18n();
const telemetry = useTelemetry();

const { actions } = useNodeCreatorStore();
const { getNodeTypesWithManualTrigger } = useActions();

const dragging = ref(false);
const draggablePosition = ref({ x: -100, y: -100 });
const draggableDataTransfer = ref(null as Element | null);

const description = computed<string>(() => {
	const shouldDisplayDescription = !!props.nodeType.codex?.categories?.find(
		(category) => category === CORE_NODES_CATEGORY || category === CORE_VARIANT_NODES_CATEGORY,
	);

	if (!shouldDisplayDescription) {
		return '';
	}

	return i18n.headerText({
		key: `headers.${shortNodeType.value}.description`,
		fallback: props.nodeType.description,
	});
});
const showActionArrow = computed(() => hasActions.value);
const dataTestId = computed(() =>
	hasActions.value ? 'node-creator-action-item' : 'node-creator-node-item',
);

const hasActions = computed(() => {
	return nodeActions.value.length > 1;
});

const nodeActions = computed(() => {
	const nodeActions = actions[props.nodeType.name] || [];
	return nodeActions;
});

const shortNodeType = computed<string>(() => i18n.shortNodeType(props.nodeType.name) || '');

const draggableStyle = computed<{ top: string; left: string }>(() => ({
	top: `${draggablePosition.value.y}px`,
	left: `${draggablePosition.value.x}px`,
}));

const isCommunityNode = computed<boolean>(() => isCommunityPackageName(props.nodeType.name));

const displayName = computed<any>(() => {
	const displayName = props.nodeType.displayName.trimEnd();

	return i18n.headerText({
		key: `headers.${shortNodeType.value}.displayName`,
		fallback: hasActions.value ? displayName.replace('Trigger', '') : displayName,
	});
});

const isSubNode = computed<boolean>(() => {
	if (!props.nodeType.outputs || typeof props.nodeType.outputs === 'string') {
		return false;
	}
	const outputTypes = NodeHelpers.getConnectionTypes(props.nodeType.outputs);
	return outputTypes
		? outputTypes.filter((output) => output !== NodeConnectionType.Main).length > 0
		: false;
});

const isTrigger = computed<boolean>(() => {
	return props.nodeType.group.includes('trigger') && !hasActions.value;
});

function onDragStart(event: DragEvent): void {
	/**
	 * Workaround for firefox, that doesn't attach the pageX and pageY coordinates to "ondrag" event.
	 * All browsers attach the correct page coordinates to the "dragover" event.
	 * @bug https://bugzilla.mozilla.org/show_bug.cgi?id=505521
	 */
	document.body.addEventListener('dragover', onDragOver);

	const { pageX: x, pageY: y } = event;

	if (event.dataTransfer) {
		event.dataTransfer.effectAllowed = 'copy';
		event.dataTransfer.dropEffect = 'copy';
		event.dataTransfer.setDragImage(draggableDataTransfer.value as Element, 0, 0);
		event.dataTransfer.setData(
			'nodeTypeName',
			getNodeTypesWithManualTrigger(props.nodeType.name).join(','),
		);
	}

	dragging.value = true;
	draggablePosition.value = { x, y };
}

function onDragOver(event: DragEvent): void {
	if (!dragging.value || (event.pageX === 0 && event.pageY === 0)) {
		return;
	}

	const [x, y] = getNewNodePosition([], [event.pageX - NODE_SIZE / 2, event.pageY - NODE_SIZE / 2]);

	draggablePosition.value = { x, y };
}

function onDragEnd(event: DragEvent): void {
	document.body.removeEventListener('dragover', onDragOver);

	dragging.value = false;
	setTimeout(() => {
		draggablePosition.value = { x: -100, y: -100 };
	}, 300);
}

function onCommunityNodeTooltipClick(event: MouseEvent) {
	if ((event.target as Element).localName === 'a') {
		telemetry.track('user clicked cnr docs link', { source: 'nodes panel node' });
	}
}
</script>
<style lang="scss" module>
.nodeItem {
	--trigger-icon-background-color: #{$trigger-icon-background-color};
	--trigger-icon-border-color: #{$trigger-icon-border-color};
	margin-left: 15px;
	margin-right: 12px;
	user-select: none;
}

.nodeIcon {
	z-index: 2;
}

.subNodeBackground {
	background-color: var(--node-type-supplemental-background);
	border-radius: 50%;
	height: 40px;
	position: absolute;
	transform: translate(-7px, -7px);
	width: 40px;
	z-index: 1;
}
.communityNodeIcon {
	vertical-align: top;
}

.draggable {
	width: 100px;
	height: 100px;
	position: fixed;
	z-index: 1;
	opacity: 0.66;
	border: 2px solid var(--color-foreground-xdark);
	border-radius: var(--border-radius-large);
	background-color: var(--color-background-xlight);
	display: flex;
	justify-content: center;
	align-items: center;
}

.draggableDataTransfer {
	width: 1px;
	height: 1px;
}
</style><|MERGE_RESOLUTION|>--- conflicted
+++ resolved
@@ -12,12 +12,8 @@
 		:data-test-id="dataTestId"
 	>
 		<template #icon>
-<<<<<<< HEAD
-			<node-icon :size="24" :nodeType="nodeType" />
-=======
 			<div v-if="isSubNode" :class="$style.subNodeBackground"></div>
-			<node-icon :class="$style.nodeIcon" :nodeType="nodeType" />
->>>>>>> b59b9086
+			<node-icon :size="24" :class="$style.nodeIcon" :nodeType="nodeType" />
 		</template>
 
 		<template #tooltip v-if="isCommunityNode">
@@ -58,11 +54,8 @@
 import { getNewNodePosition, NODE_SIZE } from '@/utils/nodeViewUtils';
 
 import { useI18n, useTelemetry } from '@/composables';
-<<<<<<< HEAD
 import { useActions } from '../composables/useActions';
-=======
 import { NodeHelpers, NodeConnectionType } from 'n8n-workflow';
->>>>>>> b59b9086
 
 export interface Props {
 	nodeType: SimplifiedNodeType;
