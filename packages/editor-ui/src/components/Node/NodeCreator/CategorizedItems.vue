--- conflicted
+++ resolved
@@ -44,32 +44,9 @@
 					@selected="selected"
 				/>
 			</div>
-<<<<<<< HEAD
-			<no-results data-test-id="categorized-no-results" v-else :showRequest="filteredAllNodeTypes.length === 0" :show-icon="filteredAllNodeTypes.length === 0">
-				<!-- There are results in other sub-categories/tabs  -->
-				<template #title>
-					<p v-if="filteredAllNodeTypes.length === 0" v-text="$locale.baseText('nodeCreator.noResults.weDidntMakeThatYet')" />
-					<p v-else v-html="$locale.baseText('nodeCreator.noResults.clickToSeeResults')" />
-				</template>
-
-				<!-- Regular Search -->
-				<template v-if="filteredAllNodeTypes.length === 0" #action>
-					{{ $locale.baseText('nodeCreator.noResults.dontWorryYouCanProbablyDoItWithThe') }}
-					<n8n-link @click="selectHttpRequest" v-if="[REGULAR_NODE_FILTER, ALL_NODE_FILTER].includes(selectedType)">
-						{{ $locale.baseText('nodeCreator.noResults.httpRequest') }}
-					</n8n-link>
-					<template v-if="selectedType === ALL_NODE_FILTER">
-						{{ $locale.baseText('nodeCreator.noResults.or') }}
-					</template>
-
-					<n8n-link @click="selectWebhook" v-if="[TRIGGER_NODE_FILTER, ALL_NODE_FILTER].includes(selectedType)">
-						{{ $locale.baseText('nodeCreator.noResults.webhook') }}
-					</n8n-link>
-					{{ $locale.baseText('nodeCreator.noResults.node') }}
-				</template>
-=======
 			<no-results
 				v-else
+				data-test-id="categorized-no-results"
 				:showRequest="filteredAllNodeTypes.length === 0"
 				:show-icon="filteredAllNodeTypes.length === 0"
 			>
@@ -103,7 +80,6 @@
 							{{ $locale.baseText('nodeCreator.noResults.node') }}
 						</n8n-link>
 					</template>
->>>>>>> d8c2dffc
 			</no-results>
 		</div>
 	</transition>
