import type {
	SimplifiedNodeType,
	ActionTypeDescription,
	SubcategoryItemProps,
	ViewItemProps,
	LabelItemProps,
	NodeCreateElement,
	SubcategoryCreateElement,
	ViewCreateElement,
	LabelCreateElement,
	ActionCreateElement,
	SectionCreateElement,
} from '@/Interface';
import { v4 as uuidv4 } from 'uuid';

export const mockSimplifiedNodeType = (
	overrides?: Partial<SimplifiedNodeType>,
): SimplifiedNodeType => ({
	displayName: 'Sample DisplayName',
	name: 'sampleName',
	icon: 'sampleIcon',
	iconUrl: 'https://example.com/icon.png',
	group: ['group1', 'group2'],
	description: 'Sample description',
	codex: {
		categories: ['category1', 'category2'],
		subcategories: {
			category1: ['subcategory1', 'subcategory2'],
			category2: ['subcategory3', 'subcategory4'],
		},
		alias: ['alias1', 'alias2'],
	},
	defaults: {
		color: '#ffffff',
	},
	...overrides,
});

export const mockActionTypeDescription = (
	overrides?: Partial<ActionTypeDescription>,
): ActionTypeDescription => ({
	...mockSimplifiedNodeType(),
	values: { value1: 'test', value2: 123 },
	actionKey: 'sampleActionKey',
	codex: {
		label: 'Sample Label',
		categories: ['category1', 'category2'],
	},
	...overrides,
});

const mockSubcategoryItemProps = (
	overrides?: Partial<SubcategoryItemProps>,
): SubcategoryItemProps => ({
	description: 'Sample description',
	iconType: 'sampleIconType',
	icon: 'sampleIcon',
	title: 'Sample title',
	subcategory: 'sampleSubcategory',
	defaults: { color: '#ffffff' },
	forceIncludeNodes: ['node1', 'node2'],
	...overrides,
});

const mockViewItemProps = (overrides?: Partial<ViewItemProps>): ViewItemProps => ({
	title: 'Sample title',
	description: 'Sample description',
	icon: 'sampleIcon',
	...overrides,
});

const mockLabelItemProps = (overrides?: Partial<LabelItemProps>): LabelItemProps => ({
	key: uuidv4(),
	...overrides,
});

export const mockNodeCreateElement = (
	overrides?: Partial<NodeCreateElement>,
	nodeTypeOverrides?: Partial<SimplifiedNodeType>,
): NodeCreateElement => ({
	uuid: uuidv4(),
	key: uuidv4(),
	type: 'node',
	subcategory: 'sampleSubcategory',
	properties: mockSimplifiedNodeType(nodeTypeOverrides),
	...overrides,
});

export const mockSubcategoryCreateElement = (
	overrides?: Partial<SubcategoryItemProps>,
): SubcategoryCreateElement => ({
	uuid: uuidv4(),
	key: uuidv4(),
	type: 'subcategory',
	properties: mockSubcategoryItemProps(overrides),
});

export const mockSectionCreateElement = (
	overrides?: Partial<SectionCreateElement>,
): SectionCreateElement => ({
	uuid: uuidv4(),
<<<<<<< HEAD
	key: uuidv4(),
	type: 'section',
=======
	key: 'popular',
	type: 'section',
	title: 'Popular',
>>>>>>> 39b3ce3c
	children: [mockNodeCreateElement(), mockNodeCreateElement()],
	...overrides,
});

export const mockViewCreateElement = (
	overrides?: Partial<ViewCreateElement>,
): ViewCreateElement => ({
	uuid: uuidv4(),
	key: uuidv4(),
	type: 'view',
	properties: mockViewItemProps(),
	...overrides,
});

export const mockLabelCreateElement = (
	subcategory?: string,
	overrides?: Partial<LabelItemProps>,
): LabelCreateElement => ({
	uuid: uuidv4(),
	key: uuidv4(),
	type: 'label',
	subcategory: subcategory || 'sampleSubcategory',
	properties: mockLabelItemProps(overrides),
});

export const mockActionCreateElement = (
	subcategory?: string,
	overrides?: Partial<ActionTypeDescription>,
): ActionCreateElement => ({
	uuid: uuidv4(),
	key: uuidv4(),
	type: 'action',
	subcategory: subcategory || 'sampleSubcategory',
	properties: mockActionTypeDescription(overrides),
});<|MERGE_RESOLUTION|>--- conflicted
+++ resolved
@@ -99,14 +99,9 @@
 	overrides?: Partial<SectionCreateElement>,
 ): SectionCreateElement => ({
 	uuid: uuidv4(),
-<<<<<<< HEAD
-	key: uuidv4(),
-	type: 'section',
-=======
 	key: 'popular',
 	type: 'section',
 	title: 'Popular',
->>>>>>> 39b3ce3c
 	children: [mockNodeCreateElement(), mockNodeCreateElement()],
 	...overrides,
 });
