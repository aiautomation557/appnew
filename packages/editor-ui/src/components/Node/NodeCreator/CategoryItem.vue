<template>
	<div :class="$style.category">
		<span :class="$style.name">
			{{ renderCategoryName(categoryName) }} ({{ nodesCount }})
		</span>
		<font-awesome-icon
			:class="$style.arrow"
			icon="chevron-down"
			v-if="isExpadned"
		/>
		<font-awesome-icon :class="$style.arrow" icon="chevron-up" v-else />
	</div>
</template>

<script lang="ts" setup>
import { computed, getCurrentInstance } from 'vue';
import camelcase from 'lodash.camelcase';
import { CategoryName } from '@/plugins/i18n';
import { INodeCreateElement, ICategoryItemProps } from '@/Interface';
import { NODE_TYPE_COUNT_MAPPER } from '@/constants';
import { useNodeTypesStore } from '@/stores/nodeTypes';
import { useNodeCreatorStore } from '@/stores/nodeCreator';

export interface Props {
	item: INodeCreateElement;
}
const props = defineProps<Props>();
const instance = getCurrentInstance();
const { categoriesWithNodes } = useNodeTypesStore();
const nodeCreatorStore = useNodeCreatorStore();

const isExpadned = computed<boolean>(() => {
	return (props.item.properties as ICategoryItemProps).expanded;
});

const categoryName = computed<CategoryName>(() => {
	return camelcase(props.item.category) as CategoryName;
});

const nodesCount = computed<number>(() => {
	const currentCategory = categoriesWithNodes[props.item.category];
	const subcategories = Object.keys(currentCategory);

	// We need to sum subcategories count for the curent nodeType view
	// to get the total count of category
	const count = subcategories.reduce((accu: number, subcategory: string) => {
		const countKeys = NODE_TYPE_COUNT_MAPPER[nodeCreatorStore.selectedType];

		for (const countKey of countKeys) {
			accu += currentCategory[subcategory][(countKey as "triggerCount" | "regularCount")];
		}

<<<<<<< HEAD
		return accu;
	}, 0);
	return count;
=======
			return this.$locale.exists(key) ? this.$locale.baseText(key) : this.item.category;
		},
	},
>>>>>>> 92c77127
});

function renderCategoryName(categoryName: CategoryName) {
	const key = `nodeCreator.categoryNames.${categoryName}` as const;

	return instance?.proxy.$locale.exists(key)
		? instance?.proxy.$locale.baseText(key)
		: categoryName;
}
</script>

<style lang="scss" module>
.category {
	font-size: 11px;
	font-weight: var(--font-weight-bold);
	letter-spacing: 1px;
	line-height: 11px;
	padding: 10px 0;
	margin: 0 var(--spacing-xs);
	border-bottom: 1px solid $node-creator-border-color;
	display: flex;
	text-transform: uppercase;
	cursor: pointer;
}

.name {
	flex-grow: 1;
}

.arrow {
	font-size: var(--font-size-2xs);
	width: 12px;
	color: $node-creator-arrow-color;
}
</style><|MERGE_RESOLUTION|>--- conflicted
+++ resolved
@@ -6,7 +6,7 @@
 		<font-awesome-icon
 			:class="$style.arrow"
 			icon="chevron-down"
-			v-if="isExpadned"
+			v-if="isExpanded"
 		/>
 		<font-awesome-icon :class="$style.arrow" icon="chevron-up" v-else />
 	</div>
@@ -29,7 +29,7 @@
 const { categoriesWithNodes } = useNodeTypesStore();
 const nodeCreatorStore = useNodeCreatorStore();
 
-const isExpadned = computed<boolean>(() => {
+const isExpanded = computed<boolean>(() => {
 	return (props.item.properties as ICategoryItemProps).expanded;
 });
 
@@ -50,15 +50,9 @@
 			accu += currentCategory[subcategory][(countKey as "triggerCount" | "regularCount")];
 		}
 
-<<<<<<< HEAD
 		return accu;
 	}, 0);
 	return count;
-=======
-			return this.$locale.exists(key) ? this.$locale.baseText(key) : this.item.category;
-		},
-	},
->>>>>>> 92c77127
 });
 
 function renderCategoryName(categoryName: CategoryName) {
