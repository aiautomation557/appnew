--- conflicted
+++ resolved
@@ -101,11 +101,10 @@
 			[$style.actionsVisible]: actionsVisible,
 		}"
 	>
-<<<<<<< HEAD
 		<section @click="onItemClick">
 			<p>
 				<span :class="$style.label">{{ i18n.baseText('workflowHistory.content.title') }}:</span>
-				<time :datetime="item.createdAt">{{ formattedCreatedAtDate }}</time>
+				<time :datetime="item.createdAt">{{ formattedCreatedAt }}</time>
 			</p>
 			<p>
 				<span :class="$style.label">{{ i18n.baseText('workflowHistory.content.editedBy') }}:</span>
@@ -122,16 +121,6 @@
 				<data :value="item.versionId">{{ idLabel }}</data>
 			</p>
 		</section>
-=======
-		<p @click="onItemClick">
-			<time :datetime="item.createdAt">{{ formattedCreatedAt }}</time>
-			<n8n-tooltip placement="right-end" :disabled="authors.size < 2 && !isAuthorElementTruncated">
-				<template #content>{{ props.item.authors }}</template>
-				<span ref="authorElement">{{ authors.label }}</span>
-			</n8n-tooltip>
-			<data :value="item.versionId">{{ idLabel }}</data>
-		</p>
->>>>>>> 789e1e7e
 		<div :class="$style.tail">
 			<n8n-badge v-if="props.index === 0">
 				{{ i18n.baseText('workflowHistory.item.latest') }}
