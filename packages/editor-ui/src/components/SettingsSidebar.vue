--- conflicted
+++ resolved
@@ -81,7 +81,6 @@
 				}
 			}
 
-<<<<<<< HEAD
 			menuItems.push(
 				{
 					id: 'settings-logstreaming',
@@ -103,16 +102,6 @@
 					activateOnRouteNames: [ VIEWS.COMMUNITY_NODES ],
 				},
 			);
-=======
-			menuItems.push({
-				id: 'settings-community-nodes',
-				icon: 'cube',
-				label: this.$locale.baseText('settings.communityNodes'),
-				position: 'top',
-				available: this.canAccessCommunityNodes(),
-				activateOnRouteNames: [VIEWS.COMMUNITY_NODES],
-			});
->>>>>>> efa4c567
 
 			return menuItems;
 		},
