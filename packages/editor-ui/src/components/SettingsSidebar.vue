<template>
	<div :class="$style.container">
		<n8n-menu :router="true" :default-active="$route.path" type="secondary">
			<div :class="$style.returnButton" @click="onReturn">
				<i :class="$style.icon">
					<font-awesome-icon icon="arrow-left" />
				</i>
				<n8n-heading slot="title" size="large" :bold="true">{{ $locale.baseText('settings') }}</n8n-heading>
			</div>
			<n8n-menu-item index="/settings/personal" v-if="canAccessPersonalSettings()" :class="$style.tab">
				<i :class="$style.icon">
					<font-awesome-icon icon="user-circle" />
				</i>
				<span slot="title">{{ $locale.baseText('settings.personal') }}</span>
			</n8n-menu-item>
			<n8n-menu-item index="/settings/users" v-if="canAccessUsersSettings()" :class="$style.tab">
				<i :class="$style.icon">
					<font-awesome-icon icon="user-friends" />
				</i>
				<span slot="title">{{ $locale.baseText('settings.users') }}</span>
			</n8n-menu-item>
<<<<<<< HEAD
			<n8n-menu-item index="/settings/community-nodes" v-if="canAccessCommunityNodes()" :class="$style.tab">
				<i :class="$style.icon">
					<font-awesome-icon icon="cube" />
				</i>
				<span slot="title">{{ $locale.baseText('settings.communityNodes') }}</span>
=======
			<n8n-menu-item index="/settings/api" v-if="canAccessApiSettings()" :class="$style.tab">
				<i :class="$style.icon">
					<font-awesome-icon icon="plug" />
				</i>
				<span slot="title">{{ $locale.baseText('settings.n8napi') }}</span>
>>>>>>> 9df3e30d
			</n8n-menu-item>
		</n8n-menu>
		<div :class="$style.versionContainer">
			<n8n-link @click="onVersionClick" size="small">
				{{ $locale.baseText('settings.version') }} {{ versionCli }}
			</n8n-link>
		</div>
	</div>
</template>

<script lang="ts">
import mixins from 'vue-typed-mixins';
import { mapGetters } from 'vuex';
import { ABOUT_MODAL_KEY, VIEWS } from '@/constants';
import { userHelpers } from './mixins/userHelpers';

export default mixins(
	userHelpers,
).extend({
	name: 'SettingsSidebar',
	computed: {
		...mapGetters('settings', ['versionCli']),
	},
	methods: {
		canAccessPersonalSettings(): boolean {
			return this.canUserAccessRouteByName(VIEWS.PERSONAL_SETTINGS);
		},
		canAccessUsersSettings(): boolean {
			return this.canUserAccessRouteByName(VIEWS.USERS_SETTINGS);
		},
<<<<<<< HEAD
		canAccessCommunityNodes(): boolean {
			return this.canUserAccessRouteByName(VIEWS.COMMUNITY_NODES);
=======
		canAccessApiSettings(): boolean {
			return this.canUserAccessRouteByName(VIEWS.API_SETTINGS);
>>>>>>> 9df3e30d
		},
		onVersionClick() {
			this.$store.dispatch('ui/openModal', ABOUT_MODAL_KEY);
		},
		onReturn() {
			this.$router.push({name: VIEWS.HOMEPAGE});
		},
	},
});
</script>

<style lang="scss" module>
.container {
	min-width: 200px;
	height: 100%;
	background-color: var(--color-background-xlight);
	border-right: var(--border-base);
	position: relative;
	padding: var(--spacing-s);
}

.tab {
	margin-bottom: var(--spacing-2xs);
}

.returnButton {
	composes: tab;
	margin-bottom: var(--spacing-xl);
	padding: 0 var(--spacing-xs);
	height: 38px;
	display: flex;
	align-items: center;
	color: var(--color-text-base);
	font-size: var(--font-size-s);
	cursor: pointer;

	i {
		color: var(--color-text-light);
	}

	&:hover > * {
		color: var(--color-primary);
	}
}

.icon {
	width: 16px;
	display: inline-flex;
	margin-right: 10px;
}

.versionContainer {
	position: absolute;
	left: 20px;
	bottom: 20px;
}
</style><|MERGE_RESOLUTION|>--- conflicted
+++ resolved
@@ -19,19 +19,17 @@
 				</i>
 				<span slot="title">{{ $locale.baseText('settings.users') }}</span>
 			</n8n-menu-item>
-<<<<<<< HEAD
+			<n8n-menu-item index="/settings/api" v-if="canAccessApiSettings()" :class="$style.tab">
+				<i :class="$style.icon">
+					<font-awesome-icon icon="plug" />
+				</i>
+				<span slot="title">{{ $locale.baseText('settings.n8napi') }}</span>
+			</n8n-menu-item>
 			<n8n-menu-item index="/settings/community-nodes" v-if="canAccessCommunityNodes()" :class="$style.tab">
 				<i :class="$style.icon">
 					<font-awesome-icon icon="cube" />
 				</i>
 				<span slot="title">{{ $locale.baseText('settings.communityNodes') }}</span>
-=======
-			<n8n-menu-item index="/settings/api" v-if="canAccessApiSettings()" :class="$style.tab">
-				<i :class="$style.icon">
-					<font-awesome-icon icon="plug" />
-				</i>
-				<span slot="title">{{ $locale.baseText('settings.n8napi') }}</span>
->>>>>>> 9df3e30d
 			</n8n-menu-item>
 		</n8n-menu>
 		<div :class="$style.versionContainer">
@@ -62,13 +60,11 @@
 		canAccessUsersSettings(): boolean {
 			return this.canUserAccessRouteByName(VIEWS.USERS_SETTINGS);
 		},
-<<<<<<< HEAD
 		canAccessCommunityNodes(): boolean {
 			return this.canUserAccessRouteByName(VIEWS.COMMUNITY_NODES);
-=======
+		},
 		canAccessApiSettings(): boolean {
 			return this.canUserAccessRouteByName(VIEWS.API_SETTINGS);
->>>>>>> 9df3e30d
 		},
 		onVersionClick() {
 			this.$store.dispatch('ui/openModal', ABOUT_MODAL_KEY);
