--- conflicted
+++ resolved
@@ -150,15 +150,12 @@
 						this.$router.push({ name: VIEWS.API_SETTINGS });
 					}
 					break;
-<<<<<<< HEAD
 				case 'settings-logstreaming':
 					if (this.$router.currentRoute.name !== VIEWS.LOGSTREAMING_SETTINGS) {
 						this.$router.push({ name: VIEWS.LOGSTREAMING_SETTINGS });
 					}
 					break;
-=======
 				case 'users': // Fakedoor feature added via hooks when user management is disabled on cloud
->>>>>>> e3aeaa9a
 				case 'environments':
 				case 'logging':
 					this.$router.push({ name: VIEWS.FAKE_DOOR, params: { featureId: key } }).catch(() => {});
