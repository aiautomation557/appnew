--- conflicted
+++ resolved
@@ -94,11 +94,7 @@
 		node (node, oldNode) {
 			if(node && !oldNode) {
 				this.$externalHooks().run('dataDisplay.nodeTypeChanged', { nodeSubtitle: this.getNodeSubtitle(node, this.nodeType, this.getWorkflow()) });
-<<<<<<< HEAD
-				this.$telemetry.track('User opened node modal', { node_type: this.nodeType?.name ?? '', workflow_id: this.$store.getters.workflowId });
-=======
 				this.$telemetry.track('User opened node modal', { node_type: this.nodeType ? this.nodeType.name : '', workflow_id: this.$store.getters.workflowId });
->>>>>>> a9bf5fed
 			}
 		},
 	},
