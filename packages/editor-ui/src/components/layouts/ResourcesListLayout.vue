--- conflicted
+++ resolved
@@ -197,10 +197,7 @@
 import { mapStores } from 'pinia';
 import { useSettingsStore } from '@/stores/settings';
 import { useUsersStore } from '@/stores/users';
-<<<<<<< HEAD
-=======
-import { N8nInput } from 'n8n-design-system';
->>>>>>> 54f99a7d
+import type { N8nInput } from 'n8n-design-system';
 import type { DatatableColumn } from 'n8n-design-system';
 
 export interface IResource {
