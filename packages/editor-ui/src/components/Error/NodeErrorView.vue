--- conflicted
+++ resolved
@@ -1,19 +1,12 @@
 <template>
 	<div class="node-error-view">
 		<div class="error-header">
-<<<<<<< HEAD
-			<div class="error-header__message">
-				{{ getErrorMessage() }}
-			</div>
+			<div class="error-header__message" v-text="getErrorMessage()" />
 			<div
 				class="error-header__description"
 				v-if="error.description"
 				v-html="getErrorDescription()"
 			></div>
-=======
-			<div class="error-message" v-text="getErrorMessage()" />
-			<div class="error-description" v-if="error.description" v-html="getErrorDescription()"></div>
->>>>>>> 38d1336f
 		</div>
 
 		<details class="error-details" open v-if="error.httpCode">
@@ -196,15 +189,6 @@
 import { useToast } from '@/composables/useToast';
 import { MAX_DISPLAY_DATA_SIZE } from '@/constants';
 
-<<<<<<< HEAD
-import {
-	INodeProperties,
-	INodePropertyCollection,
-	INodePropertyOptions,
-	jsonParse,
-} from 'n8n-workflow';
-import { sanitizeHtml } from '@/utils';
-=======
 import type {
 	INodeProperties,
 	INodePropertyCollection,
@@ -212,7 +196,6 @@
 	NodeOperationError,
 } from 'n8n-workflow';
 import { sanitizeHtml } from '@/utils/htmlUtils';
->>>>>>> 38d1336f
 import { useNDVStore } from '@/stores/ndv.store';
 import { useNodeTypesStore } from '@/stores/nodeTypes.store';
 
@@ -382,20 +365,12 @@
 	// margin: 0 var(--font-size-2xl);
 }
 
-<<<<<<< HEAD
 .error-header {
 	padding: var(--spacing-l);
 	margin-bottom: var(--spacing-l);
 	background-color: var(--color-background-xlight);
 	border: 1px solid var(--color-foreground-base);
 	border-radius: var(--border-radius-large);
-=======
-.error-message {
-	color: var(--color-ndv-ouptut-error-font);
-	font-weight: bold;
-	font-size: 1.1rem;
-}
->>>>>>> 38d1336f
 
 	&__message {
 		color: var(--color-primary);
@@ -412,7 +387,6 @@
 	margin-bottom: var(--spacing-s);
 	border: 1px solid var(--color-foreground-base);
 	border-radius: var(--border-radius-large);
-
 	&__summary {
 		padding: var(--spacing-xs) var(--spacing-l);
 		font-size: var(--font-size-xs);
