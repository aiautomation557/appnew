--- conflicted
+++ resolved
@@ -110,15 +110,11 @@
 import { Table as ElTable } from 'element-ui';
 import { MAX_TAG_NAME_LENGTH } from '@/constants';
 import { ITagRow } from '@/Interface';
-<<<<<<< HEAD
-import Vue, { defineComponent } from 'vue';
-=======
-import Vue from 'vue';
+import { defineComponent } from 'vue';
 import { N8nInput } from 'n8n-design-system';
 
 type TableRef = InstanceType<typeof ElTable>;
 type N8nInputRef = InstanceType<typeof N8nInput>;
->>>>>>> 54f99a7d
 
 const INPUT_TRANSITION_TIMEOUT = 350;
 const DELETE_TRANSITION_TIMEOUT = 100;
