--- conflicted
+++ resolved
@@ -58,30 +58,6 @@
 import mixins from 'vue-typed-mixins';
 import type { Component } from 'vue';
 import { mapStores } from 'pinia';
-<<<<<<< HEAD
-import { useNDVStore } from '@/stores/ndv';
-
-export default mixins(
-	nodeHelpers,
-)
-	.extend({
-		name: 'CollectionParameter',
-		props: [
-			'hideDelete', // boolean
-			'nodeValues', // NodeParameters
-			'parameter', // INodeProperties
-			'path', // string
-			'values', // NodeParameters
-			'isReadOnly', // boolean
-		],
-		components: {
-			ParameterInputList: async () => import('./ParameterInputList.vue') as Promise<Component>,
-		},
-		data () {
-			return {
-				selectedOption: undefined,
-			};
-=======
 import { useNDVStore } from '@/stores/ndv.store';
 
 export default mixins(nodeHelpers).extend({
@@ -107,7 +83,6 @@
 		getPlaceholderText(): string {
 			const placeholder = this.$locale.nodeText().placeholder(this.parameter, this.path);
 			return placeholder ? placeholder : this.$locale.baseText('collectionParameter.choose');
->>>>>>> ee582cc3
 		},
 		getProperties(): INodeProperties[] {
 			const returnProperties = [];
