<template>
	<div :class="$style.filters" class="template-filters">
		<div :class="$style.title" v-text="$locale.baseText('templates.categoriesHeading')" />
		<div v-if="loading" :class="$style.list">
			<n8n-loading :loading="loading" :rows="expandLimit" />
		</div>
		<ul v-if="!loading" :class="$style.categories">
			<li :class="$style.item">
				<el-checkbox
					:model-value="allSelected"
					@update:modelValue="(value) => resetCategories(value)"
				>
					{{ $locale.baseText('templates.allCategories') }}
					<n8n-tag :text="String(totalTemplateCount)" />
				</el-checkbox>
			</li>
			<li
				v-for="(category, index) in collapsed
					? sortedCategories.slice(0, expandLimit)
					: sortedCategories"
				:key="index"
				:class="$style.item"
			>
				<el-checkbox
					:model-value="isSelected(category.name)"
					@update:modelValue="(value) => handleCheckboxChanged(value, category)"
				>
					{{ category.name }} <n8n-tag :text="String(category.result_count)" />
				</el-checkbox>
			</li>
		</ul>
		<div
			v-if="sortedCategories.length > expandLimit && collapsed && !loading"
			:class="$style.button"
			@click="collapseAction"
		>
			<n8n-text size="small" color="primary">
				+ {{ `${sortedCategories.length - expandLimit} more` }}
			</n8n-text>
		</div>
	</div>
</template>

<script lang="ts">
import { defineComponent } from 'vue';
<<<<<<< HEAD
import { genericHelpers } from '@/mixins/genericHelpers';
import type { TemplateCategoryFilter } from '@/Interface';
import type { PropType } from 'vue';
import { useTemplatesStore } from '@/stores/templates.store';
import { mapStores } from 'pinia';
=======
import type { ITemplatesCategory } from '@/Interface';
>>>>>>> 3b996a7d

export default defineComponent({
	name: 'TemplateFilters',
	props: {
		sortOnPopulate: {
			type: Boolean,
			default: false,
		},
		categories: {
			type: Array as PropType<TemplateCategoryFilter[]>,
			default: [],
		},
		expandLimit: {
			type: Number,
			default: 12,
		},
		loading: {
			type: Boolean,
		},
		selected: {
			type: Array,
			default: [],
		},
	},
	data() {
		return {
			collapsed: true,
			sortedCategories: [] as TemplateCategoryFilter[],
		};
	},
	computed: {
		...mapStores(useTemplatesStore),
		allSelected(): boolean {
			return this.selected.length === 0;
		},
		totalTemplateCount(): number {
			return this.templatesStore.allCategories.reduce(
				(acc, { result_count }) => acc + result_count,
				0,
			);
		},
	},
	watch: {
		categories: {
			handler(categories: TemplateCategoryFilter[]) {
				if (!this.sortOnPopulate) {
					this.sortedCategories = categories;
				} else {
					const selected = this.selected || [];
					const selectedCategories = categories.filter(({ name }) => selected.includes(name));
					const notSelectedCategories = categories.filter(({ name }) => !selected.includes(name));
					this.sortedCategories = selectedCategories.concat(notSelectedCategories);
				}
			},
			immediate: true,
		},
	},
	methods: {
		collapseAction() {
			this.collapsed = false;
		},
		handleCheckboxChanged(value: boolean, selectedCategory: TemplateCategoryFilter) {
			this.$emit(value ? 'select' : 'clear', selectedCategory.name);
		},
		isSelected(categoryId: string) {
			return this.selected.includes(categoryId);
		},
		resetCategories() {
			this.$emit('clearAll');
		},
	},
});
</script>

<style lang="scss" module>
.title {
	font-size: var(--font-size-2xs);
	color: var(--color-text-base);
}

.categories {
	padding-top: var(--spacing-xs);
	list-style-type: none;
}

.item {
	margin-top: var(--spacing-xs);

	&:nth-child(1) {
		margin-top: 0;
	}
}

.button {
	padding-top: var(--spacing-2xs);
	cursor: pointer;
}
</style>

<style lang="scss">
.template-filters {
	.el-checkbox {
		display: flex;
		white-space: unset;
	}

	.el-checkbox__label {
		top: -2px;
		position: relative;
		font-size: var(--font-size-xs);
		line-height: var(--font-line-height-loose);
		color: var(--color-text-dark);
		padding-left: var(--spacing-2xs);
	}
}
</style><|MERGE_RESOLUTION|>--- conflicted
+++ resolved
@@ -43,15 +43,10 @@
 
 <script lang="ts">
 import { defineComponent } from 'vue';
-<<<<<<< HEAD
-import { genericHelpers } from '@/mixins/genericHelpers';
 import type { TemplateCategoryFilter } from '@/Interface';
 import type { PropType } from 'vue';
 import { useTemplatesStore } from '@/stores/templates.store';
 import { mapStores } from 'pinia';
-=======
-import type { ITemplatesCategory } from '@/Interface';
->>>>>>> 3b996a7d
 
 export default defineComponent({
 	name: 'TemplateFilters',
