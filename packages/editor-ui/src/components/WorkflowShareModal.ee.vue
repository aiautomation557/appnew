<template>
	<Modal
		width="460px"
		:title="modalTitle"
		:eventBus="modalBus"
		:name="WORKFLOW_SHARE_MODAL_KEY"
		:center="true"
		:beforeClose="onCloseModal"
	>
		<template #content>
			<div v-if="!isSharingEnabled" :class="$style.container">
				<n8n-text>
					{{
						$locale.baseText(
							uiStore.contextBasedTranslationKeys.workflows.sharing.unavailable.description.modal,
						)
					}}
				</n8n-text>
			</div>
			<div v-else-if="isDefaultUser" :class="$style.container">
				<n8n-text>
					{{ $locale.baseText('workflows.shareModal.isDefaultUser.description') }}
				</n8n-text>
			</div>
			<div v-else :class="$style.container">
				<n8n-info-tip v-if="!workflowPermissions.isOwner" :bold="false" class="mb-s">
					{{
						$locale.baseText('workflows.shareModal.info.sharee', {
							interpolate: { workflowOwnerName },
						})
					}}
				</n8n-info-tip>
				<enterprise-edition :features="[EnterpriseEditionFeature.Sharing]">
					<n8n-user-select
						v-if="workflowPermissions.updateSharing"
						class="mb-s"
						size="large"
						:users="usersList"
						:currentUserId="currentUser.id"
						:placeholder="$locale.baseText('workflows.shareModal.select.placeholder')"
						@input="onAddSharee"
					>
						<template #prefix>
							<n8n-icon icon="search" />
						</template>
					</n8n-user-select>
					<n8n-users-list
						:actions="[]"
						:users="sharedWithList"
						:currentUserId="currentUser.id"
						:delete-label="$locale.baseText('workflows.shareModal.list.delete')"
						:readonly="!workflowPermissions.updateSharing"
					>
						<template #actions="{ user }">
							<n8n-select
								:class="$style.roleSelect"
								value="editor"
								size="small"
								@change="onRoleAction(user, $event)"
							>
								<n8n-option :label="$locale.baseText('workflows.roles.editor')" value="editor" />
								<n8n-option :class="$style.roleSelectRemoveOption" value="remove">
									<n8n-text color="danger">{{
										$locale.baseText('workflows.shareModal.list.delete')
									}}</n8n-text>
								</n8n-option>
							</n8n-select>
						</template>
					</n8n-users-list>
					<template #fallback>
						<n8n-text>
							<i18n
								:path="
									uiStore.contextBasedTranslationKeys.workflows.sharing.unavailable.description
								"
								tag="span"
							>
								<template #action />
							</i18n>
						</n8n-text>
					</template>
				</enterprise-edition>
			</div>
		</template>

		<template #footer>
			<div v-if="!isSharingEnabled" :class="$style.actionButtons">
				<n8n-button @click="goToUpgrade">
					{{
						$locale.baseText(
							uiStore.contextBasedTranslationKeys.workflows.sharing.unavailable.button,
						)
					}}
				</n8n-button>
			</div>
			<div v-else-if="isDefaultUser" :class="$style.actionButtons">
				<n8n-button @click="goToUsersSettings">
					{{ $locale.baseText('workflows.shareModal.isDefaultUser.button') }}
				</n8n-button>
			</div>
			<enterprise-edition
				v-else
				:features="[EnterpriseEditionFeature.Sharing]"
				:class="$style.actionButtons"
			>
				<n8n-text v-show="isDirty" color="text-light" size="small" class="mr-xs">
					{{ $locale.baseText('workflows.shareModal.changesHint') }}
				</n8n-text>
				<n8n-button
					v-show="workflowPermissions.updateSharing"
					@click="onSave"
					:loading="loading"
					:disabled="!isDirty"
					size="medium"
				>
					{{ $locale.baseText('workflows.shareModal.save') }}
				</n8n-button>

				<template #fallback>
					<n8n-link :to="uiStore.contextBasedTranslationKeys.workflows.sharing.unavailable.linkUrl">
						<n8n-button :loading="loading" size="medium">
							{{
								$locale.baseText(
									uiStore.contextBasedTranslationKeys.workflows.sharing.unavailable.button,
								)
							}}
						</n8n-button>
					</n8n-link>
				</template>
			</enterprise-edition>
		</template>
	</Modal>
</template>

<script lang="ts">
import Vue from 'vue';
import Modal from './Modal.vue';
import {
	EnterpriseEditionFeature,
	PLACEHOLDER_EMPTY_WORKFLOW_ID,
	VIEWS,
	WORKFLOW_SHARE_MODAL_KEY,
} from '../constants';
import type { IUser, IWorkflowDb } from '@/Interface';
import { UIState } from '@/Interface';
import type { IPermissions } from '@/permissions';
import { getWorkflowPermissions } from '@/permissions';
import mixins from 'vue-typed-mixins';
import { showMessage } from '@/mixins/showMessage';
import { nodeViewEventBus } from '@/event-bus/node-view-event-bus';
import { mapStores } from 'pinia';
import { useSettingsStore } from '@/stores/settings';
import { useUIStore } from '@/stores/ui';
import { useUsersStore } from '@/stores/users';
import { useWorkflowsStore } from '@/stores/workflows';
import { useWorkflowsEEStore } from '@/stores/workflows.ee';
import type { ITelemetryTrackProperties } from 'n8n-workflow';
import { useUsageStore } from '@/stores/usage';
<<<<<<< HEAD
import type { BaseTextKey } from '@/plugins/i18n';
=======
import { BaseTextKey } from '@/plugins/i18n';
import { isNavigationFailure } from 'vue-router';
>>>>>>> dbcbe595

export default mixins(showMessage).extend({
	name: 'workflow-share-modal',
	components: {
		Modal,
	},
	props: {
		data: {
			type: Object,
			default: () => ({}),
		},
	},
	data() {
		const workflowsStore = useWorkflowsStore();
		const workflow =
			this.data.id === PLACEHOLDER_EMPTY_WORKFLOW_ID
				? workflowsStore.workflow
				: workflowsStore.workflowsById[this.data.id];

		return {
			WORKFLOW_SHARE_MODAL_KEY,
			loading: true,
			modalBus: new Vue(),
			sharedWith: [...(workflow.sharedWith || [])] as Array<Partial<IUser>>,
			EnterpriseEditionFeature,
		};
	},
	computed: {
		...mapStores(
			useSettingsStore,
			useUIStore,
			useUsersStore,
			useUsageStore,
			useWorkflowsStore,
			useWorkflowsEEStore,
		),
		isDefaultUser(): boolean {
			return this.usersStore.isDefaultUser;
		},
		isSharingEnabled(): boolean {
			return this.settingsStore.isEnterpriseFeatureEnabled(EnterpriseEditionFeature.Sharing);
		},
		modalTitle(): string {
			return this.$locale.baseText(
				this.isSharingEnabled
					? (this.uiStore.contextBasedTranslationKeys.workflows.sharing.title as BaseTextKey)
					: (this.uiStore.contextBasedTranslationKeys.workflows.sharing.unavailable
							.title as BaseTextKey),
				{
					interpolate: { name: this.workflow.name },
				},
			);
		},
		usersList(): IUser[] {
			return this.usersStore.allUsers.filter((user: IUser) => {
				const isCurrentUser = user.id === this.usersStore.currentUser?.id;
				const isAlreadySharedWithUser = (this.sharedWith || []).find(
					(sharee) => sharee.id === user.id,
				);

				return !isCurrentUser && !isAlreadySharedWithUser;
			});
		},
		sharedWithList(): Array<Partial<IUser>> {
			return (
				[
					{
						...(this.workflow && this.workflow.ownedBy
							? this.workflow.ownedBy
							: this.usersStore.currentUser),
						isOwner: true,
					},
				] as Array<Partial<IUser>>
			).concat(this.sharedWith || []);
		},
		workflow(): IWorkflowDb {
			return this.data.id === PLACEHOLDER_EMPTY_WORKFLOW_ID
				? this.workflowsStore.workflow
				: this.workflowsStore.workflowsById[this.data.id];
		},
		currentUser(): IUser | null {
			return this.usersStore.currentUser;
		},
		workflowPermissions(): IPermissions {
			return getWorkflowPermissions(this.usersStore.currentUser, this.workflow);
		},
		workflowOwnerName(): string {
			return this.workflowsEEStore.getWorkflowOwnerName(`${this.workflow.id}`);
		},
		isDirty(): boolean {
			const previousSharedWith = this.workflow.sharedWith || [];

			return (
				this.sharedWith.length !== previousSharedWith.length ||
				this.sharedWith.some(
					(sharee) => !previousSharedWith.find((previousSharee) => sharee.id === previousSharee.id),
				)
			);
		},
	},
	methods: {
		async onSave() {
			if (this.loading) {
				return;
			}

			this.loading = true;

			const saveWorkflowPromise = () => {
				return new Promise<string>((resolve) => {
					if (this.workflow.id === PLACEHOLDER_EMPTY_WORKFLOW_ID) {
						nodeViewEventBus.$emit('saveWorkflow', () => {
							resolve(this.workflow.id);
						});
					} else {
						resolve(this.workflow.id);
					}
				});
			};

			try {
				const shareesAdded = this.sharedWith.filter(
					(sharee) =>
						!this.workflow.sharedWith?.find((previousSharee) => sharee.id === previousSharee.id),
				);
				const shareesRemoved =
					this.workflow.sharedWith?.filter(
						(previousSharee) => !this.sharedWith.find((sharee) => sharee.id === previousSharee.id),
					) || [];

				const workflowId = await saveWorkflowPromise();
				await this.workflowsEEStore.saveWorkflowSharedWith({
					workflowId,
					sharedWith: this.sharedWith,
				});

				this.trackTelemetry({
					user_ids_sharees_added: shareesAdded.map((sharee) => sharee.id),
					sharees_removed: shareesRemoved.length,
				});

				this.$showMessage({
					title: this.$locale.baseText('workflows.shareModal.onSave.success.title'),
					type: 'success',
				});
			} catch (error) {
				this.$showError(error, this.$locale.baseText('workflows.shareModal.onSave.error.title'));
			} finally {
				this.modalBus.$emit('close');
				this.loading = false;
			}
		},
		async onAddSharee(userId: string) {
			const { id, firstName, lastName, email } = this.usersStore.getUserById(userId)!;
			const sharee = { id, firstName, lastName, email };

			this.sharedWith = this.sharedWith.concat(sharee);

			this.trackTelemetry({
				user_id_sharee: userId,
			});
		},
		async onRemoveSharee(userId: string) {
			const user = this.usersStore.getUserById(userId)!;
			const isNewSharee = !(this.workflow.sharedWith || []).find((sharee) => sharee.id === userId);

			const isLastUserWithAccessToCredentialsById = (this.workflow.usedCredentials || []).reduce<
				Record<string, boolean>
			>((acc, credential) => {
				if (
					!credential.id ||
					!credential.ownedBy ||
					!credential.sharedWith ||
					!this.workflow.sharedWith
				) {
					return acc;
				}

				// if is credential owner, and no credential sharees have access to workflow  => NOT OK
				// if is credential owner, and credential sharees have access to workflow => OK

				// if is credential sharee, and no credential sharees have access to workflow or owner does not have access to workflow => NOT OK
				// if is credential sharee, and credential owner has access to workflow => OK
				// if is credential sharee, and other credential sharees have access to workflow => OK

				let isLastUserWithAccess = false;

				const isCredentialOwner = credential.ownedBy.id === user.id;
				const isCredentialSharee = !!credential.sharedWith.find((sharee) => sharee.id === user.id);

				if (isCredentialOwner) {
					isLastUserWithAccess = !credential.sharedWith.some((sharee) => {
						return this.workflow.sharedWith!.find(
							(workflowSharee) => workflowSharee.id === sharee.id,
						);
					});
				} else if (isCredentialSharee) {
					isLastUserWithAccess =
						!credential.sharedWith.some((sharee) => {
							return this.workflow.sharedWith!.find(
								(workflowSharee) => workflowSharee.id === sharee.id,
							);
						}) &&
						!this.workflow.sharedWith!.find(
							(workflowSharee) => workflowSharee.id === credential.ownedBy!.id,
						);
				}

				acc[credential.id] = isLastUserWithAccess;

				return acc;
			}, {});

			const isLastUserWithAccessToCredentials = Object.values(
				isLastUserWithAccessToCredentialsById,
			).some((value) => value);

			let confirm = true;
			if (!isNewSharee && isLastUserWithAccessToCredentials) {
				confirm = await this.confirmMessage(
					this.$locale.baseText(
						'workflows.shareModal.list.delete.confirm.lastUserWithAccessToCredentials.message',
						{
							interpolate: { name: user.fullName as string, workflow: this.workflow.name },
						},
					),
					this.$locale.baseText('workflows.shareModal.list.delete.confirm.title', {
						interpolate: { name: user.fullName as string },
					}),
					null,
					this.$locale.baseText('workflows.shareModal.list.delete.confirm.confirmButtonText'),
					this.$locale.baseText('workflows.shareModal.list.delete.confirm.cancelButtonText'),
				);
			}

			if (confirm) {
				this.sharedWith = this.sharedWith.filter((sharee: Partial<IUser>) => {
					return sharee.id !== user.id;
				});

				this.trackTelemetry({
					user_id_sharee: userId,
					warning_orphan_credentials: isLastUserWithAccessToCredentials,
				});
			}
		},
		onRoleAction(user: IUser, action: string) {
			if (action === 'remove') {
				this.onRemoveSharee(user.id);
			}
		},
		async onCloseModal() {
			if (this.isDirty) {
				const shouldSave = await this.confirmMessage(
					this.$locale.baseText('workflows.shareModal.saveBeforeClose.message'),
					this.$locale.baseText('workflows.shareModal.saveBeforeClose.title'),
					'warning',
					this.$locale.baseText('workflows.shareModal.saveBeforeClose.confirmButtonText'),
					this.$locale.baseText('workflows.shareModal.saveBeforeClose.cancelButtonText'),
				);

				if (shouldSave) {
					return await this.onSave();
				}
			}

			return true;
		},
		async loadUsers() {
			await this.usersStore.fetchUsers();
		},
		goToUsersSettings() {
			this.$router.push({ name: VIEWS.USERS_SETTINGS }).catch((failure) => {
				if (!isNavigationFailure(failure)) {
					console.error(failure);
				}
			});
			this.modalBus.$emit('close');
		},
		trackTelemetry(data: ITelemetryTrackProperties) {
			this.$telemetry.track('User selected sharee to remove', {
				workflow_id: this.workflow.id,
				user_id_sharer: this.currentUser?.id,
				sub_view: this.$route.name === VIEWS.WORKFLOWS ? 'Workflows listing' : 'Workflow editor',
				...data,
			});
		},
		goToUpgrade() {
			let linkUrl = this.$locale.baseText(
				this.uiStore.contextBasedTranslationKeys.upgradeLinkUrl as BaseTextKey,
			);
			if (linkUrl.includes('subscription')) {
				linkUrl = `${this.usageStore.viewPlansUrl}&source=workflow_sharing`;
			}

			window.open(linkUrl, '_blank');
		},
		async initialize() {
			if (this.isSharingEnabled) {
				await this.loadUsers();

				if (
					this.workflow.id !== PLACEHOLDER_EMPTY_WORKFLOW_ID &&
					!this.workflow.sharedWith?.length // Sharing info already loaded
				) {
					await this.workflowsStore.fetchWorkflow(this.workflow.id);
				}
			}

			this.loading = false;
		},
	},
	mounted() {
		this.initialize();
	},
	watch: {
		workflow(workflow) {
			this.sharedWith = workflow.sharedWith;
		},
	},
});
</script>

<style module lang="scss">
.container > * {
	overflow-wrap: break-word;
}

.actionButtons {
	display: flex;
	justify-content: flex-end;
	align-items: center;
}

.roleSelect {
	max-width: 100px;
}

.roleSelectRemoveOption {
	border-top: 1px solid var(--color-foreground-base);
}
</style><|MERGE_RESOLUTION|>--- conflicted
+++ resolved
@@ -156,12 +156,8 @@
 import { useWorkflowsEEStore } from '@/stores/workflows.ee';
 import type { ITelemetryTrackProperties } from 'n8n-workflow';
 import { useUsageStore } from '@/stores/usage';
-<<<<<<< HEAD
 import type { BaseTextKey } from '@/plugins/i18n';
-=======
-import { BaseTextKey } from '@/plugins/i18n';
 import { isNavigationFailure } from 'vue-router';
->>>>>>> dbcbe595
 
 export default mixins(showMessage).extend({
 	name: 'workflow-share-modal',
