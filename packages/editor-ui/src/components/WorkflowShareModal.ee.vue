<template>
	<Modal
		width="460px"
		:title="modalTitle"
		:eventBus="modalBus"
		:name="WORKFLOW_SHARE_MODAL_KEY"
		:center="true"
		:beforeClose="onCloseModal"
	>
		<template #content>
			<div v-if="!isSharingEnabled" :class="$style.container">
				<n8n-text>
					{{
						$locale.baseText(
							uiStore.contextBasedTranslationKeys.workflows.sharing.unavailable.description.modal,
						)
					}}
				</n8n-text>
			</div>
			<div v-else-if="isDefaultUser" :class="$style.container">
				<n8n-text>
					{{ $locale.baseText('workflows.shareModal.isDefaultUser.description') }}
				</n8n-text>
			</div>
			<div v-else :class="$style.container">
				<n8n-info-tip v-if="!workflowPermissions.isOwner" :bold="false" class="mb-s">
					{{
						$locale.baseText('workflows.shareModal.info.sharee', {
							interpolate: { workflowOwnerName },
						})
					}}
				</n8n-info-tip>
				<enterprise-edition :features="[EnterpriseEditionFeature.Sharing]">
					<n8n-user-select
						v-if="workflowPermissions.updateSharing"
						class="mb-s"
						size="large"
						:users="usersList"
						:currentUserId="currentUser.id"
						:placeholder="$locale.baseText('workflows.shareModal.select.placeholder')"
						data-test-id="workflow-sharing-modal-users-select"
						@input="onAddSharee"
					>
						<template #prefix>
							<n8n-icon icon="search" />
						</template>
					</n8n-user-select>
					<n8n-users-list
						:actions="[]"
						:users="sharedWithList"
						:currentUserId="currentUser.id"
						:delete-label="$locale.baseText('workflows.shareModal.list.delete')"
						:readonly="!workflowPermissions.updateSharing"
					>
						<template #actions="{ user }">
							<n8n-select
								:class="$style.roleSelect"
								value="editor"
								size="small"
								@change="onRoleAction(user, $event)"
							>
								<n8n-option :label="$locale.baseText('workflows.roles.editor')" value="editor" />
								<n8n-option :class="$style.roleSelectRemoveOption" value="remove">
									<n8n-text color="danger">{{
										$locale.baseText('workflows.shareModal.list.delete')
									}}</n8n-text>
								</n8n-option>
							</n8n-select>
						</template>
					</n8n-users-list>
					<template #fallback>
						<n8n-text>
							<i18n
								:path="
									uiStore.contextBasedTranslationKeys.workflows.sharing.unavailable.description
								"
								tag="span"
							>
								<template #action />
							</i18n>
						</n8n-text>
					</template>
				</enterprise-edition>
			</div>
		</template>

		<template #footer>
			<div v-if="!isSharingEnabled" :class="$style.actionButtons">
				<n8n-button @click="goToUpgrade">
					{{
						$locale.baseText(
							uiStore.contextBasedTranslationKeys.workflows.sharing.unavailable.button,
						)
					}}
				</n8n-button>
			</div>
			<div v-else-if="isDefaultUser" :class="$style.actionButtons">
				<n8n-button @click="goToUsersSettings">
					{{ $locale.baseText('workflows.shareModal.isDefaultUser.button') }}
				</n8n-button>
			</div>
			<enterprise-edition
				v-else
				:features="[EnterpriseEditionFeature.Sharing]"
				:class="$style.actionButtons"
			>
				<n8n-text v-show="isDirty" color="text-light" size="small" class="mr-xs">
					{{ $locale.baseText('workflows.shareModal.changesHint') }}
				</n8n-text>
				<n8n-button
					v-show="workflowPermissions.updateSharing"
					:loading="loading"
					:disabled="!isDirty"
					size="medium"
					data-test-id="workflow-sharing-modal-save-button"
					@click="onSave"
				>
					{{ $locale.baseText('workflows.shareModal.save') }}
				</n8n-button>
			</enterprise-edition>
		</template>
	</Modal>
</template>

<script lang="ts">
import Modal from './Modal.vue';
import {
	EnterpriseEditionFeature,
	MODAL_CONFIRM,
	PLACEHOLDER_EMPTY_WORKFLOW_ID,
	VIEWS,
	WORKFLOW_SHARE_MODAL_KEY,
} from '@/constants';
import type { IUser, IWorkflowDb } from '@/Interface';
import type { IPermissions } from '@/permissions';
import { getWorkflowPermissions } from '@/permissions';
import { defineComponent } from 'vue';
import { useToast, useMessage } from '@/composables';
import { createEventBus, nodeViewEventBus } from '@/event-bus';
import { mapStores } from 'pinia';
import { useSettingsStore } from '@/stores/settings.store';
import { useUIStore } from '@/stores/ui.store';
import { useUsersStore } from '@/stores/users.store';
import { useWorkflowsStore } from '@/stores/workflows.store';
import { useWorkflowsEEStore } from '@/stores/workflows.ee.store';
import type { ITelemetryTrackProperties } from 'n8n-workflow';
import { useUsageStore } from '@/stores/usage.store';
import type { BaseTextKey } from '@/plugins/i18n';
import { isNavigationFailure } from 'vue-router';

export default defineComponent({
	name: 'workflow-share-modal',
	components: {
		Modal,
	},
	props: {
		data: {
			type: Object,
			default: () => ({}),
		},
	},
	setup() {
		return {
			...useToast(),
			...useMessage(),
		};
	},
	data() {
		const workflowsStore = useWorkflowsStore();
		const workflow =
			this.data.id === PLACEHOLDER_EMPTY_WORKFLOW_ID
				? workflowsStore.workflow
				: workflowsStore.workflowsById[this.data.id];

		return {
			WORKFLOW_SHARE_MODAL_KEY,
			loading: true,
			modalBus: createEventBus(),
			sharedWith: [...(workflow.sharedWith || [])] as Array<Partial<IUser>>,
			EnterpriseEditionFeature,
		};
	},
	computed: {
		...mapStores(
			useSettingsStore,
			useUIStore,
			useUsersStore,
			useUsageStore,
			useWorkflowsStore,
			useWorkflowsEEStore,
		),
		isDefaultUser(): boolean {
			return this.usersStore.isDefaultUser;
		},
		isSharingEnabled(): boolean {
			return this.settingsStore.isEnterpriseFeatureEnabled(EnterpriseEditionFeature.Sharing);
		},
		modalTitle(): string {
			return this.$locale.baseText(
				this.isSharingEnabled
					? (this.uiStore.contextBasedTranslationKeys.workflows.sharing.title as BaseTextKey)
					: (this.uiStore.contextBasedTranslationKeys.workflows.sharing.unavailable
							.title as BaseTextKey),
				{
					interpolate: { name: this.workflow.name },
				},
			);
		},
		usersList(): IUser[] {
			return this.usersStore.allUsers.filter((user: IUser) => {
				const isCurrentUser = user.id === this.usersStore.currentUser?.id;
				const isAlreadySharedWithUser = (this.sharedWith || []).find(
					(sharee) => sharee.id === user.id,
				);

				return !isCurrentUser && !isAlreadySharedWithUser;
			});
		},
		sharedWithList(): Array<Partial<IUser>> {
			return (
				[
					{
						...(this.workflow && this.workflow.ownedBy
							? this.workflow.ownedBy
							: this.usersStore.currentUser),
						isOwner: true,
					},
				] as Array<Partial<IUser>>
			).concat(this.sharedWith || []);
		},
		workflow(): IWorkflowDb {
			return this.data.id === PLACEHOLDER_EMPTY_WORKFLOW_ID
				? this.workflowsStore.workflow
				: this.workflowsStore.workflowsById[this.data.id];
		},
		currentUser(): IUser | null {
			return this.usersStore.currentUser;
		},
		workflowPermissions(): IPermissions {
			return getWorkflowPermissions(this.usersStore.currentUser, this.workflow);
		},
		workflowOwnerName(): string {
			return this.workflowsEEStore.getWorkflowOwnerName(`${this.workflow.id}`);
		},
		isDirty(): boolean {
			const previousSharedWith = this.workflow.sharedWith || [];

			return (
				this.sharedWith.length !== previousSharedWith.length ||
				this.sharedWith.some(
					(sharee) => !previousSharedWith.find((previousSharee) => sharee.id === previousSharee.id),
				)
			);
		},
	},
	methods: {
		async onSave() {
			if (this.loading) {
				return;
			}

			this.loading = true;

			const saveWorkflowPromise = async () => {
				return new Promise<string>((resolve) => {
					if (this.workflow.id === PLACEHOLDER_EMPTY_WORKFLOW_ID) {
						nodeViewEventBus.emit('saveWorkflow', () => {
							resolve(this.workflow.id);
						});
					} else {
						resolve(this.workflow.id);
					}
				});
			};

			try {
				const shareesAdded = this.sharedWith.filter(
					(sharee) =>
						!this.workflow.sharedWith?.find((previousSharee) => sharee.id === previousSharee.id),
				);
				const shareesRemoved =
					this.workflow.sharedWith?.filter(
						(previousSharee) => !this.sharedWith.find((sharee) => sharee.id === previousSharee.id),
					) || [];

				const workflowId = await saveWorkflowPromise();
				await this.workflowsEEStore.saveWorkflowSharedWith({
					workflowId,
					sharedWith: this.sharedWith,
				});

				this.trackTelemetry({
					user_ids_sharees_added: shareesAdded.map((sharee) => sharee.id),
					sharees_removed: shareesRemoved.length,
				});

				this.showMessage({
					title: this.$locale.baseText('workflows.shareModal.onSave.success.title'),
					type: 'success',
				});
			} catch (error) {
				this.showError(error, this.$locale.baseText('workflows.shareModal.onSave.error.title'));
			} finally {
				this.modalBus.emit('close');
				this.loading = false;
			}
		},
		async onAddSharee(userId: string) {
			const { id, firstName, lastName, email } = this.usersStore.getUserById(userId)!;
			const sharee = { id, firstName, lastName, email };

			this.sharedWith = this.sharedWith.concat(sharee);

			this.trackTelemetry({
				user_id_sharee: userId,
			});
		},
		async onRemoveSharee(userId: string) {
			const user = this.usersStore.getUserById(userId)!;
			const isNewSharee = !(this.workflow.sharedWith || []).find((sharee) => sharee.id === userId);

			const isLastUserWithAccessToCredentialsById = (this.workflow.usedCredentials || []).reduce<
				Record<string, boolean>
			>((acc, credential) => {
				if (
					!credential.id ||
					!credential.ownedBy ||
					!credential.sharedWith ||
					!this.workflow.sharedWith
				) {
					return acc;
				}

				// if is credential owner, and no credential sharees have access to workflow  => NOT OK
				// if is credential owner, and credential sharees have access to workflow => OK

				// if is credential sharee, and no credential sharees have access to workflow or owner does not have access to workflow => NOT OK
				// if is credential sharee, and credential owner has access to workflow => OK
				// if is credential sharee, and other credential sharees have access to workflow => OK

				let isLastUserWithAccess = false;

				const isCredentialOwner = credential.ownedBy.id === user.id;
				const isCredentialSharee = !!credential.sharedWith.find((sharee) => sharee.id === user.id);

				if (isCredentialOwner) {
					isLastUserWithAccess = !credential.sharedWith.some((sharee) => {
						return this.workflow.sharedWith!.find(
							(workflowSharee) => workflowSharee.id === sharee.id,
						);
					});
				} else if (isCredentialSharee) {
					isLastUserWithAccess =
						!credential.sharedWith.some((sharee) => {
							return this.workflow.sharedWith!.find(
								(workflowSharee) => workflowSharee.id === sharee.id,
							);
						}) &&
						!this.workflow.sharedWith!.find(
							(workflowSharee) => workflowSharee.id === credential.ownedBy!.id,
						);
				}

				acc[credential.id] = isLastUserWithAccess;

				return acc;
			}, {});

			const isLastUserWithAccessToCredentials = Object.values(
				isLastUserWithAccessToCredentialsById,
			).some((value) => value);

			let confirm = true;
			if (!isNewSharee && isLastUserWithAccessToCredentials) {
				const confirmAction = await this.confirm(
					this.$locale.baseText(
						'workflows.shareModal.list.delete.confirm.lastUserWithAccessToCredentials.message',
						{
							interpolate: { name: user.fullName as string, workflow: this.workflow.name },
						},
					),
					this.$locale.baseText('workflows.shareModal.list.delete.confirm.title', {
						interpolate: { name: user.fullName as string },
					}),
					{
						confirmButtonText: this.$locale.baseText(
							'workflows.shareModal.list.delete.confirm.confirmButtonText',
						),
						cancelButtonText: this.$locale.baseText(
							'workflows.shareModal.list.delete.confirm.cancelButtonText',
						),
					},
				);

				confirm = confirmAction === MODAL_CONFIRM;
			}

			if (confirm) {
				this.sharedWith = this.sharedWith.filter((sharee: Partial<IUser>) => {
					return sharee.id !== user.id;
				});

				this.trackTelemetry({
					user_id_sharee: userId,
					warning_orphan_credentials: isLastUserWithAccessToCredentials,
				});
			}
		},
		onRoleAction(user: IUser, action: string) {
			if (action === 'remove') {
				void this.onRemoveSharee(user.id);
			}
		},
		async onCloseModal() {
			if (this.isDirty) {
				const shouldSave = await this.confirm(
					this.$locale.baseText('workflows.shareModal.saveBeforeClose.message'),
					this.$locale.baseText('workflows.shareModal.saveBeforeClose.title'),
					{
						type: 'warning',
						confirmButtonText: this.$locale.baseText(
							'workflows.shareModal.saveBeforeClose.confirmButtonText',
						),
						cancelButtonText: this.$locale.baseText(
							'workflows.shareModal.saveBeforeClose.cancelButtonText',
						),
					},
				);

<<<<<<< HEAD
				if (shouldSave === MODAL_CONFIRM) {
					return await this.onSave();
=======
				if (shouldSave) {
					return this.onSave();
>>>>>>> 823e8850
				}
			}

			return true;
		},
		async loadUsers() {
			await this.usersStore.fetchUsers();
		},
		goToUsersSettings() {
			this.$router.push({ name: VIEWS.USERS_SETTINGS }).catch((failure) => {
				if (!isNavigationFailure(failure)) {
					console.error(failure);
				}
			});
			this.modalBus.emit('close');
		},
		trackTelemetry(data: ITelemetryTrackProperties) {
			this.$telemetry.track('User selected sharee to remove', {
				workflow_id: this.workflow.id,
				user_id_sharer: this.currentUser?.id,
				sub_view: this.$route.name === VIEWS.WORKFLOWS ? 'Workflows listing' : 'Workflow editor',
				...data,
			});
		},
		goToUpgrade() {
			this.uiStore.goToUpgrade('workflow_sharing', 'upgrade-workflow-sharing');
		},
		async initialize() {
			if (this.isSharingEnabled) {
				await this.loadUsers();

				if (
					this.workflow.id !== PLACEHOLDER_EMPTY_WORKFLOW_ID &&
					!this.workflow.sharedWith?.length // Sharing info already loaded
				) {
					await this.workflowsStore.fetchWorkflow(this.workflow.id);
				}
			}

			this.loading = false;
		},
	},
	mounted() {
		void this.initialize();
	},
	watch: {
		workflow(workflow) {
			this.sharedWith = workflow.sharedWith;
		},
	},
});
</script>

<style module lang="scss">
.container > * {
	overflow-wrap: break-word;
}

.actionButtons {
	display: flex;
	justify-content: flex-end;
	align-items: center;
}

.roleSelect {
	max-width: 100px;
}

.roleSelectRemoveOption {
	border-top: 1px solid var(--color-foreground-base);
}
</style><|MERGE_RESOLUTION|>--- conflicted
+++ resolved
@@ -427,13 +427,8 @@
 					},
 				);
 
-<<<<<<< HEAD
 				if (shouldSave === MODAL_CONFIRM) {
-					return await this.onSave();
-=======
-				if (shouldSave) {
 					return this.onSave();
->>>>>>> 823e8850
 				}
 			}
 
