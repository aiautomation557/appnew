<template>
	<div :class="$style.dataDisplay">
		<table :class="$style.table" v-if="tableData.columns && tableData.columns.length === 0">
			<tr>
				<th :class="$style.emptyCell"></th>
				<th :class="$style.tableRightMargin"></th>
			</tr>
			<tr
				v-for="(row, index1) in tableData.data"
				:key="index1"
				:class="{ [$style.hoveringRow]: isHoveringRow(index1) }"
			>
				<td
					:data-row="index1"
					:data-col="0"
					@mouseenter="onMouseEnterCell"
					@mouseleave="onMouseLeaveCell"
				>
					<n8n-info-tip>{{ $locale.baseText('runData.emptyItemHint') }}</n8n-info-tip>
				</td>
				<td :class="$style.tableRightMargin"></td>
			</tr>
		</table>
		<table :class="$style.table" v-else>
			<thead>
				<tr>
					<th v-for="(column, i) in tableData.columns || []" :key="column">
						<n8n-tooltip placement="bottom-start" :disabled="!mappingEnabled" :show-after="1000">
							<template #content>
								<div>
									<img src="/static/data-mapping-gif.gif" />
									{{ $locale.baseText('dataMapping.dragColumnToFieldHint') }}
								</div>
							</template>
							<draggable
								type="mapping"
								:data="getExpression(column)"
								:disabled="!mappingEnabled"
								@dragstart="onDragStart"
								@dragend="(column) => onDragEnd(column, 'column')"
							>
								<template #preview="{ canDrop }">
									<MappingPill :html="shorten(column, 16, 2)" :can-drop="canDrop" />
								</template>
								<template #default="{ isDragging }">
									<div
										:class="{
											[$style.header]: true,
											[$style.draggableHeader]: mappingEnabled,
											[$style.activeHeader]:
												(i === activeColumn || forceShowGrip) && mappingEnabled,
											[$style.draggingHeader]: isDragging,
										}"
									>
										<span v-html="highlightSearchTerm(column || '')" />
										<div :class="$style.dragButton">
											<font-awesome-icon icon="grip-vertical" />
										</div>
									</div>
								</template>
							</draggable>
						</n8n-tooltip>
					</th>
					<th v-if="columnLimitExceeded" :class="$style.header">
						<n8n-tooltip placement="bottom-end">
							<template #content>
								<div>
									<i18n-t tag="span" keypath="dataMapping.tableView.tableColumnsExceeded.tooltip">
										<template #columnLimit>{{ columnLimit }}</template>
										<template #link>
											<a @click="switchToJsonView">{{
												$locale.baseText('dataMapping.tableView.tableColumnsExceeded.tooltip.link')
											}}</a>
										</template>
									</i18n-t>
								</div>
							</template>
							<span>
								<font-awesome-icon
									:class="$style['warningTooltip']"
									icon="exclamation-triangle"
								></font-awesome-icon>
								{{ $locale.baseText('dataMapping.tableView.tableColumnsExceeded') }}
							</span>
						</n8n-tooltip>
					</th>
					<th :class="$style.tableRightMargin"></th>
				</tr>
			</thead>
			<draggable
				tag="tbody"
				type="mapping"
				targetDataKey="mappable"
				:disabled="!mappingEnabled"
				@dragstart="onCellDragStart"
				@dragend="onCellDragEnd"
				ref="draggable"
			>
				<template #preview="{ canDrop, el }">
					<MappingPill
						:html="shorten(getPathNameFromTarget(el) || '', 16, 2)"
						:can-drop="canDrop"
					/>
				</template>
				<tr
					v-for="(row, index1) in tableData.data"
					:key="index1"
					:class="{ [$style.hoveringRow]: isHoveringRow(index1) }"
					:data-test-id="isHoveringRow(index1) ? 'hovering-item' : undefined"
				>
					<td
						v-for="(data, index2) in row"
						:key="index2"
						:data-row="index1"
						:data-col="index2"
						@mouseenter="onMouseEnterCell"
						@mouseleave="onMouseLeaveCell"
						:class="hasJsonInColumn(index2) ? $style.minColWidth : $style.limitColWidth"
					>
						<span
							v-if="isSimple(data)"
							:class="{ [$style.value]: true, [$style.empty]: isEmpty(data) }"
							v-html="highlightSearchTerm(data)"
						/>
						<span
							v-else-if="isBinary(data)"
							:class="{ [$style.value]: true, [$style.empty]: isEmpty(data) }"
						>
							<BinaryData :data="data"></BinaryData>
						</span>
						<n8n-tree :nodeClass="$style.nodeClass" v-else :value="data">
							<template #label="{ label, path }">
								<span
									@mouseenter="() => onMouseEnterKey(path, index2)"
									@mouseleave="onMouseLeaveKey"
									:class="{
										[$style.hoveringKey]: mappingEnabled && isHovering(path, index2),
										[$style.draggingKey]: isDraggingKey(path, index2),
										[$style.dataKey]: true,
										[$style.mappable]: mappingEnabled,
									}"
									data-target="mappable"
									:data-name="getCellPathName(path, index2)"
									:data-value="getCellExpression(path, index2)"
									:data-depth="path.length"
									>{{ label || $locale.baseText('runData.unnamedField') }}</span
								>
							</template>
							<template #value="{ value }">
								<span
									:class="{ [$style.nestedValue]: true, [$style.empty]: isEmpty(value) }"
									v-html="highlightSearchTerm(value)"
								/>
							</template>
						</n8n-tree>
					</td>
					<td v-if="columnLimitExceeded"></td>
					<td :class="$style.tableRightMargin"></td>
				</tr>
			</draggable>
		</table>
	</div>
</template>

<script lang="ts">
import { defineComponent } from 'vue';
import type { PropType } from 'vue';
import { mapStores } from 'pinia';
import type { INodeUi, ITableData, NDVState } from '@/Interface';
import { shorten } from '@/utils/typesUtils';
import { highlightText, sanitizeHtml } from '@/utils/htmlUtils';
import { getPairedItemId } from '@/utils/pairedItemUtils';
import type { GenericValue, IDataObject, INodeExecutionData } from 'n8n-workflow';
import Draggable from './Draggable.vue';
import { useWorkflowsStore } from '@/stores/workflows.store';
import { useNDVStore } from '@/stores/ndv.store';
import BinaryData from './BinaryData.vue';
import MappingPill from './MappingPill.vue';
import { getMappedExpression } from '@/utils/mappingUtils';
import { useExternalHooks } from '@/composables/useExternalHooks';

const MAX_COLUMNS_LIMIT = 40;

type DraggableRef = InstanceType<typeof Draggable>;

export default defineComponent({
	name: 'run-data-table',
<<<<<<< HEAD
	mixins: [externalHooks],
	components: { BinaryData, Draggable, MappingPill },
=======
	components: { Draggable, MappingPill },
>>>>>>> 39e45d8b
	props: {
		node: {
			type: Object as PropType<INodeUi>,
		},
		inputData: {
			type: Array as PropType<INodeExecutionData[]>,
		},
		mappingEnabled: {
			type: Boolean,
		},
		distanceFromActive: {
			type: Number,
		},
		runIndex: {
			type: Number,
		},
		outputIndex: {
			type: Number,
		},
		totalRuns: {
			type: Number,
		},
		pageOffset: {
			type: Number,
		},
		hasDefaultHoverState: {
			type: Boolean,
		},
		search: {
			type: String,
		},
	},
	setup() {
		const externalHooks = useExternalHooks();
		return {
			externalHooks,
		};
	},
	data() {
		return {
			activeColumn: -1,
			forceShowGrip: false,
			draggedColumn: false,
			draggingPath: null as null | string,
			hoveringPath: null as null | string,
			mappingHintVisible: false,
			activeRow: null as number | null,
			columnLimit: MAX_COLUMNS_LIMIT,
			columnLimitExceeded: false,
		};
	},
	mounted() {
		if (this.tableData && this.tableData.columns && this.$refs.draggable) {
			const tbody = (this.$refs.draggable as DraggableRef).$refs.wrapper;
			if (tbody) {
				this.$emit('mounted', {
					avgRowHeight: tbody.offsetHeight / this.tableData.data.length,
				});
			}
		}
	},
	computed: {
		...mapStores(useNDVStore, useWorkflowsStore),
		hoveringItem(): NDVState['hoveringItem'] {
			return this.ndvStore.hoveringItem;
		},
		pairedItemMappings(): { [itemId: string]: Set<string> } {
			return this.workflowsStore.workflowExecutionPairedItemMappings;
		},
		tableData(): ITableData {
			return this.convertToTable(this.inputData);
		},
		focusedMappableInput(): string {
			return this.ndvStore.focusedMappableInput;
		},
	},
	methods: {
		shorten,
		isHoveringRow(row: number): boolean {
			if (row === this.activeRow) {
				return true;
			}

			const itemIndex = this.pageOffset + row;
			if (
				itemIndex === 0 &&
				!this.hoveringItem &&
				this.hasDefaultHoverState &&
				this.distanceFromActive === 1
			) {
				return true;
			}
			const itemNodeId = getPairedItemId(
				this.node.name,
				this.runIndex || 0,
				this.outputIndex || 0,
				itemIndex,
			);
			if (!this.hoveringItem || !this.pairedItemMappings[itemNodeId]) {
				return false;
			}

			const hoveringItemId = getPairedItemId(
				this.hoveringItem.nodeName,
				this.hoveringItem.runIndex,
				this.hoveringItem.outputIndex,
				this.hoveringItem.itemIndex,
			);
			return this.pairedItemMappings[itemNodeId].has(hoveringItemId);
		},
		onMouseEnterCell(e: MouseEvent) {
			const target = e.target;
			if (target && this.mappingEnabled) {
				const col = (target as HTMLElement).dataset.col;
				if (col && !isNaN(parseInt(col, 10))) {
					this.activeColumn = parseInt(col, 10);
				}
			}

			if (target) {
				const row = (target as HTMLElement).dataset.row;
				if (row && !isNaN(parseInt(row, 10))) {
					this.activeRow = parseInt(row, 10);
					this.$emit('activeRowChanged', this.pageOffset + this.activeRow);
				}
			}
		},
		onMouseLeaveCell() {
			this.activeColumn = -1;
			this.activeRow = null;
			this.$emit('activeRowChanged', null);
		},
		onMouseEnterKey(path: string[], colIndex: number) {
			this.hoveringPath = this.getCellExpression(path, colIndex);
		},
		onMouseLeaveKey() {
			this.hoveringPath = null;
		},
		isHovering(path: string[], colIndex: number) {
			const expr = this.getCellExpression(path, colIndex);

			return this.hoveringPath === expr;
		},
		getExpression(column: string) {
			if (!this.node) {
				return '';
			}

			return getMappedExpression({
				nodeName: this.node.name,
				distanceFromActive: this.distanceFromActive,
				path: [column],
			});
		},
		getPathNameFromTarget(el: HTMLElement) {
			if (!el) {
				return '';
			}
			return el.dataset.name;
		},
		getCellPathName(path: Array<string | number>, colIndex: number) {
			const lastKey = path[path.length - 1];
			if (typeof lastKey === 'string') {
				return lastKey;
			}
			if (path.length > 1) {
				const prevKey = path[path.length - 2];
				return `${prevKey}[${lastKey}]`;
			}
			const column = this.tableData.columns[colIndex];
			return `${column}[${lastKey}]`;
		},
		getCellExpression(path: Array<string | number>, colIndex: number) {
			if (!this.node) {
				return '';
			}
			const column = this.tableData.columns[colIndex];
			return getMappedExpression({
				nodeName: this.node.name,
				distanceFromActive: this.distanceFromActive,
				path: [column, ...path],
			});
		},
		isEmpty(value: unknown): boolean {
			return (
				value === '' ||
				(Array.isArray(value) && value.length === 0) ||
				(typeof value === 'object' && value !== null && Object.keys(value).length === 0) ||
				value === null ||
				value === undefined
			);
		},
		getValueToRender(value: unknown): string {
			if (value === '') {
				return this.$locale.baseText('runData.emptyString');
			}
			if (typeof value === 'string') {
				return value.replaceAll('\n', '\\n');
			}
			if (Array.isArray(value) && value.length === 0) {
				return this.$locale.baseText('runData.emptyArray');
			}
			if (typeof value === 'object' && value !== null && Object.keys(value).length === 0) {
				return this.$locale.baseText('runData.emptyObject');
			}
			if (value === null || value === undefined) {
				return `[${value}]`;
			}
			if (value === true || value === false || typeof value === 'number') {
				return value.toString();
			}
			return value;
		},
		highlightSearchTerm(value: string): string {
			return sanitizeHtml(highlightText(this.getValueToRender(value), this.search));
		},
		onDragStart() {
			this.draggedColumn = true;
			this.ndvStore.resetMappingTelemetry();
		},
		onCellDragStart(el: HTMLElement) {
			if (el?.dataset.value) {
				this.draggingPath = el.dataset.value;
			}

			this.onDragStart();
		},
		onCellDragEnd(el: HTMLElement) {
			this.draggingPath = null;

			this.onDragEnd(el.dataset.name || '', 'tree', el.dataset.depth || '0');
		},
		isDraggingKey(path: Array<string | number>, colIndex: number) {
			if (!this.draggingPath) {
				return;
			}

			return this.draggingPath === this.getCellExpression(path, colIndex);
		},
		onDragEnd(column: string, src: string, depth = '0') {
			setTimeout(() => {
				const mappingTelemetry = this.ndvStore.mappingTelemetry;
				const telemetryPayload = {
					src_node_type: this.node.type,
					src_field_name: column,
					src_nodes_back: this.distanceFromActive,
					src_run_index: this.runIndex,
					src_runs_total: this.totalRuns,
					src_field_nest_level: parseInt(depth, 10),
					src_view: 'table',
					src_element: src,
					success: false,
					...mappingTelemetry,
				};

				void this.externalHooks.run('runDataTable.onDragEnd', telemetryPayload);

				this.$telemetry.track('User dragged data for mapping', telemetryPayload);
			}, 1000); // ensure dest data gets set if drop
		},
		isBinary(data: unknown): boolean {
			return !!data && typeof data === 'object' && '@type' in data && data['@type'] === 'binary';
		},
		isSimple(data: unknown): boolean {
			return (
				typeof data !== 'object' ||
				data === null ||
				(Array.isArray(data) && data.length === 0) ||
				(typeof data === 'object' && Object.keys(data).length === 0)
			);
		},
		hasJsonInColumn(colIndex: number): boolean {
			return this.tableData.hasJson[this.tableData.columns[colIndex]];
		},
		convertToTable(inputData: INodeExecutionData[]): ITableData {
			const tableData: GenericValue[][] = [];
			const tableColumns: string[] = [];
			let leftEntryColumns: string[], entryRows: GenericValue[];
			// Go over all entries
			let entry: IDataObject;
			const hasJson: { [key: string]: boolean } = {};
			inputData.forEach((data) => {
				if (!data.hasOwnProperty('json')) {
					return;
				}
				entry = data.json;

				// Go over all keys of entry
				entryRows = [];
				const entryColumns = Object.keys(entry || {});

				if (entryColumns.length > MAX_COLUMNS_LIMIT) {
					this.columnLimitExceeded = true;
					leftEntryColumns = entryColumns.slice(0, MAX_COLUMNS_LIMIT);
				} else {
					leftEntryColumns = entryColumns;
				}

				// Go over all the already existing column-keys
				tableColumns.forEach((key) => {
					if (entry.hasOwnProperty(key)) {
						// Entry does have key so add its value
						entryRows.push(entry[key]);
						// Remove key so that we know that it got added
						leftEntryColumns.splice(leftEntryColumns.indexOf(key), 1);

						hasJson[key] =
							hasJson[key] ||
							(typeof entry[key] === 'object' && Object.keys(entry[key] || {}).length > 0) ||
							false;
					} else {
						// Entry does not have key so add undefined
						entryRows.push(undefined);
					}
				});

				// Go over all the columns the entry has but did not exist yet
				leftEntryColumns.forEach((key) => {
					// Add the key for all runs in the future
					tableColumns.push(key);
					// Add the value
					entryRows.push(entry[key]);
					hasJson[key] =
						hasJson[key] ||
						(typeof entry[key] === 'object' && Object.keys(entry[key] || {}).length > 0) ||
						false;
				});

				// Add the data of the entry
				tableData.push(entryRows);
			});

			// Make sure that all entry-rows have the same length
			tableData.forEach((entryRows) => {
				if (tableColumns.length > entryRows.length) {
					// Has fewer entries so add the missing ones
					entryRows.push(...new Array(tableColumns.length - entryRows.length));
				}
			});

			return {
				hasJson,
				columns: tableColumns,
				data: tableData,
			};
		},
		switchToJsonView() {
			this.$emit('displayModeChange', 'json');
		},
	},
	watch: {
		focusedMappableInput(curr: boolean) {
			setTimeout(
				() => {
					this.forceShowGrip = !!this.focusedMappableInput;
				},
				curr ? 300 : 150,
			);
		},
	},
});
</script>

<style lang="scss" module>
.dataDisplay {
	position: absolute;
	top: 0;
	left: 0;
	padding-left: var(--spacing-s);
	right: 0;
	overflow-y: auto;
	line-height: 1.5;
	word-break: normal;
	height: 100%;
	padding-bottom: var(--spacing-3xl);
}

.table {
	border-collapse: separate;
	text-align: left;
	width: calc(100%);
	font-size: var(--font-size-s);

	th {
		background-color: var(--color-background-base);
		border-top: var(--border-base);
		border-bottom: var(--border-base);
		border-left: var(--border-base);
		position: sticky;
		top: 0;
		color: var(--color-text-dark);
		z-index: 1;
	}

	td {
		vertical-align: top;
		padding: var(--spacing-2xs) var(--spacing-2xs) var(--spacing-2xs) var(--spacing-3xs);
		border-bottom: var(--border-base);
		border-left: var(--border-base);
		overflow-wrap: break-word;
		white-space: pre-wrap;
	}

	td:first-child,
	td:nth-last-child(2) {
		position: relative;
		z-index: 0;

		&:after {
			// add border without shifting content
			content: '';
			position: absolute;
			height: 100%;
			width: 2px;
			top: 0;
		}
	}

	td:nth-last-child(2):after {
		right: -1px;
	}

	td:first-child:after {
		left: -1px;
	}

	th:last-child,
	td:last-child {
		border-right: var(--border-base);
	}
}

.nodeClass {
	margin-bottom: var(--spacing-5xs);
}

.emptyCell {
	height: 32px;
}

.header {
	display: flex;
	align-items: center;
	padding: var(--spacing-2xs);

	span {
		white-space: nowrap;
		text-overflow: ellipsis;
		overflow: hidden;
		flex-grow: 1;
	}
}

.draggableHeader {
	&:hover {
		cursor: grab;
		background-color: var(--color-foreground-base);

		.dragButton {
			opacity: 1;
		}
	}
}

.draggingHeader {
	background-color: var(--color-primary-tint-2);
}

.activeHeader {
	.dragButton {
		opacity: 1;
	}
}

.dragButton {
	opacity: 0;
	margin-left: var(--spacing-2xs);
}

.dataKey {
	color: var(--color-text-dark);
	line-height: 1.7;
	font-weight: var(--font-weight-bold);
	border-radius: var(--border-radius-base);
	padding: 0 var(--spacing-5xs) 0 var(--spacing-5xs);
	margin-right: var(--spacing-5xs);
}

.value {
	line-height: var(--font-line-height-regular);
}

.nestedValue {
	composes: value;
	margin-left: var(--spacing-4xs);
}

.mappable {
	cursor: grab;
}

.empty {
	color: var(--color-danger);
}

.limitColWidth {
	max-width: 300px;
}

.minColWidth {
	min-width: 240px;
}

.hoveringKey {
	background-color: var(--color-foreground-base);
}

.draggingKey {
	background-color: var(--color-primary-tint-2);
}

.tableRightMargin {
	// becomes necessary with large tables
	background-color: var(--color-background-base) !important;
	width: var(--spacing-s);
	border-right: none !important;
	border-top: none !important;
	border-bottom: none !important;
}

.hoveringRow {
	td:first-child:after,
	td:nth-last-child(2):after {
		background-color: var(--color-secondary);
	}
}

.warningTooltip {
	color: var(--color-warning);
}
</style><|MERGE_RESOLUTION|>--- conflicted
+++ resolved
@@ -185,12 +185,7 @@
 
 export default defineComponent({
 	name: 'run-data-table',
-<<<<<<< HEAD
-	mixins: [externalHooks],
 	components: { BinaryData, Draggable, MappingPill },
-=======
-	components: { Draggable, MappingPill },
->>>>>>> 39e45d8b
 	props: {
 		node: {
 			type: Object as PropType<INodeUi>,
