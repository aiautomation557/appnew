--- conflicted
+++ resolved
@@ -154,13 +154,10 @@
 </template>
 
 <script lang="ts">
-<<<<<<< HEAD
+/* eslint-disable prefer-spread */
+
 import Vue, { PropType } from 'vue';
 import mixins from 'vue-typed-mixins';
-=======
-/* eslint-disable prefer-spread */
-
->>>>>>> aa40d584
 import { LOCAL_STORAGE_MAPPING_FLAG } from '@/constants';
 import { INodeUi, ITableData } from '@/Interface';
 import { GenericValue, IDataObject, INodeExecutionData } from 'n8n-workflow';
