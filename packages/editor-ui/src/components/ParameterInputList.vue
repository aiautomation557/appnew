--- conflicted
+++ resolved
@@ -126,7 +126,6 @@
 </template>
 
 <script lang="ts">
-<<<<<<< HEAD
 import {
 	deepCopy,
 	INodeParameters,
@@ -134,10 +133,6 @@
 	NodeParameterValue,
 	INodeTypeDescription,
 } from 'n8n-workflow';
-=======
-import type { INodeParameters, INodeProperties, NodeParameterValue } from 'n8n-workflow';
-import { deepCopy } from 'n8n-workflow';
->>>>>>> 616a4ce5
 
 import type { INodeUi, IUpdateInformation } from '@/Interface';
 
