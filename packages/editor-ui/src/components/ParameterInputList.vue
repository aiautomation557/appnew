<template>
	<div class="parameter-input-list-wrapper">
		<div
			v-for="(parameter, index) in filteredParameters"
			:key="parameter.name"
			:class="{ indent }"
			data-test-id="parameter-item"
		>
			<slot v-if="indexToShowSlotAt === index" />

			<div
				v-if="multipleValues(parameter) === true && parameter.type !== 'fixedCollection'"
				class="parameter-item"
			>
				<multiple-parameter
					:parameter="parameter"
					:values="getParameterValue(nodeValues, parameter.name, path)"
					:nodeValues="nodeValues"
					:path="getPath(parameter.name)"
					:isReadOnly="isReadOnly"
					@valueChanged="valueChanged"
				/>
			</div>

			<import-parameter
				v-else-if="parameter.type === 'curlImport'"
				:isReadOnly="isReadOnly"
				@valueChanged="valueChanged"
			/>

			<n8n-notice
				v-else-if="parameter.type === 'notice'"
				class="parameter-item"
				:content="$locale.nodeText().inputLabelDisplayName(parameter, path)"
				@action="onNoticeAction"
			/>

			<n8n-button
				v-else-if="parameter.type === 'button'"
				class="parameter-item"
				block
				@click="onButtonAction(parameter)"
			>
				{{ $locale.nodeText().inputLabelDisplayName(parameter, path) }}
			</n8n-button>

			<div
				v-else-if="['collection', 'fixedCollection'].includes(parameter.type)"
				class="multi-parameter"
			>
				<div
					class="delete-option clickable"
					:title="$locale.baseText('parameterInputList.delete')"
					v-if="hideDelete !== true && !isReadOnly"
				>
					<font-awesome-icon
						icon="trash"
						class="reset-icon clickable"
						:title="$locale.baseText('parameterInputList.parameterOptions')"
						@click="deleteOption(parameter.name)"
					/>
				</div>
				<n8n-input-label
					:label="$locale.nodeText().inputLabelDisplayName(parameter, path)"
					:tooltipText="$locale.nodeText().inputLabelDescription(parameter, path)"
					size="small"
					:underline="true"
					color="text-dark"
				/>
				<Suspense>
					<collection-parameter
						v-if="parameter.type === 'collection'"
						:parameter="parameter"
						:values="getParameterValue(nodeValues, parameter.name, path)"
						:nodeValues="nodeValues"
						:path="getPath(parameter.name)"
						:isReadOnly="isReadOnly"
						@valueChanged="valueChanged"
					/>
					<fixed-collection-parameter
						v-else-if="parameter.type === 'fixedCollection'"
						:parameter="parameter"
						:values="getParameterValue(nodeValues, parameter.name, path)"
						:nodeValues="nodeValues"
						:path="getPath(parameter.name)"
						:isReadOnly="isReadOnly"
						@valueChanged="valueChanged"
					/>
				</Suspense>
			</div>
			<resource-mapper
				v-else-if="parameter.type === 'resourceMapper'"
				:parameter="parameter"
				:node="node"
				:path="getPath(parameter.name)"
				:dependentParametersValues="getDependentParametersValues(parameter)"
				inputSize="small"
				labelSize="small"
				@valueChanged="valueChanged"
			/>
			<div
				v-else-if="displayNodeParameter(parameter) && credentialsParameterIndex !== index"
				class="parameter-item"
			>
				<div
					class="delete-option clickable"
					:title="$locale.baseText('parameterInputList.delete')"
					v-if="hideDelete !== true && !isReadOnly"
				>
					<font-awesome-icon
						icon="trash"
						class="reset-icon clickable"
						:title="$locale.baseText('parameterInputList.deleteParameter')"
						@click="deleteOption(parameter.name)"
					/>
				</div>

				<parameter-input-full
					:parameter="parameter"
					:hide-issues="hiddenIssuesInputs.includes(parameter.name)"
					:value="getParameterValue(nodeValues, parameter.name, path)"
					:displayOptions="shouldShowOptions(parameter)"
					:path="getPath(parameter.name)"
					:isReadOnly="isReadOnly"
					:hideLabel="false"
					:nodeValues="nodeValues"
					@update="valueChanged"
					@blur="onParameterBlur(parameter.name)"
				/>
			</div>
		</div>
		<div :class="{ indent }" v-if="filteredParameters.length === 0">
			<slot />
		</div>
	</div>
</template>

<script lang="ts">
import type {
	INodeParameters,
	INodeProperties,
	INodeTypeDescription,
	NodeParameterValue,
} from 'n8n-workflow';
import { deepCopy } from 'n8n-workflow';
import { mapStores } from 'pinia';
import type { PropType } from 'vue';
import { defineAsyncComponent, defineComponent } from 'vue';

import type { INodeUi, IUpdateInformation } from '@/Interface';

import ImportParameter from '@/components/ImportParameter.vue';
import MultipleParameter from '@/components/MultipleParameter.vue';
import ParameterInputFull from '@/components/ParameterInputFull.vue';
import ResourceMapper from '@/components/ResourceMapper/ResourceMapper.vue';
import { KEEP_AUTH_IN_NDV_FOR_NODES } from '@/constants';
import { workflowHelpers } from '@/mixins/workflowHelpers';
import { useNDVStore } from '@/stores/ndv.store';
import { useNodeTypesStore } from '@/stores/nodeTypes.store';
<<<<<<< HEAD
import { getMainAuthField, getNodeAuthFields, isAuthRelatedParameter } from '@/utils';
import { get, set } from 'lodash-es';
=======
import { isAuthRelatedParameter, getNodeAuthFields, getMainAuthField } from '@/utils';
import { KEEP_AUTH_IN_NDV_FOR_NODES } from '@/constants';
import { nodeViewEventBus } from '@/event-bus';
>>>>>>> b59b9086

const FixedCollectionParameter = defineAsyncComponent(
	async () => import('./FixedCollectionParameter.vue'),
);
const CollectionParameter = defineAsyncComponent(async () => import('./CollectionParameter.vue'));

export default defineComponent({
	name: 'ParameterInputList',
	mixins: [workflowHelpers],
	components: {
		MultipleParameter,
		ParameterInputFull,
		FixedCollectionParameter,
		CollectionParameter,
		ImportParameter,
		ResourceMapper,
	},
	props: {
		nodeValues: {
			type: Object as PropType<INodeParameters>,
			required: true,
		},
		parameters: {
			type: Array as PropType<INodeProperties[]>,
			required: true,
		},
		path: {
			type: String,
			default: '',
		},
		hideDelete: {
			type: Boolean,
			default: false,
		},
		indent: {
			type: Boolean,
			default: false,
		},
		isReadOnly: {
			type: Boolean,
			default: false,
		},
		hiddenIssuesInputs: {
			type: Array as PropType<string[]>,
			default: () => [],
		},
	},
	computed: {
		...mapStores(useNodeTypesStore, useNDVStore),
		nodeTypeVersion(): number | null {
			if (this.node) {
				return this.node.typeVersion;
			}
			return null;
		},
		nodeTypeName(): string {
			if (this.node) {
				return this.node.type;
			}
			return '';
		},
		nodeType(): INodeTypeDescription | null {
			if (this.node) {
				return this.nodeTypesStore.getNodeType(this.node.type, this.node.typeVersion);
			}
			return null;
		},
		filteredParameters(): INodeProperties[] {
			return this.parameters.filter((parameter: INodeProperties) =>
				this.displayNodeParameter(parameter),
			);
		},
		filteredParameterNames(): string[] {
			return this.filteredParameters.map((parameter) => parameter.name);
		},
		node(): INodeUi | null {
			return this.ndvStore.activeNode;
		},
		nodeAuthFields(): INodeProperties[] {
			return getNodeAuthFields(this.nodeType);
		},
		credentialsParameterIndex(): number {
			return this.filteredParameters.findIndex((parameter) => parameter.type === 'credentials');
		},
		indexToShowSlotAt(): number {
			const credentialsParameterIndex = this.credentialsParameterIndex;

			if (credentialsParameterIndex !== -1) {
				return credentialsParameterIndex;
			}

			let index = 0;
			// For nodes that use old credentials UI, keep credentials below authentication field in NDV
			// otherwise credentials will use auth filed position since the auth field is moved to credentials modal
			const fieldOffset = KEEP_AUTH_IN_NDV_FOR_NODES.includes(this.nodeType?.name || '') ? 1 : 0;
			const credentialsDependencies = this.getCredentialsDependencies();

			this.filteredParameters.forEach((prop, propIndex) => {
				if (credentialsDependencies.has(prop.name)) {
					index = propIndex + fieldOffset;
				}
			});

			return Math.min(index, this.filteredParameters.length - 1);
		},
		mainNodeAuthField(): INodeProperties | null {
			return getMainAuthField(this.nodeType || null);
		},
	},
	methods: {
		onParameterBlur(parameterName: string) {
			this.$emit('parameterBlur', parameterName);
		},
		getCredentialsDependencies() {
			const dependencies = new Set();
			const nodeType = this.nodeTypesStore.getNodeType(
				this.node?.type || '',
				this.node?.typeVersion,
			);

			// Get names of all fields that credentials rendering depends on (using displayOptions > show)
			if (nodeType?.credentials) {
				for (const cred of nodeType.credentials) {
					if (cred.displayOptions?.show) {
						Object.keys(cred.displayOptions.show).forEach((fieldName) =>
							dependencies.add(fieldName),
						);
					}
				}
			}
			return dependencies;
		},
		multipleValues(parameter: INodeProperties): boolean {
			if (this.getArgument('multipleValues', parameter) === true) {
				return true;
			}
			return false;
		},
		getArgument(
			argumentName: string,
			parameter: INodeProperties,
		): string | string[] | number | boolean | undefined {
			if (parameter.typeOptions === undefined) {
				return undefined;
			}

			if (parameter.typeOptions[argumentName] === undefined) {
				return undefined;
			}

			return parameter.typeOptions[argumentName];
		},
		getPath(parameterName: string): string {
			return (this.path ? `${this.path}.` : '') + parameterName;
		},
		deleteOption(optionName: string): void {
			const parameterData = {
				name: this.getPath(optionName),
				value: undefined,
			};

			// TODO: If there is only one option it should delete the whole one

			this.$emit('valueChanged', parameterData);
		},

		mustHideDuringCustomApiCall(parameter: INodeProperties, nodeValues: INodeParameters): boolean {
			if (parameter?.displayOptions?.hide) return true;

			const MUST_REMAIN_VISIBLE = [
				'authentication',
				'resource',
				'operation',
				...Object.keys(nodeValues),
			];

			return !MUST_REMAIN_VISIBLE.includes(parameter.name);
		},
		displayNodeParameter(parameter: INodeProperties): boolean {
			if (parameter.type === 'hidden') {
				return false;
			}

			if (
				this.isCustomApiCallSelected(this.nodeValues) &&
				this.mustHideDuringCustomApiCall(parameter, this.nodeValues)
			) {
				return false;
			}

			// Hide authentication related fields since it will now be part of credentials modal
			if (
				!KEEP_AUTH_IN_NDV_FOR_NODES.includes(this.node?.type || '') &&
				this.mainNodeAuthField &&
				(parameter.name === this.mainNodeAuthField?.name ||
					this.shouldHideAuthRelatedParameter(parameter))
			) {
				return false;
			}

			if (parameter.displayOptions === undefined) {
				// If it is not defined no need to do a proper check
				return true;
			}

			const nodeValues: INodeParameters = {};
			let rawValues = this.nodeValues;
			if (this.path) {
				rawValues = get(this.nodeValues, this.path);
			}

			if (!rawValues) {
				return false;
			}
			// Resolve expressions
			const resolveKeys = Object.keys(rawValues);
			let key: string;
			let i = 0;
			let parameterGotResolved = false;
			do {
				key = resolveKeys.shift() as string;
				if (typeof rawValues[key] === 'string' && rawValues[key].charAt(0) === '=') {
					// Contains an expression that
					if (
						rawValues[key].includes('$parameter') &&
						resolveKeys.some((parameterName) => rawValues[key].includes(parameterName))
					) {
						// Contains probably an expression of a missing parameter so skip
						resolveKeys.push(key);
						continue;
					} else {
						// Contains probably no expression with a missing parameter so resolve
						try {
							nodeValues[key] = this.resolveExpression(
								rawValues[key],
								nodeValues,
							) as NodeParameterValue;
						} catch (e) {
							// If expression is invalid ignore
							nodeValues[key] = '';
						}
						parameterGotResolved = true;
					}
				} else {
					// Does not contain an expression, add directly
					nodeValues[key] = rawValues[key];
				}
				// TODO: Think about how to calculate this best
				if (i++ > 50) {
					// Make sure we do not get caught
					break;
				}
			} while (resolveKeys.length !== 0);

			if (parameterGotResolved) {
				if (this.path) {
					rawValues = deepCopy(this.nodeValues);
					set(rawValues, this.path, nodeValues);
					return this.displayParameter(rawValues, parameter, this.path, this.node);
				} else {
					return this.displayParameter(nodeValues, parameter, '', this.node);
				}
			}

			return this.displayParameter(this.nodeValues, parameter, this.path, this.node);
		},
		valueChanged(parameterData: IUpdateInformation): void {
			this.$emit('valueChanged', parameterData);
		},
		onNoticeAction(action: string) {
			if (action === 'activate') {
				this.$emit('activate');
			}
		},
		onButtonAction(parameter: INodeProperties) {
			const action: string | undefined = parameter.typeOptions?.action;

			switch (action) {
				case 'openChat':
					this.ndvStore.setActiveNodeName(null);
					nodeViewEventBus.emit('openChat');
					break;
			}
		},
		isNodeAuthField(name: string): boolean {
			return this.nodeAuthFields.find((field) => field.name === name) !== undefined;
		},
		shouldHideAuthRelatedParameter(parameter: INodeProperties): boolean {
			// TODO: For now, hide all fields that are used in authentication fields displayOptions
			// Ideally, we should check if any non-auth field depends on it before hiding it but
			// since there is no such case, omitting it to avoid additional computation
			return isAuthRelatedParameter(this.nodeAuthFields, parameter);
		},
		shouldShowOptions(parameter: INodeProperties): boolean {
			return parameter.type !== 'resourceMapper';
		},
		getDependentParametersValues(parameter: INodeProperties): string | null {
			const loadOptionsDependsOn = this.getArgument('loadOptionsDependsOn', parameter) as
				| string[]
				| undefined;

			if (loadOptionsDependsOn === undefined) {
				return null;
			}

			// Get the resolved parameter values of the current node
			const currentNodeParameters = this.ndvStore.activeNode?.parameters;
			try {
				const resolvedNodeParameters = this.resolveParameter(currentNodeParameters);

				const returnValues: string[] = [];
				for (const parameterPath of loadOptionsDependsOn) {
					returnValues.push(get(resolvedNodeParameters, parameterPath) as string);
				}

				return returnValues.join('|');
			} catch (error) {
				return null;
			}
		},
	},
	watch: {
		filteredParameterNames(newValue, oldValue) {
			if (newValue === undefined) {
				return;
			}
			// After a parameter does not get displayed anymore make sure that its value gets removed
			// Is only needed for the edge-case when a parameter gets displayed depending on another field
			// which contains an expression.
			for (const parameter of oldValue) {
				if (!newValue.includes(parameter)) {
					const parameterData = {
						name: `${this.path}.${parameter}`,
						node: this.ndvStore.activeNode?.name || '',
						value: undefined,
					};
					this.$emit('valueChanged', parameterData);
				}
			}
		},
	},
});
</script>

<style lang="scss">
.parameter-input-list-wrapper {
	.delete-option {
		display: none;
		position: absolute;
		z-index: 999;
		color: #f56c6c;
		font-size: var(--font-size-2xs);

		&:hover {
			color: #ff0000;
		}
	}

	.indent > div {
		padding-left: var(--spacing-s);
	}

	.multi-parameter {
		position: relative;
		margin: var(--spacing-xs) 0;

		.delete-option {
			top: 0;
			left: 0;
		}

		.parameter-info {
			display: none;
		}
	}

	.parameter-item {
		position: relative;
		margin: var(--spacing-xs) 0;

		> .delete-option {
			top: var(--spacing-5xs);
			left: 0;
		}
	}
	.parameter-item:hover > .delete-option,
	.multi-parameter:hover > .delete-option {
		display: block;
	}

	.parameter-notice {
		background-color: var(--color-warning-tint-2);
		color: $custom-font-black;
		margin: 0.3em 0;
		padding: 0.7em;

		a {
			font-weight: var(--font-weight-bold);
		}
	}
}
</style><|MERGE_RESOLUTION|>--- conflicted
+++ resolved
@@ -157,14 +157,9 @@
 import { workflowHelpers } from '@/mixins/workflowHelpers';
 import { useNDVStore } from '@/stores/ndv.store';
 import { useNodeTypesStore } from '@/stores/nodeTypes.store';
-<<<<<<< HEAD
 import { getMainAuthField, getNodeAuthFields, isAuthRelatedParameter } from '@/utils';
 import { get, set } from 'lodash-es';
-=======
-import { isAuthRelatedParameter, getNodeAuthFields, getMainAuthField } from '@/utils';
-import { KEEP_AUTH_IN_NDV_FOR_NODES } from '@/constants';
 import { nodeViewEventBus } from '@/event-bus';
->>>>>>> b59b9086
 
 const FixedCollectionParameter = defineAsyncComponent(
 	async () => import('./FixedCollectionParameter.vue'),
