--- conflicted
+++ resolved
@@ -15,20 +15,11 @@
 					<font-awesome-icon v-if="index !== (values.length -1)" icon="angle-down" class="clickable" :title="$locale.baseText('multipleParameter.moveDown')" @click="moveOptionDown(index)" />
 				</div>
 			</div>
-<<<<<<< HEAD
-
-			<div class="add-item-wrapper">
-				<div v-if="values && Object.keys(values).length === 0 || isReadOnly" class="no-items-exist">
-					<n8n-text size="small">{{ $locale.baseText('multipleParameter.currentlyNoItemsExist') }}</n8n-text>
-				</div>
-				<n8n-button v-if="!isReadOnly" type="tertiary" block @click="addItem()" :label="addButtonText" />
-=======
 			<div v-if="parameter.type === 'collection'">
 				<collection-parameter :parameter="parameter" :values="value" :nodeValues="nodeValues" :path="getPath(index)" :hideDelete="hideDelete" @valueChanged="valueChanged" />
 			</div>
 			<div v-else>
 				<parameter-input-full class="duplicate-parameter-input-item" :parameter="parameter" :value="value" :displayOptions="true" :hideLabel="true" :path="getPath(index)" @valueChanged="valueChanged" inputSize="small" :isReadOnly="isReadOnly" />
->>>>>>> c85faff4
 			</div>
 		</div>
 
