--- conflicted
+++ resolved
@@ -1,11 +1,7 @@
 <template>
 	<div class="workflow-activator">
 		<div :class="$style.activeStatusText">
-<<<<<<< HEAD
-			<n8n-text v-if="workflowActive" color="success" size="small" bold>
-=======
 			<n8n-text v-if="workflowActive" :color="couldNotBeStarted ? 'danger' : 'success'" size="small" bold>
->>>>>>> be7aac32
 				{{ $locale.baseText('workflowActivator.active') }}
 			</n8n-text>
 			<n8n-text v-else color="text-base" size="small" bold>
@@ -128,11 +124,7 @@
 <style lang="scss" module>
 .activeStatusText {
 	width: 64px; // Required to avoid jumping when changing active state
-<<<<<<< HEAD
-	padding-right: var(--spacing-xs);
-=======
 	padding-right: var(--spacing-2xs);
->>>>>>> be7aac32
 	box-sizing: border-box;
 	display: inline-block;
 	text-align: right;
