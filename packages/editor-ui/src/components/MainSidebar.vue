--- conflicted
+++ resolved
@@ -78,11 +78,8 @@
 	VERSIONS_MODAL_KEY,
 	EXECUTIONS_MODAL_KEY,
 	VIEWS,
-<<<<<<< HEAD
 	WORKFLOW_OPEN_MODAL_KEY,
 	PLACEHOLDER_EMPTY_WORKFLOW_ID,
-=======
->>>>>>> 77d041ba
 } from '@/constants';
 import { userHelpers } from './mixins/userHelpers';
 import { debounceHelper } from './mixins/debounce';
@@ -178,7 +175,6 @@
 						icon: 'network-wired',
 						label: this.$locale.baseText('mainSidebar.workflows'),
 						position: 'top',
-<<<<<<< HEAD
 						children: [
 							{
 								id: 'workflow',
@@ -191,9 +187,6 @@
 								icon: 'folder-open',
 							},
 						],
-=======
-						activateOnRouteNames: [ VIEWS.WORKFLOWS ],
->>>>>>> 77d041ba
 					},
 					{
 						id: 'templates',
