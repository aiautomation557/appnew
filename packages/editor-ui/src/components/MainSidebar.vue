--- conflicted
+++ resolved
@@ -9,99 +9,16 @@
 			:class="{ ['clickable']: true, [$style.sideMenuCollapseButton]: true, [$style.expandedButton]: !isCollapsed }"
 			@click="toggleCollapse">
 		</div>
-			<n8n-menu :items="mainMenuItems" :collapsed="isCollapsed" @select="handleSelect">
+		<n8n-menu :items="mainMenuItems" :collapsed="isCollapsed" @select="handleSelect">
 			<template #header>
 				<div :class="$style.logo">
 					<img :src="basePath +  (isCollapsed ? 'n8n-logo-collapsed.svg' : 'n8n-logo-expanded.svg')" :class="$style.icon" alt="n8n"/>
-<<<<<<< HEAD
-				</n8n-menu-item>
-				<div :class="$style.sideMenuFlexContainer">
-					<div :class="$style.sideMenuUpper">
-
-						<MenuItemsIterator :items="sidebarMenuTopItems" :root="true"/>
-
-						<n8n-menu-item index="/workflows">
-							<font-awesome-icon icon="network-wired"/>
-							<span slot="title" class="item-title-root">{{ $locale.baseText('mainSidebar.workflows') }}</span>
-						</n8n-menu-item>
-
-						<n8n-menu-item v-if="isTemplatesEnabled" index="/templates" :class="$style.templatesSubmenu">
-							<font-awesome-icon icon="box-open"/>&nbsp;
-							<span slot="title" class="item-title-root">{{ $locale.baseText('mainSidebar.templates') }}</span>
-						</n8n-menu-item>
-
-						<n8n-menu-item index="/credentials" :class="$style.credentialsSubmenu">
-							<font-awesome-icon icon="key"/>
-							<span slot="title" class="item-title-root">{{ $locale.baseText('mainSidebar.credentials') }}</span>
-						</n8n-menu-item>
-
-						<n8n-menu-item index="executions"  :class="[$style.disableActiveStyle, $style.executionsSubmenu]">
-							<font-awesome-icon icon="tasks"/>&nbsp;
-							<span slot="title" class="item-title-root">{{ $locale.baseText('mainSidebar.executions') }}</span>
-						</n8n-menu-item>
-					</div>
-					<div :class="$style.sideMenuLower">
-						<n8n-menu-item index="settings" v-if="canUserAccessSettings && currentUser" :class="$style.settingsSubmenu">
-							<font-awesome-icon icon="cog"/>&nbsp;
-							<span slot="title" class="item-title-root">{{ $locale.baseText('settings') }}</span>
-						</n8n-menu-item>
-
-						<el-submenu index="help" :class="[$style.helpMenu, $style.disableActiveStyle]" title="Help" popperClass="sidebar-popper">
-							<template slot="title">
-								<font-awesome-icon icon="question"/>&nbsp;
-								<span slot="title" class="item-title-root">{{ $locale.baseText('mainSidebar.help') }}</span>
-							</template>
-
-							<MenuItemsIterator :items="helpMenuItems" :afterItemClick="trackHelpItemClick" />
-
-							<n8n-menu-item index="help-about">
-								<template slot="title">
-									<font-awesome-icon :class="$style['about-icon']" icon="info"/>
-									<span slot="title" class="item-title">{{ $locale.baseText('mainSidebar.aboutN8n') }}</span>
-								</template>
-							</n8n-menu-item>
-						</el-submenu>
-
-						<MenuItemsIterator :items="sidebarMenuBottomItems" :root="true"/>
-
-						<div :class="{
-							[$style.footerMenuItems] : true,
-							[$style.loggedIn]: showUserArea,
-						}">
-							<n8n-menu-item index="updates" :class="$style.updatesSubmenu" v-if="hasVersionUpdates" @click="openUpdatesPanel">
-								<div :class="$style.giftContainer">
-									<GiftNotificationIcon />
-								</div>
-								<span slot="title" :class="['item-title-root', $style.updatesLabel]">
-									{{nextVersions.length > 99 ? '99+' : nextVersions.length}} update{{nextVersions.length > 1 ? 's' : ''}}
-								</span>
-							</n8n-menu-item>
-							<n8n-menu-item v-if="showUserArea" :class="$style.userSubmenu" index="">
-								<!-- This dropdown is only enabled when sidebar is collapsed -->
-								<el-dropdown :disabled="!isCollapsed" placement="right-end" trigger="click" @command="onUserActionToggle">
-									<div :class="{[$style.avatar]: true, ['clickable']: isCollapsed }">
-										<n8n-avatar :firstName="currentUser.firstName" :lastName="currentUser.lastName" size="small" />
-										<el-dropdown-menu slot="dropdown">
-											<el-dropdown-item command="settings">{{ $locale.baseText('settings') }}</el-dropdown-item>
-											<el-dropdown-item command="logout">{{ $locale.baseText('auth.signout') }}</el-dropdown-item>
-										</el-dropdown-menu>
-									</div>
-								</el-dropdown>
-								<div slot="title" :class="['item-title-root', $style.username ]" v-if="!isCollapsed">
-									<span :title="currentUser.fullName" :class="$style.fullName">{{currentUser.fullName}}</span>
-									<div :class="{[$style.userActions]: true, ['user-actions']: true }">
-										<n8n-action-dropdown :items="userMenuItems" placement="top-start" @select="onUserActionToggle" />
-									</div>
-								</div>
-							</n8n-menu-item>
-=======
 				</div>
 			</template>
 			<template #menuSuffix v-if="hasVersionUpdates">
 				<div :class="$style.updates" @click="openUpdatesPanel">
 						<div :class="$style.giftContainer">
 							<GiftNotificationIcon />
->>>>>>> 0c78df61
 						</div>
 						<n8n-text :class="{['ml-xs']: true, [$style.expanded]: fullyExpanded }" color="text-base">
 							{{ nextVersions.length > 99 ? '99+' : nextVersions.length}} update{{nextVersions.length > 1 ? 's' : '' }}
@@ -257,19 +174,6 @@
 						label: this.$locale.baseText('mainSidebar.workflows'),
 						position: 'top',
 						activateOnRouteNames: [ VIEWS.NEW_WORKFLOW, VIEWS.WORKFLOWS, VIEWS.WORKFLOW ],
-						children: [
-							{
-								id: 'workflow',
-								label: this.$locale.baseText('mainSidebar.new'),
-								icon: 'file',
-								activateOnRouteNames: [ VIEWS.NEW_WORKFLOW ],
-							},
-							{
-								id: 'workflow-open',
-								label: this.$locale.baseText('mainSidebar.open'),
-								icon: 'folder-open',
-							},
-						],
 					},
 					{
 						id: 'templates',
@@ -417,17 +321,8 @@
 			},
 			async handleSelect (key: string) {
 				switch (key) {
-<<<<<<< HEAD
-					case '/workflows': {
+					case 'workflows': {
 						this.$router.push({name: VIEWS.WORKFLOWS});
-=======
-					case 'workflow': {
-						await this.createNewWorkflow();
-						break;
-					}
-					case 'workflow-open': {
-						this.$store.dispatch('ui/openModal', WORKFLOW_OPEN_MODAL_KEY);
->>>>>>> 0c78df61
 						break;
 					}
 					case 'templates': {
