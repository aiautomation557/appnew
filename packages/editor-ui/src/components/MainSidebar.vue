--- conflicted
+++ resolved
@@ -19,15 +19,7 @@
 		<n8n-menu :items="mainMenuItems" :collapsed="isCollapsed" @select="handleSelect">
 			<template #header>
 				<div :class="$style.logo">
-<<<<<<< HEAD
 					<img :src="basePath +  (isCollapsed ? 'mmio-connect-logo-collapsed.png' : 'mmio-connect-logo-expanded.png')" :class="$style.icon" alt="n8n"/>
-=======
-					<img
-						:src="basePath + (isCollapsed ? 'n8n-logo-collapsed.svg' : 'n8n-logo-expanded.svg')"
-						:class="$style.icon"
-						alt="n8n"
-					/>
->>>>>>> 819c4adb
 				</div>
 			</template>
 			<template #menuSuffix v-if="hasVersionUpdates">
