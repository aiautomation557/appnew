--- conflicted
+++ resolved
@@ -133,12 +133,8 @@
 import { useWorkflowsStore } from '@/stores/workflows';
 import { useRootStore } from '@/stores/n8nRootStore';
 import { useVersionsStore } from '@/stores/versions';
-<<<<<<< HEAD
+import { isNavigationFailure } from 'vue-router';
 import { useVersionControlStore } from '@/stores/versionControl';
-import { isNavigationFailure, NavigationFailureType, Route } from 'vue-router';
-=======
-import { isNavigationFailure } from 'vue-router';
->>>>>>> f3b47018
 
 export default mixins(
 	genericHelpers,
