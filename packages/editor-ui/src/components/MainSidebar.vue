--- conflicted
+++ resolved
@@ -223,13 +223,7 @@
 		data () {
 			return {
 				aboutDialogVisible: false,
-<<<<<<< HEAD
 				publicPath: process.env.VUE_APP_PUBLIC_PATH || '/',
-				credentialNewDialogVisible: false,
-=======
-				// @ts-ignore
-				basePath: this.$store.getters.getBaseUrl,
->>>>>>> 5644a88d
 				credentialOpenDialogVisible: false,
 				executionsListDialogVisible: false,
 				stopExecutionInProgress: false,
