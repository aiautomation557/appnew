--- conflicted
+++ resolved
@@ -64,12 +64,8 @@
 import type { INodeTypeDescription, IWebhookDescription } from 'n8n-workflow';
 import { defineComponent } from 'vue';
 
-<<<<<<< HEAD
 import { useToast } from '@/composables';
-import { WEBHOOK_NODE_TYPE } from '@/constants';
-=======
 import { FORM_TRIGGER_NODE_TYPE, OPEN_URL_PANEL_TRIGGER_NODE_TYPES } from '@/constants';
->>>>>>> 689360ee
 import { copyPaste } from '@/mixins/copyPaste';
 import { workflowHelpers } from '@/mixins/workflowHelpers';
 
