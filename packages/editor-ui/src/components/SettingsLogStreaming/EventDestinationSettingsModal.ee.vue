<template>
	<Modal
		:name="modalName"
		:eventBus="modalBus"
		:beforeClose="onModalClose"
		:scrollable="true"
		:center="true"
		:loading="loading"
		:minWidth="isTypeAbstract ? '460px' : '70%'"
		:maxWidth="isTypeAbstract ? '460px' : '70%'"
		:minHeight="isTypeAbstract ? '160px' : '650px'"
		:maxHeight="isTypeAbstract ? '300px' : '650px'"
		data-test-id="destination-modal"
	>
		<template #header>
			<template v-if="isTypeAbstract">
				<div :class="$style.headerCreate">
					<span>Add new destination</span>
				</div>
			</template>
			<template v-else>
				<div :class="$style.header">
					<div :class="$style.destinationInfo">
						<InlineNameEdit
							:modelValue="headerLabel"
							:subtitle="!isTypeAbstract ? $locale.baseText(typeLabelName) : 'Select type'"
							:readonly="isTypeAbstract"
							type="Credential"
							data-test-id="subtitle-showing-type"
							@update:modelValue="onLabelChange"
						/>
					</div>
					<div :class="$style.destinationActions">
						<n8n-button
							v-if="nodeParameters && hasOnceBeenSaved && unchanged"
							:icon="testMessageSent ? (testMessageResult ? 'check' : 'exclamation-triangle') : ''"
							:title="
								testMessageSent && testMessageResult
									? 'Event sent and returned OK'
									: 'Event returned with error'
							"
							type="tertiary"
							label="Send Test-Event"
							:disabled="!hasOnceBeenSaved || !unchanged"
							@click="sendTestEvent"
							data-test-id="destination-test-button"
						/>
						<template v-if="isInstanceOwner">
							<n8n-icon-button
								v-if="nodeParameters && hasOnceBeenSaved"
								:title="$locale.baseText('settings.log-streaming.delete')"
								icon="trash"
								type="tertiary"
								:disabled="isSaving"
								:loading="isDeleting"
								@click="removeThis"
								data-test-id="destination-delete-button"
							/>
							<SaveButton
								:saved="unchanged && hasOnceBeenSaved"
								:disabled="isTypeAbstract || unchanged"
								:savingLabel="$locale.baseText('settings.log-streaming.saving')"
								@click="saveDestination"
								data-test-id="destination-save-button"
							/>
						</template>
					</div>
				</div>
				<hr />
			</template>
		</template>
		<template #content>
			<div :class="$style.container">
				<template v-if="isTypeAbstract">
					<n8n-input-label
						:class="$style.typeSelector"
						:label="$locale.baseText('settings.log-streaming.selecttype')"
						:tooltipText="$locale.baseText('settings.log-streaming.selecttypehint')"
						:bold="false"
						size="medium"
						:underline="false"
					>
						<n8n-select
							:modelValue="typeSelectValue"
							:placeholder="typeSelectPlaceholder"
							@update:modelValue="onTypeSelectInput"
							data-test-id="select-destination-type"
							name="name"
							ref="typeSelectRef"
						>
							<n8n-option
								v-for="option in typeSelectOptions || []"
								:key="option.value"
								:value="option.value"
								:label="$locale.baseText(option.label)"
							/>
						</n8n-select>
						<div class="mt-m text-right">
							<n8n-button
								size="large"
								@click="onContinueAddClicked"
								data-test-id="select-destination-button"
								:disabled="!typeSelectValue"
							>
								{{ $locale.baseText(`settings.log-streaming.continue`) }}
							</n8n-button>
						</div>
					</n8n-input-label>
				</template>
				<template v-else>
					<div :class="$style.sidebar">
						<n8n-menu mode="tabs" :items="sidebarItems" @select="onTabSelect"></n8n-menu>
					</div>
					<div v-if="activeTab === 'settings'" :class="$style.mainContent" ref="content">
						<template v-if="isTypeWebhook">
							<parameter-input-list
								:parameters="webhookDescription"
								:hideDelete="true"
								:nodeValues="nodeParameters"
								:isReadOnly="!isInstanceOwner"
								path=""
								@valueChanged="valueChanged"
							/>
						</template>
						<template v-else-if="isTypeSyslog">
							<parameter-input-list
								:parameters="syslogDescription"
								:hideDelete="true"
								:nodeValues="nodeParameters"
								:isReadOnly="!isInstanceOwner"
								path=""
								@valueChanged="valueChanged"
							/>
						</template>
						<template v-else-if="isTypeSentry">
							<parameter-input-list
								:parameters="sentryDescription"
								:hideDelete="true"
								:nodeValues="nodeParameters"
								:isReadOnly="!isInstanceOwner"
								path=""
								@valueChanged="valueChanged"
							/>
						</template>
					</div>
					<div v-if="activeTab === 'events'" :class="$style.mainContent">
						<div class="">
							<n8n-input-label
								class="mb-m mt-m"
								:label="$locale.baseText('settings.log-streaming.tab.events.title')"
								:bold="true"
								size="medium"
								:underline="false"
							/>
							<event-selection
								:destinationId="destination.id"
								@input="onInput"
								@change="valueChanged"
								:readonly="!isInstanceOwner"
							/>
						</div>
					</div>
				</template>
			</div>
		</template>
	</Modal>
</template>

<script lang="ts">
import { get, set, unset } from 'lodash-es';
import { mapStores } from 'pinia';
import { useLogStreamingStore } from '@/stores/logStreaming.store';
import { useNDVStore } from '@/stores/ndv.store';
import { useWorkflowsStore } from '@/stores/workflows.store';
import ParameterInputList from '@/components/ParameterInputList.vue';
import type { IMenuItem, INodeUi, IUpdateInformation } from '@/Interface';
import type {
	IDataObject,
	INodeCredentials,
	NodeParameterValue,
	MessageEventBusDestinationOptions,
} from 'n8n-workflow';
import {
	deepCopy,
	defaultMessageEventBusDestinationOptions,
	defaultMessageEventBusDestinationWebhookOptions,
	MessageEventBusDestinationTypeNames,
	defaultMessageEventBusDestinationSyslogOptions,
	defaultMessageEventBusDestinationSentryOptions,
} from 'n8n-workflow';
import type { PropType } from 'vue';
import { defineComponent } from 'vue';
import { LOG_STREAM_MODAL_KEY, MODAL_CONFIRM } from '@/constants';
import Modal from '@/components/Modal.vue';
import { useMessage } from '@/composables';
import { useUIStore } from '@/stores/ui.store';
import { useUsersStore } from '@/stores/users.store';
import { destinationToFakeINodeUi } from '@/components/SettingsLogStreaming/Helpers.ee';
import {
	webhookModalDescription,
	sentryModalDescription,
	syslogModalDescription,
} from './descriptions.ee';
import type { BaseTextKey } from '@/plugins/i18n';
import InlineNameEdit from '@/components/InlineNameEdit.vue';
import SaveButton from '@/components/SaveButton.vue';
import EventSelection from '@/components/SettingsLogStreaming/EventSelection.ee.vue';
import type { EventBus } from 'n8n-design-system';
import { createEventBus } from 'n8n-design-system/utils';

export default defineComponent({
	name: 'event-destination-settings-modal',
	props: {
		modalName: String,
		destination: {
			type: Object,
			default: () => deepCopy(defaultMessageEventBusDestinationOptions),
		},
		isNew: Boolean,
		eventBus: {
			type: Object as PropType<EventBus>,
		},
	},
	components: {
		Modal,
		ParameterInputList,
		InlineNameEdit,
		SaveButton,
		EventSelection,
	},
	setup() {
		return {
			...useMessage(),
		};
	},
	data() {
		return {
			unchanged: !this.isNew,
			activeTab: 'settings',
			hasOnceBeenSaved: !this.isNew,
			isSaving: false,
			isDeleting: false,
			loading: false,
			showRemoveConfirm: false,
			typeSelectValue: '',
			typeSelectPlaceholder: 'Destination Type',
			nodeParameters: deepCopy(
				defaultMessageEventBusDestinationOptions,
			) as MessageEventBusDestinationOptions,
			webhookDescription: webhookModalDescription,
			sentryDescription: sentryModalDescription,
			syslogDescription: syslogModalDescription,
			modalBus: createEventBus(),
			headerLabel: this.destination.label,
			testMessageSent: false,
			testMessageResult: false,
			isInstanceOwner: false,
			LOG_STREAM_MODAL_KEY,
		};
	},
	computed: {
		...mapStores(useUIStore, useUsersStore, useLogStreamingStore, useNDVStore, useWorkflowsStore),
		typeSelectOptions(): Array<{ value: string; label: BaseTextKey }> {
			const options: Array<{ value: string; label: BaseTextKey }> = [];
			for (const t of Object.values(MessageEventBusDestinationTypeNames)) {
				if (t === MessageEventBusDestinationTypeNames.abstract) {
					continue;
				}
				options.push({
					value: t,
					label: `settings.log-streaming.${t}` as BaseTextKey,
				});
			}
			return options;
		},
		isTypeAbstract(): boolean {
			return this.nodeParameters.__type === MessageEventBusDestinationTypeNames.abstract;
		},
		isTypeWebhook(): boolean {
			return this.nodeParameters.__type === MessageEventBusDestinationTypeNames.webhook;
		},
		isTypeSyslog(): boolean {
			return this.nodeParameters.__type === MessageEventBusDestinationTypeNames.syslog;
		},
		isTypeSentry(): boolean {
			return this.nodeParameters.__type === MessageEventBusDestinationTypeNames.sentry;
		},
		node(): INodeUi {
			return destinationToFakeINodeUi(this.nodeParameters);
		},
		typeLabelName(): BaseTextKey {
			return `settings.log-streaming.${this.nodeParameters.__type}` as BaseTextKey;
		},
		sidebarItems(): IMenuItem[] {
			const items: IMenuItem[] = [
				{
					id: 'settings',
					label: this.$locale.baseText('settings.log-streaming.tab.settings'),
					position: 'top',
				},
			];
			if (!this.isTypeAbstract) {
				items.push({
					id: 'events',
					label: this.$locale.baseText('settings.log-streaming.tab.events'),
					position: 'top',
				});
			}
			return items;
		},
	},
	mounted() {
		this.isInstanceOwner = this.usersStore.currentUser?.globalRole?.name === 'owner';
		this.setupNode(
			Object.assign(deepCopy(defaultMessageEventBusDestinationOptions), this.destination),
		);
		this.workflowsStore.$onAction(
			({
				name, // name of the action
				args, // array of parameters passed to the action
			}) => {
				if (name === 'updateNodeProperties') {
					for (const arg of args) {
						if (arg.name === this.destination.id) {
							if ('credentials' in arg.properties) {
								this.unchanged = false;
								this.nodeParameters.credentials = arg.properties.credentials as INodeCredentials;
							}
						}
					}
				}
			},
		);
	},
	methods: {
		onInput() {
			this.unchanged = false;
			this.testMessageSent = false;
		},
		onTabSelect(tab: string) {
			this.activeTab = tab;
		},
		onLabelChange(value: string) {
			this.onInput();
			this.headerLabel = value;
			this.nodeParameters.label = value;
		},
		setupNode(options: MessageEventBusDestinationOptions) {
			this.workflowsStore.removeNode(this.node);
			this.ndvStore.activeNodeName = options.id ?? 'thisshouldnothappen';
			this.workflowsStore.addNode(destinationToFakeINodeUi(options));
			this.nodeParameters = options;
			this.logStreamingStore.items[this.destination.id].destination = options;
		},
		onTypeSelectInput(destinationType: MessageEventBusDestinationTypeNames) {
			this.typeSelectValue = destinationType;
		},
		async onContinueAddClicked() {
			let newDestination;
			switch (this.typeSelectValue) {
				case MessageEventBusDestinationTypeNames.syslog:
					newDestination = Object.assign(deepCopy(defaultMessageEventBusDestinationSyslogOptions), {
						id: this.destination.id,
					});
					break;
				case MessageEventBusDestinationTypeNames.sentry:
					newDestination = Object.assign(deepCopy(defaultMessageEventBusDestinationSentryOptions), {
						id: this.destination.id,
					});
					break;
				case MessageEventBusDestinationTypeNames.webhook:
					newDestination = Object.assign(
						deepCopy(defaultMessageEventBusDestinationWebhookOptions),
						{ id: this.destination.id },
					);
					break;
			}

			if (newDestination) {
				this.headerLabel = newDestination?.label ?? this.headerLabel;
<<<<<<< HEAD
				await nextTick();
=======
>>>>>>> dab3d3a4
				this.setupNode(newDestination);
			}
		},
		valueChanged(parameterData: IUpdateInformation) {
			this.unchanged = false;
			this.testMessageSent = false;
			const newValue: NodeParameterValue = parameterData.value as string | number;
			const parameterPath = parameterData.name.startsWith('parameters.')
				? parameterData.name.split('.').slice(1).join('.')
				: parameterData.name;

			const nodeParameters = deepCopy(this.nodeParameters);

			// Check if the path is supposed to change an array and if so get
			// the needed data like path and index
			const parameterPathArray = parameterPath.match(/(.*)\[(\d+)\]$/);

			// Apply the new value
			if (parameterData.value === undefined && parameterPathArray !== null) {
				// Delete array item
				const path = parameterPathArray[1] as keyof MessageEventBusDestinationOptions;
				const index = parameterPathArray[2];
				const data = get(nodeParameters, path);

				if (Array.isArray(data)) {
					data.splice(parseInt(index, 10), 1);
					nodeParameters[path] = data as never;
				}
			} else {
				if (newValue === undefined) {
					unset(nodeParameters, parameterPath);
				} else {
					set(nodeParameters, parameterPath, newValue);
				}
			}

			this.nodeParameters = deepCopy(nodeParameters);
			this.workflowsStore.updateNodeProperties({
				name: this.node.name,
				properties: { parameters: this.nodeParameters as unknown as IDataObject, position: [0, 0] },
			});
			if (this.hasOnceBeenSaved) {
				this.logStreamingStore.updateDestination(this.nodeParameters);
			}
		},
		async sendTestEvent() {
			this.testMessageResult = await this.logStreamingStore.sendTestMessage(this.nodeParameters);
			this.testMessageSent = true;
		},
		async removeThis() {
			const deleteConfirmed = await this.confirm(
				this.$locale.baseText('settings.log-streaming.destinationDelete.message', {
					interpolate: { destinationName: this.destination.label },
				}),
				this.$locale.baseText('settings.log-streaming.destinationDelete.headline'),
				{
					type: 'warning',
					confirmButtonText: this.$locale.baseText(
						'settings.log-streaming.destinationDelete.confirmButtonText',
					),
					cancelButtonText: this.$locale.baseText(
						'settings.log-streaming.destinationDelete.cancelButtonText',
					),
				},
			);

			if (deleteConfirmed !== MODAL_CONFIRM) {
				return;
			} else {
				this.eventBus.emit('remove', this.destination.id);
				this.uiStore.closeModal(LOG_STREAM_MODAL_KEY);
				this.uiStore.stateIsDirty = false;
			}
		},
		onModalClose() {
			if (!this.hasOnceBeenSaved) {
				this.workflowsStore.removeNode(this.node);
				this.logStreamingStore.removeDestination(this.nodeParameters.id!);
			}
			this.ndvStore.activeNodeName = null;
			this.eventBus.emit('closing', this.destination.id);
			this.uiStore.stateIsDirty = false;
		},
		async saveDestination() {
			if (this.unchanged || !this.destination.id) {
				return;
			}
			const saveResult = await this.logStreamingStore.saveDestination(this.nodeParameters);
			if (saveResult === true) {
				this.hasOnceBeenSaved = true;
				this.testMessageSent = false;
				this.unchanged = true;
				this.eventBus.emit('destinationWasSaved', this.destination.id);
				this.uiStore.stateIsDirty = false;
			}
		},
	},
});
</script>

<style lang="scss" module>
.labelMargins {
	margin-bottom: 1em;
	margin-top: 1em;
}
.typeSelector {
	width: 100%;
	margin-bottom: 1em;
	margin-top: 1em;
}

.sidebarSwitches {
	margin-left: 1.5em;
	margin-bottom: 0.5em;
	span {
		color: var(--color-text-dark) !important;
	}
}

.tabbar {
	margin-bottom: 1em;
}

.mainContent {
	flex: 1;
	overflow: auto;
	padding-left: 1em;
	padding-right: 1em;
	padding-bottom: 2em;
}

.sidebar {
	padding-top: 1em;
	max-width: 170px;
	min-width: 170px;
	margin-right: var(--spacing-l);
	flex-grow: 1;

	ul {
		padding: 0 !important;
	}
}

.cardTitle {
	font-size: 14px;
	font-weight: bold;
}

.header {
	display: flex;
	min-height: 61px;
}

.headerCreate {
	display: flex;
	font-size: 20px;
}

.container {
	display: flex;
	height: 100%;
}

.destinationInfo {
	display: flex;
	align-items: center;
	flex-direction: row;
	flex-grow: 1;
	margin-bottom: var(--spacing-l);
}

.destinationActions {
	display: flex;
	flex-direction: row;
	align-items: center;
	margin-right: var(--spacing-xl);
	margin-bottom: var(--spacing-l);

	> * {
		margin-left: var(--spacing-2xs);
	}
}
</style><|MERGE_RESOLUTION|>--- conflicted
+++ resolved
@@ -378,10 +378,6 @@
 
 			if (newDestination) {
 				this.headerLabel = newDestination?.label ?? this.headerLabel;
-<<<<<<< HEAD
-				await nextTick();
-=======
->>>>>>> dab3d3a4
 				this.setupNode(newDestination);
 			}
 		},
