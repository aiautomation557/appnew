--- conflicted
+++ resolved
@@ -250,11 +250,7 @@
 			sentryDescription: sentryModalDescription,
 			syslogDescription: syslogModalDescription,
 			modalBus: createEventBus(),
-<<<<<<< HEAD
-			headerLabel: this.$props.destination.label,
-=======
 			headerLabel: this.destination.label,
->>>>>>> 3fdc4413
 			testMessageSent: false,
 			testMessageResult: false,
 			isInstanceOwner: false,
@@ -455,11 +451,7 @@
 			if (deleteConfirmed === false) {
 				return;
 			} else {
-<<<<<<< HEAD
-				this.$props.eventBus.emit('remove', this.destination.id);
-=======
 				this.eventBus.emit('remove', this.destination.id);
->>>>>>> 3fdc4413
 				this.uiStore.closeModal(LOG_STREAM_MODAL_KEY);
 				this.uiStore.stateIsDirty = false;
 			}
@@ -470,11 +462,7 @@
 				this.logStreamingStore.removeDestination(this.nodeParameters.id!);
 			}
 			this.ndvStore.activeNodeName = null;
-<<<<<<< HEAD
-			this.$props.eventBus.emit('closing', this.destination.id);
-=======
 			this.eventBus.emit('closing', this.destination.id);
->>>>>>> 3fdc4413
 			this.uiStore.stateIsDirty = false;
 		},
 		async saveDestination() {
@@ -486,11 +474,7 @@
 				this.hasOnceBeenSaved = true;
 				this.testMessageSent = false;
 				this.unchanged = true;
-<<<<<<< HEAD
-				this.$props.eventBus.emit('destinationWasSaved', this.destination.id);
-=======
 				this.eventBus.emit('destinationWasSaved', this.destination.id);
->>>>>>> 3fdc4413
 				this.uiStore.stateIsDirty = false;
 			}
 		},
