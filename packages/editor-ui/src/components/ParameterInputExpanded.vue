<template>
	<n8n-input-label
		:label="$locale.credText().inputLabelDisplayName(parameter)"
		:tooltipText="$locale.credText().inputLabelDescription(parameter)"
		:required="parameter.required"
		:showTooltip="focused"
		:showOptions="menuExpanded"
		:data-test-id="parameter.name"
		:size="label.size"
	>
		<template #options>
			<parameter-options
				:parameter="parameter"
				:value="value"
				:isReadOnly="false"
				:showOptions="true"
				:isValueExpression="isValueExpression"
				@optionSelected="optionSelected"
				@menu-expanded="onMenuExpanded"
			/>
		</template>
		<template>
			<parameter-input-wrapper
				ref="param"
				inputSize="large"
				:parameter="parameter"
				:value="value"
				:path="parameter.name"
				:hideIssues="true"
				:documentationUrl="documentationUrl"
				:errorHighlight="showRequiredErrors"
				:isForCredential="true"
				:eventSource="eventSource"
				:hint="!showRequiredErrors ? hint : ''"
				@focus="onFocus"
				@blur="onBlur"
				@textInput="valueChanged"
				@valueChanged="valueChanged"
			/>
			<div :class="$style.errors" v-if="showRequiredErrors">
				<n8n-text color="danger" size="small">
					{{ $locale.baseText('parameterInputExpanded.thisFieldIsRequired') }}
					<n8n-link
						v-if="documentationUrl"
						:to="documentationUrl"
						size="small"
						:underline="true"
						@click="onDocumentationUrlClick"
					>
						{{ $locale.baseText('parameterInputExpanded.openDocs') }}
					</n8n-link>
				</n8n-text>
			</div>
		</template>
	</n8n-input-label>
</template>

<script lang="ts">
import type { IUpdateInformation } from '@/Interface';
import ParameterOptions from './ParameterOptions.vue';
<<<<<<< HEAD
import type { PropType } from 'vue';
import Vue from 'vue';
=======
import { defineComponent } from 'vue';
import type { PropType } from 'vue';
>>>>>>> 9c94050d
import ParameterInputWrapper from './ParameterInputWrapper.vue';
import { isValueExpression } from '@/utils';
import type { INodeParameterResourceLocator, INodeProperties, IParameterLabel } from 'n8n-workflow';
import { mapStores } from 'pinia';
import { useWorkflowsStore } from '@/stores/workflows';

type ParamRef = InstanceType<typeof ParameterInputWrapper>;

export default defineComponent({
	name: 'parameter-input-expanded',
	components: {
		ParameterOptions,
		ParameterInputWrapper,
	},
	props: {
		parameter: {
			type: Object as PropType<INodeProperties>,
		},
		value: {},
		showValidationWarnings: {
			type: Boolean,
		},
		documentationUrl: {
			type: String,
		},
		eventSource: {
			type: String,
		},
		label: {
			type: Object as PropType<IParameterLabel>,
			default: () => ({
				size: 'small',
			}),
		},
	},
	data() {
		return {
			focused: false,
			blurredEver: false,
			menuExpanded: false,
		};
	},
	computed: {
		...mapStores(useWorkflowsStore),
		showRequiredErrors(): boolean {
			if (!this.parameter.required) {
				return false;
			}

			if (this.blurredEver || this.showValidationWarnings) {
				if (this.parameter.type === 'string') {
					return !this.value;
				}

				if (this.parameter.type === 'number') {
					return typeof this.value !== 'number';
				}
			}

			return false;
		},
		hint(): string | null {
			if (this.isValueExpression) {
				return null;
			}

			return this.$locale.credText().hint(this.parameter);
		},
		isValueExpression(): boolean {
			return isValueExpression(
				this.parameter,
				this.value as string | INodeParameterResourceLocator,
			);
		},
	},
	methods: {
		onFocus() {
			this.focused = true;
		},
		onBlur() {
			this.blurredEver = true;
			this.focused = false;
		},
		onMenuExpanded(expanded: boolean) {
			this.menuExpanded = expanded;
		},
		optionSelected(command: string) {
			if (this.$refs.param) {
				(this.$refs.param as ParamRef).$emit('optionSelected', command);
			}
		},
		valueChanged(parameterData: IUpdateInformation) {
			this.$emit('change', parameterData);
		},
		onDocumentationUrlClick(): void {
			this.$telemetry.track('User clicked credential modal docs link', {
				docs_link: this.documentationUrl,
				source: 'field',
				workflow_id: this.workflowsStore.workflowId,
			});
		},
	},
});
</script>

<style lang="scss" module>
.errors {
	margin-top: var(--spacing-2xs);
}
.hint {
	margin-top: var(--spacing-4xs);
}
</style><|MERGE_RESOLUTION|>--- conflicted
+++ resolved
@@ -58,13 +58,8 @@
 <script lang="ts">
 import type { IUpdateInformation } from '@/Interface';
 import ParameterOptions from './ParameterOptions.vue';
-<<<<<<< HEAD
-import type { PropType } from 'vue';
-import Vue from 'vue';
-=======
 import { defineComponent } from 'vue';
 import type { PropType } from 'vue';
->>>>>>> 9c94050d
 import ParameterInputWrapper from './ParameterInputWrapper.vue';
 import { isValueExpression } from '@/utils';
 import type { INodeParameterResourceLocator, INodeProperties, IParameterLabel } from 'n8n-workflow';
