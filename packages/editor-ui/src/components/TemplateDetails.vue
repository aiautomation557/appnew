<template>
	<div>
		<n8n-loading :loading="loading" :rows="5" variant="p" />

		<template-details-block v-if="!loading && template.nodes.length > 0" :title="blockTitle">
			<div :class="$style.icons">
				<div
					v-for="node in filterTemplateNodes(template.nodes)"
					:key="node.name"
					:class="$style.icon"
				>
					<NodeIcon
						:nodeType="node"
						:size="24"
						:showTooltip="true"
						@click="redirectToSearchPage(node)"
					/>
				</div>
			</div>
		</template-details-block>

		<template-details-block
			v-if="!loading && template?.categories.length > 0"
			:title="$locale.baseText('template.details.categories')"
		>
			<n8n-tags :tags="template.categories" @click="redirectToCategory" />
		</template-details-block>

		<template-details-block v-if="!loading" :title="$locale.baseText('template.details.details')">
			<div :class="$style.text">
				<n8n-text size="small" color="text-base">
					{{ $locale.baseText('template.details.created') }}
					<TimeAgo :date="template.createdAt" />
					<span>{{ $locale.baseText('template.details.by') }}</span>
					<span v-if="template.user"> {{ template.user.username }}</span>
					<span v-else> n8n team</span>
				</n8n-text>
			</div>
			<div :class="$style.text">
				<n8n-text v-if="template.totalViews !== 0" size="small" color="text-base">
					{{ $locale.baseText('template.details.viewed') }}
					{{ abbreviateNumber(template.totalViews) }}
					{{ $locale.baseText('template.details.times') }}
				</n8n-text>
			</div>
		</template-details-block>
	</div>
</template>
<script lang="ts">
<<<<<<< HEAD
import type { PropType } from 'vue';
import Vue from 'vue';
=======
import { defineComponent } from 'vue';
import type { PropType } from 'vue';
>>>>>>> 9c94050d
import TemplateDetailsBlock from '@/components/TemplateDetailsBlock.vue';
import NodeIcon from '@/components/NodeIcon.vue';
import { abbreviateNumber, filterTemplateNodes } from '@/utils';
import type { ITemplatesNode, ITemplatesWorkflow, ITemplatesWorkflowFull } from '@/Interface';
import { mapStores } from 'pinia';
import { useTemplatesStore } from '@/stores/templates';

export default defineComponent({
	name: 'TemplateDetails',
	props: {
		blockTitle: {
			type: String,
		},
		loading: {
			type: Boolean,
		},
		template: {
			type: Object as PropType<ITemplatesWorkflow | ITemplatesWorkflowFull>,
		},
	},
	components: {
		NodeIcon,
		TemplateDetailsBlock,
	},
	computed: {
		...mapStores(useTemplatesStore),
	},
	methods: {
		abbreviateNumber,
		filterTemplateNodes,
		redirectToCategory(id: string) {
			this.templatesStore.resetSessionId();
			this.$router.push(`/templates?categories=${id}`);
		},
		redirectToSearchPage(node: ITemplatesNode) {
			this.templatesStore.resetSessionId();
			this.$router.push(`/templates?search=${node.displayName}`);
		},
	},
});
</script>
<style lang="scss" module>
.icons {
	display: flex;
	flex-wrap: wrap;
}
.icon {
	margin-right: var(--spacing-xs);
	margin-bottom: var(--spacing-xs);
	cursor: pointer;
}
.text {
	padding-bottom: var(--spacing-xs);
}
</style><|MERGE_RESOLUTION|>--- conflicted
+++ resolved
@@ -47,13 +47,8 @@
 	</div>
 </template>
 <script lang="ts">
-<<<<<<< HEAD
-import type { PropType } from 'vue';
-import Vue from 'vue';
-=======
 import { defineComponent } from 'vue';
 import type { PropType } from 'vue';
->>>>>>> 9c94050d
 import TemplateDetailsBlock from '@/components/TemplateDetailsBlock.vue';
 import NodeIcon from '@/components/NodeIcon.vue';
 import { abbreviateNumber, filterTemplateNodes } from '@/utils';
