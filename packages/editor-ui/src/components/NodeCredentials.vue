--- conflicted
+++ resolved
@@ -191,24 +191,19 @@
 		},
 
 		onCredentialSelected (credentialType: string, credentialId: string | null | undefined) {
-			let selected = undefined;
 			if (credentialId === NEW_CREDENTIALS_TEXT) {
 				this.listenForNewCredentials(credentialType);
 				this.$store.dispatch('ui/openNewCredential', { type: credentialType });
-<<<<<<< HEAD
 				this.$telemetry.track('User opened Credential modal', { credential_type: credentialType, source: 'node', new_credential: true, workflow_id: this.$store.getters.workflowId });
-			}
-			else {
-				selected = credentialName;
-				this.$telemetry.track('User selected credential from node modal', { credential_type: credentialType, workflow_id: this.$store.getters.workflowId });
-=======
 				return;
 			}
+
+			this.$telemetry.track('User selected credential from node modal', { credential_type: credentialType, workflow_id: this.$store.getters.workflowId });
 
 			const selectedCredentials = this.$store.getters['credentials/getCredentialById'](credentialId);
 			const oldCredentials = this.node.credentials && this.node.credentials[credentialType] ? this.node.credentials[credentialType] : {};
 
-			selected = { id: selectedCredentials.id, name: selectedCredentials.name };
+			const selected = { id: selectedCredentials.id, name: selectedCredentials.name };
 
 			// if credentials has been string or neither id matched nor name matched uniquely
 			if (oldCredentials.id === null || (oldCredentials.id && !this.$store.getters['credentials/getCredentialByIdAndType'](oldCredentials.id, credentialType))) {
@@ -224,7 +219,6 @@
 					message: `Nodes that used credentials "${oldCredentials.name}" have been updated to use "${selected.name}"`,
 					type: 'success',
 				});
->>>>>>> 5e4aa9a7
 			}
 
 			const node: INodeUi = this.node;
@@ -277,16 +271,10 @@
 		},
 
 		editCredential(credentialType: string): void {
-<<<<<<< HEAD
-			const name = this.node.credentials[credentialType];
-			const options = this.credentialOptions[credentialType];
-			const selected = options.find((option: ICredentialType) => option.name === name);
-			this.$store.dispatch('ui/openExisitngCredential', { id: selected.id });
-			this.$telemetry.track('User opened Credential modal', { credential_type: credentialType, source: 'node', new_credential: false, workflow_id: this.$store.getters.workflowId });
-=======
 			const { id } = this.node.credentials[credentialType];
 			this.$store.dispatch('ui/openExisitngCredential', { id });
->>>>>>> 5e4aa9a7
+
+			this.$telemetry.track('User opened Credential modal', { credential_type: credentialType, source: 'node', new_credential: false, workflow_id: this.$store.getters.workflowId });
 
 			this.listenForNewCredentials(credentialType);
 		},
