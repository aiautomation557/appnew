<template>
	<div
		v-if="credentialTypesNodeDescriptionDisplayed.length"
		:class="['node-credentials', $style.container]"
	>
		<div
			v-for="credentialTypeDescription in credentialTypesNodeDescriptionDisplayed"
			:key="credentialTypeDescription.name"
		>
			<n8n-input-label
				:label="getCredentialsFieldLabel(credentialTypeDescription)"
				:bold="false"
				:set="(issues = getIssues(credentialTypeDescription.name))"
				size="small"
				color="text-dark"
			>
				<div v-if="readonly || isReadOnly">
					<n8n-input
						:value="getSelectedName(credentialTypeDescription.name)"
						disabled
						size="small"
					/>
				</div>
				<div v-else :class="issues.length && !hideIssues ? $style.hasIssues : $style.input">
					<n8n-select
						:value="getSelectedId(credentialTypeDescription.name)"
						@change="(value) => onCredentialSelected(credentialTypeDescription.name, value)"
						@blur="$emit('blur', 'credentials')"
						:placeholder="getSelectPlaceholder(credentialTypeDescription.name, issues)"
						size="small"
					>
						<n8n-option
							v-for="item in getCredentialOptions(credentialTypeDescription.name)"
							:key="item.id"
							:label="item.name"
							:value="item.id"
						>
							<div :class="[$style.credentialOption, 'mt-2xs', 'mb-2xs']">
								<n8n-text bold>{{ item.name }}</n8n-text>
								<n8n-text size="small">{{ item.typeDisplayName }}</n8n-text>
							</div>
						</n8n-option>
						<n8n-option
							:key="NEW_CREDENTIALS_TEXT"
							:value="NEW_CREDENTIALS_TEXT"
							:label="NEW_CREDENTIALS_TEXT"
						>
						</n8n-option>
					</n8n-select>

					<div :class="$style.warning" v-if="issues.length && !hideIssues">
						<n8n-tooltip placement="top">
							<template #content>
								<titled-list
									:title="`${$locale.baseText('nodeCredentials.issues')}:`"
									:items="issues"
								/>
							</template>
							<font-awesome-icon icon="exclamation-triangle" />
						</n8n-tooltip>
					</div>

					<div
						:class="$style.edit"
						v-if="
							selected[credentialTypeDescription.name] &&
							isCredentialExisting(credentialTypeDescription.name)
						"
					>
						<font-awesome-icon
							icon="pen"
							@click="editCredential(credentialTypeDescription.name)"
							class="clickable"
							:title="$locale.baseText('nodeCredentials.updateCredential')"
						/>
					</div>
				</div>
			</n8n-input-label>
		</div>
	</div>
</template>

<script lang="ts">
import { PropType } from 'vue';
import { restApi } from '@/mixins/restApi';
import {
	ICredentialsResponse,
	INodeUi,
	INodeUpdatePropertiesInformation,
	IUser,
} from '@/Interface';
import {
	ICredentialType,
	INodeCredentialDescription,
	INodeCredentialsDetails,
	INodeParameters,
} from 'n8n-workflow';

import { genericHelpers } from '@/mixins/genericHelpers';
import { nodeHelpers } from '@/mixins/nodeHelpers';
import { showMessage } from '@/mixins/showMessage';

import TitledList from '@/components/TitledList.vue';

import mixins from 'vue-typed-mixins';
import { mapStores } from 'pinia';
import { useUIStore } from '@/stores/ui';
import { useUsersStore } from '@/stores/users';
import { useWorkflowsStore } from '@/stores/workflows';
import { useNodeTypesStore } from '@/stores/nodeTypes';
import { useCredentialsStore } from '@/stores/credentials';
import { useNDVStore } from '@/stores/ndv';
import { KEEP_AUTH_IN_NDV_FOR_NODES } from '@/constants';
import { getMainAuthField, getNodeCredentialForAuthType } from '@/utils';

interface CredentialDropdownOption extends ICredentialsResponse {
	typeDisplayName: string;
}

export default mixins(genericHelpers, nodeHelpers, restApi, showMessage).extend({
	name: 'NodeCredentials',
	props: {
		readonly: {
			type: Boolean,
<<<<<<< HEAD
		},
		node: {
			type: Object as () => INodeUi,
=======
			default: false,
		},
		node: {
			type: Object as PropType<INodeUi>,
			required: true,
>>>>>>> b9f2acd2
		},
		overrideCredType: {
			type: String,
		},
<<<<<<< HEAD
		showAll: {
=======
		hideIssues: {
>>>>>>> b9f2acd2
			type: Boolean,
			default: false,
		},
	},
	components: {
		TitledList,
	},
	data() {
		return {
			NEW_CREDENTIALS_TEXT: `- ${this.$locale.baseText('nodeCredentials.createNew')} -`,
			subscribedToCredentialType: '',
			listeningForAuthChange: false,
		};
	},
	mounted() {
		// Listen for credentials store changes so credential selection can be updated if creds are changed from the modal
		this.credentialsStore.$onAction(({ name, after, store, args }) => {
			const listeningForActions = ['createNewCredential', 'updateCredential', 'deleteCredential'];
			const credentialType = this.subscribedToCredentialType;
			if (!credentialType) {
				return;
			}

			after((result) => {
				const credentialsOfType = [
					...(this.credentialsStore.allUsableCredentialsByType[credentialType] || []),
				];
				const current = this.selected[credentialType];
				if (listeningForActions.includes(name)) {
					switch (name) {
						// new credential was added
						case 'createNewCredential':
							this.onCredentialSelected(
								credentialType,
								credentialsOfType[credentialsOfType.length - 1].id,
							);
							break;
						case 'updateCredential':
							const updatedCredential = result as ICredentialsResponse;
							// credential name was changed, update it
							if (updatedCredential.name !== current.name) {
								this.onCredentialSelected(credentialType, current.id);
							}
							break;
						case 'deleteCredential':
							// all credentials were deleted
							if (credentialsOfType.length === 0) {
								this.clearSelectedCredential(credentialType);
							} else {
								const id = args[0].id;
								// credential was deleted, select last one added to replace with
								if (current.id === id) {
									this.onCredentialSelected(
										credentialType,
										credentialsOfType[credentialsOfType.length - 1].id,
									);
								}
							}
							break;
					}
				}
			});
		});
	},
	watch: {
		'ndvStore.activeNode.parameters': {
			immediate: true,
			deep: true,
			handler(newValue: INodeParameters, oldValue: INodeParameters) {
				// When active node parameters change, check if authentication type has been changed
				// and set `subscribedToCredentialType` to corresponding credential type
				const isActive = this.node.name === this.ndvStore.activeNode?.name;
				const nodeType = this.nodeTypesStore.getNodeType(this.node.type, this.node.typeVersion);
				// Only do this for active node and if it's listening for auth change
				if (isActive && nodeType && this.listeningForAuthChange) {
					const authField = getMainAuthField(nodeType);
					if (authField && oldValue && newValue) {
						const newAuth = newValue[authField.name];

						if (newAuth) {
							const credentialType = getNodeCredentialForAuthType(nodeType, newAuth.toString());
							if (credentialType) {
								this.subscribedToCredentialType = credentialType.name;
							}
						}
					}
				}
			},
		},
	},
	computed: {
		...mapStores(
			useCredentialsStore,
			useNodeTypesStore,
			useNDVStore,
			useUIStore,
			useUsersStore,
			useWorkflowsStore,
		),
		currentUser(): IUser {
			return this.usersStore.currentUser || ({} as IUser);
		},
		credentialTypesNode(): string[] {
			return this.credentialTypesNodeDescription.map(
				(credentialTypeDescription) => credentialTypeDescription.name,
			);
		},
		credentialTypesNodeDescriptionDisplayed(): INodeCredentialDescription[] {
			return this.credentialTypesNodeDescription.filter((credentialTypeDescription) => {
				return this.displayCredentials(credentialTypeDescription);
			});
		},
		credentialTypesNodeDescription(): INodeCredentialDescription[] {
			const node = this.node as INodeUi;

			const credType = this.credentialsStore.getCredentialTypeByName(this.overrideCredType);

			if (credType) return [credType];

			const activeNodeType = this.nodeTypesStore.getNodeType(node.type, node.typeVersion);
			if (activeNodeType && activeNodeType.credentials) {
				return activeNodeType.credentials;
			}

			return [];
		},
		credentialTypeNames() {
			const returnData: {
				[key: string]: string;
			} = {};
			let credentialType: ICredentialType | null;
			for (const credentialTypeName of this.credentialTypesNode) {
				credentialType = this.credentialsStore.getCredentialTypeByName(credentialTypeName);
				returnData[credentialTypeName] =
					credentialType !== null ? credentialType.displayName : credentialTypeName;
			}
			return returnData;
		},
		selected(): { [type: string]: INodeCredentialsDetails } {
			return this.node.credentials || {};
		},
	},

	methods: {
		getCredentialOptions(type: string): CredentialDropdownOption[] {
			if (!this.showAll) {
				return this.credentialsStore.allUsableCredentialsByType[type].map((option) => ({
					...option,
					typeDisplayName: this.credentialsStore.getCredentialTypeByName(type).displayName,
				}));
			}

			const activeNode = this.ndvStore.activeNode;
			if (activeNode) {
				const activeNodeType = this.nodeTypesStore.getNodeType(
					activeNode.type,
					activeNode.typeVersion,
				);
				if (activeNodeType && activeNodeType.credentials) {
					let credTypes: CredentialDropdownOption[] = [];
					activeNodeType.credentials.forEach((cred) => {
						credTypes = credTypes.concat(
							this.credentialsStore.allUsableCredentialsByType[cred.name].map((option) => ({
								...option,
								typeDisplayName: this.credentialsStore.getCredentialTypeByName(cred.name)
									.displayName,
							})),
						);
					});
					return credTypes;
				}
			}
			return [];
		},
		getSelectedId(type: string) {
			if (this.isCredentialExisting(type)) {
				return this.selected[type].id;
			}
			return undefined;
		},
		getSelectedName(type: string) {
			return this.selected?.[type]?.name;
		},
		getSelectPlaceholder(type: string, issues: string[]) {
			return issues.length && this.getSelectedName(type)
				? this.$locale.baseText('nodeCredentials.selectedCredentialUnavailable', {
						interpolate: { name: this.getSelectedName(type) },
				  })
				: this.$locale.baseText('nodeCredentials.selectCredential');
		},
		credentialInputWrapperStyle(credentialType: string) {
			let deductWidth = 0;
			const styles = {
				width: '100%',
			};
			if (this.getIssues(credentialType).length) {
				deductWidth += 20;
			}

			if (deductWidth !== 0) {
				styles.width = `calc(100% - ${deductWidth}px)`;
			}

			return styles;
		},

		clearSelectedCredential(credentialType: string) {
			const node: INodeUi = this.node;

			const credentials = {
				...(node.credentials || {}),
			};

			delete credentials[credentialType];

			const updateInformation: INodeUpdatePropertiesInformation = {
				name: this.node.name,
				properties: {
					credentials,
				},
			};

			this.$emit('credentialSelected', updateInformation);
		},

		onCredentialSelected(credentialType: string, credentialId: string | null | undefined) {
			if (credentialId === this.NEW_CREDENTIALS_TEXT) {
				// If new credential dialog is open, start listening for auth type change which should happen in the modal
				// this will be handled in this component's watcher which will set subscribed credential accordingly
				this.listeningForAuthChange = true;
				this.subscribedToCredentialType = credentialType;
			}
			if (!credentialId || credentialId === this.NEW_CREDENTIALS_TEXT) {
				this.uiStore.openNewCredential(credentialType);
				this.$telemetry.track('User opened Credential modal', {
					credential_type: credentialType,
					source: 'node',
					new_credential: true,
					workflow_id: this.workflowsStore.workflowId,
				});
				return;
			}

			this.$telemetry.track('User selected credential from node modal', {
				credential_type: credentialType,
				node_type: this.node.type,
				...(this.hasProxyAuth(this.node) ? { is_service_specific: true } : {}),
				workflow_id: this.workflowsStore.workflowId,
				credential_id: credentialId,
			});

			const selectedCredentials = this.credentialsStore.getCredentialById(credentialId);
			const oldCredentials =
				this.node.credentials && this.node.credentials[credentialType]
					? this.node.credentials[credentialType]
					: {};

			const selected = { id: selectedCredentials.id, name: selectedCredentials.name };

			// if credentials has been string or neither id matched nor name matched uniquely
			if (
				oldCredentials.id === null ||
				(oldCredentials.id &&
					!this.showAll &&
					!this.credentialsStore.getCredentialByIdAndType(oldCredentials.id, credentialType))
			) {
				// update all nodes in the workflow with the same old/invalid credentials
				this.workflowsStore.replaceInvalidWorkflowCredentials({
					credentials: selected,
					invalid: oldCredentials,
					type: credentialType,
				});
				this.updateNodesCredentialsIssues();
				this.$showMessage({
					title: this.$locale.baseText('nodeCredentials.showMessage.title'),
					message: this.$locale.baseText('nodeCredentials.showMessage.message', {
						interpolate: {
							oldCredentialName: oldCredentials.name,
							newCredentialName: selected.name,
						},
					}),
					type: 'success',
				});
			}

			const node: INodeUi = this.node;

			const credentials = {
				...(node.credentials || {}),
				[credentialType]: selected,
			};

			const updateInformation: INodeUpdatePropertiesInformation = {
				name: this.node.name,
				properties: {
					credentials,
				},
			};

			this.$emit('credentialSelected', updateInformation);
		},

		displayCredentials(credentialTypeDescription: INodeCredentialDescription): boolean {
			if (credentialTypeDescription.displayOptions === undefined) {
				// If it is not defined no need to do a proper check
				return true;
			}
			return this.displayParameter(this.node.parameters, credentialTypeDescription, '', this.node);
		},

		getIssues(credentialTypeName: string): string[] {
			const node = this.node as INodeUi;

			if (node.issues === undefined || node.issues.credentials === undefined) {
				return [];
			}

			if (!node.issues.credentials.hasOwnProperty(credentialTypeName)) {
				return [];
			}
			return node.issues.credentials[credentialTypeName];
		},

		isCredentialExisting(credentialType: string): boolean {
			if (
				!this.node.credentials ||
				!this.node.credentials[credentialType] ||
				!this.node.credentials[credentialType].id
			) {
				return false;
			}
			const { id } = this.node.credentials[credentialType];
			const options = this.getCredentialOptions(credentialType);

			return !!options.find((option: ICredentialsResponse) => option.id === id);
		},

		editCredential(credentialType: string): void {
			const { id } = this.node.credentials[credentialType];
			this.uiStore.openExistingCredential(id);

			this.$telemetry.track('User opened Credential modal', {
				credential_type: credentialType,
				source: 'node',
				new_credential: false,
				workflow_id: this.workflowsStore.workflowId,
			});
			this.subscribedToCredentialType = credentialType;
		},
		getCredentialsFieldLabel(credentialType: INodeCredentialDescription): string {
			const credentialTypeName = this.credentialTypeNames[credentialType.name];
			const nodeType = this.nodeTypesStore.getNodeType(this.node.type, this.node.typeVersion);
			const mainAuthField = nodeType ? getMainAuthField(nodeType) : null;
			const mainAuthFieldName = mainAuthField ? mainAuthField.name : '';

			if (
				KEEP_AUTH_IN_NDV_FOR_NODES.includes(this.node.type || '') ||
				!(mainAuthFieldName in (credentialType.displayOptions?.show || {}))
			) {
				return this.$locale.baseText('nodeCredentials.credentialFor', {
					interpolate: {
						credentialType: credentialTypeName,
					},
				});
			}
			return this.$locale.baseText('nodeCredentials.credentialsLabel');
		},
	},
});
</script>

<style lang="scss" module>
.container {
	margin-top: var(--spacing-xs);

	& > div:not(:first-child) {
		margin-top: var(--spacing-xs);
	}
}

.warning {
	min-width: 20px;
	margin-left: 5px;
	color: #ff8080;
	font-size: var(--font-size-s);
}

.edit {
	display: flex;
	justify-content: center;
	align-items: center;
	color: var(--color-text-base);
	min-width: 20px;
	margin-left: 5px;
	font-size: var(--font-size-s);
}

.input {
	display: flex;
	align-items: center;
}

.hasIssues {
	composes: input;
	--input-border-color: var(--color-danger);
}

.credentialOption {
	display: flex;
	flex-direction: column;
}
</style><|MERGE_RESOLUTION|>--- conflicted
+++ resolved
@@ -122,26 +122,20 @@
 	props: {
 		readonly: {
 			type: Boolean,
-<<<<<<< HEAD
-		},
-		node: {
-			type: Object as () => INodeUi,
-=======
 			default: false,
 		},
 		node: {
 			type: Object as PropType<INodeUi>,
 			required: true,
->>>>>>> b9f2acd2
 		},
 		overrideCredType: {
 			type: String,
 		},
-<<<<<<< HEAD
 		showAll: {
-=======
+			type: Boolean,
+			default: false,
+		},
 		hideIssues: {
->>>>>>> b9f2acd2
 			type: Boolean,
 			default: false,
 		},
