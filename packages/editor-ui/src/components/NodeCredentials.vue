<template>
	<div v-if="credentialTypesNodeDescriptionDisplayed.length" :class="['node-credentials', $style.container]">
		<div v-for="credentialTypeDescription in credentialTypesNodeDescriptionDisplayed" :key="credentialTypeDescription.name">
			<n8n-input-label
				:label="$locale.baseText(
					'nodeCredentials.credentialFor',
					{
						interpolate: {
							credentialType: credentialTypeNames[credentialTypeDescription.name]
						}
					}
				)"
				:bold="false"
				:set="issues = getIssues(credentialTypeDescription.name)"
				size="small"
			>
				<div v-if="isReadOnly">
					<n8n-input
						:value="selected && selected[credentialTypeDescription.name] && selected[credentialTypeDescription.name].name"
						disabled
						size="small"
					/>
				</div>
<<<<<<< HEAD

				<div :class="issues.length ? $style.hasIssues : $style.input" v-else >
					<n8n-select
						:value="getSelectedId(credentialTypeDescription.name)"
						@change="(value) => onCredentialSelected(credentialTypeDescription.name, value)"
						:placeholder="$locale.baseText('nodeCredentials.selectCredential')"
						size="small"
					>
=======
				<div
					v-else
					:class="issues.length ? $style.hasIssues : $style.input"
				>
					<n8n-select :value="getSelectedId(credentialTypeDescription.name)" @change="(value) => onCredentialSelected(credentialTypeDescription.name, value)" :placeholder="$locale.baseText('nodeCredentials.selectCredential')" size="small">
>>>>>>> e5d9a7b2
						<n8n-option
							v-for="(item) in credentialOptions[credentialTypeDescription.name]"
							:key="item.id"
							:label="item.name"
							:value="item.id">
						</n8n-option>
						<n8n-option
							:key="NEW_CREDENTIALS_TEXT"
							:value="NEW_CREDENTIALS_TEXT"
							:label="NEW_CREDENTIALS_TEXT"
						>
						</n8n-option>
					</n8n-select>

					<div :class="$style.warning" v-if="issues.length">
						<n8n-tooltip placement="top" >
							<div slot="content" v-html="`${$locale.baseText('nodeCredentials.issues')}:<br />&nbsp;&nbsp;- ` + issues.join('<br />&nbsp;&nbsp;- ')"></div>
							<font-awesome-icon icon="exclamation-triangle" />
						</n8n-tooltip>
					</div>

					<div :class="$style.edit" v-if="selected[credentialTypeDescription.name] && isCredentialExisting(credentialTypeDescription.name)">
						<font-awesome-icon icon="pen" @click="editCredential(credentialTypeDescription.name)" class="clickable" :title="$locale.baseText('nodeCredentials.updateCredential')" />
					</div>
				</div>
			</n8n-input-label>
		</div>
	</div>
</template>

<script lang="ts">
import { restApi } from '@/components/mixins/restApi';
import {
	ICredentialsResponse,
	INodeUi,
	INodeUpdatePropertiesInformation,
} from '@/Interface';
import {
	ICredentialType,
	INodeCredentialDescription,
	INodeCredentialsDetails,
	INodeTypeDescription,
} from 'n8n-workflow';

import { genericHelpers } from '@/components/mixins/genericHelpers';
import { nodeHelpers } from '@/components/mixins/nodeHelpers';
import { showMessage } from '@/components/mixins/showMessage';

import { mapGetters } from "vuex";

import mixins from 'vue-typed-mixins';

export default mixins(
	genericHelpers,
	nodeHelpers,
	restApi,
	showMessage,
).extend({
	name: 'NodeCredentials',
	props: [
		'node', // INodeUi
		'overrideCredType', // cred type
	],
	data () {
		return {
			NEW_CREDENTIALS_TEXT: `- ${this.$locale.baseText('nodeCredentials.createNew')} -`,
			newCredentialUnsubscribe: null as null | (() => void),
		};
	},
	computed: {
		...mapGetters('credentials', {
			credentialOptions: 'allCredentialsByType',
			getCredentialTypeByName: 'getCredentialTypeByName',
		}),
		credentialTypesNode (): string[] {
			return this.credentialTypesNodeDescription
				.map((credentialTypeDescription) => credentialTypeDescription.name);
		},
		credentialTypesNodeDescriptionDisplayed (): INodeCredentialDescription[] {
			return this.credentialTypesNodeDescription
				.filter((credentialTypeDescription) => {
					return this.displayCredentials(credentialTypeDescription);
				});
		},
		credentialTypesNodeDescription (): INodeCredentialDescription[] {
			const node = this.node as INodeUi;

			const credType = this.getCredentialTypeByName(this.overrideCredType);

			if (credType) return [credType];

			const activeNodeType = this.$store.getters.nodeType(node.type, node.typeVersion) as INodeTypeDescription | null;
			if (activeNodeType && activeNodeType.credentials) {
				return activeNodeType.credentials;
			}

			return [];
		},
		credentialTypeNames () {
			const returnData: {
				[key: string]: string;
			} = {};
			let credentialType: ICredentialType | null;
			for (const credentialTypeName of this.credentialTypesNode) {
				credentialType = this.$store.getters['credentials/getCredentialTypeByName'](credentialTypeName);
				returnData[credentialTypeName] = credentialType !== null ? credentialType.displayName : credentialTypeName;
			}
			return returnData;
		},
		selected(): {[type: string]: INodeCredentialsDetails} {
			return this.node.credentials || {};
		},
	},

	methods: {
		getSelectedId(type: string) {
			if (this.isCredentialExisting(type)) {
				return this.selected[type].id;
			}
			return undefined;
		},
		credentialInputWrapperStyle (credentialType: string) {
			let deductWidth = 0;
			const styles = {
				width: '100%',
			};
			if (this.getIssues(credentialType).length) {
				deductWidth += 20;
			}

			if (deductWidth !== 0) {
				styles.width = `calc(100% - ${deductWidth}px)`;
			}

			return styles;
		},

		listenForNewCredentials(credentialType: string) {
			this.stopListeningForNewCredentials();

			this.newCredentialUnsubscribe = this.$store.subscribe((mutation, state) => {
				if (mutation.type === 'credentials/upsertCredential' || mutation.type === 'credentials/enableOAuthCredential'){
					this.onCredentialSelected(credentialType, mutation.payload.id);
				}
				if (mutation.type === 'credentials/deleteCredential') {
					this.clearSelectedCredential(credentialType);
					this.stopListeningForNewCredentials();
				}
			});
		},

		stopListeningForNewCredentials() {
			if (this.newCredentialUnsubscribe) {
				this.newCredentialUnsubscribe();
			}
		},

		clearSelectedCredential(credentialType: string) {
			const node: INodeUi = this.node;

			const credentials = {
				...(node.credentials || {}),
			};

			delete credentials[credentialType];

			const updateInformation: INodeUpdatePropertiesInformation = {
				name: this.node.name,
				properties: {
					credentials,
				},
			};

			this.$emit('credentialSelected', updateInformation);
		},

		onCredentialSelected (credentialType: string, credentialId: string | null | undefined) {
			if (credentialId === this.NEW_CREDENTIALS_TEXT) {
				this.listenForNewCredentials(credentialType);
				this.$store.dispatch('ui/openNewCredential', { type: credentialType });
				this.$telemetry.track('User opened Credential modal', { credential_type: credentialType, source: 'node', new_credential: true, workflow_id: this.$store.getters.workflowId });
				return;
			}

			this.$telemetry.track(
				'User selected credential from node modal',
				{
					credential_type: credentialType,
					node_type: this.node.type,
					...(this.hasProxyAuth(this.node) ? { is_service_specific: true } : {}),
					workflow_id: this.$store.getters.workflowId,
				},
			);

			const selectedCredentials = this.$store.getters['credentials/getCredentialById'](credentialId);
			const oldCredentials = this.node.credentials && this.node.credentials[credentialType] ? this.node.credentials[credentialType] : {};

			const selected = { id: selectedCredentials.id, name: selectedCredentials.name };

			// if credentials has been string or neither id matched nor name matched uniquely
			if (oldCredentials.id === null || (oldCredentials.id && !this.$store.getters['credentials/getCredentialByIdAndType'](oldCredentials.id, credentialType))) {
				// update all nodes in the workflow with the same old/invalid credentials
				this.$store.commit('replaceInvalidWorkflowCredentials', {
					credentials: selected,
					invalid: oldCredentials,
					type: credentialType,
				});
				this.updateNodesCredentialsIssues();
				this.$showMessage({
					title: this.$locale.baseText('nodeCredentials.showMessage.title'),
					message: this.$locale.baseText(
						'nodeCredentials.showMessage.message',
						{
							interpolate: {
								oldCredentialName: oldCredentials.name,
								newCredentialName: selected.name,
							},
						},
					),
					type: 'success',
				});
			}

			const node: INodeUi = this.node;

			const credentials = {
				...(node.credentials || {}),
				[credentialType]: selected,
			};

			const updateInformation: INodeUpdatePropertiesInformation = {
				name: this.node.name,
				properties: {
					credentials,
				},
			};

			this.$emit('credentialSelected', updateInformation);
		},

		displayCredentials (credentialTypeDescription: INodeCredentialDescription): boolean {
			if (credentialTypeDescription.displayOptions === undefined) {
				// If it is not defined no need to do a proper check
				return true;
			}
			return this.displayParameter(this.node.parameters, credentialTypeDescription, '', this.node);
		},

		getIssues (credentialTypeName: string): string[] {
			const node = this.node as INodeUi;

			if (node.issues === undefined || node.issues.credentials === undefined) {
				return [];
			}

			if (!node.issues.credentials.hasOwnProperty(credentialTypeName)) {
				return [];
			}

			return node.issues.credentials[credentialTypeName];
		},

		isCredentialExisting(credentialType: string): boolean {
			if (!this.node.credentials || !this.node.credentials[credentialType] || !this.node.credentials[credentialType].id) {
				return false;
			}
			const { id } = this.node.credentials[credentialType];
			const options = this.credentialOptions[credentialType];

			return !!options.find((option: ICredentialsResponse) => option.id === id);
		},

		editCredential(credentialType: string): void {
			const { id } = this.node.credentials[credentialType];
			this.$store.dispatch('ui/openExisitngCredential', { id });

			this.$telemetry.track('User opened Credential modal', { credential_type: credentialType, source: 'node', new_credential: false, workflow_id: this.$store.getters.workflowId });

			this.listenForNewCredentials(credentialType);
		},
	},
	beforeDestroy () {
		this.stopListeningForNewCredentials();
	},
});
</script>

<style lang="scss" module>
.container {
	margin-top: var(--spacing-xs);
}

.warning {
	min-width: 20px;
	margin-left: 5px;
	color: #ff8080;
	font-size: var(--font-size-s);
}

.edit {
	display: flex;
	justify-content: center;
	align-items: center;
	color: var(--color-text-base);
	min-width: 20px;
	margin-left: 5px;
	font-size: var(--font-size-s);
}

.input {
	display: flex;
	align-items: center;
}

.hasIssues {
	composes: input;
	--input-border-color: var(--color-danger);
}
</style><|MERGE_RESOLUTION|>--- conflicted
+++ resolved
@@ -21,22 +21,11 @@
 						size="small"
 					/>
 				</div>
-<<<<<<< HEAD
-
-				<div :class="issues.length ? $style.hasIssues : $style.input" v-else >
-					<n8n-select
-						:value="getSelectedId(credentialTypeDescription.name)"
-						@change="(value) => onCredentialSelected(credentialTypeDescription.name, value)"
-						:placeholder="$locale.baseText('nodeCredentials.selectCredential')"
-						size="small"
-					>
-=======
 				<div
 					v-else
 					:class="issues.length ? $style.hasIssues : $style.input"
 				>
 					<n8n-select :value="getSelectedId(credentialTypeDescription.name)" @change="(value) => onCredentialSelected(credentialTypeDescription.name, value)" :placeholder="$locale.baseText('nodeCredentials.selectCredential')" size="small">
->>>>>>> e5d9a7b2
 						<n8n-option
 							v-for="(item) in credentialOptions[credentialTypeDescription.name]"
 							:key="item.id"
