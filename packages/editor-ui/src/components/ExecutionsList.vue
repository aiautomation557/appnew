<template>
	<div :class="$style.execListWrapper">
		<div :class="$style.execList">
			<div :class="$style.execListHeader">
				<n8n-heading tag="h1" size="2xlarge">{{ this.pageTitle }}</n8n-heading>
				<div :class="$style.execListHeaderControls">
					<el-checkbox
						class="mr-xl"
						v-model="autoRefresh"
						@change="handleAutoRefreshToggle"
						data-test-id="execution-auto-refresh-checkbox"
					>
						{{ $locale.baseText('executionsList.autoRefresh') }}
					</el-checkbox>
					<execution-filter :workflows="workflows" @filterChanged="onFilterChanged" />
				</div>
			</div>

			<el-checkbox
				v-if="allVisibleSelected && finishedExecutionsCount > 0"
				:class="$style.selectAll"
				:label="
					$locale.baseText('executionsList.selectAll', {
						adjustToNumber: finishedExecutionsCount,
						interpolate: { executionNum: finishedExecutionsCount },
					})
				"
				:value="allExistingSelected"
				@change="handleCheckAllExistingChange"
				data-test-id="select-all-executions-checkbox"
			/>

			<table :class="$style.execTable">
				<thead>
					<tr>
						<th>
							<el-checkbox
								:value="allVisibleSelected"
								@change="handleCheckAllVisibleChange"
								:disabled="finishedExecutionsCount < 1"
								label=""
								data-test-id="select-visible-executions-checkbox"
							/>
						</th>
						<th>{{ $locale.baseText('executionsList.name') }}</th>
						<th>{{ $locale.baseText('executionsList.startedAt') }}</th>
						<th>{{ $locale.baseText('executionsList.status') }}</th>
						<th>{{ $locale.baseText('executionsList.id') }}</th>
						<th></th>
						<th></th>
						<th></th>
						<th></th>
					</tr>
				</thead>
				<tbody>
					<tr
						v-for="execution in combinedExecutions"
						:key="execution.id"
						:class="getRowClass(execution)"
					>
						<td>
							<el-checkbox
								v-if="execution.stoppedAt !== undefined && execution.id"
								:value="selectedItems[execution.id] || allExistingSelected"
								@change="handleCheckboxChanged(execution.id)"
								label=""
								data-test-id="select-execution-checkbox"
							/>
						</td>
						<td>
							<span class="ph-no-capture">{{
								execution.workflowName || $locale.baseText('executionsList.unsavedWorkflow')
							}}</span>
						</td>
						<td>
							<span>{{ formatDate(execution.startedAt) }}</span>
						</td>
						<td>
							<div :class="$style.statusColumn">
								<span v-if="isRunning(execution)" :class="$style.spinner">
									<font-awesome-icon icon="spinner" spin />
								</span>
								<i18n
									v-if="!isWaitTillIndefinite(execution)"
									:path="getStatusTextTranslationPath(execution)"
								>
									<template #status>
										<span :class="$style.status">{{ getStatusText(execution) }}</span>
									</template>
									<template #time>
										<span v-if="execution.waitTill">{{ formatDate(execution.waitTill) }}</span>
										<span
											v-else-if="execution.stoppedAt !== null && execution.stoppedAt !== undefined"
										>
											{{
												displayTimer(
													new Date(execution.stoppedAt).getTime() -
														new Date(execution.startedAt).getTime(),
													true,
												)
											}}
										</span>
										<execution-time v-else :start-time="execution.startedAt" />
									</template>
								</i18n>
								<n8n-tooltip v-else placement="top">
									<template #content>
										<span>{{ getStatusTooltipText(execution) }}</span>
									</template>
									<span :class="$style.status">{{ getStatusText(execution) }}</span>
								</n8n-tooltip>
							</div>
						</td>
						<td>
							<span v-if="execution.id">#{{ execution.id }}</span>
							<span v-if="execution.retryOf !== undefined">
								<br />
								<small>
									({{ $locale.baseText('executionsList.retryOf') }} #{{ execution.retryOf }})
								</small>
							</span>
							<span v-else-if="execution.retrySuccessId !== undefined">
								<br />
								<small>
									({{ $locale.baseText('executionsList.successRetry') }} #{{
										execution.retrySuccessId
									}})
								</small>
							</span>
						</td>
						<td>
							<n8n-tooltip v-if="execution.mode === 'manual'" placement="top">
								<template #content>
									<span>{{ $locale.baseText('executionsList.test') }}</span>
								</template>
								<font-awesome-icon icon="flask" />
							</n8n-tooltip>
						</td>
						<td>
							<div :class="$style.buttonCell">
								<n8n-button
									v-if="execution.stoppedAt !== undefined && execution.id"
									size="small"
									outline
									:label="$locale.baseText('executionsList.view')"
									@click.stop="displayExecution(execution)"
								/>
							</div>
						</td>
						<td>
							<div :class="$style.buttonCell">
								<n8n-button
									v-if="execution.stoppedAt === undefined || execution.waitTill"
									size="small"
									outline
									:label="$locale.baseText('executionsList.stop')"
									@click.stop="stopExecution(execution.id)"
									:loading="stoppingExecutions.includes(execution.id)"
								/>
							</div>
						</td>
						<td>
							<el-dropdown
								v-if="!isRunning(execution)"
								trigger="click"
								@command="handleActionItemClick"
							>
								<span class="retry-button">
									<n8n-icon-button
										text
										type="tertiary"
										size="mini"
										:title="$locale.baseText('executionsList.retryExecution')"
										icon="ellipsis-v"
									/>
								</span>
								<template #dropdown>
									<el-dropdown-menu
										:class="{
											[$style.actions]: true,
											[$style.deleteOnly]: !isExecutionRetriable(execution),
										}"
									>
										<el-dropdown-item
											v-if="isExecutionRetriable(execution)"
											:class="$style.retryAction"
											:command="{ command: 'currentlySaved', execution }"
										>
											{{ $locale.baseText('executionsList.retryWithCurrentlySavedWorkflow') }}
										</el-dropdown-item>
										<el-dropdown-item
											v-if="isExecutionRetriable(execution)"
											:class="$style.retryAction"
											:command="{ command: 'original', execution }"
										>
											{{ $locale.baseText('executionsList.retryWithOriginalWorkflow') }}
										</el-dropdown-item>
										<el-dropdown-item
											:class="$style.deleteAction"
											:command="{ command: 'delete', execution }"
										>
											{{ $locale.baseText('generic.delete') }}
										</el-dropdown-item>
									</el-dropdown-menu>
								</template>
							</el-dropdown>
						</td>
					</tr>
				</tbody>
			</table>

			<div
				v-if="!combinedExecutions.length"
				:class="$style.loadedAll"
				data-test-id="execution-list-empty"
			>
				{{ $locale.baseText('executionsList.empty') }}
			</div>
			<div
				:class="$style.loadMore"
				v-else-if="
					finishedExecutionsCount > finishedExecutions.length || finishedExecutionsCountEstimated
				"
			>
				<n8n-button
					icon="sync"
					:title="$locale.baseText('executionsList.loadMore')"
					:label="$locale.baseText('executionsList.loadMore')"
					@click="loadMore()"
					:loading="isDataLoading"
					data-test-id="load-more-button"
				/>
			</div>
			<div v-else :class="$style.loadedAll" data-test-id="execution-all-loaded">
				{{ $locale.baseText('executionsList.loadedAll') }}
			</div>
		</div>
		<div
			v-if="numSelected > 0"
			:class="$style.selectionOptions"
			data-test-id="selected-executions-info"
		>
			<span>
				{{
					$locale.baseText('executionsList.selected', {
						adjustToNumber: numSelected,
						interpolate: { numSelected },
					})
				}}
			</span>
			<n8n-button
				:label="$locale.baseText('generic.delete')"
				type="tertiary"
				@click="handleDeleteSelected"
				data-test-id="delete-selected-button"
			/>
			<n8n-button
				:label="$locale.baseText('executionsList.clearSelection')"
				type="tertiary"
				@click="handleClearSelection"
				data-test-id="clear-selection-button"
			/>
		</div>
	</div>
</template>

<script lang="ts">
import Vue from 'vue';
import ExecutionTime from '@/components/ExecutionTime.vue';
import WorkflowActivator from '@/components/WorkflowActivator.vue';
import ExecutionFilter from '@/components/ExecutionFilter.vue';
import { externalHooks } from '@/mixins/externalHooks';
import { VIEWS, WAIT_TIME_UNLIMITED } from '@/constants';
import { genericHelpers } from '@/mixins/genericHelpers';
import { executionHelpers } from '@/mixins/executionsHelpers';
import { showMessage } from '@/mixins/showMessage';
import type {
	IExecutionsCurrentSummaryExtended,
	IExecutionDeleteFilter,
	IExecutionsListResponse,
	IWorkflowShortResponse,
	ExecutionFilterType,
	ExecutionsQueryFilter,
} from '@/Interface';
import type { IExecutionsSummary, ExecutionStatus } from 'n8n-workflow';
import { range as _range } from 'lodash-es';
import mixins from 'vue-typed-mixins';
import { mapStores } from 'pinia';
import { useUIStore } from '@/stores/ui.store';
import { useWorkflowsStore } from '@/stores/workflows.store';
import { isEmpty, setPageTitle } from '@/utils';
import { executionFilterToQueryFilter } from '@/utils/executionUtils';

export default mixins(externalHooks, genericHelpers, executionHelpers, showMessage).extend({
	name: 'ExecutionsList',
	components: {
		ExecutionTime,
		WorkflowActivator,
		ExecutionFilter,
	},
	data() {
		return {
			finishedExecutions: [] as IExecutionsSummary[],
			finishedExecutionsCount: 0,
			finishedExecutionsCountEstimated: false,

			allVisibleSelected: false,
			allExistingSelected: false,
			autoRefresh: true,
			autoRefreshInterval: undefined as undefined | NodeJS.Timer,

			filter: {} as ExecutionFilterType,

			isDataLoading: false,

			requestItemsPerRequest: 10,

			selectedItems: {} as { [key: string]: boolean },

			stoppingExecutions: [] as string[],
			workflows: [] as IWorkflowShortResponse[],
		};
	},
	mounted() {
		setPageTitle(`n8n - ${this.pageTitle}`);
	},
	async created() {
		await this.loadWorkflows();
		//await this.refreshData();
		this.handleAutoRefreshToggle();

<<<<<<< HEAD
		await this.$externalHooks().run('executionsList.openDialog');
		this.$telemetry.track('User opened Executions log', { workflow_id: this.workflowsStore.workflowId });
=======
		this.$externalHooks().run('executionsList.openDialog');
		this.$telemetry.track('User opened Executions log', {
			workflow_id: this.workflowsStore.workflowId,
		});
>>>>>>> ee582cc3
	},
	beforeDestroy() {
		if (this.autoRefreshInterval) {
			clearInterval(this.autoRefreshInterval);
			this.autoRefreshInterval = undefined;
		}
	},
	computed: {
		...mapStores(useUIStore, useWorkflowsStore),
		activeExecutions(): IExecutionsCurrentSummaryExtended[] {
			return this.workflowsStore.activeExecutions;
		},
		combinedExecutions(): IExecutionsSummary[] {
			const returnData: IExecutionsSummary[] = [];

			if (['all', 'running'].includes(this.filter.status)) {
				returnData.push(...this.activeExecutions);
			}
			if (['all', 'error', 'success', 'waiting'].includes(this.filter.status)) {
				returnData.push(...this.finishedExecutions);
			}

			return returnData.filter(
				(execution) =>
					this.filter.workflowId === 'all' || execution.workflowId === this.filter.workflowId,
			);
		},
		numSelected(): number {
			if (this.allExistingSelected) {
				return this.finishedExecutionsCount;
			}

			return Object.keys(this.selectedItems).length;
		},
		workflowFilterCurrent(): ExecutionsQueryFilter {
			const filter: ExecutionsQueryFilter = {};
			if (this.filter.workflowId !== 'all') {
				filter.workflowId = this.filter.workflowId;
			}
			return filter;
		},
		workflowFilterPast(): ExecutionsQueryFilter {
			return executionFilterToQueryFilter(this.filter);
		},
		pageTitle() {
			return this.$locale.baseText('executionsList.workflowExecutions');
		},
	},
	methods: {
		closeDialog() {
			this.$emit('closeModal');
		},
		displayExecution(execution: IExecutionsSummary) {
			const route = this.$router.resolve({
				name: VIEWS.EXECUTION_PREVIEW,
				params: { name: execution.workflowId, executionId: execution.id },
			});
			window.open(route.href, '_blank');
		},
		handleAutoRefreshToggle() {
			if (this.autoRefreshInterval) {
				// Clear any previously existing intervals (if any - there shouldn't)
				clearInterval(this.autoRefreshInterval);
				this.autoRefreshInterval = undefined;
			}

			if (this.autoRefresh) {
				this.autoRefreshInterval = setInterval(() => this.loadAutoRefresh(), 4 * 1000); // refresh data every 4 secs
			}
		},
		handleCheckAllExistingChange() {
			this.allExistingSelected = !this.allExistingSelected;
			this.allVisibleSelected = !this.allExistingSelected;
			this.handleCheckAllVisibleChange();
		},
		handleCheckAllVisibleChange() {
			this.allVisibleSelected = !this.allVisibleSelected;
			if (!this.allVisibleSelected) {
				this.allExistingSelected = false;
				Vue.set(this, 'selectedItems', {});
			} else {
				this.selectAllVisibleExecutions();
			}
		},
		handleCheckboxChanged(executionId: string) {
			if (this.selectedItems[executionId]) {
				Vue.delete(this.selectedItems, executionId);
			} else {
				Vue.set(this.selectedItems, executionId, true);
			}
			this.allVisibleSelected =
				Object.keys(this.selectedItems).length === this.combinedExecutions.length;
			this.allExistingSelected =
				Object.keys(this.selectedItems).length === this.finishedExecutionsCount;
		},
		async handleDeleteSelected() {
			const deleteExecutions = await this.confirmMessage(
				this.$locale.baseText('executionsList.confirmMessage.message', {
					interpolate: { numSelected: this.numSelected.toString() },
				}),
				this.$locale.baseText('executionsList.confirmMessage.headline'),
				'warning',
				this.$locale.baseText('executionsList.confirmMessage.confirmButtonText'),
				this.$locale.baseText('executionsList.confirmMessage.cancelButtonText'),
			);

			if (!deleteExecutions) {
				return;
			}

			this.isDataLoading = true;

			const sendData: IExecutionDeleteFilter = {};
			if (this.allExistingSelected) {
				sendData.deleteBefore = this.finishedExecutions[0].startedAt as Date;
			} else {
				sendData.ids = Object.keys(this.selectedItems);
			}

			sendData.filters = this.workflowFilterPast;

			try {
<<<<<<< HEAD
				await this.restApi().deleteExecutions(sendData);
				let removedCurrentlyLoadedExecution = false;
				let removedActiveExecution = false;
				const currentWorkflow: string = this.workflowsStore.workflowId;
				const activeExecution: IExecutionsSummary | null = this.workflowsStore.activeWorkflowExecution;
				// Also update current workflow executions view if needed
				for (const selectedId of Object.keys(this.selectedItems)) {
					const execution: IExecutionsSummary | undefined = this.workflowsStore.getExecutionDataById(selectedId);
					if (execution && execution.workflowId === currentWorkflow) {
						this.workflowsStore.deleteExecution(execution);
						removedCurrentlyLoadedExecution = true;
					}
					if ((execution !== undefined && activeExecution !== null) && execution.id === activeExecution.id) {
						removedActiveExecution = true;
					}
				}
				// Also update route if needed
				if (removedCurrentlyLoadedExecution) {
					const currentWorkflowExecutions: IExecutionsSummary[] = this.workflowsStore.currentWorkflowExecutions;
					if (currentWorkflowExecutions.length === 0) {
						this.workflowsStore.activeWorkflowExecution = null;

						await this.$router.push({ name: VIEWS.EXECUTION_HOME, params: { name: currentWorkflow } });
					} else if (removedActiveExecution) {
						this.workflowsStore.activeWorkflowExecution = currentWorkflowExecutions[0];
						this.$router.push({
							name: VIEWS.EXECUTION_PREVIEW,
							params: { name: currentWorkflow, executionId: currentWorkflowExecutions[0].id },
						}).catch(()=>{});;
					}
				}
=======
				await this.workflowsStore.deleteExecutions(sendData);
>>>>>>> ee582cc3
			} catch (error) {
				this.isDataLoading = false;
				this.$showError(
					error,
					this.$locale.baseText('executionsList.showError.handleDeleteSelected.title'),
				);

				return;
			}
			this.isDataLoading = false;

			this.$showMessage({
				title: this.$locale.baseText('executionsList.showMessage.handleDeleteSelected.title'),
				type: 'success',
			});

			this.handleClearSelection();
			this.refreshData();
		},
		handleClearSelection(): void {
			this.allVisibleSelected = false;
			this.allExistingSelected = false;
			Vue.set(this, 'selectedItems', {});
		},
		onFilterChanged(filter: ExecutionFilterType) {
			this.filter = filter;
			this.refreshData();
			this.handleClearSelection();
		},
		handleActionItemClick(commandData: { command: string; execution: IExecutionsSummary }) {
			if (['currentlySaved', 'original'].includes(commandData.command)) {
				let loadWorkflow = false;
				if (commandData.command === 'currentlySaved') {
					loadWorkflow = true;
				}

				this.retryExecution(commandData.execution, loadWorkflow);

				this.$telemetry.track('User clicked retry execution button', {
					workflow_id: this.workflowsStore.workflowId,
					execution_id: commandData.execution.id,
					retry_type: loadWorkflow ? 'current' : 'original',
				});
			}
			if (commandData.command === 'delete') {
				this.deleteExecution(commandData.execution);
			}
		},
		getWorkflowName(workflowId: string): string | undefined {
			return this.workflows.find((data) => data.id === workflowId)?.name;
		},
		async loadActiveExecutions(): Promise<void> {
			const activeExecutions = isEmpty(this.workflowFilterCurrent.metadata)
				? await this.workflowsStore.getCurrentExecutions(this.workflowFilterCurrent)
				: [];
			for (const activeExecution of activeExecutions) {
				if (activeExecution.workflowId && !activeExecution.workflowName) {
					activeExecution.workflowName = this.getWorkflowName(activeExecution.workflowId);
				}
			}

			this.workflowsStore.activeExecutions = activeExecutions;
			this.workflowsStore.addToCurrentExecutions(activeExecutions);
		},
		async loadAutoRefresh(): Promise<void> {
			const filter: ExecutionsQueryFilter = this.workflowFilterPast;
			// We cannot use firstId here as some executions finish out of order. Let's say
			// You have execution ids 500 to 505 running.
			// Suppose 504 finishes before 500, 501, 502 and 503.
			// iF you use firstId, filtering id >= 504 you won't
			// ever get ids 500, 501, 502 and 503 when they finish
			const promises = [this.workflowsStore.getPastExecutions(filter, this.requestItemsPerRequest)];
			if (isEmpty(filter.metadata)) {
				promises.push(this.workflowsStore.getCurrentExecutions({}));
			}

			const results = await Promise.all(promises);

			for (const activeExecution of results[1]) {
				if (
					activeExecution.workflowId !== undefined &&
					activeExecution.workflowName === undefined
				) {
					activeExecution.workflowName = this.getWorkflowName(activeExecution.workflowId);
				}
			}

			this.workflowsStore.activeExecutions = results[1];

			// execution IDs are typed as string, int conversion is necessary so we can order.
			const alreadyPresentExecutions = [...this.finishedExecutions];
			const alreadyPresentExecutionIds = alreadyPresentExecutions.map((exec) =>
				parseInt(exec.id, 10),
			);
			let lastId = 0;
			const gaps = [] as number[];
			for (let i = results[0].results.length - 1; i >= 0; i--) {
				const currentItem = results[0].results[i];
				const currentId = parseInt(currentItem.id, 10);
				if (lastId !== 0 && !isNaN(currentId)) {
					// We are doing this iteration to detect possible gaps.
					// The gaps are used to remove executions that finished
					// and were deleted from database but were displaying
					// in this list while running.
					if (currentId - lastId > 1) {
						// We have some gaps.
						const range = _range(lastId + 1, currentId);
						gaps.push(...range);
					}
				}
				lastId = parseInt(currentItem.id, 10) || 0;

				// Check new results from end to start
				// Add new items accordingly.
				const executionIndex = alreadyPresentExecutionIds.indexOf(currentId);
				if (executionIndex !== -1) {
					// Execution that we received is already present.

					if (
						alreadyPresentExecutions[executionIndex].finished === false &&
						currentItem.finished === true
					) {
						// Concurrency stuff. This might happen if the execution finishes
						// prior to saving all information to database. Somewhat rare but
						// With auto refresh and several executions, it happens sometimes.
						// So we replace the execution data so it displays correctly.
						alreadyPresentExecutions[executionIndex] = currentItem;
					}

					continue;
				}

				// Find the correct position to place this newcomer
				let j;
				for (j = alreadyPresentExecutions.length - 1; j >= 0; j--) {
					if (currentId < parseInt(alreadyPresentExecutions[j].id, 10)) {
						alreadyPresentExecutions.splice(j + 1, 0, currentItem);
						break;
					}
				}
				if (j === -1) {
					alreadyPresentExecutions.unshift(currentItem);
				}
			}
			const alreadyPresentExecutionsFiltered = alreadyPresentExecutions.filter(
				(execution) =>
					!gaps.includes(parseInt(execution.id, 10)) && lastId >= parseInt(execution.id, 10),
			);
			this.finishedExecutionsCount = results[0].count;
			this.finishedExecutionsCountEstimated = results[0].estimated;

			Vue.set(this, 'finishedExecutions', alreadyPresentExecutionsFiltered);
			this.workflowsStore.addToCurrentExecutions(alreadyPresentExecutionsFiltered);

			this.adjustSelectionAfterMoreItemsLoaded();
		},
		async loadFinishedExecutions(): Promise<void> {
			if (this.filter.status === 'running') {
				this.finishedExecutions = [];
				this.finishedExecutionsCount = 0;
				this.finishedExecutionsCountEstimated = false;
				return;
			}
			const data = await this.workflowsStore.getPastExecutions(
				this.workflowFilterPast,
				this.requestItemsPerRequest,
			);
			this.finishedExecutions = data.results;
			this.finishedExecutionsCount = data.count;
			this.finishedExecutionsCountEstimated = data.estimated;

			this.workflowsStore.addToCurrentExecutions(data.results);

			if (this.finishedExecutions.length === 0) {
				this.handleClearSelection();
			}
		},
		async loadMore() {
			if (this.filter.status === 'running') {
				return;
			}

			this.isDataLoading = true;

			const filter = this.workflowFilterPast;
			let lastId: string | undefined;

			if (this.finishedExecutions.length !== 0) {
				const lastItem = this.finishedExecutions.slice(-1)[0];
				lastId = lastItem.id;
			}

			let data: IExecutionsListResponse;
			try {
				data = await this.workflowsStore.getPastExecutions(
					filter,
					this.requestItemsPerRequest,
					lastId,
				);
			} catch (error) {
				this.isDataLoading = false;
				this.$showError(error, this.$locale.baseText('executionsList.showError.loadMore.title'));
				return;
			}

			data.results = data.results.map((execution) => {
				// @ts-ignore
				return { ...execution, mode: execution.mode };
			});

			this.finishedExecutions.push(...data.results);
			this.finishedExecutionsCount = data.count;
			this.finishedExecutionsCountEstimated = data.estimated;

			this.isDataLoading = false;

			this.workflowsStore.addToCurrentExecutions(data.results);

			this.adjustSelectionAfterMoreItemsLoaded();
		},
		async loadWorkflows() {
			try {
				const workflows = await this.workflowsStore.fetchAllWorkflows();
				workflows.sort((a, b) => {
					if (a.name.toLowerCase() < b.name.toLowerCase()) {
						return -1;
					}
					if (a.name.toLowerCase() > b.name.toLowerCase()) {
						return 1;
					}
					return 0;
				});

				// @ts-ignore
				workflows.unshift({
					id: 'all',
					name: this.$locale.baseText('executionsList.allWorkflows'),
				});

				Vue.set(this, 'workflows', workflows);
			} catch (error) {
				this.$showError(
					error,
					this.$locale.baseText('executionsList.showError.loadWorkflows.title'),
				);
			}
		},
		async retryExecution(execution: IExecutionsSummary, loadWorkflow?: boolean) {
			this.isDataLoading = true;

			try {
				const retrySuccessful = await this.workflowsStore.retryExecution(
					execution.id,
					loadWorkflow,
				);

				if (retrySuccessful) {
					this.$showMessage({
						title: this.$locale.baseText('executionsList.showMessage.retrySuccessfulTrue.title'),
						type: 'success',
					});
				} else {
					this.$showMessage({
						title: this.$locale.baseText('executionsList.showMessage.retrySuccessfulFalse.title'),
						type: 'error',
					});
				}

				this.isDataLoading = false;
			} catch (error) {
				this.$showError(
					error,
					this.$locale.baseText('executionsList.showError.retryExecution.title'),
				);

				this.isDataLoading = false;
			}
		},
		async refreshData() {
			this.isDataLoading = true;

			try {
				await Promise.all([this.loadActiveExecutions(), this.loadFinishedExecutions()]);
			} catch (error) {
				this.$showError(error, this.$locale.baseText('executionsList.showError.refreshData.title'));
			}

			this.isDataLoading = false;
		},
		getStatus(execution: IExecutionsSummary): ExecutionStatus {
			if (execution.status) {
				return execution.status;
			} else {
				// this should not happen but just in case
				let status: ExecutionStatus = 'unknown';
				if (execution.waitTill) {
					status = 'waiting';
				} else if (execution.stoppedAt === undefined) {
					status = 'running';
				} else if (execution.finished) {
					status = 'success';
				} else if (execution.stoppedAt !== null) {
					status = 'failed';
				} else {
					status = 'unknown';
				}
				return status;
			}
		},
		getRowClass(execution: IExecutionsSummary): string {
			return [this.$style.execRow, this.$style[this.getStatus(execution)]].join(' ');
		},
		getStatusText(entry: IExecutionsSummary): string {
			const status = this.getStatus(entry);
			let text = '';

			if (status === 'waiting') {
				text = this.$locale.baseText('executionsList.waiting');
			} else if (status === 'canceled') {
				text = this.$locale.baseText('executionsList.canceled');
			} else if (status === 'crashed') {
				text = this.$locale.baseText('executionsList.error');
			} else if (status === 'new') {
				text = this.$locale.baseText('executionsList.running');
			} else if (status === 'running') {
				text = this.$locale.baseText('executionsList.running');
			} else if (status === 'success') {
				text = this.$locale.baseText('executionsList.succeeded');
			} else if (status === 'failed') {
				text = this.$locale.baseText('executionsList.error');
			} else {
				text = this.$locale.baseText('executionsList.unknown');
			}

			return text;
		},
		getStatusTextTranslationPath(entry: IExecutionsSummary): string {
			const status = this.getStatus(entry);
			let path = '';

			if (status === 'waiting') {
				path = 'executionsList.statusWaiting';
			} else if (status === 'canceled') {
				path = 'executionsList.statusCanceled';
			} else if (['crashed', 'failed', 'success'].includes(status)) {
				if (!entry.stoppedAt) {
					path = 'executionsList.statusTextWithoutTime';
				} else {
					path = 'executionsList.statusText';
				}
			} else if (status === 'new') {
				path = 'executionsList.statusRunning';
			} else if (status === 'running') {
				path = 'executionsList.statusRunning';
			} else {
				path = 'executionsList.statusUnknown';
			}

			return path;
		},
		getStatusTooltipText(entry: IExecutionsSummary): string {
			const status = this.getStatus(entry);
			let text = '';

			if (status === 'waiting' && this.isWaitTillIndefinite(entry)) {
				text = this.$locale.baseText(
					'executionsList.statusTooltipText.theWorkflowIsWaitingIndefinitely',
				);
			}

			return text;
		},
		async stopExecution(activeExecutionId: string) {
			try {
				// Add it to the list of currently stopping executions that we
				// can show the user in the UI that it is in progress
				this.stoppingExecutions.push(activeExecutionId);

				await this.workflowsStore.stopCurrentExecution(activeExecutionId);

				// Remove it from the list of currently stopping executions
				const index = this.stoppingExecutions.indexOf(activeExecutionId);
				this.stoppingExecutions.splice(index, 1);

				this.$showMessage({
					title: this.$locale.baseText('executionsList.showMessage.stopExecution.title'),
					message: this.$locale.baseText('executionsList.showMessage.stopExecution.message', {
						interpolate: { activeExecutionId },
					}),
					type: 'success',
				});

				this.refreshData();
			} catch (error) {
				this.$showError(
					error,
					this.$locale.baseText('executionsList.showError.stopExecution.title'),
				);
			}
		},
		isExecutionRetriable(execution: IExecutionsSummary): boolean {
			return (
				execution.stoppedAt !== undefined &&
				!execution.finished &&
				execution.retryOf === undefined &&
				execution.retrySuccessId === undefined &&
				!execution.waitTill
			);
		},
		async deleteExecution(execution: IExecutionsSummary) {
			this.isDataLoading = true;
			try {
				await this.workflowsStore.deleteExecutions({ ids: [execution.id] });
				await this.refreshData();

				if (this.allVisibleSelected) {
					Vue.set(this, 'selectedItems', {});
					this.selectAllVisibleExecutions();
				}
			} catch (error) {
				this.$showError(
					error,
					this.$locale.baseText('executionsList.showError.handleDeleteSelected.title'),
				);
			}
			this.isDataLoading = true;
		},
		isWaitTillIndefinite(execution: IExecutionsSummary): boolean {
			if (!execution.waitTill) {
				return false;
			}
			return new Date(execution.waitTill).toISOString() === WAIT_TIME_UNLIMITED;
		},
		isRunning(execution: IExecutionsSummary): boolean {
			return this.getStatus(execution) === 'running';
		},
		selectAllVisibleExecutions() {
			this.combinedExecutions.forEach((execution: IExecutionsSummary) => {
				Vue.set(this.selectedItems, execution.id, true);
			});
		},
		adjustSelectionAfterMoreItemsLoaded() {
			if (this.allExistingSelected) {
				this.allVisibleSelected = true;
				this.selectAllVisibleExecutions();
			}
		},
	},
});
</script>

<style module lang="scss">
.execListWrapper {
	display: grid;
	grid-template-rows: 1fr 0;
	position: relative;
	height: 100%;
	width: 100%;
	max-width: 1280px;
}

.execList {
	position: relative;
	height: 100%;
	overflow: auto;
	padding: var(--spacing-l) var(--spacing-l) 0;
	@media (min-width: 1200px) {
		padding: var(--spacing-2xl) var(--spacing-2xl) 0;
	}
}

.execListHeader {
	display: flex;
	align-items: center;
	justify-content: space-between;
	margin-bottom: var(--spacing-s);
}

.execListHeaderControls {
	display: flex;
	align-items: center;
	justify-content: flex-end;
}

.selectionOptions {
	display: flex;
	align-items: center;
	position: absolute;
	padding: var(--spacing-2xs);
	z-index: 2;
	left: 50%;
	transform: translateX(-50%);
	bottom: var(--spacing-3xl);
	background: var(--color-background-dark);
	border-radius: var(--border-radius-base);
	color: var(--color-text-xlight);
	font-size: var(--font-size-2xs);

	button {
		margin-left: var(--spacing-2xs);
	}
}

.statusColumn {
	display: flex;
	align-items: center;
}

.spinner {
	margin-right: var(--spacing-2xs);
}

.status {
	line-height: 22.6px;
	text-align: center;
	font-size: var(--font-size-s);
	font-weight: var(--font-weight-bold);

	.crashed &,
	.failed & {
		color: var(--color-danger);
	}

	.waiting & {
		color: var(--color-secondary);
	}

	.success & {
		font-weight: var(--font-weight-normal);
	}

	.new &,
	.running & {
		color: var(--color-warning);
	}

	.unknown & {
		color: var(--color-background-dark);
	}
}

.buttonCell {
	overflow: hidden;

	button {
		transform: translateX(1000%);
		transition: transform 0s;

		&:focus-visible,
		.execRow:hover & {
			transform: translateX(0);
		}
	}
}

.execTable {
	/*
	  Table height needs to be set to 0 in order to use height 100% for elements in table cells
	*/
	height: 0;
	width: 100%;
	text-align: left;
	font-size: var(--font-size-s);

	thead th {
		position: sticky;
		top: calc(var(--spacing-3xl) * -1);
		z-index: 2;
		padding: var(--spacing-s) var(--spacing-s) var(--spacing-s) 0;
		background: var(--color-background-base);

		&:first-child {
			padding-left: var(--spacing-s);
		}
	}

	th,
	td {
		height: 100%;
		padding: var(--spacing-s) var(--spacing-s) var(--spacing-s) 0;
		background: var(--color-background-xlight);

		&:not(:first-child, :nth-last-child(-n + 3)) {
			width: 100%;
		}

		&:nth-last-child(-n + 2) {
			padding-left: 0;
		}

		@media (min-width: $breakpoint-sm) {
			&:not(:nth-child(2)) {
				&,
				div,
				span {
					white-space: nowrap;
				}
			}
		}
	}

	.execRow {
		color: var(--color-text-base);

		td:first-child {
			width: 30px;
			padding: 0 var(--spacing-s) 0 0;

			/*
			  This is needed instead of table cell border because they are overlapping the sticky header
			*/
			&::before {
				content: '';
				display: inline-block;
				width: var(--spacing-4xs);
				height: 100%;
				vertical-align: middle;
				margin-right: var(--spacing-xs);
			}
		}

		&:nth-child(even) td {
			background: var(--color-background-light);
		}

		&:hover td {
			background: var(--color-primary-tint-3);
		}

		&.crashed td:first-child::before,
		&.failed td:first-child::before {
			background: hsl(var(--color-danger-h), 94%, 80%);
		}

		&.success td:first-child::before {
			background: hsl(var(--color-success-h), 60%, 70%);
		}

		&.new td:first-child::before,
		&.running td:first-child::before {
			background: hsl(var(--color-warning-h), 94%, 80%);
		}

		&.waiting td:first-child::before {
			background: hsl(var(--color-secondary-h), 94%, 80%);
		}

		&.unknown td:first-child::before {
			background: var(--color-text-light);
		}
	}
}

.loadMore {
	margin: var(--spacing-m) 0;
	width: 100%;
	text-align: center;
}

.loadedAll {
	text-align: center;
	font-size: var(--font-size-s);
	margin: var(--spacing-l) 0;
}

.actions.deleteOnly {
	padding: 0;
}

.retryAction + .deleteAction {
	border-top: 1px solid var(--color-foreground-light);
}

.selectAll {
	display: inline-block;
	margin: 0 0 var(--spacing-s) var(--spacing-s);
	color: var(--color-danger);
}
</style><|MERGE_RESOLUTION|>--- conflicted
+++ resolved
@@ -329,15 +329,10 @@
 		//await this.refreshData();
 		this.handleAutoRefreshToggle();
 
-<<<<<<< HEAD
-		await this.$externalHooks().run('executionsList.openDialog');
-		this.$telemetry.track('User opened Executions log', { workflow_id: this.workflowsStore.workflowId });
-=======
 		this.$externalHooks().run('executionsList.openDialog');
 		this.$telemetry.track('User opened Executions log', {
 			workflow_id: this.workflowsStore.workflowId,
 		});
->>>>>>> ee582cc3
 	},
 	beforeDestroy() {
 		if (this.autoRefreshInterval) {
@@ -460,41 +455,7 @@
 			sendData.filters = this.workflowFilterPast;
 
 			try {
-<<<<<<< HEAD
-				await this.restApi().deleteExecutions(sendData);
-				let removedCurrentlyLoadedExecution = false;
-				let removedActiveExecution = false;
-				const currentWorkflow: string = this.workflowsStore.workflowId;
-				const activeExecution: IExecutionsSummary | null = this.workflowsStore.activeWorkflowExecution;
-				// Also update current workflow executions view if needed
-				for (const selectedId of Object.keys(this.selectedItems)) {
-					const execution: IExecutionsSummary | undefined = this.workflowsStore.getExecutionDataById(selectedId);
-					if (execution && execution.workflowId === currentWorkflow) {
-						this.workflowsStore.deleteExecution(execution);
-						removedCurrentlyLoadedExecution = true;
-					}
-					if ((execution !== undefined && activeExecution !== null) && execution.id === activeExecution.id) {
-						removedActiveExecution = true;
-					}
-				}
-				// Also update route if needed
-				if (removedCurrentlyLoadedExecution) {
-					const currentWorkflowExecutions: IExecutionsSummary[] = this.workflowsStore.currentWorkflowExecutions;
-					if (currentWorkflowExecutions.length === 0) {
-						this.workflowsStore.activeWorkflowExecution = null;
-
-						await this.$router.push({ name: VIEWS.EXECUTION_HOME, params: { name: currentWorkflow } });
-					} else if (removedActiveExecution) {
-						this.workflowsStore.activeWorkflowExecution = currentWorkflowExecutions[0];
-						this.$router.push({
-							name: VIEWS.EXECUTION_PREVIEW,
-							params: { name: currentWorkflow, executionId: currentWorkflowExecutions[0].id },
-						}).catch(()=>{});;
-					}
-				}
-=======
 				await this.workflowsStore.deleteExecutions(sendData);
->>>>>>> ee582cc3
 			} catch (error) {
 				this.isDataLoading = false;
 				this.$showError(
