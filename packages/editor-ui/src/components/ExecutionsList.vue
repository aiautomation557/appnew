--- conflicted
+++ resolved
@@ -242,13 +242,8 @@
 	IExecutionsListResponse,
 	IWorkflowShortResponse,
 } from '@/Interface';
-<<<<<<< HEAD
 import type { ExecutionStatus, IDataObject, IExecutionsSummary } from 'n8n-workflow';
-import { range as _range } from 'lodash';
-=======
-import type { ExecutionStatus, IDataObject } from 'n8n-workflow';
 import { range as _range } from 'lodash-es';
->>>>>>> a19ec6ac
 import mixins from 'vue-typed-mixins';
 import { mapStores } from 'pinia';
 import { useUIStore } from '@/stores/ui';
