<template>
	<div class="fixed-collection-parameter" @keydown.stop>
		<div v-if="getProperties.length === 0" class="no-items-exist">
			<n8n-text size="small">{{
				$locale.baseText('fixedCollectionParameter.currentlyNoItemsExist')
			}}</n8n-text>
		</div>

		<div
			v-for="property in getProperties"
			:key="property.name"
			class="fixed-collection-parameter-property"
		>
			<n8n-input-label
				v-if="property.displayName !== '' && parameter.options && parameter.options.length !== 1"
				:label="$locale.nodeText().inputLabelDisplayName(property, path)"
				:underline="true"
				size="small"
				color="text-dark"
			/>
			<div v-if="multipleValues">
				<div
					v-for="(value, index) in mutableValues[property.name]"
					:key="property.name + index"
					class="parameter-item"
				>
					<div
						:class="index ? 'border-top-dashed parameter-item-wrapper ' : 'parameter-item-wrapper'"
					>
						<div v-if="!isReadOnly" class="delete-option">
							<n8n-icon-button
								type="tertiary"
								text
								size="mini"
								icon="trash"
								:title="$locale.baseText('fixedCollectionParameter.deleteItem')"
								@click="deleteOption(property.name, index)"
							></n8n-icon-button>
							<n8n-icon-button
								v-if="sortable && index !== 0"
								type="tertiary"
								text
								size="mini"
								icon="angle-up"
								:title="$locale.baseText('fixedCollectionParameter.moveUp')"
								@click="moveOptionUp(property.name, index)"
							></n8n-icon-button>
							<n8n-icon-button
								v-if="sortable && index !== mutableValues[property.name].length - 1"
								type="tertiary"
								text
								size="mini"
								icon="angle-down"
								:title="$locale.baseText('fixedCollectionParameter.moveDown')"
								@click="moveOptionDown(property.name, index)"
							></n8n-icon-button>
						</div>
						<Suspense>
							<ParameterInputList
								:parameters="property.values"
								:node-values="nodeValues"
								:path="getPropertyPath(property.name, index)"
<<<<<<< HEAD
								:hideDelete="true"
								:isReadOnly="isReadOnly"
								:entryIndex="index"
=======
								:hide-delete="true"
								:is-read-only="isReadOnly"
>>>>>>> 11cda412
								@valueChanged="valueChanged"
							/>
						</Suspense>
					</div>
				</div>
			</div>
			<div v-else class="parameter-item">
				<div class="parameter-item-wrapper">
					<div v-if="!isReadOnly" class="delete-option">
						<n8n-icon-button
							type="tertiary"
							text
							size="mini"
							icon="trash"
							:title="$locale.baseText('fixedCollectionParameter.deleteItem')"
							@click="deleteOption(property.name)"
						></n8n-icon-button>
					</div>
					<ParameterInputList
						:parameters="property.values"
						:node-values="nodeValues"
						:path="getPropertyPath(property.name)"
						:is-read-only="isReadOnly"
						class="parameter-item"
						:hide-delete="true"
						@valueChanged="valueChanged"
					/>
				</div>
			</div>
		</div>

		<div v-if="parameterOptions.length > 0 && !isReadOnly" class="controls">
			<n8n-button
				v-if="parameter.options.length === 1"
				type="tertiary"
				block
				:label="getPlaceholderText"
				@click="optionSelected(parameter.options[0].name)"
			/>
			<div v-else class="add-option">
				<n8n-select
					v-model="selectedOption"
					:placeholder="getPlaceholderText"
					size="small"
					filterable
					@update:modelValue="optionSelected"
				>
					<n8n-option
						v-for="item in parameterOptions"
						:key="item.name"
						:label="$locale.nodeText().collectionOptionDisplayName(parameter, item, path)"
						:value="item.name"
					></n8n-option>
				</n8n-select>
			</div>
		</div>
	</div>
</template>

<script lang="ts">
import { defineAsyncComponent, defineComponent } from 'vue';
import type { PropType } from 'vue';
import type { IUpdateInformation } from '@/Interface';

import type {
	INodeParameters,
	INodeProperties,
	INodePropertyCollection,
	NodeParameterValue,
} from 'n8n-workflow';
import { deepCopy, isINodePropertyCollectionList } from 'n8n-workflow';

import { get } from 'lodash-es';

const ParameterInputList = defineAsyncComponent(async () => import('./ParameterInputList.vue'));

export default defineComponent({
	name: 'FixedCollectionParameter',
	components: {
		ParameterInputList,
	},
	props: {
		nodeValues: {
			type: Object as PropType<Record<string, INodeParameters[]>>,
			required: true,
		},
		parameter: {
			type: Object as PropType<INodeProperties>,
			required: true,
		},
		path: {
			type: String,
			required: true,
		},
		values: {
			type: Object as PropType<Record<string, INodeParameters[]>>,
			default: () => ({}),
		},
		isReadOnly: {
			type: Boolean,
			default: false,
		},
	},
	data() {
		return {
			selectedOption: undefined,
			mutableValues: {} as Record<string, INodeParameters[]>,
		};
	},
	computed: {
		getPlaceholderText(): string {
			const placeholder = this.$locale.nodeText().placeholder(this.parameter, this.path);
			return placeholder ? placeholder : this.$locale.baseText('fixedCollectionParameter.choose');
		},
		getProperties(): INodePropertyCollection[] {
			const returnProperties = [];
			let tempProperties;
			for (const name of this.propertyNames) {
				tempProperties = this.getOptionProperties(name);
				if (tempProperties !== undefined) {
					returnProperties.push(tempProperties);
				}
			}
			return returnProperties;
		},
		multipleValues(): boolean {
			return !!this.parameter.typeOptions?.multipleValues;
		},

		parameterOptions(): INodePropertyCollection[] {
			if (this.multipleValues && isINodePropertyCollectionList(this.parameter.options)) {
				return this.parameter.options;
			}

			return (this.parameter.options as INodePropertyCollection[]).filter((option) => {
				return !this.propertyNames.includes(option.name);
			});
		},
		propertyNames(): string[] {
			return Object.keys(this.mutableValues || {});
		},
		sortable(): boolean {
			return !!this.parameter.typeOptions?.sortable;
		},
	},
	watch: {
		values: {
			handler(newValues: Record<string, INodeParameters[]>) {
				this.mutableValues = deepCopy(newValues);
			},
			deep: true,
		},
	},
	created() {
		this.mutableValues = deepCopy(this.values);
	},
	methods: {
		deleteOption(optionName: string, index?: number) {
			const currentOptionsOfSameType = this.mutableValues[optionName];
			if (!currentOptionsOfSameType || currentOptionsOfSameType.length > 1) {
				// it's not the only option of this type, so just remove it.
				this.$emit('valueChanged', {
					name: this.getPropertyPath(optionName, index),
					value: undefined,
				});
			} else {
				// it's the only option, so remove the whole type
				this.$emit('valueChanged', {
					name: this.getPropertyPath(optionName),
					value: undefined,
				});
			}
		},
		getPropertyPath(name: string, index?: number) {
			return `${this.path}.${name}` + (index !== undefined ? `[${index}]` : '');
		},
		getOptionProperties(optionName: string): INodePropertyCollection | undefined {
			if (isINodePropertyCollectionList(this.parameter.options)) {
				for (const option of this.parameter.options) {
					if (option.name === optionName) {
						return option;
					}
				}
			}
			return undefined;
		},
		moveOptionDown(optionName: string, index: number) {
			if (Array.isArray(this.mutableValues[optionName])) {
				this.mutableValues[optionName].splice(
					index + 1,
					0,
					this.mutableValues[optionName].splice(index, 1)[0],
				);
			}

			const parameterData = {
				name: this.getPropertyPath(optionName),
				value: this.mutableValues[optionName],
			};

			this.$emit('valueChanged', parameterData);
		},
		moveOptionUp(optionName: string, index: number) {
			if (Array.isArray(this.mutableValues[optionName])) {
				this.mutableValues?.[optionName].splice(
					index - 1,
					0,
					this.mutableValues[optionName].splice(index, 1)[0],
				);
			}

			const parameterData = {
				name: this.getPropertyPath(optionName),
				value: this.mutableValues[optionName],
			};

			this.$emit('valueChanged', parameterData);
		},
		optionSelected(optionName: string) {
			const option = this.getOptionProperties(optionName);
			if (option === undefined) {
				return;
			}
			const name = `${this.path}.${option.name}`;

			const newParameterValue: INodeParameters = {};

			for (const optionParameter of option.values) {
				if (
					optionParameter.type === 'fixedCollection' &&
					optionParameter.typeOptions !== undefined &&
					optionParameter.typeOptions.multipleValues === true
				) {
					newParameterValue[optionParameter.name] = {};
				} else if (
					optionParameter.typeOptions !== undefined &&
					optionParameter.typeOptions.multipleValues === true
				) {
					// Multiple values are allowed so append option to array
					newParameterValue[optionParameter.name] = get(
						this.nodeValues,
						`${this.path}.${optionParameter.name}`,
						[],
					);
					if (Array.isArray(optionParameter.default)) {
						(newParameterValue[optionParameter.name] as INodeParameters[]).push(
							...deepCopy(optionParameter.default as INodeParameters[]),
						);
					} else if (
						optionParameter.default !== '' &&
						typeof optionParameter.default !== 'object'
					) {
						(newParameterValue[optionParameter.name] as NodeParameterValue[]).push(
							deepCopy(optionParameter.default),
						);
					}
				} else {
					// Add a new option
					newParameterValue[optionParameter.name] = deepCopy(optionParameter.default);
				}
			}

			let newValue;
			if (this.multipleValues) {
				newValue = get(this.nodeValues, name, [] as INodeParameters[]);

				newValue.push(newParameterValue);
			} else {
				newValue = newParameterValue;
			}

			const parameterData = {
				name,
				value: newValue,
			};

			this.$emit('valueChanged', parameterData);
			this.selectedOption = undefined;
		},
		valueChanged(parameterData: IUpdateInformation) {
			this.$emit('valueChanged', parameterData);
		},
	},
});
</script>

<style scoped lang="scss">
.fixed-collection-parameter {
	padding-left: var(--spacing-s);

	.delete-option {
		display: flex;
		flex-direction: column;
	}

	.controls {
		:deep(.button) {
			font-weight: var(--font-weight-normal);
			--button-font-color: var(--color-text-dark);
			--button-border-color: var(--color-foreground-base);
			--button-background-color: var(--color-background-base);

			--button-hover-font-color: var(--color-text-dark);
			--button-hover-border-color: var(--color-foreground-base);
			--button-hover-background-color: var(--color-background-base);

			--button-active-font-color: var(--color-text-dark);
			--button-active-border-color: var(--color-foreground-base);
			--button-active-background-color: var(--color-background-base);

			--button-focus-font-color: var(--color-text-dark);
			--button-focus-border-color: var(--color-foreground-base);
			--button-focus-background-color: var(--color-background-base);

			&:active,
			&.active,
			&:focus {
				outline: none;
			}
		}
	}
}

.fixed-collection-parameter-property {
	margin: var(--spacing-xs) 0;
}

.parameter-item:hover > .parameter-item-wrapper > .delete-option {
	opacity: 1;
}

.parameter-item {
	position: relative;
	padding: 0 0 0 1em;

	+ .parameter-item {
		.parameter-item-wrapper {
			.delete-option {
				top: 14px;
			}
		}
	}
}

.border-top-dashed {
	border-top: 1px dashed #999;
}

.no-items-exist {
	margin: var(--spacing-xs) 0;
}
</style><|MERGE_RESOLUTION|>--- conflicted
+++ resolved
@@ -60,14 +60,8 @@
 								:parameters="property.values"
 								:node-values="nodeValues"
 								:path="getPropertyPath(property.name, index)"
-<<<<<<< HEAD
-								:hideDelete="true"
-								:isReadOnly="isReadOnly"
-								:entryIndex="index"
-=======
 								:hide-delete="true"
 								:is-read-only="isReadOnly"
->>>>>>> 11cda412
 								@valueChanged="valueChanged"
 							/>
 						</Suspense>
