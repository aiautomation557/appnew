<template>
	<div :class="$style.container" v-if="!loading">
		<executions-sidebar
			v-if="showSidebar"
			:executions="executions"
			:loading="loading"
			:loadingMore="loadingMore"
			@reloadExecutions="setExecutions"
			@filterUpdated="onFilterUpdated"
			@loadMore="loadMore"
			@retryExecution="onRetryExecution"
			@refresh="loadAutoRefresh"
		/>
		<div :class="$style.content" v-if="!hidePreview">
			<router-view name="executionPreview" @deleteCurrentExecution="onDeleteCurrentExecution" @retryExecution="onRetryExecution"/>
		</div>
		<div v-if="executions.length === 0 && filterApplied" :class="$style.noResultsContainer">
			<n8n-text color="text-base" size="medium" align="center">
				{{ $locale.baseText('executionsLandingPage.noResults') }}
			</n8n-text>
		</div>
	</div>
</template>

<script lang="ts">
import ExecutionsSidebar from '@/components/ExecutionsView/ExecutionsSidebar.vue';
import { MODAL_CANCEL, MODAL_CLOSE, MODAL_CONFIRMED, PLACEHOLDER_EMPTY_WORKFLOW_ID, VIEWS, WEBHOOK_NODE_TYPE } from '@/constants';
import { IExecutionsListResponse, IExecutionsSummary, INodeUi, ITag, IWorkflowDb } from '@/Interface';
import { IConnection, IConnections, IDataObject, INodeTypeDescription, INodeTypeNameVersion, IWorkflowSettings, NodeHelpers } from 'n8n-workflow';
import mixins from 'vue-typed-mixins';
import { restApi } from '../mixins/restApi';
import { showMessage } from '../mixins/showMessage';
import { v4 as uuid } from 'uuid';
import { Route } from 'vue-router';
import { executionHelpers } from '../mixins/executionsHelpers';
import { range as _range } from 'lodash';
import { debounceHelper } from '../mixins/debounce';
import { getNodeViewTab } from '../helpers';
import { workflowHelpers } from '../mixins/workflowHelpers';
import { mapStores } from 'pinia';
import { useWorkflowsStore } from '@/stores/workflows';
import { useUIStore } from '@/stores/ui';
import { useSettingsStore } from '@/stores/settings';
import { useNodeTypesStore } from '@/stores/nodeTypes';

export default mixins(restApi, showMessage, executionHelpers, debounceHelper, workflowHelpers).extend({
	name: 'executions-page',
	components: {
		ExecutionsSidebar,
	},
	data() {
		return {
			loading: false,
			loadingMore: false,
			filter: { finished: true, status: '' },
		};
	},
	computed: {
		...mapStores(
			useNodeTypesStore,
			useSettingsStore,
			useUIStore,
			useWorkflowsStore,
		),
		hidePreview(): boolean {
			const nothingToShow = this.executions.length === 0 && this.filterApplied;
			const activeNotPresent = this.filterApplied && (this.executions as IExecutionsSummary[]).find(ex => ex.id === this.activeExecution.id) === undefined;
			return this.loading || nothingToShow || activeNotPresent;
		},
		showSidebar(): boolean {
			if (this.executions.length === 0) {
				return this.filterApplied;
			}
			return true;
		},
		filterApplied(): boolean {
			return this.filter.status !== '';
		},
		workflowDataNotLoaded(): boolean {
			return this.workflowsStore.workflowId === PLACEHOLDER_EMPTY_WORKFLOW_ID && this.workflowsStore.workflowName === '';
		},
		loadedFinishedExecutionsCount(): number {
			return this.workflowsStore.getAllLoadedFinishedExecutions.length;
		},
		totalFinishedExecutionsCount(): number {
			return this.workflowsStore.getTotalFinishedExecutionsCount;
		},
	},
	watch:{
    $route (to: Route, from: Route) {
			const workflowChanged = from.params.name !== to.params.name;
			this.initView(workflowChanged);

			if (to.params.executionId) {
				const execution = this.workflowsStore.getExecutionDataById(to.params.executionId);
				if (execution) {
					this.workflowsStore.activeWorkflowExecution = execution;
				}
			}
		},
	},
	async beforeRouteLeave(to, from, next) {
		const nextTab = getNodeViewTab(to);
		// When leaving for a page that's not a workflow view tab, ask to save changes
		if (!nextTab) {
			const result = this.uiStore.stateIsDirty;
			if (result) {
				const confirmModal = await this.confirmModal(
					this.$locale.baseText('generic.unsavedWork.confirmMessage.message'),
					this.$locale.baseText('generic.unsavedWork.confirmMessage.headline'),
					'warning',
					this.$locale.baseText('generic.unsavedWork.confirmMessage.confirmButtonText'),
					this.$locale.baseText('generic.unsavedWork.confirmMessage.cancelButtonText'),
					true,
				);

				if (confirmModal === MODAL_CONFIRMED) {
					const saved = await this.saveCurrentWorkflow({}, false);
					if (saved) this.settingsStore.fetchPromptsData();
					this.uiStore.stateIsDirty = false;
					next();
				} else if (confirmModal === MODAL_CANCEL) {
					this.uiStore.stateIsDirty = false;
					next();
				} else if (confirmModal === MODAL_CLOSE) {
					next(false);
				}
			} else {
				next();
			}
		}
		next();
	},
	async mounted() {
		this.loading = true;
		const workflowUpdated = this.$route.params.name !== this.workflowsStore.workflowId;
		const onNewWorkflow = this.$route.params.name === 'new' && this.workflowsStore.workflowId === PLACEHOLDER_EMPTY_WORKFLOW_ID;
		const shouldUpdate = workflowUpdated && !onNewWorkflow;
		await this.initView(shouldUpdate);
		if (!shouldUpdate) {
			await this.setExecutions();
		}
		this.loading = false;
	},
	methods: {
		async initView(loadWorkflow: boolean) : Promise<void> {
			if (loadWorkflow) {
				if (this.nodeTypesStore.allNodeTypes.length === 0) {
					await this.nodeTypesStore.getNodeTypes();
				}
				await this.openWorkflow(this.$route.params.name);
				this.uiStore.nodeViewInitialized = false;
				this.setExecutions();
				if (this.activeExecution) {
					this.$router.push({
						name: VIEWS.EXECUTION_PREVIEW,
						params: { name: this.currentWorkflow, executionId: this.activeExecution.id },
					}).catch(()=>{});;
				}
			}
		},
		async onLoadMore(): Promise<void> {
			if (!this.loadingMore) {
				this.callDebounced("loadMore", { debounceTime: 1000 });
			}
		},
		async loadMore(): Promise<void> {
			if (this.filter.status === 'running' || this.loadedFinishedExecutionsCount >= this.totalFinishedExecutionsCount) {
				return;
			}
			this.loadingMore = true;

			let lastId: string | number | undefined;
			if (this.executions.length !== 0) {
				const lastItem = this.executions.slice(-1)[0];
				lastId = lastItem.id;
			}

			const requestFilter: IDataObject = { workflowId: this.currentWorkflow };
			if (this.filter.status === 'waiting') {
				requestFilter.waitTill = true;
			} else if (this.filter.status !== '')  {
				requestFilter.finished = this.filter.status === 'success';
			}
			let data: IExecutionsListResponse;
			try {
				data = await this.restApi().getPastExecutions(requestFilter, 20, lastId);
			} catch (error) {
				this.loadingMore = false;
				this.$showError(
					error,
					this.$locale.baseText('executionsList.showError.loadMore.title'),
				);
				return;
			}

			data.results = data.results.map((execution) => {
				// @ts-ignore
				return { ...execution, mode: execution.mode };
			});
			const currentExecutions = [ ...this.executions ];
			for (const newExecution of data.results) {
				if (currentExecutions.find(ex => ex.id === newExecution.id) === undefined) {
					currentExecutions.push(newExecution);
				}
			}
			this.workflowsStore.currentWorkflowExecutions = currentExecutions;
			this.loadingMore = false;
		},
		async onDeleteCurrentExecution(): Promise<void> {
			this.loading = true;
			try {
				await this.restApi().deleteExecutions({ ids: [ this.$route.params.executionId ] });
				await this.setExecutions();
				// Select first execution in the list after deleting the current one
				if (this.executions.length > 0) {
					this.workflowsStore.activeWorkflowExecution = this.executions[0];
					this.$router.push({
						name: VIEWS.EXECUTION_PREVIEW,
						params: { name: this.currentWorkflow, executionId: this.executions[0].id },
					}).catch(()=>{});;
				} else { // If there are no executions left, show empty state and clear active execution from the store
					this.workflowsStore.activeWorkflowExecution = null;
					this.$router.push({ name: VIEWS.EXECUTION_HOME, params: { name: this.currentWorkflow } });
				}
			} catch (error) {
				this.loading = false;
				this.$showError(
					error,
					this.$locale.baseText('executionsList.showError.handleDeleteSelected.title'),
				);
				return;
			}
			this.loading = false;

			this.$showMessage({
				title: this.$locale.baseText('executionsList.showMessage.handleDeleteSelected.title'),
				type: 'success',
			});
		},
		onFilterUpdated(newFilter: { finished: boolean, status: string }): void {
			this.filter = newFilter;
			this.setExecutions();
		},
		async setExecutions(): Promise<void> {
			const workflowExecutions = await this.loadExecutions();
			this.workflowsStore.currentWorkflowExecutions = workflowExecutions;
			this.setActiveExecution();
		},
		async loadAutoRefresh(): Promise<void> {
			// Most of the auto-refresh logic is taken from the `ExecutionsList` component
			const fetchedExecutions: IExecutionsSummary[] = await this.loadExecutions();
			let existingExecutions: IExecutionsSummary[] = [ ...this.executions ];
			const alreadyPresentExecutionIds = existingExecutions.map(exec => parseInt(exec.id, 10));
			let lastId = 0;
			const gaps = [] as number[];
			let updatedActiveExecution = null;

			for(let i = fetchedExecutions.length - 1; i >= 0; i--) {
				const currentItem = fetchedExecutions[i];
				const currentId = parseInt(currentItem.id, 10);
				if (lastId !== 0 && isNaN(currentId) === false) {
					if (currentId - lastId > 1) {
						const range = _range(lastId + 1, currentId);
						gaps.push(...range);
					}
				}
				lastId = parseInt(currentItem.id, 10) || 0;

				const executionIndex = alreadyPresentExecutionIds.indexOf(currentId);
				if (executionIndex !== -1) {
					const existingExecution = existingExecutions.find(ex => ex.id === currentItem.id);
					const existingStillRunning = existingExecution && existingExecution.finished === false || existingExecution?.stoppedAt === undefined;
					const currentFinished =  currentItem.finished === true || currentItem.stoppedAt !== undefined;

					if (existingStillRunning && currentFinished) {
						existingExecutions[executionIndex] = currentItem;
						if (currentItem.id === this.activeExecution.id) {
							updatedActiveExecution = currentItem;
						}
					}
					continue;
				}

				let j;
				for (j = existingExecutions.length - 1; j >= 0; j--) {
					if (currentId < parseInt(existingExecutions[j].id, 10)) {
						existingExecutions.splice(j + 1, 0, currentItem);
						break;
					}
				}
				if (j === -1) {
					existingExecutions.unshift(currentItem);
				}
			}

			existingExecutions = existingExecutions.filter(execution => !gaps.includes(parseInt(execution.id, 10)) && lastId >= parseInt(execution.id, 10));
			this.workflowsStore.currentWorkflowExecutions = existingExecutions;
			if (updatedActiveExecution !== null) {
				this.workflowsStore.activeWorkflowExecution = updatedActiveExecution;
			} else {
				const activeNotInTheList = existingExecutions.find(ex => ex.id === this.activeExecution.id) === undefined;
				if (activeNotInTheList && this.executions.length > 0) {
					this.$router.push({
					name: VIEWS.EXECUTION_PREVIEW,
					params: { name: this.currentWorkflow, executionId: this.executions[0].id },
				}).catch(()=>{});;
				}
			}
		},
		async loadExecutions(): Promise<IExecutionsSummary[]> {
			if (!this.currentWorkflow) {
				return [];
			}
			try {
				const executions: IExecutionsSummary[] =
					await this.workflowsStore.loadCurrentWorkflowExecutions(this.filter);
				return executions;
			} catch (error) {
				this.$showError(
					error,
					this.$locale.baseText('executionsList.showError.refreshData.title'),
				);
				return [];
			}
		},
		setActiveExecution(): void {
			const activeExecutionId = this.$route.params.executionId;
			if (activeExecutionId) {
				const execution = this.workflowsStore.getExecutionDataById(activeExecutionId);
				if (execution) {
					this.workflowsStore.activeWorkflowExecution = execution;
				}
			}
			// If there is no execution in the route, select the first one
			if (this.workflowsStore.activeWorkflowExecution === null && this.executions.length > 0) {
				this.workflowsStore.activeWorkflowExecution = this.executions[0];
				this.$router.push({
					name: VIEWS.EXECUTION_PREVIEW,
					params: { name: this.currentWorkflow, executionId: this.executions[0].id },
				}).catch(()=>{});;
			}
		},
		async openWorkflow(workflowId: string): Promise<void> {
			await this.loadActiveWorkflows();

			let data: IWorkflowDb | undefined;
				try {
					data = await this.restApi().getWorkflow(workflowId);
				} catch (error) {
					this.$showError(
						error,
						this.$locale.baseText('nodeView.showError.openWorkflow.title'),
					);
					return;
				}
				if (data === undefined) {
					throw new Error(
						this.$locale.baseText(
							'nodeView.workflowWithIdCouldNotBeFound',
							{ interpolate: { workflowId } },
						),
					);
				}
				await this.addNodes(data.nodes, data.connections);

				this.workflowsStore.setActive(data.active || false);
				this.workflowsStore.setWorkflowId(workflowId);
				this.workflowsStore.setWorkflowName({ newName: data.name, setStateDirty: false });
				this.workflowsStore.setWorkflowSettings(data.settings || {});
				this.workflowsStore.setWorkflowPinData(data.pinData || {});
				const tags = (data.tags || []) as ITag[];
				const tagIds = tags.map((tag) => tag.id);
<<<<<<< HEAD
				this.workflowsStore.setWorkflowTagIds(tagIds || []);

				this.$store.commit('tags/upsertTags', tags);
=======
				this.$store.commit('setWorkflowTagIds', tagIds || []);
				this.$store.commit('setWorkflowHash', data.hash);
>>>>>>> 3c9ad02c

				this.$externalHooks().run('workflow.open', { workflowId, workflowName: data.name });
				this.uiStore.stateIsDirty = false;
		},
		async addNodes(nodes: INodeUi[], connections?: IConnections) {
			if (!nodes || !nodes.length) {
				return;
			}

			await this.loadNodesProperties(nodes.map(node => ({ name: node.type, version: node.typeVersion })));

			let nodeType: INodeTypeDescription | null;
			nodes.forEach((node) => {
				if (!node.id) {
					node.id = uuid();
				}

				nodeType = this.nodeTypesStore.getNodeType(node.type, node.typeVersion);

				// Make sure that some properties always exist
				if (!node.hasOwnProperty('disabled')) {
					node.disabled = false;
				}

				if (!node.hasOwnProperty('parameters')) {
					node.parameters = {};
				}

				// Load the defaul parameter values because only values which differ
				// from the defaults get saved
				if (nodeType !== null) {
					let nodeParameters = null;
					try {
						nodeParameters = NodeHelpers.getNodeParameters(nodeType.properties, node.parameters, true, false, node);
					} catch (e) {
						console.error(this.$locale.baseText('nodeView.thereWasAProblemLoadingTheNodeParametersOfNode') + `: "${node.name}"`); // eslint-disable-line no-console
						console.error(e); // eslint-disable-line no-console
					}
					node.parameters = nodeParameters !== null ? nodeParameters : {};

					// if it's a webhook and the path is empty set the UUID as the default path
					if (node.type === WEBHOOK_NODE_TYPE && node.parameters.path === '') {
						node.parameters.path = node.webhookId as string;
					}
				}

				this.workflowsStore.addNode(node);
			});

			// Load the connections
			if (connections !== undefined) {
				let connectionData;
				for (const sourceNode of Object.keys(connections)) {
					for (const type of Object.keys(connections[sourceNode])) {
						for (let sourceIndex = 0; sourceIndex < connections[sourceNode][type].length; sourceIndex++) {
							const outwardConnections = connections[sourceNode][type][sourceIndex];
							if (!outwardConnections) {
								continue;
							}
							outwardConnections.forEach((
								targetData,
							) => {
								connectionData = [
									{
										node: sourceNode,
										type,
										index: sourceIndex,
									},
									{
										node: targetData.node,
										type: targetData.type,
										index: targetData.index,
									},
								] as [IConnection, IConnection];

								this.workflowsStore.addConnection({ connection: connectionData, setStateDirty: false });
							});
						}
					}
				}
			}
		},
		async loadNodesProperties(nodeInfos: INodeTypeNameVersion[]): Promise<void> {
			const allNodes: INodeTypeDescription[] = this.nodeTypesStore.allNodeTypes;

			const nodesToBeFetched: INodeTypeNameVersion[] = [];
			allNodes.forEach(node => {
				const nodeVersions = Array.isArray(node.version) ? node.version : [node.version];
				if (!!nodeInfos.find(n => n.name === node.name && nodeVersions.includes(n.version)) && !node.hasOwnProperty('properties')) {
					nodesToBeFetched.push({
						name: node.name,
						version: Array.isArray(node.version)
							? node.version.slice(-1)[0]
							: node.version,
					});
				}
			});

			if (nodesToBeFetched.length > 0) {
				// Only call API if node information is actually missing
				await this.nodeTypesStore.getNodesInformation(nodesToBeFetched);
			}
		},
		async loadActiveWorkflows(): Promise<void> {
			const activeWorkflows = await this.restApi().getActiveWorkflows();
			this.workflowsStore.activeWorkflows = activeWorkflows;
		},
		async onRetryExecution(payload: { execution: IExecutionsSummary, command: string }) {
			const loadWorkflow = payload.command === 'current-workflow';

			this.$showMessage({
				title: this.$locale.baseText('executionDetails.runningMessage'),
				type: 'info',
				duration: 2000,
			});
			await this.retryExecution(payload.execution, loadWorkflow);
			this.loadAutoRefresh();

			this.$telemetry.track('User clicked retry execution button', {
				workflow_id: this.workflowsStore.workflowId,
				execution_id: payload.execution.id,
				retry_type: loadWorkflow ? 'current' : 'original',
			});
		},
		async retryExecution(execution: IExecutionsSummary, loadWorkflow?: boolean) {
			try {
				const retrySuccessful = await this.restApi().retryExecution(execution.id, loadWorkflow);

				if (retrySuccessful === true) {
					this.$showMessage({
						title: this.$locale.baseText('executionsList.showMessage.retrySuccessfulTrue.title'),
						type: 'success',
					});
				} else {
					this.$showMessage({
						title: this.$locale.baseText('executionsList.showMessage.retrySuccessfulFalse.title'),
						type: 'error',
					});
				}

			} catch (error) {
				this.$showError(
					error,
					this.$locale.baseText('executionsList.showError.retryExecution.title'),
				);
			}
		},
	},
});
</script>

<style module lang="scss">

.container {
	display: flex;
	height: 100%;
}

.content {
	flex: 1;
}

.noResultsContainer {
	width: 100%;
	margin-top: var(--spacing-2xl);
	text-align: center;
}

</style><|MERGE_RESOLUTION|>--- conflicted
+++ resolved
@@ -371,14 +371,10 @@
 				this.workflowsStore.setWorkflowPinData(data.pinData || {});
 				const tags = (data.tags || []) as ITag[];
 				const tagIds = tags.map((tag) => tag.id);
-<<<<<<< HEAD
 				this.workflowsStore.setWorkflowTagIds(tagIds || []);
+				this.workflowsStore.setWorkflowHash(data.hash);
 
 				this.$store.commit('tags/upsertTags', tags);
-=======
-				this.$store.commit('setWorkflowTagIds', tagIds || []);
-				this.$store.commit('setWorkflowHash', data.hash);
->>>>>>> 3c9ad02c
 
 				this.$externalHooks().run('workflow.open', { workflowId, workflowName: data.name });
 				this.uiStore.stateIsDirty = false;
