<template>
	<div v-if="executionUIDetails?.name === 'running'" :class="$style.runningInfo">
		<div :class="$style.spinner">
			<n8n-spinner type="ring" />
		</div>
		<n8n-text :class="$style.runningMessage" color="text-light">
			{{ $locale.baseText('executionDetails.runningMessage') }}
		</n8n-text>
		<n8n-button class="mt-l" type="tertiary" size="medium" @click="handleStopClick">
			{{ $locale.baseText('executionsList.stopExecution') }}
		</n8n-button>
	</div>
	<div v-else :class="$style.previewContainer">
		<div
			:class="{ [$style.executionDetails]: true, [$style.sidebarCollapsed]: sidebarCollapsed }"
			v-if="activeExecution"
			:data-test-id="`execution-preview-details-${executionId}`"
		>
			<div>
				<n8n-text size="large" color="text-base" :bold="true" data-test-id="execution-time">{{
					executionUIDetails?.startTime
				}}</n8n-text
				><br />
				<n8n-spinner
					v-if="executionUIDetails?.name === 'running'"
					size="small"
					:class="[$style.spinner, 'mr-4xs']"
				/>
				<n8n-text
					size="medium"
					:class="[$style.status, $style[executionUIDetails.name]]"
					data-test-id="execution-preview-label"
				>
					{{ executionUIDetails.label }}
				</n8n-text>
				<n8n-text v-if="executionUIDetails.name === 'running'" color="text-base" size="medium">
					{{
						$locale.baseText('executionDetails.runningTimeRunning', {
							interpolate: { time: executionUIDetails?.runningTime },
						})
					}}
					| ID#{{ activeExecution.id }}
				</n8n-text>
				<n8n-text
					v-else-if="executionUIDetails.name !== 'waiting'"
					color="text-base"
					size="medium"
					data-test-id="execution-preview-id"
				>
					{{
						$locale.baseText('executionDetails.runningTimeFinished', {
							interpolate: { time: executionUIDetails?.runningTime ?? 'unknown' },
						})
					}}
					| ID#{{ activeExecution.id }}
				</n8n-text>
				<n8n-text
					v-else-if="executionUIDetails?.name === 'waiting'"
					color="text-base"
					size="medium"
				>
					| ID#{{ activeExecution.id }}
				</n8n-text>
				<br /><n8n-text v-if="activeExecution.mode === 'retry'" color="text-base" size="medium">
					{{ $locale.baseText('executionDetails.retry') }}
					<router-link
						:class="$style.executionLink"
						:to="{
							name: VIEWS.EXECUTION_PREVIEW,
							params: {
								workflowId: activeExecution.workflowId,
								executionId: activeExecution.retryOf,
							},
						}"
					>
						#{{ activeExecution.retryOf }}
					</router-link>
				</n8n-text>
			</div>
			<div>
				<el-dropdown
					v-if="executionUIDetails?.name === 'error'"
					trigger="click"
					class="mr-xs"
					@command="handleRetryClick"
					ref="retryDropdown"
				>
					<span class="retry-button">
						<n8n-icon-button
							size="large"
							type="tertiary"
							:title="$locale.baseText('executionsList.retryExecution')"
							icon="redo"
							data-test-id="execution-preview-retry-button"
							@blur="onRetryButtonBlur"
						/>
					</span>
					<template #dropdown>
						<el-dropdown-menu>
							<el-dropdown-item command="current-workflow">
								{{ $locale.baseText('executionsList.retryWithCurrentlySavedWorkflow') }}
							</el-dropdown-item>
							<el-dropdown-item command="original-workflow">
								{{ $locale.baseText('executionsList.retryWithOriginalWorkflow') }}
							</el-dropdown-item>
						</el-dropdown-menu>
					</template>
				</el-dropdown>
				<n8n-icon-button
					:title="$locale.baseText('executionDetails.deleteExecution')"
					icon="trash"
					size="large"
					type="tertiary"
					data-test-id="execution-preview-delete-button"
					@click="onDeleteExecution"
				/>
			</div>
		</div>
		<workflow-preview
			mode="execution"
			loaderType="spinner"
			:executionId="executionId"
			:executionMode="executionMode"
		/>
	</div>
</template>

<script lang="ts">
import mixins from 'vue-typed-mixins';
import { showMessage } from '@/mixins/showMessage';
import WorkflowPreview from '@/components/WorkflowPreview.vue';
import { executionHelpers, IExecutionUIData } from '@/mixins/executionsHelpers';
import { VIEWS } from '@/constants';
import { mapStores } from 'pinia';
import { useUIStore } from '@/stores/ui';
import { Dropdown as ElDropdown } from 'element-ui';

<<<<<<< HEAD
export default mixins(showMessage, executionHelpers).extend({
=======
type RetryDropdownRef = InstanceType<typeof ElDropdown> & { hide: () => void };

export default mixins(restApi, showMessage, executionHelpers).extend({
>>>>>>> 8a38624c
	name: 'execution-preview',
	components: {
		ElDropdown,
		WorkflowPreview,
	},
	data() {
		return {
			VIEWS,
		};
	},
	computed: {
		...mapStores(useUIStore),
		executionUIDetails(): IExecutionUIData | null {
			return this.activeExecution ? this.getExecutionUIDetails(this.activeExecution) : null;
		},
		sidebarCollapsed(): boolean {
			return this.uiStore.sidebarMenuCollapsed;
		},
		executionMode(): string {
			return this.activeExecution?.mode || '';
		},
	},
	methods: {
		async onDeleteExecution(): Promise<void> {
			const deleteConfirmed = await this.confirmMessage(
				this.$locale.baseText('executionDetails.confirmMessage.message'),
				this.$locale.baseText('executionDetails.confirmMessage.headline'),
				'warning',
				this.$locale.baseText('executionDetails.confirmMessage.confirmButtonText'),
				'',
			);
			if (!deleteConfirmed) {
				return;
			}
			this.$emit('deleteCurrentExecution');
		},
		handleRetryClick(command: string): void {
			this.$emit('retryExecution', { execution: this.activeExecution, command });
		},
		handleStopClick(): void {
			this.$emit('stopExecution');
		},
		onRetryButtonBlur(event: FocusEvent): void {
			// Hide dropdown when clicking outside of current document
			const retryDropdownRef = this.$refs.retryDropdown as RetryDropdownRef | undefined;
			if (retryDropdownRef && event.relatedTarget === null) {
				retryDropdownRef.hide();
			}
		},
	},
});
</script>

<style module lang="scss">
.previewContainer {
	height: calc(100% - $header-height);
	overflow: hidden;
}

.executionDetails {
	position: absolute;
	padding: var(--spacing-m);
	padding-right: var(--spacing-xl);
	width: calc(100% - 510px);
	display: flex;
	justify-content: space-between;
	transition: all 150ms ease-in-out;
	pointer-events: none;

	& * {
		pointer-events: all;
	}

	&.sidebarCollapsed {
		width: calc(100% - 375px);
	}
}

.spinner {
	div div {
		width: 30px;
		height: 30px;
		border-width: 2px;
	}
}

.running,
.spinner {
	color: var(--color-warning);
}
.waiting {
	color: var(--color-secondary);
}
.success {
	color: var(--color-success);
}
.error {
	color: var(--color-danger);
}

.runningInfo {
	display: flex;
	flex-direction: column;
	align-items: center;
	margin-top: var(--spacing-4xl);
}

.runningMessage {
	width: 200px;
	margin-top: var(--spacing-l);
	text-align: center;
}
</style><|MERGE_RESOLUTION|>--- conflicted
+++ resolved
@@ -135,13 +135,9 @@
 import { useUIStore } from '@/stores/ui';
 import { Dropdown as ElDropdown } from 'element-ui';
 
-<<<<<<< HEAD
+type RetryDropdownRef = InstanceType<typeof ElDropdown> & { hide: () => void };
+
 export default mixins(showMessage, executionHelpers).extend({
-=======
-type RetryDropdownRef = InstanceType<typeof ElDropdown> & { hide: () => void };
-
-export default mixins(restApi, showMessage, executionHelpers).extend({
->>>>>>> 8a38624c
 	name: 'execution-preview',
 	components: {
 		ElDropdown,
