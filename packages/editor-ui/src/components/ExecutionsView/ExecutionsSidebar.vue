--- conflicted
+++ resolved
@@ -69,15 +69,9 @@
 import ExecutionFilter from '@/components/ExecutionFilter.vue';
 import { VIEWS } from '@/constants';
 import type { IExecutionsSummary } from 'n8n-workflow';
-<<<<<<< HEAD
-import type { Route } from 'vue-router';
-import Vue from 'vue';
-import type { PropType } from 'vue';
-=======
 import { Route } from 'vue-router';
 import { defineComponent } from 'vue';
 import { PropType } from 'vue';
->>>>>>> 9c94050d
 import { mapStores } from 'pinia';
 import { useUIStore } from '@/stores/ui';
 import { useWorkflowsStore } from '@/stores/workflows';
