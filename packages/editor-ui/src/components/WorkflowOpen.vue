<template>
	<Modal
		:name="WORKFLOW_OPEN_MODAL_KEY"
		width="80%"
		minWidth="620px"
		:classic="true"
	>
			<template v-slot:header>
				<div class="workflows-header">
					<n8n-heading tag="h1" size="xlarge" class="title">
						{{ $locale.baseText('workflowOpen.openWorkflow') }}
					</n8n-heading>
					<div class="tags-filter" v-if="areTagsEnabled">
						<TagsDropdown
							:placeholder="$locale.baseText('workflowOpen.filterWorkflows')"
							:currentTagIds="filterTagIds"
							:createEnabled="false"
							@update="updateTagsFilter"
							@esc="onTagsFilterEsc"
							@blur="onTagsFilterBlur"
						/>
					</div>
					<div class="search-filter">
						<n8n-input :placeholder="$locale.baseText('workflowOpen.searchWorkflows')" ref="inputFieldFilter" v-model="filterText">
							<font-awesome-icon slot="prefix" icon="search"></font-awesome-icon>
						</n8n-input>
					</div>
					<div class="open-wf-button">
						<n8n-button
							:label="$locale.baseText('workflowOpen.newWFButton.label')"
							:title="$locale.baseText('workflowOpen.newWFButton.title')"
							size="large"
							icon="plus"
							type="primary"
							@click="onNewWFClick"
						/>
					</div>
				</div>
			</template>

			<template v-slot:content>
				<el-table class="search-table" :data="filteredWorkflows" stripe @cell-click="openWorkflow" :default-sort = "{prop: 'updatedAt', order: 'descending'}" v-loading="isDataLoading">
					<el-table-column property="name" :label="$locale.baseText('workflowOpen.name')" class-name="clickable" sortable>
						<template slot-scope="scope">
							<div class="ph-no-capture" :key="scope.row.id">
								<span class="name">{{scope.row.name}}</span>
								<TagsContainer v-if="areTagsEnabled" class="hidden-sm-and-down" :tagIds="getIds(scope.row.tags)" :limit="3" @click="onTagClick" :clickable="true" :hoverable="true" />
							</div>
						</template>
					</el-table-column>
					<el-table-column property="createdAt" :label="$locale.baseText('workflowOpen.created')" class-name="clickable" width="155" sortable></el-table-column>
					<el-table-column property="updatedAt" :label="$locale.baseText('workflowOpen.updated')" class-name="clickable" width="155" sortable></el-table-column>
					<el-table-column :label="$locale.baseText('workflowOpen.active')" width="75">
						<template slot-scope="scope">
							<workflow-activator :workflow-active="scope.row.active" :workflow-id="scope.row.id" @workflowActiveChanged="workflowActiveChanged" />
						</template>
					</el-table-column>
				</el-table>
			</template>
	</Modal>
</template>

<script lang="ts">
import Vue from 'vue';
import mixins from 'vue-typed-mixins';

import { ITag, IWorkflowShortResponse } from '@/Interface';

import { restApi } from '@/components/mixins/restApi';
import { genericHelpers } from '@/components/mixins/genericHelpers';
import { workflowHelpers } from '@/components/mixins/workflowHelpers';
import { showMessage } from '@/components/mixins/showMessage';

import Modal from '@/components/Modal.vue';
import TagsContainer from '@/components/TagsContainer.vue';
import TagsDropdown from '@/components/TagsDropdown.vue';
import WorkflowActivator from '@/components/WorkflowActivator.vue';
import { convertToDisplayDate } from './helpers';
import { mapGetters } from 'vuex';
import { MODAL_CANCEL, MODAL_CLOSE, MODAL_CONFIRMED, VIEWS, WORKFLOW_OPEN_MODAL_KEY } from '../constants';
import { titleChange } from './mixins/titleChange';

export default mixins(
	genericHelpers,
	restApi,
	showMessage,
	workflowHelpers,
	titleChange,
).extend({
	name: 'WorkflowOpen',
	components: {
		WorkflowActivator,
		TagsContainer,
		TagsDropdown,
		Modal,
	},
	props: ['modalName'],
	data () {
		return {
			filterText: '',
			isDataLoading: false,
			workflows: [] as IWorkflowShortResponse[],
			filterTagIds: [] as string[],
			prevFilterTagIds: [] as string[],
			WORKFLOW_OPEN_MODAL_KEY,
		};
	},
	computed: {
		...mapGetters('settings', ['areTagsEnabled']),
		filteredWorkflows (): IWorkflowShortResponse[] {
			return this.workflows
				.filter((workflow: IWorkflowShortResponse) => {
					if (this.filterText && !workflow.name.toLowerCase().includes(this.filterText.toLowerCase())) {
						return false;
					}

					if (this.filterTagIds.length === 0) {
						return true;
					}

					if (!workflow.tags || workflow.tags.length === 0) {
						return false;
					}

					return this.filterTagIds.reduce((accu: boolean, id: string) =>  accu && !!workflow.tags.find(tag => tag.id === id), true);
				});
		},
	},
	async mounted() {
		this.filterText = '';
		this.filterTagIds = [];

		this.isDataLoading = true;
		await this.loadActiveWorkflows();
		await this.loadWorkflows();
		this.isDataLoading = false;

		Vue.nextTick(() => {
			// Make sure that users can directly type in the filter
			(this.$refs.inputFieldFilter as HTMLInputElement).focus();
		});
	},
	methods: {
		getIds(tags: ITag[] | undefined) {
			return (tags || []).map((tag) => tag.id);
		},
		updateTagsFilter(tags: string[]) {
			this.filterTagIds = tags;
		},
		onTagClick(tagId: string) {
			if (tagId !== 'count' && !this.filterTagIds.includes(tagId)) {
				this.filterTagIds.push(tagId);
			}
		},
		async openWorkflow (data: IWorkflowShortResponse, column: any, cell: any, e: PointerEvent) { // tslint:disable-line:no-any
			if (column.label !== 'Active') {

				const currentWorkflowId = this.$store.getters.workflowId;

				if (e.metaKey || e.ctrlKey) {
					const route = this.$router.resolve({name: VIEWS.WORKFLOW, params: {name: data.id}});
					window.open(route.href, '_blank');

					return;
				}

				if (data.id === currentWorkflowId) {
					this.$showMessage({
						title: this.$locale.baseText('workflowOpen.showMessage.title'),
						message: this.$locale.baseText('workflowOpen.showMessage.message'),
						type: 'error',
						duration: 1500,
					});
					// Do nothing if current workflow is the one user chose to open
					return;
				}

				const result = this.$store.getters.getStateIsDirty;
				if(result) {
					const confirmModal = await this.confirmModal(
						this.$locale.baseText('generic.unsavedWork.confirmMessage.message'),
						this.$locale.baseText('generic.unsavedWork.confirmMessage.headline'),
						'warning',
						this.$locale.baseText('generic.unsavedWork.confirmMessage.confirmButtonText'),
						this.$locale.baseText('generic.unsavedWork.confirmMessage.cancelButtonText'),
						true,
					);

					if (confirmModal === MODAL_CONFIRMED) {
						const saved = await this.saveCurrentWorkflow({}, false);
						if (saved) this.$store.dispatch('settings/fetchPromptsData');

						this.$router.push({
							name: VIEWS.WORKFLOW,
							params: { name: data.id },
						});
					} else if (confirmModal === MODAL_CANCEL) {
						this.$store.commit('setStateDirty', false);

						this.$router.push({
							name: VIEWS.WORKFLOW,
							params: { name: data.id },
						});
					} else if (confirmModal === MODAL_CLOSE) {
						return;
					}
				} else {
					this.$router.push({
						name: VIEWS.WORKFLOW,
						params: { name: data.id },
					});
				}
				this.$store.commit('ui/closeAllModals');
			}
		},
		async loadWorkflows () {
			try {
				this.workflows = await this.restApi().getWorkflows();
				this.workflows.forEach((workflowData: IWorkflowShortResponse) => {
					workflowData.createdAt = convertToDisplayDate(workflowData.createdAt as number);
					workflowData.updatedAt = convertToDisplayDate(workflowData.updatedAt as number);
				});
			} catch (error) {
				this.$showError(
					error,
					this.$locale.baseText('workflowOpen.showError.title'),
				);
			}
		},
		async loadActiveWorkflows () {
			try {
				const activeWorkflows = await this.restApi().getActiveWorkflows();
				this.$store.commit('setActiveWorkflows', activeWorkflows);
			} catch (error) {
				this.$showError(
					error,
					this.$locale.baseText('workflowOpen.couldNotLoadActiveWorkflows'),
				);
			}
		},
		async onNewWFClick () {
			const result = this.$store.getters.getStateIsDirty;
			if(result) {
				const confirmModal = await this.confirmModal(
<<<<<<< HEAD
					this.$locale.baseText('mainSidebar.confirmMessage.workflowNew.message'),
					this.$locale.baseText('mainSidebar.confirmMessage.workflowNew.headline'),
					'warning',
					this.$locale.baseText('mainSidebar.confirmMessage.workflowNew.confirmButtonText'),
					this.$locale.baseText('mainSidebar.confirmMessage.workflowNew.cancelButtonText'),
=======
					this.$locale.baseText('generic.unsavedWork.confirmMessage.message'),
					this.$locale.baseText('generic.unsavedWork.confirmMessage.headline'),
					'warning',
					this.$locale.baseText('generic.unsavedWork.confirmMessage.confirmButtonText'),
					this.$locale.baseText('generic.unsavedWork.confirmMessage.cancelButtonText'),
>>>>>>> 1b320cd8
					true,
				);
				if (confirmModal === MODAL_CONFIRMED) {
					const saved = await this.saveCurrentWorkflow({}, false);
					if (saved) this.$store.dispatch('settings/fetchPromptsData');
					if (this.$router.currentRoute.name === VIEWS.NEW_WORKFLOW) {
						this.$root.$emit('newWorkflow');
					} else {
						this.$router.push({ name: VIEWS.NEW_WORKFLOW });
					}
					this.$showMessage({
						title: this.$locale.baseText('mainSidebar.showMessage.handleSelect2.title'),
						type: 'success',
					});
				} else if (confirmModal === MODAL_CANCEL) {
					this.$store.commit('setStateDirty', false);
					if (this.$router.currentRoute.name === VIEWS.NEW_WORKFLOW) {
						this.$root.$emit('newWorkflow');
					} else {
						this.$router.push({ name: VIEWS.NEW_WORKFLOW });
					}
					this.$showMessage({
						title: this.$locale.baseText('mainSidebar.showMessage.handleSelect2.title'),
						type: 'success',
					});
				} else if (confirmModal === MODAL_CLOSE) {
					return;
				}
			} else {
				if (this.$router.currentRoute.name !== VIEWS.NEW_WORKFLOW) {
					this.$router.push({ name: VIEWS.NEW_WORKFLOW });
				}
				this.$showMessage({
					title: this.$locale.baseText('mainSidebar.showMessage.handleSelect3.title'),
					type: 'success',
				});
			}
			this.$titleReset();
			this.$store.commit('ui/closeModal', WORKFLOW_OPEN_MODAL_KEY);
		},
		workflowActiveChanged (data: { id: string, active: boolean }) {
			for (const workflow of this.workflows) {
				if (workflow.id === data.id) {
					workflow.active = data.active;
				}
			}
		},
		onTagsFilterBlur() {
			this.prevFilterTagIds = this.filterTagIds;
		},
		onTagsFilterEsc() {
			// revert last applied tags
			this.filterTagIds = this.prevFilterTagIds;
		},
	},
});
</script>

<style scoped lang="scss">
.workflows-header {
	display: flex;

	> *:first-child {
		flex-grow: 1;
	}

	.search-filter {
		margin-left: 12px;
		margin-right: 24px;
		min-width: 160px;
	}

	.tags-filter {
		flex-grow: 1;
		max-width: 270px;
		min-width: 220px;
	}
}

.search-table .name {
	font-weight: 400;
	margin-right: 10px;
}
</style><|MERGE_RESOLUTION|>--- conflicted
+++ resolved
@@ -242,19 +242,11 @@
 			const result = this.$store.getters.getStateIsDirty;
 			if(result) {
 				const confirmModal = await this.confirmModal(
-<<<<<<< HEAD
-					this.$locale.baseText('mainSidebar.confirmMessage.workflowNew.message'),
-					this.$locale.baseText('mainSidebar.confirmMessage.workflowNew.headline'),
-					'warning',
-					this.$locale.baseText('mainSidebar.confirmMessage.workflowNew.confirmButtonText'),
-					this.$locale.baseText('mainSidebar.confirmMessage.workflowNew.cancelButtonText'),
-=======
 					this.$locale.baseText('generic.unsavedWork.confirmMessage.message'),
 					this.$locale.baseText('generic.unsavedWork.confirmMessage.headline'),
 					'warning',
 					this.$locale.baseText('generic.unsavedWork.confirmMessage.confirmButtonText'),
 					this.$locale.baseText('generic.unsavedWork.confirmMessage.cancelButtonText'),
->>>>>>> 1b320cd8
 					true,
 				);
 				if (confirmModal === MODAL_CONFIRMED) {
