<template>
	<Modal
		:name="WORKFLOW_LM_CHAT_MODAL_KEY"
		width="80%"
		max-height="80%"
		:title="
			$locale.baseText('chat.window.title', {
				interpolate: {
					nodeName: connectedNode?.name || $locale.baseText('chat.window.noChatNode'),
				},
			})
		"
		:event-bus="modalBus"
		:scrollable="false"
		@keydown.stop
	>
		<template #content>
			<div class="workflow-lm-chat" data-test-id="workflow-lm-chat-dialog">
				<div class="messages ignore-key-press">
					<div
						v-for="message in messages"
						:key="`${message.executionId}__${message.sender}`"
						ref="messageContainer"
						:class="['message', message.sender]"
					>
						<div :class="['content', message.sender]">
							{{ message.text }}

							<div class="message-options no-select-on-click">
								<n8n-info-tip
									v-if="message.sender === 'bot'"
									type="tooltip"
									theme="info-light"
									tooltip-placement="right"
								>
									<div v-if="message.executionId">
										<n8n-text :bold="true" size="small">
											<span @click.stop="displayExecution(message.executionId)">
												{{ $locale.baseText('chat.window.chat.chatMessageOptions.executionId') }}:
												<a href="#" class="link">{{ message.executionId }}</a>
											</span>
										</n8n-text>
									</div>
								</n8n-info-tip>

								<div
									v-if="message.sender === 'user'"
									class="option"
									:title="$locale.baseText('chat.window.chat.chatMessageOptions.repostMessage')"
									data-test-id="repost-message-button"
									@click="repostMessage(message)"
								>
									<font-awesome-icon icon="redo" />
								</div>
								<div
									v-if="message.sender === 'user'"
									class="option"
									:title="$locale.baseText('chat.window.chat.chatMessageOptions.reuseMessage')"
									data-test-id="reuse-message-button"
									@click="reuseMessage(message)"
								>
									<font-awesome-icon icon="copy" />
								</div>
							</div>
						</div>
					</div>
					<MessageTyping v-if="isLoading" ref="messageContainer" />
				</div>
				<div v-if="node && messages.length" class="logs-wrapper" data-test-id="lm-chat-logs">
					<n8n-text class="logs-title" tag="p" size="large">{{
						$locale.baseText('chat.window.logs')
					}}</n8n-text>
					<div class="logs">
						<RunDataAi :key="messages.length" :node="node" hide-title slim />
					</div>
				</div>
			</div>
		</template>
		<template #footer>
			<div class="workflow-lm-chat-footer">
				<n8n-input
					ref="inputField"
					v-model="currentMessage"
					class="message-input"
					type="textarea"
					:minlength="1"
					m
					:placeholder="$locale.baseText('chat.window.chat.placeholder')"
					data-test-id="workflow-chat-input"
					@keydown.stop="updated"
				/>
				<n8n-tooltip :disabled="currentMessage.length > 0">
					<n8n-button
						class="send-button"
						:disabled="currentMessage === ''"
						:loading="isLoading"
						:label="$locale.baseText('chat.window.chat.sendButtonText')"
						size="large"
						icon="comment"
						type="primary"
						data-test-id="workflow-chat-send-button"
						@click.stop="sendChatMessage(currentMessage)"
					/>
					<template #content>
						{{ $locale.baseText('chat.window.chat.provideMessage') }}
					</template>
				</n8n-tooltip>

				<n8n-info-tip class="mt-s">
					{{ $locale.baseText('chatEmbed.infoTip.description') }}
					<a @click="openChatEmbedModal">
						{{ $locale.baseText('chatEmbed.infoTip.link') }}
					</a>
				</n8n-info-tip>
			</div>
		</template>
	</Modal>
</template>

<script lang="ts">
import { defineAsyncComponent, defineComponent } from 'vue';
import { mapStores } from 'pinia';

import { useToast } from '@/composables/useToast';
import { useMessage } from '@/composables/useMessage';
import Modal from '@/components/Modal.vue';
import {
	AI_CATEGORY_AGENTS,
	AI_CATEGORY_CHAINS,
	AI_CODE_NODE_TYPE,
	AI_SUBCATEGORY,
	CHAIN_SUMMARIZATION_LANGCHAIN_NODE_TYPE,
	CHAT_EMBED_MODAL_KEY,
	CHAT_TRIGGER_NODE_TYPE,
	MANUAL_CHAT_TRIGGER_NODE_TYPE,
	MODAL_CONFIRM,
	VIEWS,
	WORKFLOW_LM_CHAT_MODAL_KEY,
} from '@/constants';

import { get, last } from 'lodash-es';

import { useUIStore } from '@/stores/ui.store';
import { useUsersStore } from '@/stores/users.store';
import { useWorkflowsStore } from '@/stores/workflows.store';
import { createEventBus } from 'n8n-design-system/utils';
import type { IDataObject, INodeType, INode, ITaskData } from 'n8n-workflow';
import { NodeHelpers, NodeConnectionType } from 'n8n-workflow';
import type { INodeUi, IUser } from '@/Interface';
import { useExternalHooks } from '@/composables/useExternalHooks';

// eslint-disable-next-line import/no-unresolved
import MessageTyping from '@n8n/chat/components/MessageTyping.vue';
import { useWorkflowHelpers } from '@/composables/useWorkflowHelpers';
import { useRouter } from 'vue-router';
import { useNodeTypesStore } from '@/stores/nodeTypes.store';
import { useRunWorkflow } from '@/composables/useRunWorkflow';
<<<<<<< HEAD
=======
import { usePinnedData } from '@/composables/usePinnedData';
>>>>>>> 0e4216d7

const RunDataAi = defineAsyncComponent(
	async () => await import('@/components/RunDataAi/RunDataAi.vue'),
);

interface ChatMessage {
	text: string;
	sender: 'bot' | 'user';
	executionId?: string;
}

// TODO: Add proper type
interface LangChainMessage {
	id: string[];
	kwargs: {
		content: string;
	};
}

interface MemoryOutput {
	action: string;
	chatHistory?: LangChainMessage[];
}
// TODO:
// - display additional information like execution time, tokens used, ...
// - display errors better
export default defineComponent({
	name: 'WorkflowLMChat',
	components: {
		Modal,
		MessageTyping,
		RunDataAi,
	},
	setup() {
		const router = useRouter();
		const externalHooks = useExternalHooks();
		const workflowHelpers = useWorkflowHelpers({ router });
		const { runWorkflow } = useRunWorkflow({ router });

		return {
			runWorkflow,
			externalHooks,
			workflowHelpers,
			...useToast(),
<<<<<<< HEAD
=======
			...useMessage(),
>>>>>>> 0e4216d7
		};
	},
	data() {
		return {
			connectedNode: null as INodeUi | null,
			currentMessage: '',
			messages: [] as ChatMessage[],
			modalBus: createEventBus(),
			node: null as INodeUi | null,
			WORKFLOW_LM_CHAT_MODAL_KEY,
			previousMessageIndex: 0,
		};
	},

	computed: {
		...mapStores(useWorkflowsStore, useUIStore, useNodeTypesStore),
		isLoading(): boolean {
			return this.uiStore.isActionActive('workflowRunning');
		},
	},
	async mounted() {
		this.setConnectedNode();
		this.messages = this.getChatMessages();
		this.setNode();

		setTimeout(() => {
			this.scrollToLatestMessage();
			this.$refs.inputField?.focus();
		}, 0);
	},
	methods: {
		displayExecution(executionId: string) {
			const workflow = this.workflowHelpers.getCurrentWorkflow();
			const route = this.$router.resolve({
				name: VIEWS.EXECUTION_PREVIEW,
				params: { name: workflow.id, executionId },
			});
			window.open(route.href, '_blank');
		},
		repostMessage(message: ChatMessage) {
			void this.sendChatMessage(message.text);
		},
		reuseMessage(message: ChatMessage) {
			this.currentMessage = message.text;
			const inputField = this.$refs.inputField as HTMLInputElement;
			inputField.focus();
		},
		updated(event: KeyboardEvent) {
			const pastMessages = this.workflowsStore.getPastChatMessages;
			if (
				(this.currentMessage.length === 0 || pastMessages.includes(this.currentMessage)) &&
				event.key === 'ArrowUp'
			) {
				const inputField = this.$refs.inputField as HTMLInputElement;

				inputField?.blur();
				this.currentMessage =
					pastMessages[pastMessages.length - 1 - this.previousMessageIndex] ?? '';
				this.previousMessageIndex = (this.previousMessageIndex + 1) % pastMessages.length;
				// Refocus to move the cursor to the end of the input
				setTimeout(() => inputField?.focus(), 0);
			}
			if (event.key === 'Enter' && !event.shiftKey && this.currentMessage) {
				void this.sendChatMessage(this.currentMessage);
				event.stopPropagation();
				event.preventDefault();
			}
		},
		async sendChatMessage(message: string) {
			if (this.currentMessage.trim() === '') {
				this.showError(
					new Error(this.$locale.baseText('chat.window.chat.provideMessage')),
					this.$locale.baseText('chat.window.chat.emptyChatMessage'),
				);
				return;
			}

			const pinnedChatData = usePinnedData(this.getTriggerNode());
			if (pinnedChatData.hasData.value) {
				const confirmResult = await this.confirm(
					this.$locale.baseText('chat.window.chat.unpinAndExecute.description'),
					this.$locale.baseText('chat.window.chat.unpinAndExecute.title'),
					{
						confirmButtonText: this.$locale.baseText('chat.window.chat.unpinAndExecute.confirm'),
						cancelButtonText: this.$locale.baseText('chat.window.chat.unpinAndExecute.cancel'),
					},
				);

				if (!(confirmResult === MODAL_CONFIRM)) return;

				pinnedChatData.unsetData('unpin-and-send-chat-message-modal');
			}

			this.messages.push({
				text: message,
				sender: 'user',
			} as ChatMessage);

			this.currentMessage = '';
			this.previousMessageIndex = 0;
			await this.$nextTick();
			this.scrollToLatestMessage();
			await this.startWorkflowWithMessage(message);
		},

		setConnectedNode() {
			const triggerNode = this.getTriggerNode();

			if (!triggerNode) {
				this.showError(
					new Error('Chat Trigger Node could not be found!'),
					'Trigger Node not found',
				);
				return;
			}
			const workflow = this.workflowHelpers.getCurrentWorkflow();

			const chatNode = this.workflowsStore.getNodes().find((node: INodeUi): boolean => {
				if (node.type === CHAIN_SUMMARIZATION_LANGCHAIN_NODE_TYPE) return false;
				const nodeType = this.nodeTypesStore.getNodeType(node.type, node.typeVersion);
				if (!nodeType) return false;

				const isAgent =
					nodeType.codex?.subcategories?.[AI_SUBCATEGORY]?.includes(AI_CATEGORY_AGENTS);
				const isChain =
					nodeType.codex?.subcategories?.[AI_SUBCATEGORY]?.includes(AI_CATEGORY_CHAINS);

				let isCustomChainOrAgent = false;
				if (nodeType.name === AI_CODE_NODE_TYPE) {
					const inputs = NodeHelpers.getNodeInputs(workflow, node, nodeType);
					const inputTypes = NodeHelpers.getConnectionTypes(inputs);

					const outputs = NodeHelpers.getNodeOutputs(workflow, node, nodeType);
					const outputTypes = NodeHelpers.getConnectionTypes(outputs);

					if (
						inputTypes.includes(NodeConnectionType.AiLanguageModel) &&
						inputTypes.includes(NodeConnectionType.Main) &&
						outputTypes.includes(NodeConnectionType.Main)
					) {
						isCustomChainOrAgent = true;
					}
				}

				if (!isAgent && !isChain && !isCustomChainOrAgent) return false;

				const parentNodes = workflow.getParentNodes(node.name);
				const isChatChild = parentNodes.some(
					(parentNodeName) => parentNodeName === triggerNode.name,
				);

				return Boolean(isChatChild && (isAgent || isChain || isCustomChainOrAgent));
			});

			if (!chatNode) {
				this.showError(
					new Error(
						'Chat only works when an AI agent or chain(except summarization chain) is connected to the chat trigger node',
					),
					'Missing AI node',
				);
				return;
			}

			this.connectedNode = chatNode;
		},
		getChatMessages(): ChatMessage[] {
			if (!this.connectedNode) return [];

			const workflow = this.workflowHelpers.getCurrentWorkflow();
			const connectedMemoryInputs =
				workflow.connectionsByDestinationNode[this.connectedNode.name][NodeConnectionType.AiMemory];
			if (!connectedMemoryInputs) return [];

			const memoryConnection = (connectedMemoryInputs ?? []).find((i) => i.length > 0)?.[0];

			if (!memoryConnection) return [];

			const nodeResultData = this.workflowsStore.getWorkflowResultDataByNodeName(
				memoryConnection.node,
			);

			const memoryOutputData = (nodeResultData ?? [])
				.map(
					(data) => get(data, ['data', NodeConnectionType.AiMemory, 0, 0, 'json']) as MemoryOutput,
				)
				.find((data) => data.action === 'saveContext');

			return (memoryOutputData?.chatHistory ?? []).map((message) => {
				return {
					text: message.kwargs.content,
					sender: last(message.id) === 'HumanMessage' ? 'user' : 'bot',
				};
			});
		},

		setNode(): void {
			const triggerNode = this.getTriggerNode();
			if (!triggerNode) {
				return;
			}

			const workflow = this.workflowHelpers.getCurrentWorkflow();
			const childNodes = workflow.getChildNodes(triggerNode.name);

			for (const childNode of childNodes) {
				// Look for the first connected node with metadata
				// TODO: Allow later users to change that in the UI
				const resultData = this.workflowsStore.getWorkflowResultDataByNodeName(childNode);

				if (!resultData && !Array.isArray(resultData)) {
					continue;
				}

				if (resultData[resultData.length - 1].metadata) {
					this.node = this.workflowsStore.getNodeByName(childNode);
					break;
				}
			}
		},

		getTriggerNode(): INode | null {
			const workflow = this.workflowHelpers.getCurrentWorkflow();
			const triggerNode = workflow.queryNodes((nodeType: INodeType) =>
				[CHAT_TRIGGER_NODE_TYPE, MANUAL_CHAT_TRIGGER_NODE_TYPE].includes(nodeType.description.name),
			);

			if (!triggerNode.length) {
				return null;
			}

			return triggerNode[0];
		},
		async startWorkflowWithMessage(message: string): Promise<void> {
			const triggerNode = this.getTriggerNode();

			if (!triggerNode) {
				this.showError(
					new Error('Chat Trigger Node could not be found!'),
					'Trigger Node not found',
				);
				return;
			}

			let inputKey = 'chatInput';
			if (triggerNode.type === MANUAL_CHAT_TRIGGER_NODE_TYPE && triggerNode.typeVersion < 1.1) {
				inputKey = 'input';
			}
			if (triggerNode.type === CHAT_TRIGGER_NODE_TYPE) {
				inputKey = 'chatInput';
			}

			const usersStore = useUsersStore();
			const currentUser = usersStore.currentUser ?? ({} as IUser);

			const nodeData: ITaskData = {
				startTime: new Date().getTime(),
				executionTime: 0,
				executionStatus: 'success',
				data: {
					main: [
						[
							{
								json: {
									sessionId: `test-${currentUser.id || 'unknown'}`,
									action: 'sendMessage',
									[inputKey]: message,
								},
							},
						],
					],
				},
				source: [null],
			};

			const response = await this.runWorkflow({
				triggerNode: triggerNode.name,
				nodeData,
				source: 'RunData.ManualChatMessage',
			});

			this.workflowsStore.appendChatMessage(message);
			if (!response) {
				this.showError(
					new Error('It was not possible to start workflow!'),
					'Workflow could not be started',
				);
				return;
			}

			this.waitForExecution(response.executionId);
		},
		extractResponseMessage(responseData?: IDataObject) {
			if (!responseData) return '<NO RESPONSE FOUND>';

			// Paths where the response message might be located
			const paths = ['output', 'text', 'response.text'];
			const matchedPath = paths.find((path) => get(responseData, path));

			if (!matchedPath) return JSON.stringify(responseData, null, 2);

			return get(responseData, matchedPath) as string;
		},
		waitForExecution(executionId?: string) {
			const that = this;
			const waitInterval = setInterval(() => {
				if (!that.isLoading) {
					clearInterval(waitInterval);

					const lastNodeExecuted =
						this.workflowsStore.getWorkflowExecution?.data?.resultData.lastNodeExecuted;

					const nodeResponseDataArray = get(
						this.workflowsStore.getWorkflowExecution?.data?.resultData.runData,
						lastNodeExecuted,
					) as ITaskData[];

					const nodeResponseData = nodeResponseDataArray[nodeResponseDataArray.length - 1];

					let responseMessage: string;

					if (get(nodeResponseData, 'error')) {
						responseMessage = '[ERROR: ' + get(nodeResponseData, 'error.message') + ']';
					} else {
						const responseData = get(nodeResponseData, 'data.main[0][0].json');
						responseMessage = this.extractResponseMessage(responseData);
					}

					this.messages.push({
						text: responseMessage,
						sender: 'bot',
						executionId,
					} as ChatMessage);

					void this.$nextTick(() => {
						that.setNode();
						this.scrollToLatestMessage();
					});
				}
			}, 500);
		},
		scrollToLatestMessage() {
			const containerRef = this.$refs.messageContainer as HTMLElement[] | undefined;
			if (containerRef) {
				containerRef[containerRef.length - 1]?.scrollIntoView({
					behavior: 'smooth',
					block: 'start',
				});
			}
		},
		closeDialog() {
			this.modalBus.emit('close');
			void this.externalHooks.run('workflowSettings.dialogVisibleChanged', {
				dialogVisible: false,
			});
		},
		openChatEmbedModal() {
			this.uiStore.openModal(CHAT_EMBED_MODAL_KEY);
		},
	},
});
</script>

<style scoped lang="scss">
.no-node-connected {
	width: 100%;
	height: 100%;
	display: flex;
	justify-content: center;
	align-items: center;
}
.workflow-lm-chat {
	color: $custom-font-black;
	font-size: var(--font-size-s);
	display: flex;
	height: 100%;
	min-height: 400px;
	z-index: 9999;

	.logs-wrapper {
		--node-icon-color: var(--color-text-base);
		border: 1px solid var(--color-foreground-base);
		border-radius: 4px;
		height: 100%;
		overflow-y: auto;
		width: 100%;
		padding: var(--spacing-xs) 0;

		.logs-title {
			margin: 0 var(--spacing-s) var(--spacing-s);
		}
	}
	.messages {
		background-color: var(--color-lm-chat-messages-background);
		border: 1px solid var(--color-foreground-base);
		border-radius: 4px;
		height: 100%;
		width: 100%;
		overflow: hidden auto;
		padding-top: 1.5em;
		margin-right: 1em;

		.chat-message {
			float: left;
			margin: var(--spacing-2xs) var(--spacing-s);
		}

		.message {
			float: left;
			position: relative;
			width: 100%;

			.content {
				border-radius: var(--border-radius-base);
				line-height: 1.5;
				margin: var(--spacing-2xs) var(--spacing-s);
				max-width: 75%;
				padding: 1em;
				white-space: pre-wrap;
				overflow-x: auto;

				&.bot {
					background-color: var(--color-lm-chat-bot-background);
					color: var(--color-lm-chat-bot-color);
					float: left;
					border-bottom-left-radius: 0;

					.message-options {
						left: 1.5em;
					}
				}

				&.user {
					background-color: var(--color-lm-chat-user-background);
					color: var(--color-lm-chat-user-color);
					float: right;
					text-align: right;
					border-bottom-right-radius: 0;

					.message-options {
						right: 1.5em;
						text-align: right;
					}
				}

				.message-options {
					color: #aaa;
					display: none;
					font-size: 0.9em;
					height: 26px;
					position: absolute;
					text-align: left;
					top: -1.2em;
					width: 120px;
					z-index: 10;

					.option {
						cursor: pointer;
						display: inline-block;
						width: 28px;
					}

					.link {
						text-decoration: underline;
					}
				}

				&:hover {
					.message-options {
						display: initial;
					}
				}
			}
		}
	}
}

.workflow-lm-chat-footer {
	.message-input {
		width: calc(100% - 8em);
	}
	.send-button {
		float: right;
	}
}
</style><|MERGE_RESOLUTION|>--- conflicted
+++ resolved
@@ -155,10 +155,7 @@
 import { useRouter } from 'vue-router';
 import { useNodeTypesStore } from '@/stores/nodeTypes.store';
 import { useRunWorkflow } from '@/composables/useRunWorkflow';
-<<<<<<< HEAD
-=======
 import { usePinnedData } from '@/composables/usePinnedData';
->>>>>>> 0e4216d7
 
 const RunDataAi = defineAsyncComponent(
 	async () => await import('@/components/RunDataAi/RunDataAi.vue'),
@@ -203,10 +200,7 @@
 			externalHooks,
 			workflowHelpers,
 			...useToast(),
-<<<<<<< HEAD
-=======
 			...useMessage(),
->>>>>>> 0e4216d7
 		};
 	},
 	data() {
