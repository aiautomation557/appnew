--- conflicted
+++ resolved
@@ -429,12 +429,6 @@
 						[
 							{
 								json: {
-<<<<<<< HEAD
-=======
-									// TODO: I changed it temporary to "chat_history" from "sessionId" to be
-									//       identical. Probably should be renamed again.
-									chat_history: `test-${currentUser.id || 'unknown'}`,
->>>>>>> dfdbab85
 									sessionId: `test-${currentUser.id || 'unknown'}`,
 									action: 'sendMessage',
 									[inputKey]: message,
