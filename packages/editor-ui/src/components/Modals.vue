--- conflicted
+++ resolved
@@ -89,10 +89,10 @@
 			<ActivationModal />
 		</ModalRoot>
 
-<<<<<<< HEAD
 		<ModalRoot :name="ONBOARDING_CALL_SIGNUP_MODAL_KEY">
 			<OnboardingCallSignupModal />
-=======
+		</ModalRoot>
+
 		<ModalRoot :name="COMMUNITY_PACKAGE_INSTALL_MODAL_KEY">
 			<CommunityPackageInstallModal />
 		</ModalRoot>
@@ -105,8 +105,8 @@
 					:mode="mode"
 				/>
 			</template>
->>>>>>> 08841f05
-		</ModalRoot>
+		</ModalRoot>
+
 	</div>
 </template>
 
