--- conflicted
+++ resolved
@@ -67,7 +67,6 @@
 					@valueChanged="expressionUpdated"
 				></text-edit>
 
-<<<<<<< HEAD
 				<code-node-editor
 					v-if="getArgument('editor') === 'codeNodeEditor' && isCodeNode(node)"
 					:mode="node.parameters.mode"
@@ -76,9 +75,6 @@
 				/>
 
 				<div v-else-if="isEditor === true" class="code-edit clickable" @click="displayEditDialog()">
-=======
-				<div v-if="isEditor === true" class="code-edit clickable ph-no-capture" @click="displayEditDialog()">
->>>>>>> 81ea20b0
 					<prism-editor
 						v-if="!codeEditDialogVisible"
 						:lineNumbers="true"
@@ -328,13 +324,9 @@
 import mixins from 'vue-typed-mixins';
 import { CUSTOM_API_CALL_KEY } from '@/constants';
 import { mapGetters } from 'vuex';
-<<<<<<< HEAD
-import { hasExpressionMapping } from './helpers';
 import { CODE_NODE_TYPE } from '@/constants';
-=======
 import { hasExpressionMapping, isValueExpression } from './helpers';
 import { isResourceLocatorValue } from '@/typeGuards';
->>>>>>> 81ea20b0
 
 export default mixins(
 	externalHooks,
