--- conflicted
+++ resolved
@@ -297,11 +297,8 @@
 	INodeParameters,
 	INodePropertyOptions,
 	Workflow,
-<<<<<<< HEAD
 	INodeProperties,
 	INodePropertyCollection,
-=======
->>>>>>> 0b6a9585
 	NodeParameterValueType,
 } from 'n8n-workflow';
 
@@ -868,14 +865,7 @@
 				return this.parameter.typeOptions[argumentName];
 			},
 			expressionUpdated (value: string) {
-<<<<<<< HEAD
-				let val: NodeParameterValueType = value;
-				if (this.isResourceLocatorParameter && isResourceLocatorValue(this.value)) {
-					val = { value, mode: this.value.mode };
-				}
-=======
 				const val: NodeParameterValueType = this.isResourceLocatorParameter ? { __rl: true, value, mode: this.value.mode } : value;
->>>>>>> 0b6a9585
 				this.valueChanged(val);
 			},
 			openExpressionEdit() {
@@ -1017,13 +1007,8 @@
 							.filter((value) => (this.parameterOptions || []).find((option) => (option as INodePropertyOptions).value === value));
 					}
 
-<<<<<<< HEAD
-					if (this.isResourceLocatorParameter && isResourceLocatorValue(this.value)) {
-						this.valueChanged({ value, mode: this.value.mode });
-=======
 					if (this.isResourceLocatorParameter) {
 						this.valueChanged({ __rl: true, value, mode: this.value.mode });
->>>>>>> 0b6a9585
 					} else {
 						this.valueChanged(typeof value !== 'undefined' ? value : null);
 					}
