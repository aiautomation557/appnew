<template>
	<div @keydown.stop :class="parameterInputClasses">
		<expression-edit
			:dialogVisible="expressionEditDialogVisible"
			:modelValue="
				isResourceLocatorParameter && typeof modelValue !== 'string'
					? modelValue
						? modelValue.value
						: ''
					: modelValue
			"
			:parameter="parameter"
			:path="path"
			:eventSource="eventSource || 'ndv'"
			:isReadOnly="isReadOnly"
			:redactValues="shouldRedactValue"
			@closeDialog="closeExpressionEditDialog"
			@update:modelValue="expressionUpdated"
		></expression-edit>
		<div class="parameter-input ignore-key-press" :style="parameterInputWrapperStyle">
			<resource-locator
				v-if="isResourceLocatorParameter"
				ref="resourceLocator"
				:parameter="parameter"
				:modelValue="modelValue"
				:dependentParametersValues="dependentParametersValues"
				:displayTitle="displayTitle"
				:expressionDisplayValue="expressionDisplayValue"
				:expressionComputedValue="expressionEvaluated"
				:isValueExpression="isValueExpression"
				:isReadOnly="isReadOnly"
				:parameterIssues="getIssues"
				:droppable="droppable"
				:node="node"
				:path="path"
				:event-bus="eventBus"
				@update:modelValue="valueChanged"
				@modalOpenerClick="openExpressionEditorModal"
				@focus="setFocus"
				@blur="onBlur"
				@drop="onResourceLocatorDrop"
			/>
			<ExpressionParameterInput
				v-else-if="isValueExpression || forceShowExpression"
				:modelValue="expressionDisplayValue"
				:title="displayTitle"
				:isReadOnly="isReadOnly"
				:path="path"
				:additional-expression-data="additionalExpressionData"
				:class="{ 'ph-no-capture': shouldRedactValue }"
				@update:modelValue="expressionUpdated"
				@modalOpenerClick="openExpressionEditorModal"
				@focus="setFocus"
				@blur="onBlur"
				ref="inputField"
			/>
			<div
				v-else-if="
					['json', 'string'].includes(parameter.type) ||
					remoteParameterOptionsLoadingIssues !== null
				"
			>
				<el-dialog
					v-if="codeEditDialogVisible"
					:modelValue="true"
					append-to-body
					:close-on-click-modal="false"
					width="80%"
					:title="`${i18n.baseText('codeEdit.edit')} ${$locale
						.nodeText()
						.inputLabelDisplayName(parameter, path)}`"
					:before-close="closeCodeEditDialog"
				>
					<div class="ignore-key-press">
						<code-node-editor
							:modelValue="modelValue"
							:defaultValue="parameter.default"
							:language="editorLanguage"
							:isReadOnly="isReadOnly"
							@update:modelValue="expressionUpdated"
						/>
					</div>
				</el-dialog>

				<text-edit
					:dialogVisible="textEditDialogVisible"
					:modelValue="modelValue"
					:parameter="parameter"
					:path="path"
					:isReadOnly="isReadOnly"
					@closeDialog="closeTextEditDialog"
					@update:modelValue="expressionUpdated"
				></text-edit>

				<code-node-editor
					v-if="editorType === 'codeNodeEditor' && isCodeNode(node)"
					:mode="node.parameters.mode"
					:modelValue="modelValue"
					:defaultValue="parameter.default"
					:language="editorLanguage"
					:isReadOnly="isReadOnly"
					:rows="getArgument('rows')"
					:aiButtonEnabled="settingsStore.isCloudDeployment"
					@update:modelValue="valueChangedDebounced"
				/>

				<html-editor
					v-else-if="editorType === 'htmlEditor'"
					:modelValue="modelValue"
					:isReadOnly="isReadOnly"
					:rows="getArgument('rows')"
					:disableExpressionColoring="!isHtmlNode(node)"
					:disableExpressionCompletions="!isHtmlNode(node)"
					@update:modelValue="valueChangedDebounced"
				/>

				<sql-editor
					v-else-if="editorType === 'sqlEditor'"
					:modelValue="modelValue"
					:dialect="getArgument('sqlDialect')"
					:isReadOnly="isReadOnly"
					:rows="getArgument('rows')"
					@update:modelValue="valueChangedDebounced"
				/>

				<code-node-editor
					v-else-if="editorType === 'json' && !isExecuteWorkflowNode(node)"
					:mode="node.parameters.mode"
					:modelValue="modelValue"
					:defaultValue="parameter.default"
					:language="editorLanguage"
					:isReadOnly="isReadOnly"
					:aiButtonEnabled="false"
					@update:modelValue="valueChangedDebounced"
					:rows="getArgument('rows')"
				/>

				<div v-else-if="editorType" class="readonly-code clickable" @click="displayEditDialog()">
					<code-node-editor
						v-if="!codeEditDialogVisible"
						:modelValue="modelValue"
						:language="editorLanguage"
						:isReadOnly="true"
						:rows="getArgument('rows')"
					/>
				</div>

				<n8n-input
					v-else
					v-model="tempValue"
					ref="inputField"
					:class="{ 'input-with-opener': true, 'ph-no-capture': shouldRedactValue }"
					:size="inputSize"
					:type="getStringInputType"
					:rows="getArgument('rows')"
					:disabled="isReadOnly"
					@update:modelValue="valueChanged($event) && onUpdateTextInput($event)"
					@keydown.stop
					@focus="setFocus"
					@blur="onBlur"
					:title="displayTitle"
					:placeholder="getPlaceholder()"
				>
					<template #suffix>
						<n8n-icon
							v-if="!isReadOnly && !isSecretParameter"
							icon="external-link-alt"
							size="xsmall"
							class="edit-window-button textarea-modal-opener"
							:class="{
								focused: isFocused,
								invalid: !isFocused && getIssues.length > 0 && !isValueExpression,
							}"
							:title="i18n.baseText('parameterInput.openEditWindow')"
							@click="displayEditDialog()"
							@focus="setFocus"
						/>
					</template>
				</n8n-input>
			</div>

			<div v-else-if="parameter.type === 'color'" ref="inputField" class="color-input">
				<el-color-picker
					size="small"
					class="color-picker"
					:modelValue="displayValue"
					:disabled="isReadOnly"
					@focus="setFocus"
					@blur="onBlur"
					@update:modelValue="valueChanged"
					:title="displayTitle"
					:show-alpha="getArgument('showAlpha')"
				/>
				<n8n-input
					v-model="tempValue"
					:size="inputSize"
					type="text"
					:disabled="isReadOnly"
					@update:modelValue="valueChanged"
					@keydown.stop
					@focus="setFocus"
					@blur="onBlur"
					:title="displayTitle"
				/>
			</div>

			<el-date-picker
				v-else-if="parameter.type === 'dateTime'"
				v-model="tempValue"
				ref="inputField"
				type="datetime"
				:size="inputSize"
				:modelValue="displayValue"
				:title="displayTitle"
				:disabled="isReadOnly"
				:placeholder="
					parameter.placeholder
						? getPlaceholder()
						: i18n.baseText('parameterInput.selectDateAndTime')
				"
				:picker-options="dateTimePickerOptions"
				:class="{ 'ph-no-capture': shouldRedactValue }"
				@update:modelValue="valueChanged"
				@focus="setFocus"
				@blur="onBlur"
				@keydown.stop
			/>

			<n8n-input-number
				v-else-if="parameter.type === 'number'"
				ref="inputField"
				:size="inputSize"
				:modelValue="displayValue"
				:controls="false"
				:max="getArgument('maxValue')"
				:min="getArgument('minValue')"
				:precision="getArgument('numberPrecision')"
				:disabled="isReadOnly"
				:class="{ 'ph-no-capture': shouldRedactValue }"
				@update:modelValue="onUpdateTextInput"
				@focus="setFocus"
				@blur="onBlur"
				@keydown.stop
				:title="displayTitle"
				:placeholder="parameter.placeholder"
			/>

			<credentials-select
				v-else-if="parameter.type === 'credentialsSelect' || parameter.name === 'genericAuthType'"
				ref="inputField"
				:parameter="parameter"
				:node="node"
				:activeCredentialType="activeCredentialType"
				:inputSize="inputSize"
				:displayValue="displayValue"
				:isReadOnly="isReadOnly"
				:displayTitle="displayTitle"
				@credentialSelected="credentialSelected"
				@update:modelValue="valueChanged"
				@setFocus="setFocus"
				@onBlur="onBlur"
			>
				<template #issues-and-options>
					<parameter-issues :issues="getIssues" />
				</template>
			</credentials-select>

			<n8n-select
				v-else-if="parameter.type === 'options'"
				ref="inputField"
				:size="inputSize"
				filterable
				:modelValue="displayValue"
				:placeholder="
					parameter.placeholder ? getPlaceholder() : i18n.baseText('parameterInput.select')
				"
				:loading="remoteParameterOptionsLoading"
				:disabled="isReadOnly || remoteParameterOptionsLoading"
				:title="displayTitle"
				@update:modelValue="valueChanged"
				@keydown.stop
				@focus="setFocus"
				@blur="onBlur"
			>
				<n8n-option
					v-for="option in parameterOptions"
					:value="option.value"
					:key="option.value"
					:label="getOptionsOptionDisplayName(option)"
				>
					<div class="list-option">
						<div
							class="option-headline"
							:class="{ 'remote-parameter-option': isRemoteParameterOption(option) }"
						>
							{{ getOptionsOptionDisplayName(option) }}
						</div>
						<div
							v-if="option.description"
							class="option-description"
							v-html="getOptionsOptionDescription(option)"
						></div>
					</div>
				</n8n-option>
			</n8n-select>

			<n8n-select
				v-else-if="parameter.type === 'multiOptions'"
				ref="inputField"
				:size="inputSize"
				filterable
				multiple
				:modelValue="displayValue"
				:loading="remoteParameterOptionsLoading"
				:disabled="isReadOnly || remoteParameterOptionsLoading"
				:title="displayTitle"
				:placeholder="i18n.baseText('parameterInput.select')"
				@update:modelValue="valueChanged"
				@keydown.stop
				@focus="setFocus"
				@blur="onBlur"
			>
				<n8n-option
					v-for="option in parameterOptions"
					:value="option.value"
					:key="option.value"
					:label="getOptionsOptionDisplayName(option)"
				>
					<div class="list-option">
						<div class="option-headline">{{ getOptionsOptionDisplayName(option) }}</div>
						<div
							v-if="option.description"
							class="option-description"
							v-html="getOptionsOptionDescription(option)"
						></div>
					</div>
				</n8n-option>
			</n8n-select>

			<!-- temporary state of booleans while data is mapped -->
			<n8n-input
				v-else-if="parameter.type === 'boolean' && droppable"
				:size="inputSize"
				:modelValue="JSON.stringify(displayValue)"
				:disabled="isReadOnly"
				:title="displayTitle"
			/>
			<el-switch
				v-else-if="parameter.type === 'boolean'"
				:class="{ 'switch-input': true, 'ph-no-capture': shouldRedactValue }"
				ref="inputField"
				active-color="#13ce66"
				:modelValue="displayValue"
				:disabled="isReadOnly"
				@update:modelValue="valueChanged"
			/>
		</div>

		<parameter-issues
			v-if="parameter.type !== 'credentialsSelect' && !isResourceLocatorParameter"
			:issues="getIssues"
		/>
	</div>
</template>

<script lang="ts">
/* eslint-disable prefer-spread */
import { defineComponent } from 'vue';
import { mapStores } from 'pinia';

import { get } from 'lodash-es';

import type { INodeUi, INodeUpdatePropertiesInformation } from '@/Interface';
import type {
	ILoadOptions,
	INodeParameters,
	INodePropertyOptions,
	Workflow,
	INodeProperties,
	INodePropertyCollection,
	NodeParameterValueType,
	IParameterLabel,
	EditorType,
	CodeNodeEditorLanguage,
	IDataObject,
} from 'n8n-workflow';
import { NodeHelpers, CREDENTIAL_EMPTY_VALUE } from 'n8n-workflow';

import CredentialsSelect from '@/components/CredentialsSelect.vue';
import ExpressionEdit from '@/components/ExpressionEdit.vue';
import ParameterIssues from '@/components/ParameterIssues.vue';
import ResourceLocator from '@/components/ResourceLocator/ResourceLocator.vue';
import ExpressionParameterInput from '@/components/ExpressionParameterInput.vue';
import TextEdit from '@/components/TextEdit.vue';
import CodeNodeEditor from '@/components/CodeNodeEditor/CodeNodeEditor.vue';
import HtmlEditor from '@/components/HtmlEditor/HtmlEditor.vue';
import SqlEditor from '@/components/SqlEditor/SqlEditor.vue';
<<<<<<< HEAD
import { externalHooks } from '@/mixins/externalHooks';
=======
import { nodeHelpers } from '@/mixins/nodeHelpers';
>>>>>>> a3ca7c7a
import { workflowHelpers } from '@/mixins/workflowHelpers';
import { hasExpressionMapping, isValueExpression } from '@/utils/nodeTypesUtils';
import { isResourceLocatorValue } from '@/utils/typeGuards';

import {
	CUSTOM_API_CALL_KEY,
	EXECUTE_WORKFLOW_NODE_TYPE,
	HTML_NODE_TYPE,
	NODES_USING_CODE_NODE_EDITOR,
} from '@/constants';

import type { PropType } from 'vue';
import { debounceHelper } from '@/mixins/debounce';
import { useWorkflowsStore } from '@/stores/workflows.store';
import { useNDVStore } from '@/stores/ndv.store';
import { useNodeTypesStore } from '@/stores/nodeTypes.store';
import { useCredentialsStore } from '@/stores/credentials.store';
import { useSettingsStore } from '@/stores/settings.store';
import { htmlEditorEventBus } from '@/event-bus';
import type { EventBus } from 'n8n-design-system/utils';
import { createEventBus } from 'n8n-design-system/utils';
import { useNodeHelpers } from '@/composables/useNodeHelpers';
import { useI18n } from '@/composables/useI18n';
import type { N8nInput } from 'n8n-design-system';
import { isCredentialOnlyNodeType } from '@/utils/credentialOnlyNodes';
import { useExternalHooks } from '@/composables/useExternalHooks';

type Picker = { $emit: (arg0: string, arg1: Date) => void };

export default defineComponent({
	name: 'parameter-input',
<<<<<<< HEAD
	mixins: [externalHooks, workflowHelpers, debounceHelper],
=======
	mixins: [nodeHelpers, workflowHelpers, debounceHelper],
>>>>>>> a3ca7c7a
	components: {
		CodeNodeEditor,
		HtmlEditor,
		SqlEditor,
		ExpressionEdit,
		ExpressionParameterInput,
		CredentialsSelect,
		ParameterIssues,
		ResourceLocator,
		TextEdit,
	},
	props: {
		additionalExpressionData: {
			type: Object as PropType<IDataObject>,
			default: () => ({}),
		},
		isReadOnly: {
			type: Boolean,
		},
		parameter: {
			type: Object as PropType<INodeProperties>,
		},
		path: {
			type: String,
		},
		modelValue: {
			type: [String, Number, Boolean, Array, Object] as PropType<NodeParameterValueType>,
		},
		hideLabel: {
			type: Boolean,
		},
		droppable: {
			type: Boolean,
		},
		activeDrop: {
			type: Boolean,
		},
		forceShowExpression: {
			type: Boolean,
		},
		hint: {
			type: String as PropType<string | undefined>,
		},
		inputSize: {
			type: String,
		},
		hideIssues: {
			type: Boolean,
		},
		documentationUrl: {
			type: String as PropType<string | undefined>,
		},
		errorHighlight: {
			type: Boolean,
		},
		isForCredential: {
			type: Boolean,
		},
		eventSource: {
			type: String,
		},
		expressionEvaluated: {
			type: String as PropType<string | undefined>,
		},
		label: {
			type: Object as PropType<IParameterLabel>,
			default: () => ({
				size: 'small',
			}),
		},
		eventBus: {
			type: Object as PropType<EventBus>,
			default: () => createEventBus(),
		},
	},
	setup() {
		const externalHooks = useExternalHooks();
		const i18n = useI18n();
		const nodeHelpers = useNodeHelpers();

		return {
			externalHooks,
			i18n,
			nodeHelpers,
		};
	},
	data() {
		return {
			codeEditDialogVisible: false,
			nodeName: '',
			expressionAddOperation: 'set' as 'add' | 'set',
			expressionEditDialogVisible: false,
			remoteParameterOptions: [] as INodePropertyOptions[],
			remoteParameterOptionsLoading: false,
			remoteParameterOptionsLoadingIssues: null as string | null,
			textEditDialogVisible: false,
			editDialogClosing: false,
			tempValue: '', //  el-date-picker and el-input does not seem to work without v-model so add one
			CUSTOM_API_CALL_KEY,
			activeCredentialType: '',
			dateTimePickerOptions: {
				shortcuts: [
					{
						text: 'Today', // TODO

						onClick(picker: Picker) {
							picker.$emit('pick', new Date());
						},
					},
					{
						text: 'Yesterday', // TODO

						onClick(picker: Picker) {
							const date = new Date();
							date.setTime(date.getTime() - 3600 * 1000 * 24);
							picker.$emit('pick', date);
						},
					},
					{
						text: 'A week ago', // TODO

						onClick(picker: Picker) {
							const date = new Date();
							date.setTime(date.getTime() - 3600 * 1000 * 24 * 7);
							picker.$emit('pick', date);
						},
					},
				],
			},
			isFocused: false,
		};
	},
	watch: {
		async dependentParametersValues() {
			// Reload the remote parameters whenever a parameter
			// on which the current field depends on changes
			await this.loadRemoteParameterOptions();
		},
		modelValue() {
			if (this.parameter.type === 'color' && this.getArgument('showAlpha') === true) {
				// Do not set for color with alpha else wrong value gets displayed in field
				return;
			}
			this.tempValue = this.displayValue as string;
		},
	},
	computed: {
		...mapStores(
			useCredentialsStore,
			useNodeTypesStore,
			useNDVStore,
			useWorkflowsStore,
			useSettingsStore,
		),
		expressionDisplayValue(): string {
			if (this.forceShowExpression) {
				return '';
			}

			const value = isResourceLocatorValue(this.modelValue)
				? this.modelValue.value
				: this.modelValue;
			if (typeof value === 'string' && value.startsWith('=')) {
				return value.slice(1);
			}

			return `${this.displayValue ?? ''}`;
		},
		isValueExpression(): boolean {
			return isValueExpression(this.parameter, this.modelValue);
		},
		codeAutocomplete(): string | undefined {
			return this.getArgument('codeAutocomplete') as string | undefined;
		},
		dependentParametersValues(): string | null {
			const loadOptionsDependsOn = this.getArgument('loadOptionsDependsOn') as string[] | undefined;

			if (loadOptionsDependsOn === undefined) {
				return null;
			}

			// Get the resolved parameter values of the current node
			const currentNodeParameters = this.ndvStore.activeNode?.parameters;
			try {
				const resolvedNodeParameters = this.resolveParameter(currentNodeParameters);

				const returnValues: string[] = [];
				for (const parameterPath of loadOptionsDependsOn) {
					returnValues.push(get(resolvedNodeParameters, parameterPath) as string);
				}

				return returnValues.join('|');
			} catch (error) {
				return null;
			}
		},
		node(): INodeUi {
			return this.ndvStore.activeNode!;
		},
		displayTitle(): string {
			const interpolation = { interpolate: { shortPath: this.shortPath } };

			if (this.getIssues.length && this.isValueExpression) {
				return this.i18n.baseText('parameterInput.parameterHasIssuesAndExpression', interpolation);
			} else if (this.getIssues.length && !this.isValueExpression) {
				return this.i18n.baseText('parameterInput.parameterHasIssues', interpolation);
			} else if (!this.getIssues.length && this.isValueExpression) {
				return this.i18n.baseText('parameterInput.parameterHasExpression', interpolation);
			}

			return this.i18n.baseText('parameterInput.parameter', interpolation);
		},
		displayValue(): string | number | boolean | null {
			if (this.remoteParameterOptionsLoading) {
				// If it is loading options from server display
				// to user that the data is loading. If not it would
				// display the user the key instead of the value it
				// represents
				return this.i18n.baseText('parameterInput.loadingOptions');
			}

			// if the value is marked as empty return empty string, to prevent displaying the asterisks
			if (this.modelValue === CREDENTIAL_EMPTY_VALUE) {
				return '';
			}

			let returnValue;
			if (!this.isValueExpression) {
				returnValue = this.isResourceLocatorParameter
					? isResourceLocatorValue(this.modelValue)
						? this.modelValue.value
						: ''
					: this.modelValue;
			} else {
				returnValue = this.expressionEvaluated;
			}

			if (this.parameter.type === 'credentialsSelect' && typeof this.modelValue === 'string') {
				const credType = this.credentialsStore.getCredentialTypeByName(this.modelValue);
				if (credType) {
					returnValue = credType.displayName;
				}
			}

			if (
				Array.isArray(returnValue) &&
				this.parameter.type === 'color' &&
				this.getArgument('showAlpha') === true &&
				returnValue.charAt(0) === '#'
			) {
				// Convert the value to rgba that el-color-picker can display it correctly
				const bigint = parseInt(returnValue.slice(1), 16);
				const h = [];
				h.push((bigint >> 24) & 255);
				h.push((bigint >> 16) & 255);
				h.push((bigint >> 8) & 255);
				h.push(((255 - bigint) & 255) / 255);

				returnValue = 'rgba(' + h.join() + ')';
			}

			if (returnValue !== undefined && returnValue !== null && this.parameter.type === 'string') {
				const rows = this.getArgument('rows');
				if (rows === undefined || rows === 1) {
					returnValue = returnValue.toString().replace(/\n/, '|');
				}
			}

			return returnValue;
		},
		getStringInputType() {
			if (this.getArgument('password') === true) {
				return 'password';
			}

			const rows = this.getArgument('rows');
			if (rows !== undefined && rows > 1) {
				return 'textarea';
			}

			if (this.editorType === 'code') {
				return 'textarea';
			}

			return 'text';
		},
		getIssues(): string[] {
			if (this.hideIssues || this.node === null) {
				return [];
			}

			const newPath = this.shortPath.split('.');
			newPath.pop();

			const issues = NodeHelpers.getParameterIssues(
				this.parameter,
				this.node.parameters,
				newPath.join('.'),
				this.node,
			);

			if (this.parameter.type === 'credentialsSelect' && this.displayValue === '') {
				issues.parameters = issues.parameters || {};

				const issue = this.i18n.baseText('parameterInput.selectACredentialTypeFromTheDropdown');

				issues.parameters[this.parameter.name] = [issue];
			} else if (
				['options', 'multiOptions'].includes(this.parameter.type) &&
				!this.remoteParameterOptionsLoading &&
				this.remoteParameterOptionsLoadingIssues === null &&
				this.parameterOptions
			) {
				// Check if the value resolves to a valid option
				// Currently it only displays an error in the node itself in
				// case the value is not valid. The workflow can still be executed
				// and the error is not displayed on the node in the workflow
				const validOptions = this.parameterOptions.map(
					(options) => (options as INodePropertyOptions).value,
				);

				const checkValues: string[] = [];

				if (!this.skipCheck(this.displayValue)) {
					if (Array.isArray(this.displayValue)) {
						checkValues.push.apply(checkValues, this.displayValue);
					} else {
						checkValues.push(this.displayValue as string);
					}
				}

				for (const checkValue of checkValues) {
					if (checkValue === null || !validOptions.includes(checkValue)) {
						if (issues.parameters === undefined) {
							issues.parameters = {};
						}

						const issue = this.i18n.baseText('parameterInput.theValueIsNotSupported', {
							interpolate: { checkValue },
						});

						issues.parameters[this.parameter.name] = [issue];
					}
				}
			} else if (this.remoteParameterOptionsLoadingIssues !== null && !this.isValueExpression) {
				if (issues.parameters === undefined) {
					issues.parameters = {};
				}
				issues.parameters[this.parameter.name] = [
					`There was a problem loading the parameter options from server: "${this.remoteParameterOptionsLoadingIssues}"`,
				];
			}

			if (issues?.parameters?.[this.parameter.name] !== undefined) {
				return issues.parameters[this.parameter.name];
			}

			return [];
		},
		editorType(): EditorType {
			return this.getArgument('editor') as EditorType;
		},
		editorLanguage(): CodeNodeEditorLanguage {
			if (this.editorType === 'json' || this.parameter.type === 'json') return 'json';
			return (this.getArgument('editorLanguage') as CodeNodeEditorLanguage) ?? 'javaScript';
		},
		parameterOptions():
			| Array<INodePropertyOptions | INodeProperties | INodePropertyCollection>
			| undefined {
			if (!this.hasRemoteMethod) {
				// Options are already given
				return this.parameter.options;
			}

			// Options get loaded from server
			return this.remoteParameterOptions;
		},
		parameterInputClasses() {
			const classes: { [c: string]: boolean } = {
				droppable: this.droppable,
				activeDrop: this.activeDrop,
			};

			const rows = this.getArgument('rows');
			const isTextarea = this.parameter.type === 'string' && rows !== undefined;
			const isSwitch = this.parameter.type === 'boolean' && !this.isValueExpression;

			if (!isTextarea && !isSwitch) {
				classes['parameter-value-container'] = true;
			}

			if (
				!this.droppable &&
				!this.activeDrop &&
				(this.getIssues.length > 0 || this.errorHighlight) &&
				!this.isValueExpression
			) {
				classes['has-issues'] = true;
			}

			return classes;
		},
		parameterInputWrapperStyle() {
			let deductWidth = 0;
			const styles = {
				width: '100%',
			};
			if (this.parameter.type === 'credentialsSelect' || this.isResourceLocatorParameter) {
				return styles;
			}
			if (this.getIssues.length) {
				deductWidth += 20;
			}

			if (deductWidth !== 0) {
				styles.width = `calc(100% - ${deductWidth}px)`;
			}

			return styles;
		},
		hasRemoteMethod(): boolean {
			return !!this.getArgument('loadOptionsMethod') || !!this.getArgument('loadOptions');
		},
		shortPath(): string {
			const shortPath = this.path.split('.');
			shortPath.shift();
			return shortPath.join('.');
		},
		workflow(): Workflow {
			return this.getCurrentWorkflow();
		},
		isResourceLocatorParameter(): boolean {
			return this.parameter.type === 'resourceLocator';
		},
		isSecretParameter(): boolean {
			return this.getArgument('password') === true;
		},
		remoteParameterOptionsKeys(): string[] {
			return (this.remoteParameterOptions || []).map((o) => o.name);
		},
		shouldRedactValue(): boolean {
			return this.getStringInputType === 'password' || this.isForCredential;
		},
	},
	methods: {
		isRemoteParameterOption(option: INodePropertyOptions) {
			return this.remoteParameterOptionsKeys.includes(option.name);
		},
		credentialSelected(updateInformation: INodeUpdatePropertiesInformation) {
			// Update the values on the node
			this.workflowsStore.updateNodeProperties(updateInformation);

			const node = this.workflowsStore.getNodeByName(updateInformation.name);

			if (node) {
				// Update the issues
				this.nodeHelpers.updateNodeCredentialIssues(node);
			}

			void this.externalHooks.run('nodeSettings.credentialSelected', { updateInformation });
		},
		/**
		 * Check whether a param value must be skipped when collecting node param issues for validation.
		 */
		skipCheck(value: string | number | boolean | null) {
			return typeof value === 'string' && value.includes(CUSTOM_API_CALL_KEY);
		},
		getPlaceholder(): string {
			return this.isForCredential
				? this.i18n.credText().placeholder(this.parameter)
				: this.i18n.nodeText().placeholder(this.parameter, this.path);
		},
		getOptionsOptionDisplayName(option: INodePropertyOptions): string {
			return this.isForCredential
				? this.i18n.credText().optionsOptionDisplayName(this.parameter, option)
				: this.i18n.nodeText().optionsOptionDisplayName(this.parameter, option, this.path);
		},
		getOptionsOptionDescription(option: INodePropertyOptions): string {
			return this.isForCredential
				? this.i18n.credText().optionsOptionDescription(this.parameter, option)
				: this.i18n.nodeText().optionsOptionDescription(this.parameter, option, this.path);
		},

		async loadRemoteParameterOptions() {
			if (
				this.node === null ||
				!this.hasRemoteMethod ||
				this.remoteParameterOptionsLoading ||
				!this.parameter
			) {
				return;
			}
			this.remoteParameterOptionsLoadingIssues = null;
			this.remoteParameterOptionsLoading = true;
			this.remoteParameterOptions.length = 0;

			// Get the resolved parameter values of the current node

			try {
				const currentNodeParameters = (this.ndvStore.activeNode as INodeUi).parameters;
				const resolvedNodeParameters = this.resolveRequiredParameters(
					this.parameter,
					currentNodeParameters,
				) as INodeParameters;
				const loadOptionsMethod = this.getArgument('loadOptionsMethod') as string | undefined;
				const loadOptions = this.getArgument('loadOptions') as ILoadOptions | undefined;

				const options = await this.nodeTypesStore.getNodeParameterOptions({
					nodeTypeAndVersion: {
						name: this.node.type,
						version: this.node.typeVersion,
					},
					path: this.path,
					methodName: loadOptionsMethod,
					loadOptions,
					currentNodeParameters: resolvedNodeParameters,
					credentials: this.node.credentials,
				});

				this.remoteParameterOptions.push.apply(this.remoteParameterOptions, options);
			} catch (error) {
				this.remoteParameterOptionsLoadingIssues = error.message;
			}

			this.remoteParameterOptionsLoading = false;
		},
		closeCodeEditDialog() {
			this.codeEditDialogVisible = false;

			this.editDialogClosing = true;
			void this.$nextTick(() => {
				this.editDialogClosing = false;
			});
		},
		closeExpressionEditDialog() {
			this.expressionEditDialogVisible = false;
		},
		trackExpressionEditOpen() {
			if (!this.node) {
				return;
			}

			if (this.node.type.startsWith('n8n-nodes-base') || isCredentialOnlyNodeType(this.node.type)) {
				this.$telemetry.track('User opened Expression Editor', {
					node_type: this.node.type,
					parameter_name: this.parameter.displayName,
					parameter_field_type: this.parameter.type,
					new_expression: !this.isValueExpression,
					workflow_id: this.workflowsStore.workflowId,
					session_id: this.ndvStore.sessionId,
					source: this.eventSource || 'ndv',
				});
			}
		},
		closeTextEditDialog() {
			this.textEditDialogVisible = false;

			this.editDialogClosing = true;
			void this.$nextTick(() => {
				this.$refs.inputField?.blur?.();
				this.editDialogClosing = false;
			});
		},
		displayEditDialog() {
			if (this.editDialogClosing) {
				return;
			}

			if (this.editorType) {
				this.codeEditDialogVisible = true;
			} else {
				this.textEditDialogVisible = true;
			}
		},
		getArgument(argumentName: string): string | number | boolean | undefined {
			return this.parameter.typeOptions?.[argumentName];
		},
		expressionUpdated(value: string) {
			const val: NodeParameterValueType = this.isResourceLocatorParameter
				? { __rl: true, value, mode: this.modelValue.mode }
				: value;
			this.valueChanged(val);
		},
		openExpressionEditorModal() {
			if (!this.isValueExpression) return;

			this.expressionEditDialogVisible = true;
			this.trackExpressionEditOpen();
		},
		onBlur() {
			this.$emit('blur');
			this.isFocused = false;
		},
		onResourceLocatorDrop(data: string) {
			this.$emit('drop', data);
		},
		async setFocus(event: MouseEvent) {
			if (['json'].includes(this.parameter.type) && this.getArgument('alwaysOpenEditWindow')) {
				this.displayEditDialog();
				return;
			}

			if (this.node !== null) {
				// When an event like mouse-click removes the active node while
				// editing is active it does not know where to save the value to.
				// For that reason do we save the node-name here. We could probably
				// also just do that once on load but if Vue decides for some reason to
				// reuse the input it could have the wrong value so lets set it everytime
				// just to be sure
				this.nodeName = this.node.name;
			}

			await this.$nextTick();

			// eslint-disable-next-line @typescript-eslint/no-redundant-type-constituents
			const inputRef = this.$refs.inputField as InstanceType<N8nInput> | undefined;
			if (inputRef?.$el) {
				if (inputRef.focusOnInput) {
					inputRef.focusOnInput();
				} else if (inputRef.focus) {
					inputRef.focus();
				}

				this.isFocused = true;
			}

			this.$emit('focus');
		},
		isCodeNode(node: INodeUi): boolean {
			return NODES_USING_CODE_NODE_EDITOR.includes(node.type);
		},
		isHtmlNode(node: INodeUi): boolean {
			return node.type === HTML_NODE_TYPE;
		},
		isExecuteWorkflowNode(node: INodeUi): boolean {
			return node.type === EXECUTE_WORKFLOW_NODE_TYPE;
		},
		rgbaToHex(value: string): string | null {
			// Convert rgba to hex from: https://stackoverflow.com/questions/5623838/rgb-to-hex-and-hex-to-rgb
			const valueMatch = value.match(/^rgba\((\d+),\s*(\d+),\s*(\d+),\s*(\d+(\.\d+)?)\)$/);
			if (valueMatch === null) {
				// TODO: Display something if value is not valid
				return null;
			}
			const [r, g, b, a] = valueMatch.splice(1, 4).map((v) => Number(v));
			return (
				'#' +
				((1 << 24) + (r << 16) + (g << 8) + b).toString(16).slice(1) +
				((1 << 8) + Math.floor((1 - a) * 255)).toString(16).slice(1)
			);
		},
		onTextInputChange(value: string) {
			const parameterData = {
				node: this.node !== null ? this.node.name : this.nodeName,
				name: this.path,
				value,
			};

			this.$emit('textInput', parameterData);
		},
		valueChangedDebounced(value: NodeParameterValueType | {} | Date) {
			void this.callDebounced('valueChanged', { debounceTime: 100 }, value);
		},
		onUpdateTextInput(value: string) {
			this.valueChanged(value);
			this.onTextInputChange(value);
		},
		valueChanged(value: NodeParameterValueType | {} | Date) {
			if (this.parameter.name === 'nodeCredentialType') {
				this.activeCredentialType = value as string;
			}

			if (value instanceof Date) {
				value = value.toISOString();
			}

			if (
				this.parameter.type === 'color' &&
				this.getArgument('showAlpha') === true &&
				value !== null &&
				value !== undefined &&
				value.toString().charAt(0) !== '#'
			) {
				const newValue = this.rgbaToHex(value as string);
				if (newValue !== null) {
					this.tempValue = newValue;
					value = newValue;
				}
			}

			const parameterData = {
				node: this.node !== null ? this.node.name : this.nodeName,
				name: this.path,
				value,
			};

			this.$emit('update', parameterData);

			if (this.parameter.name === 'operation' || this.parameter.name === 'mode') {
				this.$telemetry.track('User set node operation or mode', {
					workflow_id: this.workflowsStore.workflowId,
					node_type: this.node && this.node.type,
					resource: this.node && this.node.parameters.resource,
					is_custom: value === CUSTOM_API_CALL_KEY,
					session_id: this.ndvStore.sessionId,
					parameter: this.parameter.name,
				});
			}
		},
		async optionSelected(command: string) {
			const prevValue = this.modelValue;

			if (command === 'resetValue') {
				this.valueChanged(this.parameter.default);
			} else if (command === 'addExpression') {
				if (this.isResourceLocatorParameter) {
					if (isResourceLocatorValue(this.modelValue)) {
						this.valueChanged({
							__rl: true,
							value: `=${this.modelValue.value}`,
							mode: this.modelValue.mode,
						});
					} else {
						this.valueChanged({ __rl: true, value: `=${this.modelValue}`, mode: '' });
					}
				} else if (
					this.parameter.type === 'number' &&
					(!this.modelValue || this.modelValue === '[Object: null]')
				) {
					this.valueChanged('={{ 0 }}');
				} else if (this.parameter.type === 'number' || this.parameter.type === 'boolean') {
					this.valueChanged(`={{ ${this.modelValue} }}`);
				} else {
					this.valueChanged(`=${this.modelValue}`);
				}

				await this.setFocus();
			} else if (command === 'removeExpression') {
				let value: NodeParameterValueType = this.expressionEvaluated;

				this.isFocused = false;

				if (this.parameter.type === 'multiOptions' && typeof value === 'string') {
					value = (value || '')
						.split(',')
						.filter((value) =>
							(this.parameterOptions || []).find(
								(option) => (option as INodePropertyOptions).value === value,
							),
						);
				}

				if (this.isResourceLocatorParameter && isResourceLocatorValue(this.modelValue)) {
					this.valueChanged({ __rl: true, value, mode: this.modelValue.mode });
				} else {
					let newValue = typeof value !== 'undefined' ? value : null;

					if (this.parameter.type === 'string') {
						// Strip the '=' from the beginning
						newValue = this.modelValue ? this.modelValue.toString().substring(1) : null;
					}

					this.valueChanged(newValue);
				}
			} else if (command === 'refreshOptions') {
				if (this.isResourceLocatorParameter) {
					this.eventBus.emit('refreshList');
				}
				void this.loadRemoteParameterOptions();
			} else if (command === 'formatHtml') {
				htmlEditorEventBus.emit('format-html');
			}

			if (this.node && (command === 'addExpression' || command === 'removeExpression')) {
				const telemetryPayload = {
					node_type: this.node.type,
					parameter: this.path,
					old_mode: command === 'addExpression' ? 'fixed' : 'expression',
					new_mode: command === 'removeExpression' ? 'fixed' : 'expression',
					was_parameter_empty: prevValue === '' || prevValue === undefined,
					had_mapping: hasExpressionMapping(prevValue),
					had_parameter: typeof prevValue === 'string' && prevValue.includes('$parameter'),
				};
				this.$telemetry.track('User switched parameter mode', telemetryPayload);
				void this.externalHooks.run('parameterInput.modeSwitch', telemetryPayload);
			}
		},
	},
	async updated() {
		await this.$nextTick();
		const remoteParameterOptions = this.$el.querySelectorAll('.remote-parameter-option');

		if (remoteParameterOptions.length > 0) {
			void this.externalHooks.run('parameterInput.updated', { remoteParameterOptions });
		}
	},
	mounted() {
		this.eventBus.on('optionSelected', this.optionSelected);

		this.tempValue = this.displayValue as string;
		if (this.node !== null) {
			this.nodeName = this.node.name;
		}

		if (this.node && this.node.parameters.authentication === 'predefinedCredentialType') {
			this.activeCredentialType = this.node.parameters.nodeCredentialType as string;
		}

		if (
			this.parameter.type === 'color' &&
			this.getArgument('showAlpha') === true &&
			this.displayValue !== null &&
			this.displayValue.toString().charAt(0) !== '#'
		) {
			const newValue = this.rgbaToHex(this.displayValue as string);
			if (newValue !== null) {
				this.tempValue = newValue;
			}
		}

		if (this.hasRemoteMethod && this.node !== null) {
			// Make sure to load the parameter options
			// directly and whenever the credentials change
			this.$watch(
				() => this.node?.credentials,
				() => {
					void this.loadRemoteParameterOptions();
				},
				{ immediate: true },
			);
		}

		void this.externalHooks.run('parameterInput.mount', {
			parameter: this.parameter,
			inputFieldRef: this.$refs.inputField as InstanceType<typeof N8nInput>,
		});
	},
	beforeUnmount() {
		this.eventBus.off('optionSelected', this.optionSelected);
	},
});
</script>

<style scoped lang="scss">
.readonly-code {
	font-size: var(--font-size-xs);
}

.switch-input {
	margin: var(--spacing-5xs) 0 var(--spacing-2xs) 0;
}

.parameter-value-container {
	display: flex;
	align-items: center;
}

.parameter-actions {
	display: inline-flex;
	align-items: center;
}

.parameter-input {
	display: inline-block;

	:deep(.color-input) {
		display: flex;

		.el-color-picker__trigger {
			border: none;
		}
	}
}
</style>

<style lang="scss">
.ql-editor {
	padding: 6px;
	line-height: 26px;
	background-color: #f0f0f0;
}

.droppable {
	--input-border-color: var(--color-ndv-droppable-parameter);
	--input-border-style: dashed;

	textarea,
	input,
	.cm-editor {
		border-width: 1.5px;
	}
}

.activeDrop {
	--input-border-color: var(--color-success);
	--input-background-color: var(--color-foreground-xlight);
	--input-border-style: solid;

	textarea,
	input {
		cursor: grabbing !important;
		border-width: 1px;
	}
}

.has-issues {
	--input-border-color: var(--color-danger);
}

.el-dropdown {
	color: var(--color-text-light);
}

.list-option {
	margin: 6px 0;
	white-space: normal;
	padding-right: 20px;

	.option-headline {
		font-weight: var(--font-weight-bold);
		line-height: var(--font-line-height-regular);
		overflow-wrap: break-word;
	}

	.option-description {
		margin-top: 2px;
		font-size: var(--font-size-2xs);
		font-weight: var(--font-weight-regular);
		line-height: var(--font-line-height-xloose);
		color: $custom-font-very-light;
	}
}

.edit-window-button {
	display: none;
}

.parameter-input:hover .edit-window-button {
	display: inline;
}

.expand-input-icon-container {
	display: flex;
	height: 100%;
	align-items: center;
}

.input-with-opener .el-input__suffix {
	right: 0;
}

.el-input--suffix .el-input__inner {
	padding-right: 0;
}

.textarea-modal-opener {
	position: absolute;
	right: 0;
	bottom: 0;
	background-color: var(--color-code-background);
	padding: 3px;
	line-height: 9px;
	border: var(--border-base);
	border-top-left-radius: var(--border-radius-base);
	border-bottom-right-radius: var(--border-radius-base);
	cursor: pointer;

	svg {
		width: 9px !important;
		height: 9px;
		transform: rotate(270deg);

		&:hover {
			color: var(--color-primary);
		}
	}
}

.focused {
	border-color: var(--color-secondary);
}

.invalid {
	border-color: var(--color-danger);
}
</style><|MERGE_RESOLUTION|>--- conflicted
+++ resolved
@@ -395,11 +395,6 @@
 import CodeNodeEditor from '@/components/CodeNodeEditor/CodeNodeEditor.vue';
 import HtmlEditor from '@/components/HtmlEditor/HtmlEditor.vue';
 import SqlEditor from '@/components/SqlEditor/SqlEditor.vue';
-<<<<<<< HEAD
-import { externalHooks } from '@/mixins/externalHooks';
-=======
-import { nodeHelpers } from '@/mixins/nodeHelpers';
->>>>>>> a3ca7c7a
 import { workflowHelpers } from '@/mixins/workflowHelpers';
 import { hasExpressionMapping, isValueExpression } from '@/utils/nodeTypesUtils';
 import { isResourceLocatorValue } from '@/utils/typeGuards';
@@ -431,16 +426,8 @@
 
 export default defineComponent({
 	name: 'parameter-input',
-<<<<<<< HEAD
-	mixins: [externalHooks, workflowHelpers, debounceHelper],
-=======
-	mixins: [nodeHelpers, workflowHelpers, debounceHelper],
->>>>>>> a3ca7c7a
-	components: {
-		CodeNodeEditor,
-		HtmlEditor,
+	mixins: [workflowHelpers, debounceHelper],
 		SqlEditor,
-		ExpressionEdit,
 		ExpressionParameterInput,
 		CredentialsSelect,
 		ParameterIssues,
