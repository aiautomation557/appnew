--- conflicted
+++ resolved
@@ -1253,11 +1253,7 @@
 
 		void this.$externalHooks().run('parameterInput.mount', {
 			parameter: this.parameter,
-<<<<<<< HEAD
-			inputFieldRef: this.$refs['inputField'] as InstanceType<typeof Vue>,
-=======
-			inputFieldRef: this.$refs.inputField,
->>>>>>> c05bc672
+			inputFieldRef: this.$refs.inputField as InstanceType<typeof N8nInput>,
 		});
 	},
 	beforeUnmount() {
