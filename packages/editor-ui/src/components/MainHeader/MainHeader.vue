--- conflicted
+++ resolved
@@ -59,16 +59,7 @@
 	height: 65px;
 	width: 100%;
 	box-sizing: border-box;
-<<<<<<< HEAD
 	border-bottom: var(--border-width-base) var(--border-style-base) var(--color-foreground-base);
-=======
-
-	padding-left: $sidebar-width;
-
-	&.expanded {
-		padding-left: $sidebar-expanded-width;
-	}
->>>>>>> 7aa40bf9
 }
 
 .top-menu {
