--- conflicted
+++ resolved
@@ -71,35 +71,6 @@
 				(this.$route.meta.nodeView || this.$route.meta.keepWorkflowAlive === true)
 			);
 		},
-<<<<<<< HEAD
-		methods: {
-			syncTabsWithRoute(route: Route): void {
-				if (route.name === VIEWS.EXECUTION_HOME || route.name === VIEWS.EXECUTIONS || route.name === VIEWS.EXECUTION_PREVIEW) {
-					this.activeHeaderTab = MAIN_HEADER_TABS.EXECUTIONS;
-				} else if (route.name === VIEWS.WORKFLOW || route.name === VIEWS.NEW_WORKFLOW) {
-					this.activeHeaderTab = MAIN_HEADER_TABS.WORKFLOW;
-				}
-				const workflowName = route.params.name;
-				if (workflowName !== 'new') {
-					this.workflowToReturnTo = workflowName;
-				}
-			},
-			onTabSelected(tab: string, event: MouseEvent) {
-				switch (tab) {
-					case MAIN_HEADER_TABS.WORKFLOW:
-						if (!['', 'new', PLACEHOLDER_EMPTY_WORKFLOW_ID].includes(this.workflowToReturnTo)) {
-							if (this.$route.name !== VIEWS.WORKFLOW) {
-								void this.$router.push({
-								name: VIEWS.WORKFLOW,
-								params: { name: this.workflowToReturnTo },
-							});
-							}
-						} else {
-							if (this.$route.name !== VIEWS.NEW_WORKFLOW) {
-								void this.$router.push({ name: VIEWS.NEW_WORKFLOW });
-								this.uiStore.stateIsDirty = this.dirtyState;
-							}
-=======
 		activeExecution(): IExecutionsSummary {
 			return this.workflowsStore.activeWorkflowExecution as IExecutionsSummary;
 		},
@@ -143,7 +114,6 @@
 								name: VIEWS.WORKFLOW,
 								params: { name: this.workflowToReturnTo },
 							});
->>>>>>> ee582cc3
 						}
 					} else {
 						if (this.$route.name !== VIEWS.NEW_WORKFLOW) {
@@ -163,19 +133,6 @@
 							.push({
 								name: VIEWS.EXECUTION_PREVIEW,
 								params: { name: routeWorkflowId, executionId: this.activeExecution.id },
-<<<<<<< HEAD
-							}).catch(()=>{});;
-						} else {
-							void this.$router.push({ name: VIEWS.EXECUTION_HOME, params: { name: routeWorkflowId } });
-						}
-						// this.modalBus.$emit('closeAll');
-						this.activeHeaderTab = MAIN_HEADER_TABS.EXECUTIONS;
-						break;
-					default:
-						break;
-				}
-			},
-=======
 							})
 							.catch(() => {});
 					} else {
@@ -187,7 +144,6 @@
 				default:
 					break;
 			}
->>>>>>> ee582cc3
 		},
 	},
 });
