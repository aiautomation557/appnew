<template>
	<span>
		<div v-if="isLoading">Loading binary data...</div>
		<div v-else-if="error">Error loading binary data</div>
		<span v-else>
			<video v-if="binaryData.fileType === 'video'" controls autoplay>
				<source :src="embedSource" :type="binaryData.mimeType" />
				{{ $locale.baseText('binaryDataDisplay.yourBrowserDoesNotSupport') }}
			</video>
			<vue-json-pretty
				v-else-if="binaryData.fileType === 'json'"
				:data="jsonData"
				:deep="3"
				:showLength="true"
			/>
			<embed v-else :src="embedSource" class="binary-data" :class="embedClass()" />
		</span>
	</span>
</template>

<script lang="ts">
<<<<<<< HEAD
import mixins from 'vue-typed-mixins';
import { restApi } from '@/mixins/restApi';
import type { IBinaryData } from 'n8n-workflow';
import { jsonParse } from 'n8n-workflow';
=======
import { IBinaryData, jsonParse } from 'n8n-workflow';
>>>>>>> feb2ba09
import type { PropType } from 'vue';
import VueJsonPretty from 'vue-json-pretty';
import { mapStores } from 'pinia';
import { useWorkflowsStore } from '@/stores';
import Vue from 'vue';

export default Vue.extend({
	name: 'BinaryDataDisplayEmbed',
	components: {
		VueJsonPretty,
	},
	props: {
		binaryData: {
			type: Object as PropType<IBinaryData>,
			required: true,
		},
	},
	data() {
		return {
			isLoading: true,
			embedSource: '',
			error: false,
			jsonData: '',
		};
	},
	computed: {
		...mapStores(useWorkflowsStore),
	},
	async mounted() {
		const { id, data, fileName, fileType, mimeType } = (this.binaryData || {}) as IBinaryData;
		const isJSONData = fileType === 'json';

		if (!id) {
			if (isJSONData) {
				this.jsonData = jsonParse(atob(data));
			} else {
				this.embedSource = 'data:' + mimeType + ';base64,' + data;
			}
		} else {
			try {
				const binaryUrl = this.workflowsStore.getBinaryUrl(id, 'view', fileName, mimeType);
				if (isJSONData) {
					this.jsonData = await (await fetch(binaryUrl)).json();
				} else {
					this.embedSource = binaryUrl;
				}
			} catch (e) {
				this.error = true;
			}
		}

		this.isLoading = false;
	},
	methods: {
		embedClass(): string[] {
			const { fileType } = (this.binaryData || {}) as IBinaryData;
			return [fileType ?? 'other'];
		},
	},
});
</script>

<style lang="scss">
.binary-data {
	background-color: var(--color-foreground-xlight);

	&.image {
		max-height: calc(100% - 1em);
		max-width: calc(100% - 1em);
	}

	&.other {
		height: calc(100% - 1em);
		width: calc(100% - 1em);
	}
}
</style><|MERGE_RESOLUTION|>--- conflicted
+++ resolved
@@ -19,14 +19,7 @@
 </template>
 
 <script lang="ts">
-<<<<<<< HEAD
-import mixins from 'vue-typed-mixins';
-import { restApi } from '@/mixins/restApi';
-import type { IBinaryData } from 'n8n-workflow';
-import { jsonParse } from 'n8n-workflow';
-=======
 import { IBinaryData, jsonParse } from 'n8n-workflow';
->>>>>>> feb2ba09
 import type { PropType } from 'vue';
 import VueJsonPretty from 'vue-json-pretty';
 import { mapStores } from 'pinia';
