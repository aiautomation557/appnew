<template>
	<n8n-input-label
		:label="hideLabel ? '' : $locale.nodeText().inputLabelDisplayName(parameter, path)"
		:tooltipText="hideLabel ? '' : $locale.nodeText().inputLabelDescription(parameter, path)"
		:showTooltip="focused"
		:showOptions="menuExpanded || focused || forceShowExpression"
		:bold="false"
		size="small"
		color="text-dark"
	>
		<template #options>
			<parameter-options
				:parameter="parameter"
				:value="value"
				:isReadOnly="isReadOnly"
				:showOptions="displayOptions"
				:showExpressionSelector="showExpressionSelector"
				@optionSelected="optionSelected"
				@menu-expanded="onMenuExpanded"
			/>
		</template>
		<template>
			<draggable-target
				type="mapping"
				:disabled="isDropDisabled"
				:sticky="true"
				:stickyOffset="isValueExpression ? [26, 3] : [3, 3]"
				@drop="onDrop"
			>
				<template #default="{ droppable, activeDrop }">
					<n8n-tooltip
						placement="left"
						:manual="true"
						:value="showMappingTooltip"
						:buttons="dataMappingTooltipButtons"
					>
						<template #content>
							<span
								v-html="
									$locale.baseText(`dataMapping.${displayMode}Hint`, {
										interpolate: { name: parameter.displayName },
									})
								"
							/>
						</template>
						<parameter-input-wrapper
							ref="param"
							:parameter="parameter"
							:value="value"
							:path="path"
							:isReadOnly="isReadOnly"
							:droppable="droppable"
							:activeDrop="activeDrop"
							:forceShowExpression="forceShowExpression"
							:hint="hint"
							@valueChanged="valueChanged"
							@focus="onFocus"
							@blur="onBlur"
							@drop="onDrop"
							inputSize="small"
						/>
					</n8n-tooltip>
				</template>
			</draggable-target>
		</template>
	</n8n-input-label>
</template>

<script lang="ts">
import Vue, { PropType } from 'vue';

import { IN8nButton, INodeUi, IRunDataDisplayMode, IUpdateInformation } from '@/Interface';

import ParameterOptions from '@/components/ParameterOptions.vue';
import DraggableTarget from '@/components/DraggableTarget.vue';
import mixins from 'vue-typed-mixins';
import { showMessage } from '@/mixins/showMessage';
import { LOCAL_STORAGE_MAPPING_FLAG } from '@/constants';
import { hasExpressionMapping, isResourceLocatorValue, hasOnlyListMode, isValueExpression } from '@/utils';
import ParameterInputWrapper from '@/components/ParameterInputWrapper.vue';
import { INodeParameters, INodeProperties, INodePropertyMode } from 'n8n-workflow';
import { BaseTextKey } from '@/plugins/i18n';
import { mapStores } from 'pinia';
import { useNDVStore } from '@/stores/ndv';

export default mixins(showMessage).extend({
	name: 'parameter-input-full',
	components: {
		ParameterOptions,
		DraggableTarget,
		ParameterInputWrapper,
	},
	data() {
		return {
			focused: false,
			menuExpanded: false,
			forceShowExpression: false,
			dataMappingTooltipButtons: [] as IN8nButton[],
			mappingTooltipEnabled: false,
		};
	},
	props: {
		displayOptions: {
			type: Boolean,
			default: false,
		},
		isReadOnly: {
			type: Boolean,
			default: false,
		},
		hideLabel: {
			type: Boolean,
			default: false,
		},
		parameter: {
			type: Object as PropType<INodeProperties>,
		},
<<<<<<< HEAD
		computed: {
			...mapStores(
				useNDVStore,
			),
			isValueExpression(): boolean {
				return isValueExpression(this.parameter, this.value);
			},
			node (): INodeUi | null {
				return this.ndvStore.activeNode;
			},
			hint (): string | null {
				return this.$locale.nodeText().hint(this.parameter, this.path);
			},
			isInputTypeString (): boolean {
				return this.parameter.type === 'string';
			},
			isResourceLocator (): boolean {
				return  this.parameter.type === 'resourceLocator';
			},
			isDropDisabled (): boolean {
				return this.parameter.noDataExpression || this.isReadOnly || this.isResourceLocator;
			},
			showExpressionSelector (): boolean {
				return this.isResourceLocator ? !hasOnlyListMode(this.parameter): true;
			},
			isInputDataEmpty (): boolean {
				return this.ndvStore.isDNVDataEmpty('input');
			},
			displayMode(): IRunDataDisplayMode {
				return this.ndvStore.inputPanelDisplayMode;
			},
			showMappingTooltip (): boolean {
				return this.mappingTooltipEnabled && this.focused && this.isInputTypeString && !this.isInputDataEmpty && window.localStorage.getItem(LOCAL_STORAGE_MAPPING_FLAG) !== 'true';
			},
=======
		path: {
			type: String,
>>>>>>> 5ca2148c
		},
		value: {
			type: [Number, String, Boolean, Array, Object] as PropType<INodeParameters>,
		},
	},
	created() {
		const mappingTooltipDismissHandler = this.onMappingTooltipDismissed.bind(this);
		this.dataMappingTooltipButtons = [
			{
				attrs: {
					label: this.$locale.baseText('_reusableBaseText.dismiss' as BaseTextKey),
				},
				listeners: {
					click: mappingTooltipDismissHandler,
				},
			},
		];
	},
	computed: {
		...mapStores(useNDVStore),
		node(): INodeUi | null {
			return this.ndvStore.activeNode;
		},
		hint(): string | null {
			return this.$locale.nodeText().hint(this.parameter, this.path);
		},
		isInputTypeString(): boolean {
			return this.parameter.type === 'string';
		},
		isResourceLocator(): boolean {
			return this.parameter.type === 'resourceLocator';
		},
		isDropDisabled(): boolean {
			return this.parameter.noDataExpression || this.isReadOnly || this.isResourceLocator;
		},
		showExpressionSelector(): boolean {
			return this.isResourceLocator ? !hasOnlyListMode(this.parameter) : true;
		},
		isInputDataEmpty(): boolean {
			return this.ndvStore.isDNVDataEmpty('input');
		},
		displayMode(): IRunDataDisplayMode {
			return this.ndvStore.inputPanelDisplayMode;
		},
		showMappingTooltip(): boolean {
			return (
				this.mappingTooltipEnabled &&
				this.focused &&
				this.isInputTypeString &&
				!this.isInputDataEmpty &&
				window.localStorage.getItem(LOCAL_STORAGE_MAPPING_FLAG) !== 'true'
			);
		},
	},
	methods: {
		onFocus() {
			this.focused = true;
			setTimeout(() => {
				this.mappingTooltipEnabled = true;
			}, 500);
			if (!this.parameter.noDataExpression) {
				this.ndvStore.setMappableNDVInputFocus(this.parameter.displayName);
			}
		},
		onBlur() {
			this.focused = false;
			this.mappingTooltipEnabled = false;
			if (!this.parameter.noDataExpression) {
				this.ndvStore.setMappableNDVInputFocus('');
			}
		},
		onMenuExpanded(expanded: boolean) {
			this.menuExpanded = expanded;
		},
		optionSelected(command: string) {
			if (this.$refs.param) {
				(this.$refs.param as Vue).$emit('optionSelected', command);
			}
		},
		valueChanged(parameterData: IUpdateInformation) {
			this.$emit('valueChanged', parameterData);
		},
		onDrop(data: string) {
			this.forceShowExpression = true;
			setTimeout(() => {
				if (this.node) {
					const prevValue = this.isResourceLocator ? this.value.value : this.value;
					let updatedValue: string;
					if (typeof prevValue === 'string' && prevValue.startsWith('=') && prevValue.length > 1) {
						updatedValue = `${prevValue} ${data}`;
					} else {
						updatedValue = `=${data}`;
					}

					let parameterData;
					if (this.isResourceLocator) {
						if (!isResourceLocatorValue(this.value)) {
							parameterData = {
								node: this.node.name,
								name: this.path,
								value: { __rl: true, value: updatedValue, mode: '' },
							};
						} else if (
							this.value.mode === 'list' &&
							this.parameter.modes &&
							this.parameter.modes.length > 1
						) {
							let mode =
								this.parameter.modes.find((mode: INodePropertyMode) => mode.name === 'id') || null;
							if (!mode) {
								mode = this.parameter.modes.filter(
									(mode: INodePropertyMode) => mode.name !== 'list',
								)[0];
							}

							parameterData = {
								node: this.node.name,
								name: this.path,
								value: { __rl: true, value: updatedValue, mode: mode ? mode.name : '' },
							};
						} else {
							parameterData = {
								node: this.node.name,
								name: this.path,
								value: { __rl: true, value: updatedValue, mode: this.value.mode },
							};
						}
					} else {
						parameterData = {
							node: this.node.name,
							name: this.path,
							value: updatedValue,
						};
					}

					this.$emit('valueChanged', parameterData);

					if (window.localStorage.getItem(LOCAL_STORAGE_MAPPING_FLAG) !== 'true') {
						this.$showMessage({
							title: this.$locale.baseText('dataMapping.success.title'),
							message: this.$locale.baseText('dataMapping.success.moreInfo'),
							type: 'success',
						});

						window.localStorage.setItem(LOCAL_STORAGE_MAPPING_FLAG, 'true');
					}

					this.ndvStore.setMappingTelemetry({
						dest_node_type: this.node.type,
						dest_parameter: this.path,
						dest_parameter_mode:
							typeof prevValue === 'string' && prevValue.startsWith('=') ? 'expression' : 'fixed',
						dest_parameter_empty: prevValue === '' || prevValue === undefined,
						dest_parameter_had_mapping:
							typeof prevValue === 'string' &&
							prevValue.startsWith('=') &&
							hasExpressionMapping(prevValue),
						success: true,
					});
				}
				this.forceShowExpression = false;
			}, 200);
		},
		onMappingTooltipDismissed() {
			window.localStorage.setItem(LOCAL_STORAGE_MAPPING_FLAG, 'true');
		},
	},
	watch: {
		showMappingTooltip(newValue: boolean) {
			if (!newValue) {
				this.$telemetry.track('User viewed data mapping tooltip', { type: 'param focus' });
			}
		},
	},
});
</script><|MERGE_RESOLUTION|>--- conflicted
+++ resolved
@@ -76,7 +76,12 @@
 import mixins from 'vue-typed-mixins';
 import { showMessage } from '@/mixins/showMessage';
 import { LOCAL_STORAGE_MAPPING_FLAG } from '@/constants';
-import { hasExpressionMapping, isResourceLocatorValue, hasOnlyListMode, isValueExpression } from '@/utils';
+import {
+	hasExpressionMapping,
+	isResourceLocatorValue,
+	hasOnlyListMode,
+	isValueExpression,
+} from '@/utils';
 import ParameterInputWrapper from '@/components/ParameterInputWrapper.vue';
 import { INodeParameters, INodeProperties, INodePropertyMode } from 'n8n-workflow';
 import { BaseTextKey } from '@/plugins/i18n';
@@ -115,45 +120,8 @@
 		parameter: {
 			type: Object as PropType<INodeProperties>,
 		},
-<<<<<<< HEAD
-		computed: {
-			...mapStores(
-				useNDVStore,
-			),
-			isValueExpression(): boolean {
-				return isValueExpression(this.parameter, this.value);
-			},
-			node (): INodeUi | null {
-				return this.ndvStore.activeNode;
-			},
-			hint (): string | null {
-				return this.$locale.nodeText().hint(this.parameter, this.path);
-			},
-			isInputTypeString (): boolean {
-				return this.parameter.type === 'string';
-			},
-			isResourceLocator (): boolean {
-				return  this.parameter.type === 'resourceLocator';
-			},
-			isDropDisabled (): boolean {
-				return this.parameter.noDataExpression || this.isReadOnly || this.isResourceLocator;
-			},
-			showExpressionSelector (): boolean {
-				return this.isResourceLocator ? !hasOnlyListMode(this.parameter): true;
-			},
-			isInputDataEmpty (): boolean {
-				return this.ndvStore.isDNVDataEmpty('input');
-			},
-			displayMode(): IRunDataDisplayMode {
-				return this.ndvStore.inputPanelDisplayMode;
-			},
-			showMappingTooltip (): boolean {
-				return this.mappingTooltipEnabled && this.focused && this.isInputTypeString && !this.isInputDataEmpty && window.localStorage.getItem(LOCAL_STORAGE_MAPPING_FLAG) !== 'true';
-			},
-=======
 		path: {
 			type: String,
->>>>>>> 5ca2148c
 		},
 		value: {
 			type: [Number, String, Boolean, Array, Object] as PropType<INodeParameters>,
@@ -188,6 +156,9 @@
 		},
 		isDropDisabled(): boolean {
 			return this.parameter.noDataExpression || this.isReadOnly || this.isResourceLocator;
+		},
+		isValueExpression(): boolean {
+			return isValueExpression(this.parameter, this.value);
 		},
 		showExpressionSelector(): boolean {
 			return this.isResourceLocator ? !hasOnlyListMode(this.parameter) : true;
