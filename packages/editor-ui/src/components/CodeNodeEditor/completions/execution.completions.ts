--- conflicted
+++ resolved
@@ -1,10 +1,6 @@
-import { addVarType, escape } from '../utils';
+import { addInfoRenderer, addVarType, escape } from '../utils';
 import type { Completion, CompletionContext, CompletionResult } from '@codemirror/autocomplete';
-<<<<<<< HEAD
-import { sanitizeHtml } from '@/utils/htmlUtils';
-=======
 import { useI18n } from '@/composables/useI18n';
->>>>>>> cd751e7c
 
 export function useExecutionCompletions() {
 	const i18n = useI18n();
@@ -20,70 +16,7 @@
 
 		const preCursor = context.matchBefore(pattern);
 
-<<<<<<< HEAD
-			const buildLinkNode = (text: string) => {
-				const wrapper = document.createElement('span');
-				// This is being loaded from the locales file. This could
-				// cause an XSS of some kind but multiple other locales strings
-				// do the same thing.
-				wrapper.innerHTML = sanitizeHtml(text);
-				return () => wrapper;
-			};
-
-			const options: Completion[] = [
-				{
-					label: `${matcher}.id`,
-					info: this.$locale.baseText('codeNodeEditor.completer.$execution.id'),
-				},
-				{
-					label: `${matcher}.mode`,
-					info: this.$locale.baseText('codeNodeEditor.completer.$execution.mode'),
-				},
-				{
-					label: `${matcher}.resumeUrl`,
-					info: this.$locale.baseText('codeNodeEditor.completer.$execution.resumeUrl'),
-				},
-				{
-					label: `${matcher}.resumeFormUrl`,
-					info: this.$locale.baseText('codeNodeEditor.completer.$execution.resumeFormUrl'),
-				},
-				{
-					label: `${matcher}.customData.set("key", "value")`,
-					info: buildLinkNode(
-						this.$locale.baseText('codeNodeEditor.completer.$execution.customData.set'),
-					),
-				},
-				{
-					label: `${matcher}.customData.get("key")`,
-					info: buildLinkNode(
-						this.$locale.baseText('codeNodeEditor.completer.$execution.customData.get'),
-					),
-				},
-				{
-					label: `${matcher}.customData.setAll({})`,
-					info: buildLinkNode(
-						this.$locale.baseText('codeNodeEditor.completer.$execution.customData.setAll'),
-					),
-				},
-				{
-					label: `${matcher}.customData.getAll()`,
-					info: buildLinkNode(
-						this.$locale.baseText('codeNodeEditor.completer.$execution.customData.getAll'),
-					),
-				},
-			];
-=======
 		if (!preCursor || (preCursor.from === preCursor.to && !context.explicit)) return null;
-
-		const buildLinkNode = (text: string) => {
-			const wrapper = document.createElement('span');
-			// This is being loaded from the locales file. This could
-			// cause an XSS of some kind but multiple other locales strings
-			// do the same thing.
-			wrapper.innerHTML = text;
-			return () => wrapper;
-		};
->>>>>>> cd751e7c
 
 		const options: Completion[] = [
 			{
@@ -104,29 +37,25 @@
 			},
 			{
 				label: `${matcher}.customData.set("key", "value")`,
-				info: buildLinkNode(i18n.baseText('codeNodeEditor.completer.$execution.customData.set()')),
+				info: i18n.baseText('codeNodeEditor.completer.$execution.customData.set'),
 			},
 			{
 				label: `${matcher}.customData.get("key")`,
-				info: buildLinkNode(i18n.baseText('codeNodeEditor.completer.$execution.customData.get()')),
+				info: i18n.baseText('codeNodeEditor.completer.$execution.customData.get'),
 			},
 			{
 				label: `${matcher}.customData.setAll({})`,
-				info: buildLinkNode(
-					i18n.baseText('codeNodeEditor.completer.$execution.customData.setAll()'),
-				),
+				info: i18n.baseText('codeNodeEditor.completer.$execution.customData.setAll'),
 			},
 			{
 				label: `${matcher}.customData.getAll()`,
-				info: buildLinkNode(
-					i18n.baseText('codeNodeEditor.completer.$execution.customData.getAll()'),
-				),
+				info: i18n.baseText('codeNodeEditor.completer.$execution.customData.getAll'),
 			},
 		];
 
 		return {
 			from: preCursor.from,
-			options: options.map(addVarType),
+			options: options.map(addVarType).map(addInfoRenderer),
 		};
 	};
 
