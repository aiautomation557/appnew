--- conflicted
+++ resolved
@@ -145,11 +145,7 @@
 					required
 					validate-on-blur
 					:validation-rules="keyValidationRules"
-<<<<<<< HEAD
-					@validate="(value) => onValidate('name', value)"
-=======
-					@validate="(value: boolean) => onValidate('key', value)"
->>>>>>> 1a982d51
+					@validate="(value: boolean) => onValidate('name', value)"
 				/>
 			</div>
 		</td>
