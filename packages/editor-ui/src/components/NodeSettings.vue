<template>
	<div class="node-settings" @keydown.stop>
		<div :class="$style.header">
			<div class="header-side-menu">
				<NodeTitle class="node-name" :value="node.name" :nodeType="nodeType" @input="nameChanged" :readOnly="isReadOnly"></NodeTitle>
				<div
					v-if="!isReadOnly"
				>
					<NodeExecuteButton :nodeName="node.name" @execute="onNodeExecute" />
				</div>
			</div>
			<NodeTabs v-model="openPanel" :nodeType="nodeType" />
		</div>
		<div class="node-is-not-valid" v-if="node && !nodeValid">
			<n8n-text>
				{{
					$locale.baseText(
						'nodeSettings.theNodeIsNotValidAsItsTypeIsUnknown',
						{ interpolate: { nodeType: node.type } },
					)
				}}
			</n8n-text>
		</div>
		<div class="node-parameters-wrapper" v-if="node && nodeValid">
			<div v-show="openPanel === 'params'">
				<n8n-notice
					v-if="isHttpRequestNodeV2(node) && scopes.length > 0"
					:truncate="true"
					:content="$locale.baseText(
						'nodeSettings.scopes',
						{
							adjustToNumber: scopes.length,
							interpolate: {
								activeCredential,
								scopes: scopes.join(' '),
							},
						},
					)"
				/>
				<node-webhooks
					:node="node"
					:nodeType="nodeType"
				/>
				<parameter-input-list
					:parameters="parametersNoneSetting"
					:hideDelete="true"
					:nodeValues="nodeValues" path="parameters" @valueChanged="valueChanged"
					:isSupportedByHttpRequestNode="isSupportedByHttpRequestNode"
				>
					<node-credentials
						:node="node"
						@credentialSelected="credentialSelected"
<<<<<<< HEAD
						@newActiveCredentialType="checkIfSupportedByHttpRequestNode"
=======
						@newHttpRequestNodeCredentialType="loadScopesNoticeData"
>>>>>>> e530bd45
					/>
				</parameter-input-list>
				<div v-if="parametersNoneSetting.length === 0" class="no-parameters">
					<n8n-text>
						{{ $locale.baseText('nodeSettings.thisNodeDoesNotHaveAnyParameters') }}
					</n8n-text>
				</div>

				<div v-if="customActionSelected" class="parameter-item parameter-notice">
					<n8n-notice
						:content="$locale.baseText(
							'nodeSettings.youCanUseTheHttpRequestNode',
							{
								interpolate: {
									nodeTypeDisplayName: nodeType.displayName
								},
							},
						)"
						:truncate="false"
					/>
				</div>

			</div>
			<div v-show="openPanel === 'settings'">
				<parameter-input-list :parameters="nodeSettings" :hideDelete="true" :nodeValues="nodeValues" path="" @valueChanged="valueChanged" />
				<parameter-input-list :parameters="parametersSetting" :nodeValues="nodeValues" path="parameters" @valueChanged="valueChanged" />
			</div>
		</div>
	</div>
</template>

<script lang="ts">
import Vue from 'vue';
import {
	INodeTypeDescription,
	INodeParameters,
	INodeProperties,
	NodeHelpers,
	NodeParameterValue,
} from 'n8n-workflow';
import {
	INodeUi,
	INodeUpdatePropertiesInformation,
	IUpdateInformation,
} from '@/Interface';

import NodeTitle from '@/components/NodeTitle.vue';
import ParameterInputFull from '@/components/ParameterInputFull.vue';
import ParameterInputList from '@/components/ParameterInputList.vue';
import NodeCredentials from '@/components/NodeCredentials.vue';
import NodeTabs from '@/components/NodeTabs.vue';
import NodeWebhooks from '@/components/NodeWebhooks.vue';
import { get, set, unset } from 'lodash';

import { externalHooks } from '@/components/mixins/externalHooks';
import { genericHelpers } from '@/components/mixins/genericHelpers';
import { nodeHelpers } from '@/components/mixins/nodeHelpers';

import mixins from 'vue-typed-mixins';
import NodeExecuteButton from './NodeExecuteButton.vue';
import { mapGetters } from 'vuex';

export default mixins(
	externalHooks,
	genericHelpers,
	nodeHelpers,
)
	.extend({
		name: 'NodeSettings',
		components: {
			NodeTitle,
			NodeCredentials,
			ParameterInputFull,
			ParameterInputList,
			NodeTabs,
			NodeWebhooks,
			NodeExecuteButton,
		},
		computed: {
<<<<<<< HEAD
			customActionSelected (): boolean {
				return (
					this.nodeValues.parameters !== undefined &&
					typeof this.nodeValues.parameters === 'object' &&
					this.nodeValues.parameters !== null &&
					!Array.isArray(this.nodeValues.parameters) &&
					(
						this.nodeValues.parameters.resource === 'customAction' ||
						this.nodeValues.parameters.operation === 'customAction'
					)
				);
			},
=======
			...mapGetters('credentials', [ 'getCredentialTypeByName' ]),
>>>>>>> e530bd45
			nodeType (): INodeTypeDescription | null {
				if (this.node) {
					return this.$store.getters.nodeType(this.node.type, this.node.typeVersion);
				}

				return null;
			},
			nodeTypeName(): string {
				if (this.nodeType) {
					const shortNodeType = this.$locale.shortNodeType(this.nodeType.name);

					return this.$locale.headerText({
						key: `headers.${shortNodeType}.displayName`,
						fallback: this.nodeType.name,
					});
				}

				return '';
			},
			nodeTypeDescription (): string {
				if (this.nodeType && this.nodeType.description) {
					const shortNodeType = this.$locale.shortNodeType(this.nodeType.name);

					return this.$locale.headerText({
						key: `headers.${shortNodeType}.description`,
						fallback: this.nodeType.description,
					});
				} else {
					return this.$locale.baseText('nodeSettings.noDescriptionFound');
				}
			},
			headerStyle (): object {
				if (!this.node) {
					return {};
				}

				return {
					'background-color': this.node.color,
				};
			},
			node (): INodeUi {
				return this.$store.getters.activeNode;
			},
			parametersSetting (): INodeProperties[] {
				return this.parameters.filter((item) => {
					return item.isNodeSetting;
				});
			},
			parametersNoneSetting (): INodeProperties[] {
				return this.parameters.filter((item) => {
					return !item.isNodeSetting;
				});
			},
			parameters (): INodeProperties[] {
				if (this.nodeType === null) {
					return [];
				}

				return this.nodeType.properties;
			},
		},
		props: {
			eventBus: {
			},
		},
		data () {
			return {
				nodeValid: true,
				nodeColor: null,
				openPanel: 'params',
				nodeValues: {
					color: '#ff0000',
					alwaysOutputData: false,
					executeOnce: false,
					notesInFlow: false,
					continueOnFail: false,
					retryOnFail: false,
					maxTries: 3,
					waitBetweenTries: 1000,
					notes: '',
					parameters: {},
				} as INodeParameters,
<<<<<<< HEAD
				isSupportedByHttpRequestNode: false,
=======
				activeCredential: '',
				scopes: [] as string[],
>>>>>>> e530bd45

				nodeSettings: [
					{
						displayName: this.$locale.baseText('nodeSettings.notes.displayName'),
						name: 'notes',
						type: 'string',
						typeOptions: {
							rows: 5,
						},
						default: '',
						noDataExpression: true,
						description: this.$locale.baseText('nodeSettings.notes.description'),
					},
					{
						displayName: this.$locale.baseText('nodeSettings.notesInFlow.displayName'),
						name: 'notesInFlow',
						type: 'boolean',
						default: false,
						noDataExpression: true,
						description: this.$locale.baseText('nodeSettings.notesInFlow.description'),
					},
					{
						displayName: this.$locale.baseText('nodeSettings.alwaysOutputData.displayName'),
						name: 'alwaysOutputData',
						type: 'boolean',
						default: false,
						noDataExpression: true,
						description: this.$locale.baseText('nodeSettings.alwaysOutputData.description'),
					},
					{
						displayName: this.$locale.baseText('nodeSettings.executeOnce.displayName'),
						name: 'executeOnce',
						type: 'boolean',
						default: false,
						noDataExpression: true,
						description: this.$locale.baseText('nodeSettings.executeOnce.description'),
					},
					{
						displayName: this.$locale.baseText('nodeSettings.retryOnFail.displayName'),
						name: 'retryOnFail',
						type: 'boolean',
						default: false,
						noDataExpression: true,
						description: this.$locale.baseText('nodeSettings.retryOnFail.description'),
					},
					{
						displayName: this.$locale.baseText('nodeSettings.maxTries.displayName'),
						name: 'maxTries',
						type: 'number',
						typeOptions: {
							minValue: 2,
							maxValue: 5,
						},
						default: 3,
						displayOptions: {
							show: {
								retryOnFail: [
									true,
								],
							},
						},
						noDataExpression: true,
						description: this.$locale.baseText('nodeSettings.maxTries.description'),
					},
					{
						displayName: this.$locale.baseText('nodeSettings.waitBetweenTries.displayName'),
						name: 'waitBetweenTries',
						type: 'number',
						typeOptions: {
							minValue: 0,
							maxValue: 5000,
						},
						default: 1000,
						displayOptions: {
							show: {
								retryOnFail: [
									true,
								],
							},
						},
						noDataExpression: true,
						description: this.$locale.baseText('nodeSettings.waitBetweenTries.description'),
					},
					{
						displayName: this.$locale.baseText('nodeSettings.continueOnFail.displayName'),
						name: 'continueOnFail',
						type: 'boolean',
						default: false,
						noDataExpression: true,
						description: this.$locale.baseText('nodeSettings.continueOnFail.description'),
					},
				] as INodeProperties[],

			};
		},
		watch: {
			node (newNode, oldNode) {
				this.setNodeValues();
			},
		},
		methods: {
<<<<<<< HEAD
			/**
			 * Check if the node's currently active credential type may be used to make a request with the HTTP Request node v2.
			 */
			checkIfSupportedByHttpRequestNode(activeCredentialTypeName: string) {
				const credentialType = this.getCredentialTypeByName(activeCredentialTypeName);

				this.isSupportedByHttpRequestNode = (
					credentialType.name.slice(0, -4).endsWith('OAuth') ||
					credentialType.authenticate !== undefined
				);
=======
			async loadScopesNoticeData(activeCredentialType: string) {
				if (!this.isHttpRequestNodeV2(this.node)) return;

				if (
					!activeCredentialType ||
					!activeCredentialType.endsWith('OAuth2Api')
				) {
					this.scopes = [];
					return;
				}

				this.activeCredential = this.getCredentialTypeByName(activeCredentialType).displayName;

				this.scopes = await this.restApi().getScopes(activeCredentialType);
>>>>>>> e530bd45
			},
			onNodeExecute () {
				this.$emit('execute');
			},
			setValue (name: string, value: NodeParameterValue) {
				const nameParts = name.split('.');
				let lastNamePart: string | undefined = nameParts.pop();

				let isArray = false;
				if (lastNamePart !== undefined && lastNamePart.includes('[')) {
					// It incldues an index so we have to extract it
					const lastNameParts = lastNamePart.match(/(.*)\[(\d+)\]$/);
					if (lastNameParts) {
						nameParts.push(lastNameParts[1]);
						lastNamePart = lastNameParts[2];
						isArray = true;
					}
				}

				// Set the value via Vue.set that everything updates correctly in the UI
				if (nameParts.length === 0) {
					// Data is on top level
					if (value === null) {
						// Property should be deleted
						// @ts-ignore
						Vue.delete(this.nodeValues, lastNamePart);
					} else {
						// Value should be set
						// @ts-ignore
						Vue.set(this.nodeValues, lastNamePart, value);
					}
				} else {
					// Data is on lower level
					if (value === null) {
						// Property should be deleted
						// @ts-ignore
						let tempValue = get(this.nodeValues, nameParts.join('.')) as INodeParameters | NodeParameters[];
						Vue.delete(tempValue as object, lastNamePart as string);

						if (isArray === true && (tempValue as INodeParameters[]).length === 0) {
							// If a value from an array got delete and no values are left
							// delete also the parent
							lastNamePart = nameParts.pop();
							tempValue = get(this.nodeValues, nameParts.join('.')) as INodeParameters;
							Vue.delete(tempValue as object, lastNamePart as string);
						}
					} else {
						// Value should be set
						if (typeof value === 'object') {
							// @ts-ignore
							Vue.set(get(this.nodeValues, nameParts.join('.')), lastNamePart, JSON.parse(JSON.stringify(value)));
						} else {
							// @ts-ignore
							Vue.set(get(this.nodeValues, nameParts.join('.')), lastNamePart, value);
						}
					}
				}
			},
			credentialSelected (updateInformation: INodeUpdatePropertiesInformation) {
				// Update the values on the node
				this.$store.commit('updateNodeProperties', updateInformation);

				const node = this.$store.getters.getNodeByName(updateInformation.name);

				// Update the issues
				this.updateNodeCredentialIssues(node);

				this.$externalHooks().run('nodeSettings.credentialSelected', { updateInformation });
			},
			nameChanged(name: string) {
				// @ts-ignore
				this.valueChanged({
					value: name,
					name: 'name',
				});
			},
			valueChanged (parameterData: IUpdateInformation) {
				let newValue: NodeParameterValue;
				if (parameterData.hasOwnProperty('value')) {
					// New value is given
					newValue = parameterData.value;
				} else {
					// Get new value from nodeData where it is set already
					newValue = get(this.nodeValues, parameterData.name) as NodeParameterValue;
				}

				// Save the node name before we commit the change because
				// we need the old name to rename the node properly
				const nodeNameBefore = parameterData.node || this.node.name;
				const node = this.$store.getters.getNodeByName(nodeNameBefore);
				if (parameterData.name === 'name') {
					// Name of node changed so we have to set also the new node name as active

					// Update happens in NodeView so emit event
					const sendData = {
						value: newValue,
						oldValue: nodeNameBefore,
						name: parameterData.name,
					};
					this.$emit('valueChanged', sendData);

				} else if (parameterData.name.startsWith('parameters.')) {
					// A node parameter changed

					const nodeType = this.$store.getters.nodeType(node.type, node.typeVersion) as INodeTypeDescription | null;
					if (!nodeType) {
						return;
					}

					// Get only the parameters which are different to the defaults
					let nodeParameters = NodeHelpers.getNodeParameters(nodeType.properties, node.parameters, false, false, node);
					const oldNodeParameters = Object.assign({}, nodeParameters);

					// Copy the data because it is the data of vuex so make sure that
					// we do not edit it directly
					nodeParameters = JSON.parse(JSON.stringify(nodeParameters));

					// Remove the 'parameters.' from the beginning to just have the
					// actual parameter name
					const parameterPath = parameterData.name.split('.').slice(1).join('.');

					// Check if the path is supposed to change an array and if so get
					// the needed data like path and index
					const parameterPathArray = parameterPath.match(/(.*)\[(\d+)\]$/);

					// Apply the new value
					if (parameterData.value === undefined && parameterPathArray !== null) {
						// Delete array item
						const path = parameterPathArray[1];
						const index = parameterPathArray[2];
						const data = get(nodeParameters, path);

						if (Array.isArray(data)) {
							data.splice(parseInt(index, 10), 1);
							Vue.set(nodeParameters as object, path, data);
						}
					} else {
						if (newValue === undefined) {
							unset(nodeParameters as object, parameterPath);
						} else {
							set(nodeParameters as object, parameterPath, newValue);
						}
					}

					// Get the parameters with the now new defaults according to the
					// from the user actually defined parameters
					nodeParameters = NodeHelpers.getNodeParameters(nodeType.properties, nodeParameters as INodeParameters, true, false, node);

					for (const key of Object.keys(nodeParameters as object)) {
						if (nodeParameters && nodeParameters[key] !== null && nodeParameters[key] !== undefined) {
							this.setValue(`parameters.${key}`, nodeParameters[key] as string);
						}
					}

					// Update the data in vuex
					const updateInformation = {
						name: node.name,
						value: nodeParameters,
					};

					this.$store.commit('setNodeParameters', updateInformation);

					this.$externalHooks().run('nodeSettings.valueChanged', { parameterPath, newValue, parameters: this.parameters, oldNodeParameters });

					this.updateNodeParameterIssues(node, nodeType);
					this.updateNodeCredentialIssues(node);
				} else {
					// A property on the node itself changed

					// Update data in settings
					Vue.set(this.nodeValues, parameterData.name, newValue);

					// Update data in vuex
					const updateInformation = {
						name: node.name,
						key: parameterData.name,
						value: newValue,
					};
					this.$store.commit('setNodeValue', updateInformation);
				}
			},
			/**
			 * Sets the values of the active node in the internal settings variables
			 */
			setNodeValues () {
				if (!this.node) {
					// No node selected
					return;
				}

				if (this.nodeType !== null) {
					this.nodeValid = true;

					const foundNodeSettings = [];
					if (this.node.color) {
						foundNodeSettings.push('color');
						Vue.set(this.nodeValues, 'color', this.node.color);
					}

					if (this.node.notes) {
						foundNodeSettings.push('notes');
						Vue.set(this.nodeValues, 'notes', this.node.notes);
					}

					if (this.node.alwaysOutputData) {
						foundNodeSettings.push('alwaysOutputData');
						Vue.set(this.nodeValues, 'alwaysOutputData', this.node.alwaysOutputData);
					}

					if (this.node.executeOnce) {
						foundNodeSettings.push('executeOnce');
						Vue.set(this.nodeValues, 'executeOnce', this.node.executeOnce);
					}

					if (this.node.continueOnFail) {
						foundNodeSettings.push('continueOnFail');
						Vue.set(this.nodeValues, 'continueOnFail', this.node.continueOnFail);
					}

					if (this.node.notesInFlow) {
						foundNodeSettings.push('notesInFlow');
						Vue.set(this.nodeValues, 'notesInFlow', this.node.notesInFlow);
					}

					if (this.node.retryOnFail) {
						foundNodeSettings.push('retryOnFail');
						Vue.set(this.nodeValues, 'retryOnFail', this.node.retryOnFail);
					}

					if (this.node.maxTries) {
						foundNodeSettings.push('maxTries');
						Vue.set(this.nodeValues, 'maxTries', this.node.maxTries);
					}

					if (this.node.waitBetweenTries) {
						foundNodeSettings.push('waitBetweenTries');
						Vue.set(this.nodeValues, 'waitBetweenTries', this.node.waitBetweenTries);
					}

					// Set default node settings
					for (const nodeSetting of this.nodeSettings) {
						if (!foundNodeSettings.includes(nodeSetting.name)) {
							// Set default value
							Vue.set(this.nodeValues, nodeSetting.name, nodeSetting.default);
						}
					}

					Vue.set(this.nodeValues, 'parameters', JSON.parse(JSON.stringify(this.node.parameters)));
				} else {
					this.nodeValid = false;
				}
			},
		},
		mounted () {
			this.setNodeValues();
			if (this.eventBus) {
				(this.eventBus as Vue).$on('openSettings', () => {
					this.openPanel = 'settings';
				});
			}
		},
	});
</script>

<style lang="scss" module>
.header {
	background-color: var(--color-background-base);
}
</style>

<style lang="scss">
.node-settings {
	overflow: hidden;
	min-width: 350px;
	max-width: 350px;

	.no-parameters {
		margin-top: var(--spacing-xs);
	}

	.header-side-menu {
		padding: var(--spacing-s) var(--spacing-s) var(--spacing-s) var(--spacing-s);
		font-size: var(--font-size-l);
		display: flex;

		.node-name {
			padding-top: var(--spacing-5xs);
			flex-grow: 1;
		}
	}

	.node-is-not-valid {
		padding: 10px;
	}

	.node-parameters-wrapper {
		height: 100%;
		overflow-y: auto;
		padding: 0 20px 200px 20px;

		// @TODO Revisit
		> div > .notice[role=alert] {
			margin-top: var(--spacing-s);
		}
	}
}

.parameter-content {
	font-size: 0.9em;
	margin-right: -15px;
	margin-left: -15px;
	input {
		width: calc(100% - 35px);
		padding: 5px;
	}
	select {
		width: calc(100% - 20px);
		padding: 5px;
	}

	&:before {
		display: table;
		content: " ";
		position: relative;
		box-sizing: border-box;
		clear: both;
	}
}

.parameter-wrapper {
	padding: 0 1em;
}

.color-reset-button-wrapper {
	position: relative;

}
.color-reset-button {
	position: absolute;
	right: 7px;
	top: -25px;
}

.parameter-value {
	input.expression {
		border-style: dashed;
		border-color: #ff9600;
		display: inline-block;
		position: relative;
		width: 100%;
		box-sizing:border-box;
		background-color: #793300;
	}
}

</style><|MERGE_RESOLUTION|>--- conflicted
+++ resolved
@@ -50,11 +50,8 @@
 					<node-credentials
 						:node="node"
 						@credentialSelected="credentialSelected"
-<<<<<<< HEAD
 						@newActiveCredentialType="checkIfSupportedByHttpRequestNode"
-=======
 						@newHttpRequestNodeCredentialType="loadScopesNoticeData"
->>>>>>> e530bd45
 					/>
 				</parameter-input-list>
 				<div v-if="parametersNoneSetting.length === 0" class="no-parameters">
@@ -134,7 +131,7 @@
 			NodeExecuteButton,
 		},
 		computed: {
-<<<<<<< HEAD
+			...mapGetters('credentials', [ 'getCredentialTypeByName' ]),
 			customActionSelected (): boolean {
 				return (
 					this.nodeValues.parameters !== undefined &&
@@ -147,9 +144,6 @@
 					)
 				);
 			},
-=======
-			...mapGetters('credentials', [ 'getCredentialTypeByName' ]),
->>>>>>> e530bd45
 			nodeType (): INodeTypeDescription | null {
 				if (this.node) {
 					return this.$store.getters.nodeType(this.node.type, this.node.typeVersion);
@@ -232,12 +226,9 @@
 					notes: '',
 					parameters: {},
 				} as INodeParameters,
-<<<<<<< HEAD
 				isSupportedByHttpRequestNode: false,
-=======
 				activeCredential: '',
 				scopes: [] as string[],
->>>>>>> e530bd45
 
 				nodeSettings: [
 					{
@@ -339,7 +330,6 @@
 			},
 		},
 		methods: {
-<<<<<<< HEAD
 			/**
 			 * Check if the node's currently active credential type may be used to make a request with the HTTP Request node v2.
 			 */
@@ -350,7 +340,7 @@
 					credentialType.name.slice(0, -4).endsWith('OAuth') ||
 					credentialType.authenticate !== undefined
 				);
-=======
+			},
 			async loadScopesNoticeData(activeCredentialType: string) {
 				if (!this.isHttpRequestNodeV2(this.node)) return;
 
@@ -365,7 +355,6 @@
 				this.activeCredential = this.getCredentialTypeByName(activeCredentialType).displayName;
 
 				this.scopes = await this.restApi().getScopes(activeCredentialType);
->>>>>>> e530bd45
 			},
 			onNodeExecute () {
 				this.$emit('execute');
