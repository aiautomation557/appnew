--- conflicted
+++ resolved
@@ -6,13 +6,9 @@
 } from '@/Interface';
 
 import { externalHooks } from '@/mixins/externalHooks';
-<<<<<<< HEAD
-import { useNodeHelpers, useTitleChange, useToast } from '@/composables';
-=======
-import { nodeHelpers } from '@/mixins/nodeHelpers';
+import { useNodeHelpers } from '@/composables/useNodeHelpers';
 import { useTitleChange } from '@/composables/useTitleChange';
 import { useToast } from '@/composables/useToast';
->>>>>>> 61d8aebe
 import { workflowHelpers } from '@/mixins/workflowHelpers';
 
 import type {
