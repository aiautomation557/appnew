import { defineComponent } from 'vue';
import { mapStores } from 'pinia';
import {
	PLACEHOLDER_FILLED_AT_EXECUTION_TIME,
	PLACEHOLDER_EMPTY_WORKFLOW_ID,
	WEBHOOK_NODE_TYPE,
	VIEWS,
	EnterpriseEditionFeature,
	MODAL_CONFIRM,
} from '@/constants';

import type {
	IConnections,
	IDataObject,
	INode,
	INodeExecutionData,
	INodeIssues,
	INodeParameters,
	NodeParameterValue,
	INodeCredentials,
	INodeType,
	INodeTypes,
	IRunExecutionData,
	IWorkflowIssues,
	IWorkflowDataProxyAdditionalKeys,
	Workflow,
	IExecuteData,
	INodeConnection,
	IWebhookDescription,
} from 'n8n-workflow';
import { NodeHelpers } from 'n8n-workflow';

import type {
	INodeTypesMaxCount,
	INodeUi,
	IWorkflowData,
	IWorkflowDb,
	IWorkflowDataUpdate,
	XYPosition,
	ITag,
	TargetItem,
} from '../Interface';

import { externalHooks } from '@/mixins/externalHooks';
import { nodeHelpers } from '@/mixins/nodeHelpers';
import { genericHelpers } from '@/mixins/genericHelpers';
import { useToast, useMessage } from '@/composables';

import { isEqual } from 'lodash-es';

import { v4 as uuid } from 'uuid';
import { getSourceItems } from '@/utils';
import { useUIStore } from '@/stores/ui.store';
import { useWorkflowsStore } from '@/stores/workflows.store';
import { useRootStore } from '@/stores/n8nRoot.store';
import type { IWorkflowSettings } from 'n8n-workflow';
import { useNDVStore } from '@/stores/ndv.store';
import { useTemplatesStore } from '@/stores/templates.store';
import { useNodeTypesStore } from '@/stores/nodeTypes.store';
import { useWorkflowsEEStore } from '@/stores/workflows.ee.store';
import { useEnvironmentsStore } from '@/stores/environments.ee.store';
import { useUsersStore } from '@/stores/users.store';
import { getWorkflowPermissions } from '@/permissions';
import type { IPermissions } from '@/permissions';
import type { ICredentialsResponse } from '@/Interface';
<<<<<<< HEAD
import { useEnvironmentsStore, useExternalSecretsStore } from '@/stores';
=======
>>>>>>> f2d3c9aa

export function resolveParameter(
	parameter: NodeParameterValue | INodeParameters | NodeParameterValue[] | INodeParameters[],
	opts: {
		targetItem?: TargetItem;
		inputNodeName?: string;
		inputRunIndex?: number;
		inputBranchIndex?: number;
	} = {},
): IDataObject | null {
	let itemIndex = opts?.targetItem?.itemIndex || 0;

	const inputName = 'main';
	const activeNode = useNDVStore().activeNode;

	const workflow = getCurrentWorkflow();
	const workflowRunData = useWorkflowsStore().getWorkflowRunData;
	let parentNode = workflow.getParentNodes(activeNode!.name, inputName, 1);
	const executionData = useWorkflowsStore().getWorkflowExecution;

	let runIndexParent = opts?.inputRunIndex ?? 0;
	const nodeConnection = workflow.getNodeConnectionIndexes(activeNode!.name, parentNode[0]);
	if (opts.targetItem && opts?.targetItem?.nodeName === activeNode!.name && executionData) {
		const sourceItems = getSourceItems(executionData, opts.targetItem);
		if (!sourceItems.length) {
			return null;
		}
		parentNode = [sourceItems[0].nodeName];
		runIndexParent = sourceItems[0].runIndex;
		itemIndex = sourceItems[0].itemIndex;
		if (nodeConnection) {
			nodeConnection.sourceIndex = sourceItems[0].outputIndex;
		}
	} else {
		parentNode = opts.inputNodeName ? [opts.inputNodeName] : parentNode;
		if (nodeConnection) {
			nodeConnection.sourceIndex = opts.inputBranchIndex ?? nodeConnection.sourceIndex;
		}

		if (opts?.inputRunIndex === undefined && workflowRunData !== null && parentNode.length) {
			const firstParentWithWorkflowRunData = parentNode.find(
				(parentNodeName) => workflowRunData[parentNodeName],
			);
			if (firstParentWithWorkflowRunData) {
				runIndexParent = workflowRunData[firstParentWithWorkflowRunData].length - 1;
			}
		}
	}

	let _connectionInputData = connectionInputData(
		parentNode,
		activeNode!.name,
		inputName,
		runIndexParent,
		nodeConnection,
	);

	let runExecutionData: IRunExecutionData;
	if (executionData === null || !executionData.data) {
		runExecutionData = {
			resultData: {
				runData: {},
			},
		};
	} else {
		runExecutionData = executionData.data;
	}

	if (_connectionInputData === null) {
		_connectionInputData = [];
	}

	const additionalKeys: IWorkflowDataProxyAdditionalKeys = {
		$execution: {
			id: PLACEHOLDER_FILLED_AT_EXECUTION_TIME,
			mode: 'test',
			resumeUrl: PLACEHOLDER_FILLED_AT_EXECUTION_TIME,
		},
		$vars: useEnvironmentsStore().variablesAsObject,

		// deprecated
		$executionId: PLACEHOLDER_FILLED_AT_EXECUTION_TIME,
		$resumeWebhookUrl: PLACEHOLDER_FILLED_AT_EXECUTION_TIME,
	};

	let runIndexCurrent = opts?.targetItem?.runIndex ?? 0;
	if (
		opts?.targetItem === undefined &&
		workflowRunData !== null &&
		workflowRunData[activeNode!.name]
	) {
		runIndexCurrent = workflowRunData[activeNode!.name].length - 1;
	}
	const _executeData = executeData(parentNode, activeNode!.name, inputName, runIndexCurrent);

	return workflow.expression.getParameterValue(
		parameter,
		runExecutionData,
		runIndexCurrent,
		itemIndex,
		activeNode!.name,
		_connectionInputData,
		'manual',
		useRootStore().timezone,
		additionalKeys,
		_executeData,
		false,
	) as IDataObject;
}

function getCurrentWorkflow(copyData?: boolean): Workflow {
	return useWorkflowsStore().getCurrentWorkflow(copyData);
}

function getNodes(): INodeUi[] {
	return useWorkflowsStore().getNodes();
}

// Returns a workflow instance.
function getWorkflow(nodes: INodeUi[], connections: IConnections, copyData?: boolean): Workflow {
	return useWorkflowsStore().getWorkflow(nodes, connections, copyData);
}

function getNodeTypes(): INodeTypes {
	return useWorkflowsStore().getNodeTypes();
}

// Returns connectionInputData to be able to execute an expression.
function connectionInputData(
	parentNode: string[],
	currentNode: string,
	inputName: string,
	runIndex: number,
	nodeConnection: INodeConnection = { sourceIndex: 0, destinationIndex: 0 },
): INodeExecutionData[] | null {
	let connectionInputData: INodeExecutionData[] | null = null;
	const _executeData = executeData(parentNode, currentNode, inputName, runIndex);
	if (parentNode.length) {
		if (
			!Object.keys(_executeData.data).length ||
			_executeData.data[inputName].length <= nodeConnection.sourceIndex
		) {
			connectionInputData = [];
		} else {
			connectionInputData = _executeData.data![inputName][nodeConnection.sourceIndex];

			if (connectionInputData !== null) {
				// Update the pairedItem information on items
				connectionInputData = connectionInputData.map((item, itemIndex) => {
					return {
						...item,
						pairedItem: {
							item: itemIndex,
							input: nodeConnection.destinationIndex,
						},
					};
				});
			}
		}
	}

	const workflowsStore = useWorkflowsStore();

	if (workflowsStore.shouldReplaceInputDataWithPinData) {
		const parentPinData = parentNode.reduce<INodeExecutionData[]>((acc, parentNodeName, index) => {
			const pinData = workflowsStore.pinDataByNodeName(parentNodeName);

			if (pinData) {
				acc.push({
					json: pinData[0],
					pairedItem: {
						item: index,
						input: 1,
					},
				});
			}

			return acc;
		}, []);

		if (parentPinData.length > 0) {
			if (connectionInputData && connectionInputData.length > 0) {
				parentPinData.forEach((parentPinDataEntry) => {
					connectionInputData![0].json = {
						...connectionInputData![0].json,
						...parentPinDataEntry.json,
					};
				});
			} else {
				connectionInputData = parentPinData;
			}
		}
	}

	return connectionInputData;
}

function executeData(
	parentNode: string[],
	currentNode: string,
	inputName: string,
	runIndex: number,
): IExecuteData {
	const executeData = {
		node: {},
		data: {},
		source: null,
	} as IExecuteData;

	if (parentNode.length) {
		// Add the input data to be able to also resolve the short expression format
		// which does not use the node name
		const parentNodeName = parentNode[0];
		const workflowsStore = useWorkflowsStore();

		if (workflowsStore.shouldReplaceInputDataWithPinData) {
			const parentPinData = workflowsStore.getPinData![parentNodeName];

			// populate `executeData` from `pinData`

			if (parentPinData) {
				executeData.data = { main: [parentPinData] };
				executeData.source = { main: [{ previousNode: parentNodeName }] };

				return executeData;
			}
		}

		// populate `executeData` from `runData`

		const workflowRunData = workflowsStore.getWorkflowRunData;
		if (workflowRunData === null) {
			return executeData;
		}

		if (
			!workflowRunData[parentNodeName] ||
			workflowRunData[parentNodeName].length <= runIndex ||
			!workflowRunData[parentNodeName][runIndex] ||
			!workflowRunData[parentNodeName][runIndex].hasOwnProperty('data') ||
			workflowRunData[parentNodeName][runIndex].data === undefined ||
			!workflowRunData[parentNodeName][runIndex].data!.hasOwnProperty(inputName)
		) {
			executeData.data = {};
		} else {
			executeData.data = workflowRunData[parentNodeName][runIndex].data!;
			if (workflowRunData[currentNode] && workflowRunData[currentNode][runIndex]) {
				executeData.source = {
					[inputName]: workflowRunData[currentNode][runIndex].source!,
				};
			} else {
				// The current node did not get executed in UI yet so build data manually
				executeData.source = {
					[inputName]: [
						{
							previousNode: parentNodeName,
						},
					],
				};
			}
		}
	}

	return executeData;
}

export const workflowHelpers = defineComponent({
	mixins: [externalHooks, nodeHelpers, genericHelpers],
	setup() {
		return {
			...useToast(),
			...useMessage(),
		};
	},
	computed: {
		...mapStores(
			useNodeTypesStore,
			useNDVStore,
			useRootStore,
			useTemplatesStore,
			useWorkflowsStore,
			useWorkflowsEEStore,
			useUsersStore,
			useUIStore,
		),
		workflowPermissions(): IPermissions {
			return getWorkflowPermissions(this.usersStore.currentUser, this.workflowsStore.workflow);
		},
	},
	methods: {
		resolveParameter,
		getCurrentWorkflow,
		getNodes,
		getWorkflow,
		getNodeTypes,
		connectionInputData,
		executeData,

		// Returns data about nodeTypes which have a "maxNodes" limit set.
		// For each such type does it return how high the limit is, how many
		// already exist and the name of this nodes.
		getNodeTypesMaxCount(): INodeTypesMaxCount {
			const nodes = this.workflowsStore.allNodes;

			const returnData: INodeTypesMaxCount = {};

			const nodeTypes = this.nodeTypesStore.allNodeTypes;
			for (const nodeType of nodeTypes) {
				if (nodeType.maxNodes !== undefined) {
					returnData[nodeType.name] = {
						exist: 0,
						max: nodeType.maxNodes,
						nodeNames: [],
					};
				}
			}

			for (const node of nodes) {
				if (returnData[node.type] !== undefined) {
					returnData[node.type].exist += 1;
					returnData[node.type].nodeNames.push(node.name);
				}
			}

			return returnData;
		},

		// Returns how many nodes of the given type currently exist
		getNodeTypeCount(nodeType: string): number {
			const nodes = this.workflowsStore.allNodes;

			let count = 0;

			for (const node of nodes) {
				if (node.type === nodeType) {
					count++;
				}
			}

			return count;
		},

		// Checks if everything in the workflow is complete and ready to be executed
		checkReadyForExecution(workflow: Workflow, lastNodeName?: string) {
			let node: INode;
			let nodeType: INodeType | undefined;
			let nodeIssues: INodeIssues | null = null;
			const workflowIssues: IWorkflowIssues = {};

			let checkNodes = Object.keys(workflow.nodes);
			if (lastNodeName) {
				checkNodes = workflow.getParentNodes(lastNodeName);
				checkNodes.push(lastNodeName);
			} else {
				// As webhook nodes always take precedence check first
				// if there are any
				let checkWebhook: string[] = [];
				for (const nodeName of Object.keys(workflow.nodes)) {
					if (
						workflow.nodes[nodeName].disabled !== true &&
						workflow.nodes[nodeName].type === WEBHOOK_NODE_TYPE
					) {
						checkWebhook = [nodeName, ...checkWebhook, ...workflow.getChildNodes(nodeName)];
					}
				}

				if (checkWebhook.length) {
					checkNodes = checkWebhook;
				} else {
					// If no webhook nodes got found try to find another trigger node
					const startNode = workflow.getStartNode();
					if (startNode !== undefined) {
						checkNodes = workflow.getChildNodes(startNode.name);
						checkNodes.push(startNode.name);
					}
				}
			}

			for (const nodeName of checkNodes) {
				nodeIssues = null;
				node = workflow.nodes[nodeName];

				if (node.disabled === true) {
					// Ignore issues on disabled nodes
					continue;
				}

				nodeType = workflow.nodeTypes.getByNameAndVersion(node.type, node.typeVersion);

				if (nodeType === undefined) {
					// Node type is not known
					nodeIssues = {
						typeUnknown: true,
					};
				} else {
					nodeIssues = this.getNodeIssues(nodeType.description, node, ['execution']);
				}

				if (nodeIssues !== null) {
					workflowIssues[node.name] = nodeIssues;
				}
			}

			if (Object.keys(workflowIssues).length === 0) {
				return null;
			}

			return workflowIssues;
		},

		// Returns the currently loaded workflow as JSON.
		async getWorkflowDataToSave(): Promise<IWorkflowData> {
			const workflowNodes = this.workflowsStore.allNodes;
			const workflowConnections = this.workflowsStore.allConnections;

			let nodeData;

			const nodes = [];
			for (let nodeIndex = 0; nodeIndex < workflowNodes.length; nodeIndex++) {
				// @ts-ignore
				nodeData = this.getNodeDataToSave(workflowNodes[nodeIndex]);

				nodes.push(nodeData);
			}

			const data: IWorkflowData = {
				name: this.workflowsStore.workflowName,
				nodes,
				pinData: this.workflowsStore.getPinData,
				connections: workflowConnections,
				active: this.workflowsStore.isWorkflowActive,
				settings: this.workflowsStore.workflow.settings,
				tags: this.workflowsStore.workflowTags,
				versionId: this.workflowsStore.workflow.versionId,
			};

			const workflowId = this.workflowsStore.workflowId;
			if (workflowId !== PLACEHOLDER_EMPTY_WORKFLOW_ID) {
				data.id = workflowId;
			}

			return data;
		},

		// Returns all node-types
		getNodeDataToSave(node: INodeUi): INodeUi {
			const skipKeys = [
				'color',
				'continueOnFail',
				'credentials',
				'disabled',
				'issues',
				'notes',
				'parameters',
				'status',
			];

			// @ts-ignore
			const nodeData: INodeUi = {
				parameters: {},
			};

			for (const key in node) {
				if (key.charAt(0) !== '_' && skipKeys.indexOf(key) === -1) {
					// @ts-ignore
					nodeData[key] = node[key];
				}
			}

			// Get the data of the node type that we can get the default values
			// TODO: Later also has to care about the node-type-version as defaults could be different
			const nodeType = this.nodeTypesStore.getNodeType(node.type, node.typeVersion);

			if (nodeType !== null) {
				// Node-Type is known so we can save the parameters correctly
				const nodeParameters = NodeHelpers.getNodeParameters(
					nodeType.properties,
					node.parameters,
					false,
					false,
					node,
				);
				nodeData.parameters = nodeParameters !== null ? nodeParameters : {};

				// Add the node credentials if there are some set and if they should be displayed
				if (node.credentials !== undefined && nodeType.credentials !== undefined) {
					const saveCredentials: INodeCredentials = {};
					for (const nodeCredentialTypeName of Object.keys(node.credentials)) {
						if (
							this.hasProxyAuth(node) ||
							Object.keys(node.parameters).includes('genericAuthType')
						) {
							saveCredentials[nodeCredentialTypeName] = node.credentials[nodeCredentialTypeName];
							continue;
						}

						const credentialTypeDescription = nodeType.credentials
							// filter out credentials with same name in different node versions
							.filter((c) => this.displayParameter(node.parameters, c, '', node))
							.find((c) => c.name === nodeCredentialTypeName);

						if (credentialTypeDescription === undefined) {
							// Credential type is not know so do not save
							continue;
						}

						if (
							this.displayParameter(node.parameters, credentialTypeDescription, '', node) === false
						) {
							// Credential should not be displayed so do also not save
							continue;
						}

						saveCredentials[nodeCredentialTypeName] = node.credentials[nodeCredentialTypeName];
					}

					// Set credential property only if it has content
					if (Object.keys(saveCredentials).length !== 0) {
						nodeData.credentials = saveCredentials;
					}
				}
			} else {
				// Node-Type is not known so save the data as it is
				nodeData.credentials = node.credentials;
				nodeData.parameters = node.parameters;
				if (nodeData.color !== undefined) {
					nodeData.color = node.color;
				}
			}

			// Save the disabled property and continueOnFail only when is set
			if (node.disabled === true) {
				nodeData.disabled = true;
			}
			if (node.continueOnFail === true) {
				nodeData.continueOnFail = true;
			}

			// Save the notes only if when they contain data
			if (![undefined, ''].includes(node.notes)) {
				nodeData.notes = node.notes;
			}

			return nodeData;
		},

		getWebhookExpressionValue(webhookData: IWebhookDescription, key: string): string {
			if (webhookData[key] === undefined) {
				return 'empty';
			}
			try {
				return this.resolveExpression(webhookData[key] as string) as string;
			} catch (e) {
				return this.$locale.baseText('nodeWebhooks.invalidExpression');
			}
		},

		getWebhookUrl(webhookData: IWebhookDescription, node: INode, showUrlFor?: string): string {
			if (webhookData.restartWebhook === true) {
				return '$execution.resumeUrl';
			}
			let baseUrl = this.rootStore.getWebhookUrl;
			if (showUrlFor === 'test') {
				baseUrl = this.rootStore.getWebhookTestUrl;
			}

			const workflowId = this.workflowsStore.workflowId;
			const path = this.getWebhookExpressionValue(webhookData, 'path');
			const isFullPath =
				(this.getWebhookExpressionValue(webhookData, 'isFullPath') as unknown as boolean) || false;

			return NodeHelpers.getNodeWebhookUrl(baseUrl, workflowId, node, path, isFullPath);
		},

		resolveExpression(
			expression: string,
			siblingParameters: INodeParameters = {},
			opts: {
				targetItem?: TargetItem;
				inputNodeName?: string;
				inputRunIndex?: number;
				inputBranchIndex?: number;
				c?: number;
			} = {},
		) {
			const parameters = {
				__xxxxxxx__: expression,
				...siblingParameters,
			};
			const returnData: IDataObject | null = resolveParameter(parameters, opts);
			if (!returnData) {
				return null;
			}

			if (typeof returnData['__xxxxxxx__'] === 'object') {
				const workflow = getCurrentWorkflow();
				return workflow.expression.convertObjectValueToString(returnData['__xxxxxxx__'] as object);
			}
			return returnData['__xxxxxxx__'];
		},

		async updateWorkflow(
			{ workflowId, active }: { workflowId: string; active?: boolean },
			partialData = false,
		) {
			let data: IWorkflowDataUpdate = {};

			const isCurrentWorkflow = workflowId === this.workflowsStore.workflowId;
			if (isCurrentWorkflow) {
				data = partialData
					? { versionId: this.workflowsStore.workflowVersionId }
					: await this.getWorkflowDataToSave();
			} else {
				const { versionId } = await this.workflowsStore.fetchWorkflow(workflowId);
				data.versionId = versionId;
			}

			if (active !== undefined) {
				data.active = active;
			}

			const workflow = await this.workflowsStore.updateWorkflow(workflowId, data);
			this.workflowsStore.setWorkflowVersionId(workflow.versionId);

			if (isCurrentWorkflow) {
				this.workflowsStore.setActive(!!workflow.active);
				this.uiStore.stateIsDirty = false;
			}

			if (workflow.active) {
				this.workflowsStore.setWorkflowActive(workflowId);
			} else {
				this.workflowsStore.setWorkflowInactive(workflowId);
			}
		},

		async saveCurrentWorkflow(
			{ id, name, tags }: { id?: string; name?: string; tags?: string[] } = {},
			redirect = true,
			forceSave = false,
		): Promise<boolean> {
			if (this.readOnlyEnv) {
				return;
			}

			const currentWorkflow = id || this.$route.params.name;
			const isLoading = this.loadingService !== null;

			if (!currentWorkflow || ['new', PLACEHOLDER_EMPTY_WORKFLOW_ID].includes(currentWorkflow)) {
				return this.saveAsNewWorkflow({ name, tags }, redirect);
			}

			// Workflow exists already so update it
			try {
				if (!forceSave && isLoading) {
					return true;
				}
				this.uiStore.addActiveAction('workflowSaving');

				const workflowDataRequest: IWorkflowDataUpdate = await this.getWorkflowDataToSave();

				if (name) {
					workflowDataRequest.name = name.trim();
				}

				if (tags) {
					workflowDataRequest.tags = tags;
				}

				workflowDataRequest.versionId = this.workflowsStore.workflowVersionId;

				const workflowData = await this.workflowsStore.updateWorkflow(
					currentWorkflow,
					workflowDataRequest,
					forceSave,
				);
				this.workflowsStore.setWorkflowVersionId(workflowData.versionId);

				if (name) {
					this.workflowsStore.setWorkflowName({ newName: workflowData.name, setStateDirty: false });
				}

				if (tags) {
					const createdTags = (workflowData.tags || []) as ITag[];
					const tagIds = createdTags.map((tag: ITag): string => tag.id);
					this.workflowsStore.setWorkflowTagIds(tagIds);
				}

				this.uiStore.stateIsDirty = false;
				this.uiStore.removeActiveAction('workflowSaving');
				void this.$externalHooks().run('workflow.afterUpdate', { workflowData });

				return true;
			} catch (error) {
				console.error(error);

				this.uiStore.removeActiveAction('workflowSaving');

				if (error.errorCode === 100) {
					this.$telemetry.track('User attempted to save locked workflow', {
						workflowId: currentWorkflow,
						sharing_role: this.workflowPermissions.isOwner ? 'owner' : 'sharee',
					});

					const url = this.$router.resolve({
						name: VIEWS.WORKFLOW,
						params: { name: currentWorkflow },
					}).href;

					const overwrite = await this.confirm(
						this.$locale.baseText('workflows.concurrentChanges.confirmMessage.message', {
							interpolate: {
								url,
							},
						}),
						this.$locale.baseText('workflows.concurrentChanges.confirmMessage.title'),
						{
							dangerouslyUseHTMLString: true,
							confirmButtonText: this.$locale.baseText(
								'workflows.concurrentChanges.confirmMessage.confirmButtonText',
							),
							cancelButtonText: this.$locale.baseText(
								'workflows.concurrentChanges.confirmMessage.cancelButtonText',
							),
						},
					);

					if (overwrite === MODAL_CONFIRM) {
						return this.saveCurrentWorkflow({ id, name, tags }, redirect, true);
					}

					return false;
				}

				this.showMessage({
					title: this.$locale.baseText('workflowHelpers.showMessage.title'),
					message: error.message,
					type: 'error',
				});

				return false;
			}
		},

		async saveAsNewWorkflow(
			{
				name,
				tags,
				resetWebhookUrls,
				resetNodeIds,
				openInNewWindow,
				data,
			}: {
				name?: string;
				tags?: string[];
				resetWebhookUrls?: boolean;
				openInNewWindow?: boolean;
				resetNodeIds?: boolean;
				data?: IWorkflowDataUpdate;
			} = {},
			redirect = true,
		): Promise<boolean> {
			try {
				this.uiStore.addActiveAction('workflowSaving');

				const workflowDataRequest: IWorkflowDataUpdate =
					data || (await this.getWorkflowDataToSave());
				// make sure that the new ones are not active
				workflowDataRequest.active = false;
				const changedNodes = {} as IDataObject;

				if (resetNodeIds) {
					workflowDataRequest.nodes = workflowDataRequest.nodes!.map((node) => {
						node.id = uuid();

						return node;
					});
				}

				if (resetWebhookUrls) {
					workflowDataRequest.nodes = workflowDataRequest.nodes!.map((node) => {
						if (node.webhookId) {
							node.webhookId = uuid();
							changedNodes[node.name] = node.webhookId;
						}
						return node;
					});
				}

				if (name) {
					workflowDataRequest.name = name.trim();
				}

				if (tags) {
					workflowDataRequest.tags = tags;
				}
				const workflowData = await this.workflowsStore.createNewWorkflow(workflowDataRequest);

				this.workflowsStore.addWorkflow(workflowData);

				if (
					this.settingsStore.isEnterpriseFeatureEnabled(EnterpriseEditionFeature.Sharing) &&
					this.usersStore.currentUser
				) {
					this.workflowsEEStore.setWorkflowOwnedBy({
						workflowId: workflowData.id,
						ownedBy: this.usersStore.currentUser,
					});
				}

				if (openInNewWindow) {
					const routeData = this.$router.resolve({
						name: VIEWS.WORKFLOW,
						params: { name: workflowData.id },
					});
					window.open(routeData.href, '_blank');
					this.uiStore.removeActiveAction('workflowSaving');
					return true;
				}

				this.workflowsStore.setActive(workflowData.active || false);
				this.workflowsStore.setWorkflowId(workflowData.id);
				this.workflowsStore.setWorkflowVersionId(workflowData.versionId);
				this.workflowsStore.setWorkflowName({ newName: workflowData.name, setStateDirty: false });
				this.workflowsStore.setWorkflowSettings((workflowData.settings as IWorkflowSettings) || {});
				this.uiStore.stateIsDirty = false;
				Object.keys(changedNodes).forEach((nodeName) => {
					const changes = {
						key: 'webhookId',
						value: changedNodes[nodeName],
						name: nodeName,
					};
					this.workflowsStore.setNodeValue(changes);
				});

				const createdTags = (workflowData.tags || []) as ITag[];
				const tagIds = createdTags.map((tag: ITag): string => tag.id);
				this.workflowsStore.setWorkflowTagIds(tagIds);

				const templateId = this.$route.query.templateId;
				if (templateId) {
					this.$telemetry.track('User saved new workflow from template', {
						template_id: templateId,
						workflow_id: workflowData.id,
						wf_template_repo_session_id: this.templatesStore.previousSessionId,
					});
				}

				if (redirect) {
					void this.$router.replace({
						name: VIEWS.WORKFLOW,
						params: { name: workflowData.id as string, action: 'workflowSave' },
					});
				}

				this.uiStore.removeActiveAction('workflowSaving');
				this.uiStore.stateIsDirty = false;
				void this.$externalHooks().run('workflow.afterUpdate', { workflowData });

				getCurrentWorkflow(true); // refresh cache
				return true;
			} catch (e) {
				this.uiStore.removeActiveAction('workflowSaving');

				this.showMessage({
					title: this.$locale.baseText('workflowHelpers.showMessage.title'),
					message: (e as Error).message,
					type: 'error',
				});

				return false;
			}
		},

		// Updates the position of all the nodes that the top-left node
		// is at the given position
		updateNodePositions(
			workflowData: IWorkflowData | IWorkflowDataUpdate,
			position: XYPosition,
		): void {
			if (workflowData.nodes === undefined) {
				return;
			}

			// Find most top-left node
			const minPosition = [99999999, 99999999];
			for (const node of workflowData.nodes) {
				if (node.position[1] < minPosition[1]) {
					minPosition[0] = node.position[0];
					minPosition[1] = node.position[1];
				} else if (node.position[1] === minPosition[1]) {
					if (node.position[0] < minPosition[0]) {
						minPosition[0] = node.position[0];
						minPosition[1] = node.position[1];
					}
				}
			}

			// Update the position on all nodes so that the
			// most top-left one is at given position
			const offsetPosition = [position[0] - minPosition[0], position[1] - minPosition[1]];
			for (const node of workflowData.nodes) {
				node.position[0] += offsetPosition[0];
				node.position[1] += offsetPosition[1];
			}
		},
		async dataHasChanged(id: string) {
			const currentData = await this.getWorkflowDataToSave();

			const data: IWorkflowDb = await this.workflowsStore.fetchWorkflow(id);

			if (data !== undefined) {
				const x = {
					nodes: data.nodes,
					connections: data.connections,
					settings: data.settings,
					name: data.name,
				};
				const y = {
					nodes: currentData.nodes,
					connections: currentData.connections,
					settings: currentData.settings,
					name: currentData.name,
				};
				return !isEqual(x, y);
			}

			return true;
		},

		removeForeignCredentialsFromWorkflow(
			workflow: IWorkflowData | IWorkflowDataUpdate,
			usableCredentials: ICredentialsResponse[],
		): void {
			workflow.nodes.forEach((node: INode) => {
				if (!node.credentials) {
					return;
				}

				node.credentials = Object.entries(node.credentials).reduce<INodeCredentials>(
					(acc, [credentialType, credential]) => {
						const isUsableCredential = usableCredentials.some(
							(ownCredential) => `${ownCredential.id}` === `${credential.id}`,
						);
						if (credential.id && isUsableCredential) {
							acc[credentialType] = node.credentials![credentialType];
						}

						return acc;
					},
					{},
				);
			});
		},
	},
});<|MERGE_RESOLUTION|>--- conflicted
+++ resolved
@@ -63,10 +63,6 @@
 import { getWorkflowPermissions } from '@/permissions';
 import type { IPermissions } from '@/permissions';
 import type { ICredentialsResponse } from '@/Interface';
-<<<<<<< HEAD
-import { useEnvironmentsStore, useExternalSecretsStore } from '@/stores';
-=======
->>>>>>> f2d3c9aa
 
 export function resolveParameter(
 	parameter: NodeParameterValue | INodeParameters | NodeParameterValue[] | INodeParameters[],
