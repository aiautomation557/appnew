--- conflicted
+++ resolved
@@ -60,16 +60,11 @@
 import { useTemplatesStore } from '@/stores/templates.store';
 import { useUIStore } from '@/stores/ui.store';
 import { useUsersStore } from '@/stores/users.store';
-<<<<<<< HEAD
 import { useWorkflowsEEStore } from '@/stores/workflows.ee.store';
 import { useWorkflowsStore } from '@/stores/workflows.store';
 import { getSourceItems } from '@/utils';
 import { v4 as uuid } from 'uuid';
-=======
 import { useSettingsStore } from '@/stores/settings.store';
-import { getWorkflowPermissions } from '@/permissions';
-import type { IPermissions } from '@/permissions';
->>>>>>> a040770a
 
 export function getParentMainInputNode(workflow: Workflow, node: INode): INode {
 	const nodeType = useNodeTypesStore().getNodeType(node.type);
