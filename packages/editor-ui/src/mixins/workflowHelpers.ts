import { defineComponent } from 'vue';
import { mapStores } from 'pinia';
import {
	PLACEHOLDER_FILLED_AT_EXECUTION_TIME,
	PLACEHOLDER_EMPTY_WORKFLOW_ID,
	WEBHOOK_NODE_TYPE,
	VIEWS,
	EnterpriseEditionFeature,
	MODAL_CONFIRM,
} from '@/constants';

import type {
	IConnections,
	IDataObject,
	INode,
	INodeExecutionData,
	INodeIssues,
	INodeParameters,
	NodeParameterValue,
	INodeCredentials,
	INodeType,
	INodeTypes,
	IRunExecutionData,
	IWorkflowIssues,
	IWorkflowDataProxyAdditionalKeys,
	Workflow,
	IExecuteData,
	INodeConnection,
	IWebhookDescription,
	INodeProperties,
	IWorkflowSettings,
} from 'n8n-workflow';
import { NodeConnectionType } from 'n8n-workflow';
import { ExpressionEvaluatorProxy } from 'n8n-workflow';
import { NodeHelpers } from 'n8n-workflow';

import type {
	INodeTypesMaxCount,
	INodeUi,
	IWorkflowData,
	IWorkflowDb,
	IWorkflowDataUpdate,
	XYPosition,
	ITag,
	TargetItem,
	ICredentialsResponse,
} from '../Interface';

import { externalHooks } from '@/mixins/externalHooks';
import { nodeHelpers } from '@/mixins/nodeHelpers';
import { genericHelpers } from '@/mixins/genericHelpers';
import { useToast, useMessage } from '@/composables';

import { get, isEqual } from 'lodash-es';

import { v4 as uuid } from 'uuid';
import { getSourceItems } from '@/utils';
import { useUIStore } from '@/stores/ui.store';
import { useWorkflowsStore } from '@/stores/workflows.store';
import { useRootStore } from '@/stores/n8nRoot.store';
import { useNDVStore } from '@/stores/ndv.store';
import { useTemplatesStore } from '@/stores/templates.store';
import { useNodeTypesStore } from '@/stores/nodeTypes.store';
import { useWorkflowsEEStore } from '@/stores/workflows.ee.store';
import { useEnvironmentsStore } from '@/stores/environments.ee.store';
import { useUsersStore } from '@/stores/users.store';
import { useSettingsStore } from '@/stores/settings.store';
import { getWorkflowPermissions } from '@/permissions';
import type { IPermissions } from '@/permissions';

export function getParentMainInputNode(workflow: Workflow, node: INode): INode {
	const nodeType = useNodeTypesStore().getNodeType(node.type);
	if (nodeType) {
		const outputs = NodeHelpers.getNodeOutputs(workflow, node, nodeType);

		if (!!outputs.find((output) => output !== NodeConnectionType.Main)) {
			// Get the first node which is connected to a non-main output
			const nonMainNodesConnected = outputs?.reduce((acc, outputName) => {
				const parentNodes = workflow.getChildNodes(node.name, outputName);
				if (parentNodes.length > 0) {
					acc.push(...parentNodes);
				}
				return acc;
			}, [] as string[]);

			if (nonMainNodesConnected.length) {
				const returnNode = workflow.getNode(nonMainNodesConnected[0]);
				if (returnNode === null) {
					// This should theoretically never happen as the node is connected
					// but who knows and it makes TS happy
					throw new Error(
						`The node "${nonMainNodesConnected[0]}" which is a connection of "${node.name}" could not be found!`,
					);
				}

				// The chain of non-main nodes is potentially not finished yet so
				// keep on going
				return getParentMainInputNode(workflow, returnNode);
			}
		}
	}

	return node;
}

export function resolveParameter(
	parameter: NodeParameterValue | INodeParameters | NodeParameterValue[] | INodeParameters[],
	opts: {
		targetItem?: TargetItem;
		inputNodeName?: string;
		inputRunIndex?: number;
		inputBranchIndex?: number;
		additionalKeys?: IWorkflowDataProxyAdditionalKeys;
	} = {},
): IDataObject | null {
	let itemIndex = opts?.targetItem?.itemIndex || 0;

	const inputName = NodeConnectionType.Main;
	let activeNode = useNDVStore().activeNode;

	const workflow = getCurrentWorkflow();

	// Should actually just do that for incoming data and not things like parameters
	if (activeNode) {
		activeNode = getParentMainInputNode(workflow, activeNode);
	}

	const workflowRunData = useWorkflowsStore().getWorkflowRunData;
	let parentNode = workflow.getParentNodes(activeNode!.name, inputName, 1);
	const executionData = useWorkflowsStore().getWorkflowExecution;

	let runIndexParent = opts?.inputRunIndex ?? 0;
	const nodeConnection = workflow.getNodeConnectionIndexes(activeNode!.name, parentNode[0]);
	if (opts.targetItem && opts?.targetItem?.nodeName === activeNode!.name && executionData) {
		const sourceItems = getSourceItems(executionData, opts.targetItem);
		if (!sourceItems.length) {
			return null;
		}
		parentNode = [sourceItems[0].nodeName];
		runIndexParent = sourceItems[0].runIndex;
		itemIndex = sourceItems[0].itemIndex;
		if (nodeConnection) {
			nodeConnection.sourceIndex = sourceItems[0].outputIndex;
		}
	} else {
		parentNode = opts.inputNodeName ? [opts.inputNodeName] : parentNode;
		if (nodeConnection) {
			nodeConnection.sourceIndex = opts.inputBranchIndex ?? nodeConnection.sourceIndex;
		}

		if (opts?.inputRunIndex === undefined && workflowRunData !== null && parentNode.length) {
			const firstParentWithWorkflowRunData = parentNode.find(
				(parentNodeName) => workflowRunData[parentNodeName],
			);
			if (firstParentWithWorkflowRunData) {
				runIndexParent = workflowRunData[firstParentWithWorkflowRunData].length - 1;
			}
		}
	}

	let _connectionInputData = connectionInputData(
		parentNode,
		activeNode!.name,
		inputName,
		runIndexParent,
		nodeConnection,
	);

	let runExecutionData: IRunExecutionData;
	if (!executionData?.data) {
		runExecutionData = {
			resultData: {
				runData: {},
			},
		};
	} else {
		runExecutionData = executionData.data;
	}

	if (_connectionInputData === null) {
		_connectionInputData = [];
	}

	const additionalKeys: IWorkflowDataProxyAdditionalKeys = {
		$execution: {
			id: PLACEHOLDER_FILLED_AT_EXECUTION_TIME,
			mode: 'test',
			resumeUrl: PLACEHOLDER_FILLED_AT_EXECUTION_TIME,
		},
		$vars: useEnvironmentsStore().variablesAsObject,

		// deprecated
		$executionId: PLACEHOLDER_FILLED_AT_EXECUTION_TIME,
		$resumeWebhookUrl: PLACEHOLDER_FILLED_AT_EXECUTION_TIME,

		...opts.additionalKeys,
	};

	let runIndexCurrent = opts?.targetItem?.runIndex ?? 0;
	if (
		opts?.targetItem === undefined &&
		workflowRunData !== null &&
		workflowRunData[activeNode!.name]
	) {
		runIndexCurrent = workflowRunData[activeNode!.name].length - 1;
	}
	const _executeData = executeData(parentNode, activeNode!.name, inputName, runIndexCurrent);

	ExpressionEvaluatorProxy.setEvaluator(
		useSettingsStore().settings.expressions?.evaluator ?? 'tmpl',
	);

	return workflow.expression.getParameterValue(
		parameter,
		runExecutionData,
		runIndexCurrent,
		itemIndex,
		activeNode!.name,
		_connectionInputData,
		'manual',
		useRootStore().timezone,
		additionalKeys,
		_executeData,
		false,
	) as IDataObject;
}

export function resolveRequiredParameters(
	currentParameter: INodeProperties,
	parameters: INodeParameters,
	opts: {
		targetItem?: TargetItem;
		inputNodeName?: string;
		inputRunIndex?: number;
		inputBranchIndex?: number;
	} = {},
): IDataObject | null {
	const loadOptionsDependsOn = currentParameter?.typeOptions?.loadOptionsDependsOn ?? [];

	const initial: { required: INodeParameters; nonrequired: INodeParameters } = {
		required: {},
		nonrequired: {},
	};

	const { required, nonrequired }: INodeParameters = Object.keys(parameters).reduce(
		(accu, name: string) => {
			const required = loadOptionsDependsOn.includes(name);
			accu[required ? 'required' : 'nonrequired'][name] = parameters[name];

			return accu;
		},
		initial,
	);

	const resolvedRequired = resolveParameter(required, opts);
	let resolvedNonrequired: IDataObject | null = {};
	try {
		resolvedNonrequired = resolveParameter(nonrequired, opts);
	} catch (e) {
		// ignore any expression errors for example
	}

	return {
		...resolvedRequired,
		...(resolvedNonrequired ?? {}),
	};
}

function getCurrentWorkflow(copyData?: boolean): Workflow {
	return useWorkflowsStore().getCurrentWorkflow(copyData);
}

function getConnectedNodes(
	direction: 'upstream' | 'downstream',
	workflow: Workflow,
	nodeName: string,
): string[] {
	let checkNodes: string[];
	if (direction === 'downstream') {
		checkNodes = workflow.getChildNodes(nodeName);
	} else if (direction === 'upstream') {
		checkNodes = workflow.getParentNodes(nodeName);
	} else {
		throw new Error(`The direction "${direction}" is not supported!`);
	}

	// Find also all nodes which are connected to the child nodes via a non-main input
	let connectedNodes: string[] = [];
	checkNodes.forEach((checkNode) => {
		connectedNodes = [
			...connectedNodes,
			checkNode,
			...workflow.getParentNodes(checkNode, 'ALL_NON_MAIN'),
		];
	});

	// Remove duplicates
	return [...new Set(connectedNodes)];
}

function getNodes(): INodeUi[] {
	return useWorkflowsStore().getNodes();
}

// Returns a workflow instance.
function getWorkflow(nodes: INodeUi[], connections: IConnections, copyData?: boolean): Workflow {
	return useWorkflowsStore().getWorkflow(nodes, connections, copyData);
}

function getNodeTypes(): INodeTypes {
	return useWorkflowsStore().getNodeTypes();
}

// Returns connectionInputData to be able to execute an expression.
function connectionInputData(
	parentNode: string[],
	currentNode: string,
	inputName: string,
	runIndex: number,
	nodeConnection: INodeConnection = { sourceIndex: 0, destinationIndex: 0 },
): INodeExecutionData[] | null {
	let connectionInputData: INodeExecutionData[] | null = null;
	const _executeData = executeData(parentNode, currentNode, inputName, runIndex);
	if (parentNode.length) {
		if (
			!Object.keys(_executeData.data).length ||
			_executeData.data[inputName].length <= nodeConnection.sourceIndex
		) {
			connectionInputData = [];
		} else {
			connectionInputData = _executeData.data[inputName][nodeConnection.sourceIndex];

			if (connectionInputData !== null) {
				// Update the pairedItem information on items
				connectionInputData = connectionInputData.map((item, itemIndex) => {
					return {
						...item,
						pairedItem: {
							item: itemIndex,
							input: nodeConnection.destinationIndex,
						},
					};
				});
			}
		}
	}

	const workflowsStore = useWorkflowsStore();

	if (workflowsStore.shouldReplaceInputDataWithPinData) {
		const parentPinData = parentNode.reduce<INodeExecutionData[]>((acc, parentNodeName, index) => {
			const pinData = workflowsStore.pinDataByNodeName(parentNodeName);

			if (pinData) {
				acc.push({
					json: pinData[0],
					pairedItem: {
						item: index,
						input: 1,
					},
				});
			}

			return acc;
		}, []);

		if (parentPinData.length > 0) {
			if (connectionInputData && connectionInputData.length > 0) {
				parentPinData.forEach((parentPinDataEntry) => {
					connectionInputData![0].json = {
						...connectionInputData![0].json,
						...parentPinDataEntry.json,
					};
				});
			} else {
				connectionInputData = parentPinData;
			}
		}
	}

	return connectionInputData;
}

<<<<<<< HEAD
function executeData(
=======
export function executeData(
>>>>>>> 251abe92
	parentNodes: string[],
	currentNode: string,
	inputName: string,
	runIndex: number,
): IExecuteData {
	const executeData = {
		node: {},
		data: {},
		source: null,
	} as IExecuteData;

	const workflowsStore = useWorkflowsStore();

	// Find the parent node which has data
	for (const parentNodeName of parentNodes) {
		if (workflowsStore.shouldReplaceInputDataWithPinData) {
			const parentPinData = workflowsStore.getPinData![parentNodeName];

			// populate `executeData` from `pinData`

			if (parentPinData) {
				executeData.data = { main: [parentPinData] };
				executeData.source = { main: [{ previousNode: parentNodeName }] };

				return executeData;
			}
		}

		// populate `executeData` from `runData`
		const workflowRunData = workflowsStore.getWorkflowRunData;
		if (workflowRunData === null) {
			return executeData;
		}

		if (
			!workflowRunData[parentNodeName] ||
			workflowRunData[parentNodeName].length <= runIndex ||
			!workflowRunData[parentNodeName][runIndex] ||
			!workflowRunData[parentNodeName][runIndex].hasOwnProperty('data') ||
			workflowRunData[parentNodeName][runIndex].data === undefined ||
			!workflowRunData[parentNodeName][runIndex].data!.hasOwnProperty(inputName)
		) {
			executeData.data = {};
		} else {
			executeData.data = workflowRunData[parentNodeName][runIndex].data!;
			if (workflowRunData[currentNode] && workflowRunData[currentNode][runIndex]) {
				executeData.source = {
					[inputName]: workflowRunData[currentNode][runIndex].source,
				};
			} else {
				const workflow = getCurrentWorkflow();

				let previousNodeOutput: number | undefined;
				// As the node can be connected through either of the outputs find the correct one
				// and set it to make pairedItem work on not executed nodes
				if (workflow.connectionsByDestinationNode[currentNode].main) {
					mainConnections: for (const mainConnections of workflow.connectionsByDestinationNode[
						currentNode
					].main) {
						for (const connection of mainConnections) {
							if (
								connection.type === NodeConnectionType.Main &&
								connection.node === parentNodeName
							) {
								previousNodeOutput = connection.index;
								break mainConnections;
							}
						}
					}
				}

				// The current node did not get executed in UI yet so build data manually
				executeData.source = {
					[inputName]: [
						{
							previousNode: parentNodeName,
							previousNodeOutput,
						},
					],
				};
			}
			return executeData;
		}
	}

	return executeData;
}

export const workflowHelpers = defineComponent({
	mixins: [externalHooks, nodeHelpers, genericHelpers],
	setup() {
		return {
			...useToast(),
			...useMessage(),
		};
	},
	computed: {
		...mapStores(
			useNodeTypesStore,
			useNDVStore,
			useRootStore,
			useTemplatesStore,
			useWorkflowsStore,
			useWorkflowsEEStore,
			useUsersStore,
			useUIStore,
		),
		workflowPermissions(): IPermissions {
			return getWorkflowPermissions(this.usersStore.currentUser, this.workflowsStore.workflow);
		},
	},
	methods: {
		resolveParameter,
		resolveRequiredParameters,
		getCurrentWorkflow,
		getConnectedNodes,
		getNodes,
		getParentMainInputNode,
		getWorkflow,
		getNodeTypes,
		connectionInputData,
		executeData,

		// Returns data about nodeTypes which have a "maxNodes" limit set.
		// For each such type does it return how high the limit is, how many
		// already exist and the name of this nodes.
		getNodeTypesMaxCount(): INodeTypesMaxCount {
			const nodes = this.workflowsStore.allNodes;

			const returnData: INodeTypesMaxCount = {};

			const nodeTypes = this.nodeTypesStore.allNodeTypes;
			for (const nodeType of nodeTypes) {
				if (nodeType.maxNodes !== undefined) {
					returnData[nodeType.name] = {
						exist: 0,
						max: nodeType.maxNodes,
						nodeNames: [],
					};
				}
			}

			for (const node of nodes) {
				if (returnData[node.type] !== undefined) {
					returnData[node.type].exist += 1;
					returnData[node.type].nodeNames.push(node.name);
				}
			}

			return returnData;
		},

		// Returns how many nodes of the given type currently exist
		getNodeTypeCount(nodeType: string): number {
			const nodes = this.workflowsStore.allNodes;

			let count = 0;

			for (const node of nodes) {
				if (node.type === nodeType) {
					count++;
				}
			}

			return count;
		},

		// Checks if everything in the workflow is complete and ready to be executed
		checkReadyForExecution(workflow: Workflow, lastNodeName?: string) {
			let node: INode;
			let nodeType: INodeType | undefined;
			let nodeIssues: INodeIssues | null = null;
			const workflowIssues: IWorkflowIssues = {};

			let checkNodes = Object.keys(workflow.nodes);
			if (lastNodeName) {
				checkNodes = workflow.getParentNodes(lastNodeName);
				checkNodes.push(lastNodeName);
			} else {
				// As webhook nodes always take precedence check first
				// if there are any
				let checkWebhook: string[] = [];
				for (const nodeName of Object.keys(workflow.nodes)) {
					if (
						workflow.nodes[nodeName].disabled !== true &&
						workflow.nodes[nodeName].type === WEBHOOK_NODE_TYPE
					) {
						checkWebhook = [nodeName, ...checkWebhook, ...workflow.getChildNodes(nodeName)];
					}
				}

				if (checkWebhook.length) {
					checkNodes = checkWebhook;
				} else {
					// If no webhook nodes got found try to find another trigger node
					const startNode = workflow.getStartNode();
					if (startNode !== undefined) {
						checkNodes = workflow.getChildNodes(startNode.name);
						checkNodes.push(startNode.name);
					}
				}
			}

			for (const nodeName of checkNodes) {
				nodeIssues = null;
				node = workflow.nodes[nodeName];

				if (node.disabled === true) {
					// Ignore issues on disabled nodes
					continue;
				}

				nodeType = workflow.nodeTypes.getByNameAndVersion(node.type, node.typeVersion);

				if (nodeType === undefined) {
					// Node type is not known
					nodeIssues = {
						typeUnknown: true,
					};
				} else {
					nodeIssues = this.getNodeIssues(nodeType.description, node, ['execution']);
				}

				if (nodeIssues !== null) {
					workflowIssues[node.name] = nodeIssues;
				}
			}

			if (Object.keys(workflowIssues).length === 0) {
				return null;
			}

			return workflowIssues;
		},

		// Returns the currently loaded workflow as JSON.
		async getWorkflowDataToSave(): Promise<IWorkflowData> {
			const workflowNodes = this.workflowsStore.allNodes;
			const workflowConnections = this.workflowsStore.allConnections;

			let nodeData;

			const nodes = [];
			for (let nodeIndex = 0; nodeIndex < workflowNodes.length; nodeIndex++) {
				// @ts-ignore
				nodeData = this.getNodeDataToSave(workflowNodes[nodeIndex]);

				nodes.push(nodeData);
			}

			const data: IWorkflowData = {
				name: this.workflowsStore.workflowName,
				nodes,
				pinData: this.workflowsStore.getPinData,
				connections: workflowConnections,
				active: this.workflowsStore.isWorkflowActive,
				settings: this.workflowsStore.workflow.settings,
				tags: this.workflowsStore.workflowTags,
				versionId: this.workflowsStore.workflow.versionId,
			};

			const workflowId = this.workflowsStore.workflowId;
			if (workflowId !== PLACEHOLDER_EMPTY_WORKFLOW_ID) {
				data.id = workflowId;
			}

			return data;
		},

		// Returns all node-types
		getNodeDataToSave(node: INodeUi): INodeUi {
			const skipKeys = [
				'color',
				'continueOnFail',
				'credentials',
				'disabled',
				'issues',
				'notes',
				'parameters',
				'status',
			];

			// @ts-ignore
			const nodeData: INodeUi = {
				parameters: {},
			};

			for (const key in node) {
				if (key.charAt(0) !== '_' && skipKeys.indexOf(key) === -1) {
					// @ts-ignore
					nodeData[key] = node[key];
				}
			}

			// Get the data of the node type that we can get the default values
			// TODO: Later also has to care about the node-type-version as defaults could be different
			const nodeType = this.nodeTypesStore.getNodeType(node.type, node.typeVersion);

			if (nodeType !== null) {
				// Node-Type is known so we can save the parameters correctly
				const nodeParameters = NodeHelpers.getNodeParameters(
					nodeType.properties,
					node.parameters,
					false,
					false,
					node,
				);
				nodeData.parameters = nodeParameters !== null ? nodeParameters : {};

				// Add the node credentials if there are some set and if they should be displayed
				if (node.credentials !== undefined && nodeType.credentials !== undefined) {
					const saveCredentials: INodeCredentials = {};
					for (const nodeCredentialTypeName of Object.keys(node.credentials)) {
						if (
							this.hasProxyAuth(node) ||
							Object.keys(node.parameters).includes('genericAuthType')
						) {
							saveCredentials[nodeCredentialTypeName] = node.credentials[nodeCredentialTypeName];
							continue;
						}

						const credentialTypeDescription = nodeType.credentials
							// filter out credentials with same name in different node versions
							.filter((c) => this.displayParameter(node.parameters, c, '', node))
							.find((c) => c.name === nodeCredentialTypeName);

						if (credentialTypeDescription === undefined) {
							// Credential type is not know so do not save
							continue;
						}

						if (!this.displayParameter(node.parameters, credentialTypeDescription, '', node)) {
							// Credential should not be displayed so do also not save
							continue;
						}

						saveCredentials[nodeCredentialTypeName] = node.credentials[nodeCredentialTypeName];
					}

					// Set credential property only if it has content
					if (Object.keys(saveCredentials).length !== 0) {
						nodeData.credentials = saveCredentials;
					}
				}
			} else {
				// Node-Type is not known so save the data as it is
				nodeData.credentials = node.credentials;
				nodeData.parameters = node.parameters;
				if (nodeData.color !== undefined) {
					nodeData.color = node.color;
				}
			}

			// Save the disabled property and continueOnFail only when is set
			if (node.disabled === true) {
				nodeData.disabled = true;
			}
			if (node.continueOnFail === true) {
				nodeData.continueOnFail = true;
			}

			// Save the notes only if when they contain data
			if (![undefined, ''].includes(node.notes)) {
				nodeData.notes = node.notes;
			}

			return nodeData;
		},

		getWebhookExpressionValue(webhookData: IWebhookDescription, key: string): string {
			if (webhookData[key] === undefined) {
				return 'empty';
			}
			try {
				return this.resolveExpression(webhookData[key] as string) as string;
			} catch (e) {
				return this.$locale.baseText('nodeWebhooks.invalidExpression');
			}
		},

		getWebhookUrl(webhookData: IWebhookDescription, node: INode, showUrlFor?: string): string {
			if (webhookData.restartWebhook === true) {
				return '$execution.resumeUrl';
			}
			let baseUrl = this.rootStore.getWebhookUrl;
			if (showUrlFor === 'test') {
				baseUrl = this.rootStore.getWebhookTestUrl;
			}

			const workflowId = this.workflowsStore.workflowId;
			const path = this.getWebhookExpressionValue(webhookData, 'path');
			const isFullPath =
				(this.getWebhookExpressionValue(webhookData, 'isFullPath') as unknown as boolean) || false;

			return NodeHelpers.getNodeWebhookUrl(baseUrl, workflowId, node, path, isFullPath);
		},

		resolveExpression(
			expression: string,
			siblingParameters: INodeParameters = {},
			opts: {
				targetItem?: TargetItem;
				inputNodeName?: string;
				inputRunIndex?: number;
				inputBranchIndex?: number;
				c?: number;
				additionalKeys?: IWorkflowDataProxyAdditionalKeys;
			} = {},
		) {
			const parameters = {
				__xxxxxxx__: expression,
				...siblingParameters,
			};
			const returnData: IDataObject | null = resolveParameter(parameters, opts);
			if (!returnData) {
				return null;
			}

			const obj = returnData.__xxxxxxx__;
			if (typeof obj === 'object') {
				const proxy = obj as { isProxy: boolean; toJSON?: () => unknown } | null;
				if (proxy?.isProxy && proxy.toJSON) return JSON.stringify(proxy.toJSON());
				const workflow = getCurrentWorkflow();
				return workflow.expression.convertObjectValueToString(obj as object);
			}
			return obj;
		},

		async updateWorkflow(
			{ workflowId, active }: { workflowId: string; active?: boolean },
			partialData = false,
		) {
			let data: IWorkflowDataUpdate = {};

			const isCurrentWorkflow = workflowId === this.workflowsStore.workflowId;
			if (isCurrentWorkflow) {
				data = partialData
					? { versionId: this.workflowsStore.workflowVersionId }
					: await this.getWorkflowDataToSave();
			} else {
				const { versionId } = await this.workflowsStore.fetchWorkflow(workflowId);
				data.versionId = versionId;
			}

			if (active !== undefined) {
				data.active = active;
			}

			const workflow = await this.workflowsStore.updateWorkflow(workflowId, data);
			this.workflowsStore.setWorkflowVersionId(workflow.versionId);

			if (isCurrentWorkflow) {
				this.workflowsStore.setActive(!!workflow.active);
				this.uiStore.stateIsDirty = false;
			}

			if (workflow.active) {
				this.workflowsStore.setWorkflowActive(workflowId);
			} else {
				this.workflowsStore.setWorkflowInactive(workflowId);
			}
		},

		async saveCurrentWorkflow(
			{ id, name, tags }: { id?: string; name?: string; tags?: string[] } = {},
			redirect = true,
			forceSave = false,
		): Promise<boolean> {
			if (this.readOnlyEnv) {
				return;
			}

			const currentWorkflow = id || this.$route.params.name;
			const isLoading = this.loadingService !== null;

			if (!currentWorkflow || ['new', PLACEHOLDER_EMPTY_WORKFLOW_ID].includes(currentWorkflow)) {
				return this.saveAsNewWorkflow({ name, tags }, redirect);
			}

			// Workflow exists already so update it
			try {
				if (!forceSave && isLoading) {
					return true;
				}
				this.uiStore.addActiveAction('workflowSaving');

				const workflowDataRequest: IWorkflowDataUpdate = await this.getWorkflowDataToSave();

				if (name) {
					workflowDataRequest.name = name.trim();
				}

				if (tags) {
					workflowDataRequest.tags = tags;
				}

				workflowDataRequest.versionId = this.workflowsStore.workflowVersionId;

				const workflowData = await this.workflowsStore.updateWorkflow(
					currentWorkflow,
					workflowDataRequest,
					forceSave,
				);
				this.workflowsStore.setWorkflowVersionId(workflowData.versionId);

				if (name) {
					this.workflowsStore.setWorkflowName({ newName: workflowData.name, setStateDirty: false });
				}

				if (tags) {
					const createdTags = (workflowData.tags || []) as ITag[];
					const tagIds = createdTags.map((tag: ITag): string => tag.id);
					this.workflowsStore.setWorkflowTagIds(tagIds);
				}

				this.uiStore.stateIsDirty = false;
				this.uiStore.removeActiveAction('workflowSaving');
				void this.$externalHooks().run('workflow.afterUpdate', { workflowData });

				return true;
			} catch (error) {
				console.error(error);

				this.uiStore.removeActiveAction('workflowSaving');

				if (error.errorCode === 100) {
					this.$telemetry.track('User attempted to save locked workflow', {
						workflowId: currentWorkflow,
						sharing_role: this.workflowPermissions.isOwner ? 'owner' : 'sharee',
					});

					const url = this.$router.resolve({
						name: VIEWS.WORKFLOW,
						params: { name: currentWorkflow },
					}).href;

					const overwrite = await this.confirm(
						this.$locale.baseText('workflows.concurrentChanges.confirmMessage.message', {
							interpolate: {
								url,
							},
						}),
						this.$locale.baseText('workflows.concurrentChanges.confirmMessage.title'),
						{
							dangerouslyUseHTMLString: true,
							confirmButtonText: this.$locale.baseText(
								'workflows.concurrentChanges.confirmMessage.confirmButtonText',
							),
							cancelButtonText: this.$locale.baseText(
								'workflows.concurrentChanges.confirmMessage.cancelButtonText',
							),
						},
					);

					if (overwrite === MODAL_CONFIRM) {
						return this.saveCurrentWorkflow({ id, name, tags }, redirect, true);
					}

					return false;
				}

				this.showMessage({
					title: this.$locale.baseText('workflowHelpers.showMessage.title'),
					message: error.message,
					type: 'error',
				});

				return false;
			}
		},

		async saveAsNewWorkflow(
			{
				name,
				tags,
				resetWebhookUrls,
				resetNodeIds,
				openInNewWindow,
				data,
			}: {
				name?: string;
				tags?: string[];
				resetWebhookUrls?: boolean;
				openInNewWindow?: boolean;
				resetNodeIds?: boolean;
				data?: IWorkflowDataUpdate;
			} = {},
			redirect = true,
		): Promise<boolean> {
			try {
				this.uiStore.addActiveAction('workflowSaving');

				const workflowDataRequest: IWorkflowDataUpdate =
					data || (await this.getWorkflowDataToSave());
				const changedNodes = {} as IDataObject;

				if (resetNodeIds) {
					workflowDataRequest.nodes = workflowDataRequest.nodes!.map((node) => {
						node.id = uuid();

						return node;
					});
				}

				if (resetWebhookUrls) {
					workflowDataRequest.nodes = workflowDataRequest.nodes!.map((node) => {
						if (node.webhookId) {
							node.webhookId = uuid();
							changedNodes[node.name] = node.webhookId;
						}
						return node;
					});
				}

				if (name) {
					workflowDataRequest.name = name.trim();
				}

				if (tags) {
					workflowDataRequest.tags = tags;
				}
				const workflowData = await this.workflowsStore.createNewWorkflow(workflowDataRequest);

				this.workflowsStore.addWorkflow(workflowData);

				if (
					this.settingsStore.isEnterpriseFeatureEnabled(EnterpriseEditionFeature.Sharing) &&
					this.usersStore.currentUser
				) {
					this.workflowsEEStore.setWorkflowOwnedBy({
						workflowId: workflowData.id,
						ownedBy: this.usersStore.currentUser,
					});
				}

				if (openInNewWindow) {
					const routeData = this.$router.resolve({
						name: VIEWS.WORKFLOW,
						params: { name: workflowData.id },
					});
					window.open(routeData.href, '_blank');
					this.uiStore.removeActiveAction('workflowSaving');
					return true;
				}

				this.workflowsStore.setActive(workflowData.active || false);
				this.workflowsStore.setWorkflowId(workflowData.id);
				this.workflowsStore.setWorkflowVersionId(workflowData.versionId);
				this.workflowsStore.setWorkflowName({ newName: workflowData.name, setStateDirty: false });
				this.workflowsStore.setWorkflowSettings((workflowData.settings as IWorkflowSettings) || {});
				this.uiStore.stateIsDirty = false;
				Object.keys(changedNodes).forEach((nodeName) => {
					const changes = {
						key: 'webhookId',
						value: changedNodes[nodeName],
						name: nodeName,
					};
					this.workflowsStore.setNodeValue(changes);
				});

				const createdTags = (workflowData.tags || []) as ITag[];
				const tagIds = createdTags.map((tag: ITag): string => tag.id);
				this.workflowsStore.setWorkflowTagIds(tagIds);

				const templateId = this.$route.query.templateId;
				if (templateId) {
					this.$telemetry.track('User saved new workflow from template', {
						template_id: templateId,
						workflow_id: workflowData.id,
						wf_template_repo_session_id: this.templatesStore.previousSessionId,
					});
				}

				if (redirect) {
					void this.$router.replace({
						name: VIEWS.WORKFLOW,
						params: { name: workflowData.id, action: 'workflowSave' },
					});
				}

				this.uiStore.removeActiveAction('workflowSaving');
				this.uiStore.stateIsDirty = false;
				void this.$externalHooks().run('workflow.afterUpdate', { workflowData });

				getCurrentWorkflow(true); // refresh cache
				return true;
			} catch (e) {
				this.uiStore.removeActiveAction('workflowSaving');

				this.showMessage({
					title: this.$locale.baseText('workflowHelpers.showMessage.title'),
					message: (e as Error).message,
					type: 'error',
				});

				return false;
			}
		},

		// Updates the position of all the nodes that the top-left node
		// is at the given position
		updateNodePositions(
			workflowData: IWorkflowData | IWorkflowDataUpdate,
			position: XYPosition,
		): void {
			if (workflowData.nodes === undefined) {
				return;
			}

			// Find most top-left node
			const minPosition = [99999999, 99999999];
			for (const node of workflowData.nodes) {
				if (node.position[1] < minPosition[1]) {
					minPosition[0] = node.position[0];
					minPosition[1] = node.position[1];
				} else if (node.position[1] === minPosition[1]) {
					if (node.position[0] < minPosition[0]) {
						minPosition[0] = node.position[0];
						minPosition[1] = node.position[1];
					}
				}
			}

			// Update the position on all nodes so that the
			// most top-left one is at given position
			const offsetPosition = [position[0] - minPosition[0], position[1] - minPosition[1]];
			for (const node of workflowData.nodes) {
				node.position[0] += offsetPosition[0];
				node.position[1] += offsetPosition[1];
			}
		},
		async dataHasChanged(id: string) {
			const currentData = await this.getWorkflowDataToSave();

			const data: IWorkflowDb = await this.workflowsStore.fetchWorkflow(id);

			if (data !== undefined) {
				const x = {
					nodes: data.nodes,
					connections: data.connections,
					settings: data.settings,
					name: data.name,
				};
				const y = {
					nodes: currentData.nodes,
					connections: currentData.connections,
					settings: currentData.settings,
					name: currentData.name,
				};
				return !isEqual(x, y);
			}

			return true;
		},

		removeForeignCredentialsFromWorkflow(
			workflow: IWorkflowData | IWorkflowDataUpdate,
			usableCredentials: ICredentialsResponse[],
		): void {
			workflow.nodes.forEach((node: INode) => {
				if (!node.credentials) {
					return;
				}

				node.credentials = Object.entries(node.credentials).reduce<INodeCredentials>(
					(acc, [credentialType, credential]) => {
						const isUsableCredential = usableCredentials.some(
							(ownCredential) => `${ownCredential.id}` === `${credential.id}`,
						);
						if (credential.id && isUsableCredential) {
							acc[credentialType] = node.credentials![credentialType];
						}

						return acc;
					},
					{},
				);
			});
		},
	},
});<|MERGE_RESOLUTION|>--- conflicted
+++ resolved
@@ -381,11 +381,7 @@
 	return connectionInputData;
 }
 
-<<<<<<< HEAD
-function executeData(
-=======
 export function executeData(
->>>>>>> 251abe92
 	parentNodes: string[],
 	currentNode: string,
 	inputName: string,
