import {
	PLACEHOLDER_FILLED_AT_EXECUTION_TIME,
	PLACEHOLDER_EMPTY_WORKFLOW_ID,
	WEBHOOK_NODE_TYPE,
	VIEWS,
	EnterpriseEditionFeature,
} from '@/constants';

import type {
	IConnections,
	IDataObject,
	INode,
	INodeExecutionData,
	INodeIssues,
	INodeParameters,
	NodeParameterValue,
	INodeCredentials,
	INodeType,
	INodeTypes,
	IRunExecutionData,
	IWorkflowIssues,
	IWorkflowDataProxyAdditionalKeys,
	Workflow,
	IExecuteData,
	INodeConnection,
	IWebhookDescription,
} from 'n8n-workflow';
import { NodeHelpers } from 'n8n-workflow';

import type {
	INodeTypesMaxCount,
	INodeUi,
	IWorkflowData,
	IWorkflowDb,
	IWorkflowDataUpdate,
	XYPosition,
	ITag,
	TargetItem,
} from '../Interface';

import { externalHooks } from '@/mixins/externalHooks';
import { nodeHelpers } from '@/mixins/nodeHelpers';
import { showMessage } from '@/mixins/showMessage';

import { isEqual } from 'lodash-es';

import mixins from 'vue-typed-mixins';
import { v4 as uuid } from 'uuid';
import { getSourceItems } from '@/utils';
import { mapStores } from 'pinia';
import { useUIStore } from '@/stores/ui';
import { useWorkflowsStore } from '@/stores/workflows';
import { useRootStore } from '@/stores/n8nRootStore';
import type { IWorkflowSettings } from 'n8n-workflow';
import { useNDVStore } from '@/stores/ndv';
import { useTemplatesStore } from '@/stores/templates';
import { useNodeTypesStore } from '@/stores/nodeTypes';
import { useWorkflowsEEStore } from '@/stores/workflows.ee';
import { useUsersStore } from '@/stores/users';
import type { IPermissions } from '@/permissions';
import { getWorkflowPermissions } from '@/permissions';
import type { ICredentialsResponse } from '@/Interface';
import { useEnvironmentsStore } from '@/stores';

export function resolveParameter(
	parameter: NodeParameterValue | INodeParameters | NodeParameterValue[] | INodeParameters[],
	opts: {
		targetItem?: TargetItem;
		inputNodeName?: string;
		inputRunIndex?: number;
		inputBranchIndex?: number;
	} = {},
): IDataObject | null {
	let itemIndex = opts?.targetItem?.itemIndex || 0;

	const inputName = 'main';
	const activeNode = useNDVStore().activeNode;

	const workflow = getCurrentWorkflow();
	const workflowRunData = useWorkflowsStore().getWorkflowRunData;
	let parentNode = workflow.getParentNodes(activeNode!.name, inputName, 1);
	const executionData = useWorkflowsStore().getWorkflowExecution;

	let runIndexParent = opts?.inputRunIndex ?? 0;
	const nodeConnection = workflow.getNodeConnectionIndexes(activeNode!.name, parentNode[0]);
	if (opts.targetItem && opts?.targetItem?.nodeName === activeNode!.name && executionData) {
		const sourceItems = getSourceItems(executionData, opts.targetItem);
		if (!sourceItems.length) {
			return null;
		}
		parentNode = [sourceItems[0].nodeName];
		runIndexParent = sourceItems[0].runIndex;
		itemIndex = sourceItems[0].itemIndex;
		if (nodeConnection) {
			nodeConnection.sourceIndex = sourceItems[0].outputIndex;
		}
	} else {
		parentNode = opts.inputNodeName ? [opts.inputNodeName] : parentNode;
		if (nodeConnection) {
			nodeConnection.sourceIndex = opts.inputBranchIndex ?? nodeConnection.sourceIndex;
		}

		if (opts?.inputRunIndex === undefined && workflowRunData !== null && parentNode.length) {
			const firstParentWithWorkflowRunData = parentNode.find(
				(parentNodeName) => workflowRunData[parentNodeName],
			);
			if (firstParentWithWorkflowRunData) {
				runIndexParent = workflowRunData[firstParentWithWorkflowRunData].length - 1;
			}
		}
	}

	let _connectionInputData = connectionInputData(
		parentNode,
		activeNode!.name,
		inputName,
		runIndexParent,
		nodeConnection,
	);

	let runExecutionData: IRunExecutionData;
	if (executionData === null || !executionData.data) {
		runExecutionData = {
			resultData: {
				runData: {},
			},
		};
	} else {
		runExecutionData = executionData.data;
	}

	if (_connectionInputData === null) {
		_connectionInputData = [];
	}

	const additionalKeys: IWorkflowDataProxyAdditionalKeys = {
		$execution: {
			id: PLACEHOLDER_FILLED_AT_EXECUTION_TIME,
			mode: 'test',
			resumeUrl: PLACEHOLDER_FILLED_AT_EXECUTION_TIME,
		},
		$vars: useEnvironmentsStore().variablesAsObject,

		// deprecated
		$executionId: PLACEHOLDER_FILLED_AT_EXECUTION_TIME,
		$resumeWebhookUrl: PLACEHOLDER_FILLED_AT_EXECUTION_TIME,
	};

	let runIndexCurrent = opts?.targetItem?.runIndex ?? 0;
	if (
		opts?.targetItem === undefined &&
		workflowRunData !== null &&
		workflowRunData[activeNode!.name]
	) {
		runIndexCurrent = workflowRunData[activeNode!.name].length - 1;
	}
	const _executeData = executeData(parentNode, activeNode!.name, inputName, runIndexCurrent);

	return workflow.expression.getParameterValue(
		parameter,
		runExecutionData,
		runIndexCurrent,
		itemIndex,
		activeNode!.name,
		_connectionInputData,
		'manual',
		useRootStore().timezone,
		additionalKeys,
		_executeData,
		false,
	) as IDataObject;
}

function getCurrentWorkflow(copyData?: boolean): Workflow {
	return useWorkflowsStore().getCurrentWorkflow(copyData);
}

function getNodes(): INodeUi[] {
	return useWorkflowsStore().getNodes();
}

// Returns a workflow instance.
function getWorkflow(nodes: INodeUi[], connections: IConnections, copyData?: boolean): Workflow {
<<<<<<< HEAD
	const nodeTypes = getNodeTypes();
	let workflowId: string | undefined = useWorkflowsStore().workflowId;
	if (workflowId && workflowId === PLACEHOLDER_EMPTY_WORKFLOW_ID) {
		workflowId = undefined;
	}

	const workflowName = useWorkflowsStore().workflow.name;

	cachedWorkflow = new Workflow({
		id: workflowId,
		name: workflowName,
		nodes: copyData ? deepCopy(nodes) : nodes,
		connections: copyData ? deepCopy(connections) : connections,
		active: false,
		nodeTypes,
		settings: useWorkflowsStore().workflowSettings,
		// @ts-ignore
		pinData: useWorkflowsStore().getPinData,
	});

	return cachedWorkflow;
=======
	return useWorkflowsStore().getWorkflow(nodes, connections, copyData);
>>>>>>> 13c143eb
}

function getNodeTypes(): INodeTypes {
	return useWorkflowsStore().getNodeTypes();
}

// Returns connectionInputData to be able to execute an expression.
function connectionInputData(
	parentNode: string[],
	currentNode: string,
	inputName: string,
	runIndex: number,
	nodeConnection: INodeConnection = { sourceIndex: 0, destinationIndex: 0 },
): INodeExecutionData[] | null {
	let connectionInputData: INodeExecutionData[] | null = null;
	const _executeData = executeData(parentNode, currentNode, inputName, runIndex);
	if (parentNode.length) {
		if (
			!Object.keys(_executeData.data).length ||
			_executeData.data[inputName].length <= nodeConnection.sourceIndex
		) {
			connectionInputData = [];
		} else {
			connectionInputData = _executeData.data![inputName][nodeConnection.sourceIndex];

			if (connectionInputData !== null) {
				// Update the pairedItem information on items
				connectionInputData = connectionInputData.map((item, itemIndex) => {
					return {
						...item,
						pairedItem: {
							item: itemIndex,
							input: nodeConnection.destinationIndex,
						},
					};
				});
			}
		}
	}

	const parentPinData = parentNode.reduce((acc: INodeExecutionData[], parentNodeName, index) => {
		const pinData = useWorkflowsStore().pinDataByNodeName(parentNodeName);

		if (pinData) {
			acc.push({
				json: pinData[0],
				pairedItem: {
					item: index,
					input: 1,
				},
			});
		}

		return acc;
	}, []);

	if (parentPinData.length > 0) {
		if (connectionInputData && connectionInputData.length > 0) {
			parentPinData.forEach((parentPinDataEntry) => {
				connectionInputData![0].json = {
					...connectionInputData![0].json,
					...parentPinDataEntry.json,
				};
			});
		} else {
			connectionInputData = parentPinData;
		}
	}

	return connectionInputData;
}

function executeData(
	parentNode: string[],
	currentNode: string,
	inputName: string,
	runIndex: number,
): IExecuteData {
	const executeData = {
		node: {},
		data: {},
		source: null,
	} as IExecuteData;

	if (parentNode.length) {
		// Add the input data to be able to also resolve the short expression format
		// which does not use the node name
		const parentNodeName = parentNode[0];

		const parentPinData = useWorkflowsStore().getPinData![parentNodeName];

		// populate `executeData` from `pinData`

		if (parentPinData) {
			executeData.data = { main: [parentPinData] };
			executeData.source = { main: [{ previousNode: parentNodeName }] };

			return executeData;
		}

		// populate `executeData` from `runData`

		const workflowRunData = useWorkflowsStore().getWorkflowRunData;
		if (workflowRunData === null) {
			return executeData;
		}

		if (
			!workflowRunData[parentNodeName] ||
			workflowRunData[parentNodeName].length <= runIndex ||
			!workflowRunData[parentNodeName][runIndex] ||
			!workflowRunData[parentNodeName][runIndex].hasOwnProperty('data') ||
			workflowRunData[parentNodeName][runIndex].data === undefined ||
			!workflowRunData[parentNodeName][runIndex].data!.hasOwnProperty(inputName)
		) {
			executeData.data = {};
		} else {
			executeData.data = workflowRunData[parentNodeName][runIndex].data!;
			if (workflowRunData[currentNode] && workflowRunData[currentNode][runIndex]) {
				executeData.source = {
					[inputName]: workflowRunData[currentNode][runIndex].source!,
				};
			} else {
				// The current node did not get executed in UI yet so build data manually
				executeData.source = {
					[inputName]: [
						{
							previousNode: parentNodeName,
						},
					],
				};
			}
		}
	}

	return executeData;
}

export const workflowHelpers = mixins(externalHooks, nodeHelpers, showMessage).extend({
	computed: {
		...mapStores(
			useNodeTypesStore,
			useNDVStore,
			useRootStore,
			useTemplatesStore,
			useWorkflowsStore,
			useWorkflowsEEStore,
			useUsersStore,
			useUIStore,
		),
		workflowPermissions(): IPermissions {
			return getWorkflowPermissions(this.usersStore.currentUser, this.workflowsStore.workflow);
		},
	},
	methods: {
		resolveParameter,
		getCurrentWorkflow,
		getNodes,
		getWorkflow,
		getNodeTypes,
		connectionInputData,
		executeData,

		// Returns data about nodeTypes which have a "maxNodes" limit set.
		// For each such type does it return how high the limit is, how many
		// already exist and the name of this nodes.
		getNodeTypesMaxCount(): INodeTypesMaxCount {
			const nodes = this.workflowsStore.allNodes;

			const returnData: INodeTypesMaxCount = {};

			const nodeTypes = this.nodeTypesStore.allNodeTypes;
			for (const nodeType of nodeTypes) {
				if (nodeType.maxNodes !== undefined) {
					returnData[nodeType.name] = {
						exist: 0,
						max: nodeType.maxNodes,
						nodeNames: [],
					};
				}
			}

			for (const node of nodes) {
				if (returnData[node.type] !== undefined) {
					returnData[node.type].exist += 1;
					returnData[node.type].nodeNames.push(node.name);
				}
			}

			return returnData;
		},

		// Returns how many nodes of the given type currently exist
		getNodeTypeCount(nodeType: string): number {
			const nodes = this.workflowsStore.allNodes;

			let count = 0;

			for (const node of nodes) {
				if (node.type === nodeType) {
					count++;
				}
			}

			return count;
		},

		// Checks if everything in the workflow is complete and ready to be executed
		checkReadyForExecution(workflow: Workflow, lastNodeName?: string) {
			let node: INode;
			let nodeType: INodeType | undefined;
			let nodeIssues: INodeIssues | null = null;
			const workflowIssues: IWorkflowIssues = {};

			let checkNodes = Object.keys(workflow.nodes);
			if (lastNodeName) {
				checkNodes = workflow.getParentNodes(lastNodeName);
				checkNodes.push(lastNodeName);
			} else {
				// As webhook nodes always take precedence check first
				// if there are any
				let checkWebhook: string[] = [];
				for (const nodeName of Object.keys(workflow.nodes)) {
					if (
						workflow.nodes[nodeName].disabled !== true &&
						workflow.nodes[nodeName].type === WEBHOOK_NODE_TYPE
					) {
						checkWebhook = [nodeName, ...checkWebhook, ...workflow.getChildNodes(nodeName)];
					}
				}

				if (checkWebhook.length) {
					checkNodes = checkWebhook;
				} else {
					// If no webhook nodes got found try to find another trigger node
					const startNode = workflow.getStartNode();
					if (startNode !== undefined) {
						checkNodes = workflow.getChildNodes(startNode.name);
						checkNodes.push(startNode.name);
					}
				}
			}

			for (const nodeName of checkNodes) {
				nodeIssues = null;
				node = workflow.nodes[nodeName];

				if (node.disabled === true) {
					// Ignore issues on disabled nodes
					continue;
				}

				nodeType = workflow.nodeTypes.getByNameAndVersion(node.type, node.typeVersion);

				if (nodeType === undefined) {
					// Node type is not known
					nodeIssues = {
						typeUnknown: true,
					};
				} else {
					nodeIssues = this.getNodeIssues(nodeType.description, node, ['execution']);
				}

				if (nodeIssues !== null) {
					workflowIssues[node.name] = nodeIssues;
				}
			}

			if (Object.keys(workflowIssues).length === 0) {
				return null;
			}

			return workflowIssues;
		},

		// Returns the currently loaded workflow as JSON.
		async getWorkflowDataToSave(): Promise<IWorkflowData> {
			const workflowNodes = this.workflowsStore.allNodes;
			const workflowConnections = this.workflowsStore.allConnections;

			let nodeData;

			const nodes = [];
			for (let nodeIndex = 0; nodeIndex < workflowNodes.length; nodeIndex++) {
				// @ts-ignore
				nodeData = this.getNodeDataToSave(workflowNodes[nodeIndex]);

				nodes.push(nodeData);
			}

			const data: IWorkflowData = {
				name: this.workflowsStore.workflowName,
				nodes,
				pinData: this.workflowsStore.getPinData,
				connections: workflowConnections,
				active: this.workflowsStore.isWorkflowActive,
				settings: this.workflowsStore.workflow.settings,
				tags: this.workflowsStore.workflowTags,
				versionId: this.workflowsStore.workflow.versionId,
			};

			const workflowId = this.workflowsStore.workflowId;
			if (workflowId !== PLACEHOLDER_EMPTY_WORKFLOW_ID) {
				data.id = workflowId;
			}

			return data;
		},

		// Returns all node-types
		getNodeDataToSave(node: INodeUi): INodeUi {
			const skipKeys = [
				'color',
				'continueOnFail',
				'credentials',
				'disabled',
				'issues',
				'notes',
				'parameters',
				'status',
			];

			// @ts-ignore
			const nodeData: INodeUi = {
				parameters: {},
			};

			for (const key in node) {
				if (key.charAt(0) !== '_' && skipKeys.indexOf(key) === -1) {
					// @ts-ignore
					nodeData[key] = node[key];
				}
			}

			// Get the data of the node type that we can get the default values
			// TODO: Later also has to care about the node-type-version as defaults could be different
			const nodeType = this.nodeTypesStore.getNodeType(node.type, node.typeVersion);

			if (nodeType !== null) {
				// Node-Type is known so we can save the parameters correctly
				const nodeParameters = NodeHelpers.getNodeParameters(
					nodeType.properties,
					node.parameters,
					false,
					false,
					node,
				);
				nodeData.parameters = nodeParameters !== null ? nodeParameters : {};

				// Add the node credentials if there are some set and if they should be displayed
				if (node.credentials !== undefined && nodeType.credentials !== undefined) {
					const saveCredentials: INodeCredentials = {};
					for (const nodeCredentialTypeName of Object.keys(node.credentials)) {
						if (
							this.hasProxyAuth(node) ||
							Object.keys(node.parameters).includes('genericAuthType')
						) {
							saveCredentials[nodeCredentialTypeName] = node.credentials[nodeCredentialTypeName];
							continue;
						}

						const credentialTypeDescription = nodeType.credentials
							// filter out credentials with same name in different node versions
							.filter((c) => this.displayParameter(node.parameters, c, '', node))
							.find((c) => c.name === nodeCredentialTypeName);

						if (credentialTypeDescription === undefined) {
							// Credential type is not know so do not save
							continue;
						}

						if (
							this.displayParameter(node.parameters, credentialTypeDescription, '', node) === false
						) {
							// Credential should not be displayed so do also not save
							continue;
						}

						saveCredentials[nodeCredentialTypeName] = node.credentials[nodeCredentialTypeName];
					}

					// Set credential property only if it has content
					if (Object.keys(saveCredentials).length !== 0) {
						nodeData.credentials = saveCredentials;
					}
				}
			} else {
				// Node-Type is not known so save the data as it is
				nodeData.credentials = node.credentials;
				nodeData.parameters = node.parameters;
				if (nodeData.color !== undefined) {
					nodeData.color = node.color;
				}
			}

			// Save the disabled property and continueOnFail only when is set
			if (node.disabled === true) {
				nodeData.disabled = true;
			}
			if (node.continueOnFail === true) {
				nodeData.continueOnFail = true;
			}

			// Save the notes only if when they contain data
			if (![undefined, ''].includes(node.notes)) {
				nodeData.notes = node.notes;
			}

			return nodeData;
		},

		getWebhookExpressionValue(webhookData: IWebhookDescription, key: string): string {
			if (webhookData[key] === undefined) {
				return 'empty';
			}
			try {
				return this.resolveExpression(webhookData[key] as string) as string;
			} catch (e) {
				return this.$locale.baseText('nodeWebhooks.invalidExpression');
			}
		},

		getWebhookUrl(webhookData: IWebhookDescription, node: INode, showUrlFor?: string): string {
			if (webhookData.restartWebhook === true) {
				return '$execution.resumeUrl';
			}
			let baseUrl = this.rootStore.getWebhookUrl;
			if (showUrlFor === 'test') {
				baseUrl = this.rootStore.getWebhookTestUrl;
			}

			const workflowId = this.workflowsStore.workflowId;
			const path = this.getWebhookExpressionValue(webhookData, 'path');
			const isFullPath =
				(this.getWebhookExpressionValue(webhookData, 'isFullPath') as unknown as boolean) || false;

			return NodeHelpers.getNodeWebhookUrl(baseUrl, workflowId, node, path, isFullPath);
		},

		resolveExpression(
			expression: string,
			siblingParameters: INodeParameters = {},
			opts: {
				targetItem?: TargetItem;
				inputNodeName?: string;
				inputRunIndex?: number;
				inputBranchIndex?: number;
				c?: number;
			} = {},
		) {
			const parameters = {
				__xxxxxxx__: expression,
				...siblingParameters,
			};
			const returnData: IDataObject | null = resolveParameter(parameters, opts);
			if (!returnData) {
				return null;
			}

			if (typeof returnData['__xxxxxxx__'] === 'object') {
				const workflow = getCurrentWorkflow();
				return workflow.expression.convertObjectValueToString(returnData['__xxxxxxx__'] as object);
			}
			return returnData['__xxxxxxx__'];
		},

		async updateWorkflow({ workflowId, active }: { workflowId: string; active?: boolean }) {
			let data: IWorkflowDataUpdate = {};

			const isCurrentWorkflow = workflowId === this.workflowsStore.workflowId;
			if (isCurrentWorkflow) {
				data = await this.getWorkflowDataToSave();
			} else {
				const { versionId } = await this.workflowsStore.fetchWorkflow(workflowId);
				data.versionId = versionId;
			}

			if (active !== undefined) {
				data.active = active;
			}

			const workflow = await this.workflowsStore.updateWorkflow(workflowId, data);
			this.workflowsStore.setWorkflowVersionId(workflow.versionId);

			if (isCurrentWorkflow) {
				this.workflowsStore.setActive(!!workflow.active);
				this.uiStore.stateIsDirty = false;
			}

			if (workflow.active) {
				this.workflowsStore.setWorkflowActive(workflowId);
			} else {
				this.workflowsStore.setWorkflowInactive(workflowId);
			}
		},

		async saveCurrentWorkflow(
			{ id, name, tags }: { id?: string; name?: string; tags?: string[] } = {},
			redirect = true,
			forceSave = false,
		): Promise<boolean> {
			const currentWorkflow = id || this.$route.params.name;

			if (!currentWorkflow || ['new', PLACEHOLDER_EMPTY_WORKFLOW_ID].includes(currentWorkflow)) {
				return this.saveAsNewWorkflow({ name, tags }, redirect);
			}

			// Workflow exists already so update it
			try {
				this.uiStore.addActiveAction('workflowSaving');

				const workflowDataRequest: IWorkflowDataUpdate = await this.getWorkflowDataToSave();

				if (name) {
					workflowDataRequest.name = name.trim();
				}

				if (tags) {
					workflowDataRequest.tags = tags;
				}

				workflowDataRequest.versionId = this.workflowsStore.workflowVersionId;

				const workflowData = await this.workflowsStore.updateWorkflow(
					currentWorkflow,
					workflowDataRequest,
					forceSave,
				);
				this.workflowsStore.setWorkflowVersionId(workflowData.versionId);

				if (name) {
					this.workflowsStore.setWorkflowName({ newName: workflowData.name, setStateDirty: false });
				}

				if (tags) {
					const createdTags = (workflowData.tags || []) as ITag[];
					const tagIds = createdTags.map((tag: ITag): string => tag.id);
					this.workflowsStore.setWorkflowTagIds(tagIds);
				}

				this.uiStore.stateIsDirty = false;
				this.uiStore.removeActiveAction('workflowSaving');
				this.$externalHooks().run('workflow.afterUpdate', { workflowData });

				return true;
			} catch (error) {
				this.uiStore.removeActiveAction('workflowSaving');

				if (error.errorCode === 100) {
					this.$telemetry.track('User attempted to save locked workflow', {
						workflowId: currentWorkflow,
						sharing_role: this.workflowPermissions.isOwner ? 'owner' : 'sharee',
					});

					const url = this.$router.resolve({
						name: VIEWS.WORKFLOW,
						params: { name: currentWorkflow },
					}).href;

					const overwrite = await this.confirmMessage(
						this.$locale.baseText('workflows.concurrentChanges.confirmMessage.message', {
							interpolate: {
								url,
							},
						}),
						this.$locale.baseText('workflows.concurrentChanges.confirmMessage.title'),
						null,
						this.$locale.baseText('workflows.concurrentChanges.confirmMessage.confirmButtonText'),
						this.$locale.baseText('workflows.concurrentChanges.confirmMessage.cancelButtonText'),
					);

					if (overwrite) {
						return this.saveCurrentWorkflow({ id, name, tags }, redirect, true);
					}

					return false;
				}

				this.$showMessage({
					title: this.$locale.baseText('workflowHelpers.showMessage.title'),
					message: error.message,
					type: 'error',
				});

				return false;
			}
		},

		async saveAsNewWorkflow(
			{
				name,
				tags,
				resetWebhookUrls,
				resetNodeIds,
				openInNewWindow,
				data,
			}: {
				name?: string;
				tags?: string[];
				resetWebhookUrls?: boolean;
				openInNewWindow?: boolean;
				resetNodeIds?: boolean;
				data?: IWorkflowDataUpdate;
			} = {},
			redirect = true,
		): Promise<boolean> {
			try {
				this.uiStore.addActiveAction('workflowSaving');

				const workflowDataRequest: IWorkflowDataUpdate =
					data || (await this.getWorkflowDataToSave());
				// make sure that the new ones are not active
				workflowDataRequest.active = false;
				const changedNodes = {} as IDataObject;

				if (resetNodeIds) {
					workflowDataRequest.nodes = workflowDataRequest.nodes!.map((node) => {
						node.id = uuid();

						return node;
					});
				}

				if (resetWebhookUrls) {
					workflowDataRequest.nodes = workflowDataRequest.nodes!.map((node) => {
						if (node.webhookId) {
							node.webhookId = uuid();
							changedNodes[node.name] = node.webhookId;
						}
						return node;
					});
				}

				if (name) {
					workflowDataRequest.name = name.trim();
				}

				if (tags) {
					workflowDataRequest.tags = tags;
				}
				const workflowData = await this.workflowsStore.createNewWorkflow(workflowDataRequest);

				this.workflowsStore.addWorkflow(workflowData);

				if (
					this.settingsStore.isEnterpriseFeatureEnabled(EnterpriseEditionFeature.Sharing) &&
					this.usersStore.currentUser
				) {
					this.workflowsEEStore.setWorkflowOwnedBy({
						workflowId: workflowData.id,
						ownedBy: this.usersStore.currentUser,
					});
				}

				if (openInNewWindow) {
					const routeData = this.$router.resolve({
						name: VIEWS.WORKFLOW,
						params: { name: workflowData.id },
					});
					window.open(routeData.href, '_blank');
					this.uiStore.removeActiveAction('workflowSaving');
					return true;
				}

				this.workflowsStore.currentWorkflowId = workflowData.id;
				delete this.workflowsStore.workflowsById[PLACEHOLDER_EMPTY_WORKFLOW_ID];
				this.uiStore.stateIsDirty = false;
				Object.keys(changedNodes).forEach((nodeName) => {
					const changes = {
						key: 'webhookId',
						value: changedNodes[nodeName],
						name: nodeName,
					};
					this.workflowsStore.setNodeValue(changes);
				});

				const createdTags = (workflowData.tags || []) as ITag[];
				const tagIds = createdTags.map((tag: ITag): string => tag.id);
				this.workflowsStore.setWorkflowTagIds(tagIds);

				const templateId = this.$route.query.templateId;
				if (templateId) {
					this.$telemetry.track('User saved new workflow from template', {
						template_id: templateId,
						workflow_id: workflowData.id,
						wf_template_repo_session_id: this.templatesStore.previousSessionId,
					});
				}

				if (redirect) {
					this.$router.replace({
						name: VIEWS.WORKFLOW,
						params: { name: workflowData.id as string, action: 'workflowSave' },
					});
				}

				this.uiStore.removeActiveAction('workflowSaving');
				this.uiStore.stateIsDirty = false;
				this.$externalHooks().run('workflow.afterUpdate', { workflowData });

				getCurrentWorkflow(true); // refresh cache
				return true;
			} catch (e) {
				this.uiStore.removeActiveAction('workflowSaving');

				this.$showMessage({
					title: this.$locale.baseText('workflowHelpers.showMessage.title'),
					message: (e as Error).message,
					type: 'error',
				});

				return false;
			}
		},

		// Updates the position of all the nodes that the top-left node
		// is at the given position
		updateNodePositions(
			workflowData: IWorkflowData | IWorkflowDataUpdate,
			position: XYPosition,
		): void {
			if (workflowData.nodes === undefined) {
				return;
			}

			// Find most top-left node
			const minPosition = [99999999, 99999999];
			for (const node of workflowData.nodes) {
				if (node.position[1] < minPosition[1]) {
					minPosition[0] = node.position[0];
					minPosition[1] = node.position[1];
				} else if (node.position[1] === minPosition[1]) {
					if (node.position[0] < minPosition[0]) {
						minPosition[0] = node.position[0];
						minPosition[1] = node.position[1];
					}
				}
			}

			// Update the position on all nodes so that the
			// most top-left one is at given position
			const offsetPosition = [position[0] - minPosition[0], position[1] - minPosition[1]];
			for (const node of workflowData.nodes) {
				node.position[0] += offsetPosition[0];
				node.position[1] += offsetPosition[1];
			}
		},
		async dataHasChanged(id: string) {
			const currentData = await this.getWorkflowDataToSave();

			const data: IWorkflowDb = await this.workflowsStore.fetchWorkflow(id);

			if (data !== undefined) {
				const x = {
					nodes: data.nodes,
					connections: data.connections,
					settings: data.settings,
					name: data.name,
				};
				const y = {
					nodes: currentData.nodes,
					connections: currentData.connections,
					settings: currentData.settings,
					name: currentData.name,
				};
				return !isEqual(x, y);
			}

			return true;
		},

		removeForeignCredentialsFromWorkflow(
			workflow: IWorkflowData | IWorkflowDataUpdate,
			usableCredentials: ICredentialsResponse[],
		): void {
			workflow.nodes.forEach((node: INode) => {
				if (!node.credentials) {
					return;
				}

				node.credentials = Object.entries(node.credentials).reduce<INodeCredentials>(
					(acc, [credentialType, credential]) => {
						const isUsableCredential = usableCredentials.some(
							(ownCredential) => `${ownCredential.id}` === `${credential.id}`,
						);
						if (credential.id && isUsableCredential) {
							acc[credentialType] = node.credentials![credentialType];
						}

						return acc;
					},
					{},
				);
			});
		},
	},
});<|MERGE_RESOLUTION|>--- conflicted
+++ resolved
@@ -181,31 +181,7 @@
 
 // Returns a workflow instance.
 function getWorkflow(nodes: INodeUi[], connections: IConnections, copyData?: boolean): Workflow {
-<<<<<<< HEAD
-	const nodeTypes = getNodeTypes();
-	let workflowId: string | undefined = useWorkflowsStore().workflowId;
-	if (workflowId && workflowId === PLACEHOLDER_EMPTY_WORKFLOW_ID) {
-		workflowId = undefined;
-	}
-
-	const workflowName = useWorkflowsStore().workflow.name;
-
-	cachedWorkflow = new Workflow({
-		id: workflowId,
-		name: workflowName,
-		nodes: copyData ? deepCopy(nodes) : nodes,
-		connections: copyData ? deepCopy(connections) : connections,
-		active: false,
-		nodeTypes,
-		settings: useWorkflowsStore().workflowSettings,
-		// @ts-ignore
-		pinData: useWorkflowsStore().getPinData,
-	});
-
-	return cachedWorkflow;
-=======
 	return useWorkflowsStore().getWorkflow(nodes, connections, copyData);
->>>>>>> 13c143eb
 }
 
 function getNodeTypes(): INodeTypes {
