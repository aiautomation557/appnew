import {
	EnterpriseEditionFeature,
	HTTP_REQUEST_NODE_TYPE,
	MODAL_CONFIRM,
	PLACEHOLDER_EMPTY_WORKFLOW_ID,
	PLACEHOLDER_FILLED_AT_EXECUTION_TIME,
	VIEWS,
	WEBHOOK_NODE_TYPE,
} from '@/constants';
import { mapStores } from 'pinia';
import { defineComponent } from 'vue';

import type {
	IConnections,
	IDataObject,
	IExecuteData,
	INode,
	INodeConnection,
	INodeCredentials,
	INodeExecutionData,
	INodeIssues,
	INodeParameters,
	INodeProperties,
	INodeType,
	INodeTypes,
	IRunExecutionData,
	IWebhookDescription,
	IWorkflowDataProxyAdditionalKeys,
	IWorkflowIssues,
	IWorkflowSettings,
	NodeParameterValue,
	Workflow,
} from 'n8n-workflow';
import { NodeConnectionType, ExpressionEvaluatorProxy, NodeHelpers } from 'n8n-workflow';

import type {
	ICredentialsResponse,
	INodeTypesMaxCount,
	INodeUi,
	ITag,
	IWorkflowData,
	IWorkflowDataUpdate,
	IWorkflowDb,
	TargetItem,
	XYPosition,
} from '@/Interface';

import { useMessage } from '@/composables/useMessage';
import { useToast } from '@/composables/useToast';
<<<<<<< HEAD
import { useNodeHelpers } from '@/composables/useNodeHelpers';
import { externalHooks } from '@/mixins/externalHooks';
=======
>>>>>>> a3ca7c7a
import { genericHelpers } from '@/mixins/genericHelpers';

import { get, isEqual } from 'lodash-es';

import type { IPermissions } from '@/permissions';
import { getWorkflowPermissions } from '@/permissions';
import { useEnvironmentsStore } from '@/stores/environments.ee.store';
import { useRootStore } from '@/stores/n8nRoot.store';
import { useNDVStore } from '@/stores/ndv.store';
import { useNodeTypesStore } from '@/stores/nodeTypes.store';
import { useTemplatesStore } from '@/stores/templates.store';
import { useUIStore } from '@/stores/ui.store';
import { useUsersStore } from '@/stores/users.store';
import { useWorkflowsEEStore } from '@/stores/workflows.ee.store';
import { useWorkflowsStore } from '@/stores/workflows.store';
import { getSourceItems } from '@/utils/pairedItemUtils';
import { v4 as uuid } from 'uuid';
import { useSettingsStore } from '@/stores/settings.store';
import { getCredentialTypeName, isCredentialOnlyNodeType } from '@/utils/credentialOnlyNodes';
import { useExternalHooks } from '@/composables/useExternalHooks';

export function getParentMainInputNode(workflow: Workflow, node: INode): INode {
	const nodeType = useNodeTypesStore().getNodeType(node.type);
	if (nodeType) {
		const outputs = NodeHelpers.getNodeOutputs(workflow, node, nodeType);

		if (!!outputs.find((output) => output !== NodeConnectionType.Main)) {
			// Get the first node which is connected to a non-main output
			const nonMainNodesConnected = outputs?.reduce((acc, outputName) => {
				const parentNodes = workflow.getChildNodes(node.name, outputName);
				if (parentNodes.length > 0) {
					acc.push(...parentNodes);
				}
				return acc;
			}, [] as string[]);

			if (nonMainNodesConnected.length) {
				const returnNode = workflow.getNode(nonMainNodesConnected[0]);
				if (returnNode === null) {
					// This should theoretically never happen as the node is connected
					// but who knows and it makes TS happy
					throw new Error(
						`The node "${nonMainNodesConnected[0]}" which is a connection of "${node.name}" could not be found!`,
					);
				}

				// The chain of non-main nodes is potentially not finished yet so
				// keep on going
				return getParentMainInputNode(workflow, returnNode);
			}
		}
	}

	return node;
}

export function resolveParameter(
	parameter: NodeParameterValue | INodeParameters | NodeParameterValue[] | INodeParameters[],
	opts: {
		targetItem?: TargetItem;
		inputNodeName?: string;
		inputRunIndex?: number;
		inputBranchIndex?: number;
		additionalKeys?: IWorkflowDataProxyAdditionalKeys;
	} = {},
): IDataObject | null {
	let itemIndex = opts?.targetItem?.itemIndex || 0;

	const inputName = NodeConnectionType.Main;
	const activeNode = useNDVStore().activeNode;
	let contextNode = activeNode;

	const workflow = getCurrentWorkflow();

	if (activeNode) {
		contextNode = getParentMainInputNode(workflow, activeNode);
	}

	const workflowRunData = useWorkflowsStore().getWorkflowRunData;
	let parentNode = workflow.getParentNodes(contextNode!.name, inputName, 1);
	const executionData = useWorkflowsStore().getWorkflowExecution;

	let runIndexParent = opts?.inputRunIndex ?? 0;
	const nodeConnection = workflow.getNodeConnectionIndexes(contextNode!.name, parentNode[0]);
	if (opts.targetItem && opts?.targetItem?.nodeName === contextNode!.name && executionData) {
		const sourceItems = getSourceItems(executionData, opts.targetItem);
		if (!sourceItems.length) {
			return null;
		}
		parentNode = [sourceItems[0].nodeName];
		runIndexParent = sourceItems[0].runIndex;
		itemIndex = sourceItems[0].itemIndex;
		if (nodeConnection) {
			nodeConnection.sourceIndex = sourceItems[0].outputIndex;
		}
	} else {
		parentNode = opts.inputNodeName ? [opts.inputNodeName] : parentNode;
		if (nodeConnection) {
			nodeConnection.sourceIndex = opts.inputBranchIndex ?? nodeConnection.sourceIndex;
		}

		if (opts?.inputRunIndex === undefined && workflowRunData !== null && parentNode.length) {
			const firstParentWithWorkflowRunData = parentNode.find(
				(parentNodeName) => workflowRunData[parentNodeName],
			);
			if (firstParentWithWorkflowRunData) {
				runIndexParent = workflowRunData[firstParentWithWorkflowRunData].length - 1;
			}
		}
	}

	let _connectionInputData = connectionInputData(
		parentNode,
		contextNode!.name,
		inputName,
		runIndexParent,
		nodeConnection,
	);

	let runExecutionData: IRunExecutionData;
	if (!executionData?.data) {
		runExecutionData = {
			resultData: {
				runData: {},
			},
		};
	} else {
		runExecutionData = executionData.data;
	}

	if (_connectionInputData === null) {
		_connectionInputData = [];
	}

	const additionalKeys: IWorkflowDataProxyAdditionalKeys = {
		$execution: {
			id: PLACEHOLDER_FILLED_AT_EXECUTION_TIME,
			mode: 'test',
			resumeUrl: PLACEHOLDER_FILLED_AT_EXECUTION_TIME,
		},
		$vars: useEnvironmentsStore().variablesAsObject,

		// deprecated
		$executionId: PLACEHOLDER_FILLED_AT_EXECUTION_TIME,
		$resumeWebhookUrl: PLACEHOLDER_FILLED_AT_EXECUTION_TIME,

		...opts.additionalKeys,
	};

	if (activeNode?.type === HTTP_REQUEST_NODE_TYPE) {
		// Add $response for HTTP Request-Nodes as it is used
		// in pagination expressions
		additionalKeys.$response = get(
			executionData,
			`data.executionData.contextData['node:${activeNode.name}'].response`,
			{},
		);
	}

	let runIndexCurrent = opts?.targetItem?.runIndex ?? 0;
	if (
		opts?.targetItem === undefined &&
		workflowRunData !== null &&
		workflowRunData[contextNode!.name]
	) {
		runIndexCurrent = workflowRunData[contextNode!.name].length - 1;
	}
	const _executeData = executeData(parentNode, contextNode!.name, inputName, runIndexCurrent);

	ExpressionEvaluatorProxy.setEvaluator(
		useSettingsStore().settings.expressions?.evaluator ?? 'tmpl',
	);

	return workflow.expression.getParameterValue(
		parameter,
		runExecutionData,
		runIndexCurrent,
		itemIndex,
		activeNode!.name,
		_connectionInputData,
		'manual',
		additionalKeys,
		_executeData,
		false,
		{},
		contextNode!.name,
	) as IDataObject;
}

export function resolveRequiredParameters(
	currentParameter: INodeProperties,
	parameters: INodeParameters,
	opts: {
		targetItem?: TargetItem;
		inputNodeName?: string;
		inputRunIndex?: number;
		inputBranchIndex?: number;
	} = {},
): IDataObject | null {
	const loadOptionsDependsOn = new Set(currentParameter?.typeOptions?.loadOptionsDependsOn ?? []);

	const resolvedParameters = Object.fromEntries(
		Object.entries(parameters).map(([name, parameter]): [string, IDataObject | null] => {
			const required = loadOptionsDependsOn.has(name);

			if (required) {
				return [name, resolveParameter(parameter as NodeParameterValue, opts)];
			} else {
				try {
					return [name, resolveParameter(parameter as NodeParameterValue, opts)];
				} catch (error) {
					// ignore any expressions errors for non required parameters
					return [name, null];
				}
			}
		}),
	);

	return resolvedParameters;
}

function getCurrentWorkflow(copyData?: boolean): Workflow {
	return useWorkflowsStore().getCurrentWorkflow(copyData);
}

function getConnectedNodes(
	direction: 'upstream' | 'downstream',
	workflow: Workflow,
	nodeName: string,
): string[] {
	let checkNodes: string[];
	if (direction === 'downstream') {
		checkNodes = workflow.getChildNodes(nodeName);
	} else if (direction === 'upstream') {
		checkNodes = workflow.getParentNodes(nodeName);
	} else {
		throw new Error(`The direction "${direction}" is not supported!`);
	}

	// Find also all nodes which are connected to the child nodes via a non-main input
	let connectedNodes: string[] = [];
	checkNodes.forEach((checkNode) => {
		connectedNodes = [
			...connectedNodes,
			checkNode,
			...workflow.getParentNodes(checkNode, 'ALL_NON_MAIN'),
		];
	});

	// Remove duplicates
	return [...new Set(connectedNodes)];
}

function getNodes(): INodeUi[] {
	return useWorkflowsStore().getNodes();
}

// Returns a workflow instance.
function getWorkflow(nodes: INodeUi[], connections: IConnections, copyData?: boolean): Workflow {
	return useWorkflowsStore().getWorkflow(nodes, connections, copyData);
}

function getNodeTypes(): INodeTypes {
	return useWorkflowsStore().getNodeTypes();
}

// Returns connectionInputData to be able to execute an expression.
function connectionInputData(
	parentNode: string[],
	currentNode: string,
	inputName: string,
	runIndex: number,
	nodeConnection: INodeConnection = { sourceIndex: 0, destinationIndex: 0 },
): INodeExecutionData[] | null {
	let connectionInputData: INodeExecutionData[] | null = null;
	const _executeData = executeData(parentNode, currentNode, inputName, runIndex);
	if (parentNode.length) {
		if (
			!Object.keys(_executeData.data).length ||
			_executeData.data[inputName].length <= nodeConnection.sourceIndex
		) {
			connectionInputData = [];
		} else {
			connectionInputData = _executeData.data[inputName][nodeConnection.sourceIndex];

			if (connectionInputData !== null) {
				// Update the pairedItem information on items
				connectionInputData = connectionInputData.map((item, itemIndex) => {
					return {
						...item,
						pairedItem: {
							item: itemIndex,
							input: nodeConnection.destinationIndex,
						},
					};
				});
			}
		}
	}

	const workflowsStore = useWorkflowsStore();

	if (workflowsStore.shouldReplaceInputDataWithPinData) {
		const parentPinData = parentNode.reduce<INodeExecutionData[]>((acc, parentNodeName, index) => {
			const pinData = workflowsStore.pinDataByNodeName(parentNodeName);

			if (pinData) {
				acc.push({
					json: pinData[0],
					pairedItem: {
						item: index,
						input: 1,
					},
				});
			}

			return acc;
		}, []);

		if (parentPinData.length > 0) {
			if (connectionInputData && connectionInputData.length > 0) {
				parentPinData.forEach((parentPinDataEntry) => {
					connectionInputData![0].json = {
						...connectionInputData![0].json,
						...parentPinDataEntry.json,
					};
				});
			} else {
				connectionInputData = parentPinData;
			}
		}
	}

	return connectionInputData;
}

export function executeData(
	parentNodes: string[],
	currentNode: string,
	inputName: string,
	runIndex: number,
): IExecuteData {
	const executeData = {
		node: {},
		data: {},
		source: null,
	} as IExecuteData;

	const workflowsStore = useWorkflowsStore();

	// Find the parent node which has data
	for (const parentNodeName of parentNodes) {
		if (workflowsStore.shouldReplaceInputDataWithPinData) {
			const parentPinData = workflowsStore.getPinData![parentNodeName];

			// populate `executeData` from `pinData`

			if (parentPinData) {
				executeData.data = { main: [parentPinData] };
				executeData.source = { main: [{ previousNode: parentNodeName }] };

				return executeData;
			}
		}

		// populate `executeData` from `runData`
		const workflowRunData = workflowsStore.getWorkflowRunData;
		if (workflowRunData === null) {
			return executeData;
		}

		if (
			!workflowRunData[parentNodeName] ||
			workflowRunData[parentNodeName].length <= runIndex ||
			!workflowRunData[parentNodeName][runIndex] ||
			!workflowRunData[parentNodeName][runIndex].hasOwnProperty('data') ||
			workflowRunData[parentNodeName][runIndex].data === undefined ||
			!workflowRunData[parentNodeName][runIndex].data!.hasOwnProperty(inputName)
		) {
			executeData.data = {};
		} else {
			executeData.data = workflowRunData[parentNodeName][runIndex].data!;
			if (workflowRunData[currentNode] && workflowRunData[currentNode][runIndex]) {
				executeData.source = {
					[inputName]: workflowRunData[currentNode][runIndex].source,
				};
			} else {
				const workflow = getCurrentWorkflow();

				let previousNodeOutput: number | undefined;
				// As the node can be connected through either of the outputs find the correct one
				// and set it to make pairedItem work on not executed nodes
				if (workflow.connectionsByDestinationNode[currentNode]?.main) {
					mainConnections: for (const mainConnections of workflow.connectionsByDestinationNode[
						currentNode
					].main) {
						for (const connection of mainConnections) {
							if (
								connection.type === NodeConnectionType.Main &&
								connection.node === parentNodeName
							) {
								previousNodeOutput = connection.index;
								break mainConnections;
							}
						}
					}
				}

				// The current node did not get executed in UI yet so build data manually
				executeData.source = {
					[inputName]: [
						{
							previousNode: parentNodeName,
							previousNodeOutput,
						},
					],
				};
			}
			return executeData;
		}
	}

	return executeData;
}

export const workflowHelpers = defineComponent({
<<<<<<< HEAD
	mixins: [externalHooks, genericHelpers],
=======
	mixins: [nodeHelpers, genericHelpers],
>>>>>>> a3ca7c7a
	setup() {
		const nodeHelpers = useNodeHelpers();
		return {
			...useToast(),
			...useMessage(),
			nodeHelpers,
		};
	},
	computed: {
		...mapStores(
			useNodeTypesStore,
			useNDVStore,
			useRootStore,
			useTemplatesStore,
			useWorkflowsStore,
			useWorkflowsEEStore,
			useUsersStore,
			useUIStore,
		),
		workflowPermissions(): IPermissions {
			return getWorkflowPermissions(this.usersStore.currentUser, this.workflowsStore.workflow);
		},
	},
	methods: {
		resolveParameter,
		resolveRequiredParameters,
		getCurrentWorkflow,
		getConnectedNodes,
		getNodes,
		getParentMainInputNode,
		getWorkflow,
		getNodeTypes,
		connectionInputData,
		executeData,

		// Returns data about nodeTypes which have a "maxNodes" limit set.
		// For each such type does it return how high the limit is, how many
		// already exist and the name of this nodes.
		getNodeTypesMaxCount(): INodeTypesMaxCount {
			const nodes = this.workflowsStore.allNodes;

			const returnData: INodeTypesMaxCount = {};

			const nodeTypes = this.nodeTypesStore.allNodeTypes;
			for (const nodeType of nodeTypes) {
				if (nodeType.maxNodes !== undefined) {
					returnData[nodeType.name] = {
						exist: 0,
						max: nodeType.maxNodes,
						nodeNames: [],
					};
				}
			}

			for (const node of nodes) {
				if (returnData[node.type] !== undefined) {
					returnData[node.type].exist += 1;
					returnData[node.type].nodeNames.push(node.name);
				}
			}

			return returnData;
		},

		// Returns how many nodes of the given type currently exist
		getNodeTypeCount(nodeType: string): number {
			const nodes = this.workflowsStore.allNodes;

			let count = 0;

			for (const node of nodes) {
				if (node.type === nodeType) {
					count++;
				}
			}

			return count;
		},

		// Checks if everything in the workflow is complete and ready to be executed
		checkReadyForExecution(workflow: Workflow, lastNodeName?: string) {
			let node: INode;
			let nodeType: INodeType | undefined;
			let nodeIssues: INodeIssues | null = null;
			const workflowIssues: IWorkflowIssues = {};

			let checkNodes = Object.keys(workflow.nodes);
			if (lastNodeName) {
				checkNodes = workflow.getParentNodes(lastNodeName);
				checkNodes.push(lastNodeName);
			} else {
				// As webhook nodes always take precedence check first
				// if there are any
				let checkWebhook: string[] = [];
				for (const nodeName of Object.keys(workflow.nodes)) {
					if (
						workflow.nodes[nodeName].disabled !== true &&
						workflow.nodes[nodeName].type === WEBHOOK_NODE_TYPE
					) {
						checkWebhook = [nodeName, ...checkWebhook, ...workflow.getChildNodes(nodeName)];
					}
				}

				if (checkWebhook.length) {
					checkNodes = checkWebhook;
				} else {
					// If no webhook nodes got found try to find another trigger node
					const startNode = workflow.getStartNode();
					if (startNode !== undefined) {
						checkNodes = workflow.getChildNodes(startNode.name);
						checkNodes.push(startNode.name);
					}
				}
			}

			for (const nodeName of checkNodes) {
				nodeIssues = null;
				node = workflow.nodes[nodeName];

				if (node.disabled === true) {
					// Ignore issues on disabled nodes
					continue;
				}

				nodeType = workflow.nodeTypes.getByNameAndVersion(node.type, node.typeVersion);

				if (nodeType === undefined) {
					// Node type is not known
					nodeIssues = {
						typeUnknown: true,
					};
				} else {
<<<<<<< HEAD
					nodeIssues = this.nodeHelpers.getNodeIssues(nodeType.description, node, ['execution']);
=======
					nodeIssues = this.getNodeIssues(nodeType.description, node, workflow, ['execution']);
>>>>>>> a3ca7c7a
				}

				if (nodeIssues !== null) {
					workflowIssues[node.name] = nodeIssues;
				}
			}

			if (Object.keys(workflowIssues).length === 0) {
				return null;
			}

			return workflowIssues;
		},

		// Returns the currently loaded workflow as JSON.
		async getWorkflowDataToSave(): Promise<IWorkflowData> {
			const workflowNodes = this.workflowsStore.allNodes;
			const workflowConnections = this.workflowsStore.allConnections;

			let nodeData;

			const nodes = [];
			for (let nodeIndex = 0; nodeIndex < workflowNodes.length; nodeIndex++) {
				// @ts-ignore
				nodeData = this.getNodeDataToSave(workflowNodes[nodeIndex]);

				nodes.push(nodeData);
			}

			const data: IWorkflowData = {
				name: this.workflowsStore.workflowName,
				nodes,
				pinData: this.workflowsStore.getPinData,
				connections: workflowConnections,
				active: this.workflowsStore.isWorkflowActive,
				settings: this.workflowsStore.workflow.settings,
				tags: this.workflowsStore.workflowTags,
				versionId: this.workflowsStore.workflow.versionId,
			};

			const workflowId = this.workflowsStore.workflowId;
			if (workflowId !== PLACEHOLDER_EMPTY_WORKFLOW_ID) {
				data.id = workflowId;
			}

			return data;
		},

		// Returns all node-types
		getNodeDataToSave(node: INodeUi): INodeUi {
			const skipKeys = [
				'color',
				'continueOnFail',
				'credentials',
				'disabled',
				'issues',
				'onError',
				'notes',
				'parameters',
				'status',
			];

			// @ts-ignore
			const nodeData: INodeUi = {
				parameters: {},
			};

			for (const key in node) {
				if (key.charAt(0) !== '_' && skipKeys.indexOf(key) === -1) {
					// @ts-ignore
					nodeData[key] = node[key];
				}
			}

			// Get the data of the node type that we can get the default values
			// TODO: Later also has to care about the node-type-version as defaults could be different
			const nodeType = this.nodeTypesStore.getNodeType(node.type, node.typeVersion);

			if (nodeType !== null) {
				const isCredentialOnly = isCredentialOnlyNodeType(nodeType.name);

				if (isCredentialOnly) {
					nodeData.type = HTTP_REQUEST_NODE_TYPE;
					nodeData.extendsCredential = getCredentialTypeName(nodeType.name);
				}

				// Node-Type is known so we can save the parameters correctly
				const nodeParameters = NodeHelpers.getNodeParameters(
					nodeType.properties,
					node.parameters,
					isCredentialOnly,
					false,
					node,
				);
				nodeData.parameters = nodeParameters !== null ? nodeParameters : {};

				// Add the node credentials if there are some set and if they should be displayed
				if (node.credentials !== undefined && nodeType.credentials !== undefined) {
					const saveCredentials: INodeCredentials = {};
					for (const nodeCredentialTypeName of Object.keys(node.credentials)) {
						if (
							this.nodeHelpers.hasProxyAuth(node) ||
							Object.keys(node.parameters).includes('genericAuthType')
						) {
							saveCredentials[nodeCredentialTypeName] = node.credentials[nodeCredentialTypeName];
							continue;
						}

						const credentialTypeDescription = nodeType.credentials
							// filter out credentials with same name in different node versions
							.filter((c) => this.nodeHelpers.displayParameter(node.parameters, c, '', node))
							.find((c) => c.name === nodeCredentialTypeName);

						if (credentialTypeDescription === undefined) {
							// Credential type is not know so do not save
							continue;
						}

						if (
							!this.nodeHelpers.displayParameter(
								node.parameters,
								credentialTypeDescription,
								'',
								node,
							)
						) {
							// Credential should not be displayed so do also not save
							continue;
						}

						saveCredentials[nodeCredentialTypeName] = node.credentials[nodeCredentialTypeName];
					}

					// Set credential property only if it has content
					if (Object.keys(saveCredentials).length !== 0) {
						nodeData.credentials = saveCredentials;
					}
				}
			} else {
				// Node-Type is not known so save the data as it is
				nodeData.credentials = node.credentials;
				nodeData.parameters = node.parameters;
				if (nodeData.color !== undefined) {
					nodeData.color = node.color;
				}
			}

			// Save the disabled property, continueOnFail and onError only when is set
			if (node.disabled === true) {
				nodeData.disabled = true;
			}
			if (node.continueOnFail === true) {
				nodeData.continueOnFail = true;
			}
			if (node.onError !== 'stopWorkflow') {
				nodeData.onError = node.onError;
			}
			// Save the notes only if when they contain data
			if (![undefined, ''].includes(node.notes)) {
				nodeData.notes = node.notes;
			}

			return nodeData;
		},

		getWebhookExpressionValue(webhookData: IWebhookDescription, key: string): string {
			if (webhookData[key] === undefined) {
				return 'empty';
			}
			try {
				return this.resolveExpression(webhookData[key] as string) as string;
			} catch (e) {
				return this.$locale.baseText('nodeWebhooks.invalidExpression');
			}
		},

		getWebhookUrl(webhookData: IWebhookDescription, node: INode, showUrlFor?: string): string {
			if (webhookData.restartWebhook === true) {
				return '$execution.resumeUrl';
			}
			let baseUrl = this.rootStore.getWebhookUrl;
			if (showUrlFor === 'test') {
				baseUrl = this.rootStore.getWebhookTestUrl;
			}

			const workflowId = this.workflowsStore.workflowId;
			const path = this.getWebhookExpressionValue(webhookData, 'path');
			const isFullPath =
				(this.getWebhookExpressionValue(webhookData, 'isFullPath') as unknown as boolean) || false;

			return NodeHelpers.getNodeWebhookUrl(baseUrl, workflowId, node, path, isFullPath);
		},

		resolveExpression(
			expression: string,
			siblingParameters: INodeParameters = {},
			opts: {
				targetItem?: TargetItem;
				inputNodeName?: string;
				inputRunIndex?: number;
				inputBranchIndex?: number;
				c?: number;
				additionalKeys?: IWorkflowDataProxyAdditionalKeys;
			} = {},
		) {
			const parameters = {
				__xxxxxxx__: expression,
				...siblingParameters,
			};
			const returnData: IDataObject | null = resolveParameter(parameters, opts);
			if (!returnData) {
				return null;
			}

			const obj = returnData.__xxxxxxx__;
			if (typeof obj === 'object') {
				const proxy = obj as { isProxy: boolean; toJSON?: () => unknown } | null;
				if (proxy?.isProxy && proxy.toJSON) return JSON.stringify(proxy.toJSON());
				const workflow = getCurrentWorkflow();
				return workflow.expression.convertObjectValueToString(obj as object);
			}
			return obj;
		},

		async updateWorkflow(
			{ workflowId, active }: { workflowId: string; active?: boolean },
			partialData = false,
		) {
			let data: IWorkflowDataUpdate = {};

			const isCurrentWorkflow = workflowId === this.workflowsStore.workflowId;
			if (isCurrentWorkflow) {
				data = partialData
					? { versionId: this.workflowsStore.workflowVersionId }
					: await this.getWorkflowDataToSave();
			} else {
				const { versionId } = await this.workflowsStore.fetchWorkflow(workflowId);
				data.versionId = versionId;
			}

			if (active !== undefined) {
				data.active = active;
			}

			const workflow = await this.workflowsStore.updateWorkflow(workflowId, data);
			this.workflowsStore.setWorkflowVersionId(workflow.versionId);

			if (isCurrentWorkflow) {
				this.workflowsStore.setActive(!!workflow.active);
				this.uiStore.stateIsDirty = false;
			}

			if (workflow.active) {
				this.workflowsStore.setWorkflowActive(workflowId);
			} else {
				this.workflowsStore.setWorkflowInactive(workflowId);
			}
		},

		async saveCurrentWorkflow(
			{ id, name, tags }: { id?: string; name?: string; tags?: string[] } = {},
			redirect = true,
			forceSave = false,
		): Promise<boolean> {
			if (this.readOnlyEnv) {
				return;
			}

			const currentWorkflow = id || this.$route.params.name;
			const isLoading = this.loadingService !== null;

			if (!currentWorkflow || ['new', PLACEHOLDER_EMPTY_WORKFLOW_ID].includes(currentWorkflow)) {
				return this.saveAsNewWorkflow({ name, tags }, redirect);
			}

			// Workflow exists already so update it
			try {
				if (!forceSave && isLoading) {
					return true;
				}
				this.uiStore.addActiveAction('workflowSaving');

				const workflowDataRequest: IWorkflowDataUpdate = await this.getWorkflowDataToSave();

				if (name) {
					workflowDataRequest.name = name.trim();
				}

				if (tags) {
					workflowDataRequest.tags = tags;
				}

				workflowDataRequest.versionId = this.workflowsStore.workflowVersionId;

				const workflowData = await this.workflowsStore.updateWorkflow(
					currentWorkflow,
					workflowDataRequest,
					forceSave,
				);
				this.workflowsStore.setWorkflowVersionId(workflowData.versionId);

				if (name) {
					this.workflowsStore.setWorkflowName({ newName: workflowData.name, setStateDirty: false });
				}

				if (tags) {
					const createdTags = (workflowData.tags || []) as ITag[];
					const tagIds = createdTags.map((tag: ITag): string => tag.id);
					this.workflowsStore.setWorkflowTagIds(tagIds);
				}

				this.uiStore.stateIsDirty = false;
				this.uiStore.removeActiveAction('workflowSaving');
				void useExternalHooks().run('workflow.afterUpdate', { workflowData });

				return true;
			} catch (error) {
				console.error(error);

				this.uiStore.removeActiveAction('workflowSaving');

				if (error.errorCode === 100) {
					this.$telemetry.track('User attempted to save locked workflow', {
						workflowId: currentWorkflow,
						sharing_role: this.workflowPermissions.isOwner ? 'owner' : 'sharee',
					});

					const url = this.$router.resolve({
						name: VIEWS.WORKFLOW,
						params: { name: currentWorkflow },
					}).href;

					const overwrite = await this.confirm(
						this.$locale.baseText('workflows.concurrentChanges.confirmMessage.message', {
							interpolate: {
								url,
							},
						}),
						this.$locale.baseText('workflows.concurrentChanges.confirmMessage.title'),
						{
							dangerouslyUseHTMLString: true,
							confirmButtonText: this.$locale.baseText(
								'workflows.concurrentChanges.confirmMessage.confirmButtonText',
							),
							cancelButtonText: this.$locale.baseText(
								'workflows.concurrentChanges.confirmMessage.cancelButtonText',
							),
						},
					);

					if (overwrite === MODAL_CONFIRM) {
						return this.saveCurrentWorkflow({ id, name, tags }, redirect, true);
					}

					return false;
				}

				this.showMessage({
					title: this.$locale.baseText('workflowHelpers.showMessage.title'),
					message: error.message,
					type: 'error',
				});

				return false;
			}
		},

		async saveAsNewWorkflow(
			{
				name,
				tags,
				resetWebhookUrls,
				resetNodeIds,
				openInNewWindow,
				data,
			}: {
				name?: string;
				tags?: string[];
				resetWebhookUrls?: boolean;
				openInNewWindow?: boolean;
				resetNodeIds?: boolean;
				data?: IWorkflowDataUpdate;
			} = {},
			redirect = true,
		): Promise<boolean> {
			try {
				this.uiStore.addActiveAction('workflowSaving');

				const workflowDataRequest: IWorkflowDataUpdate =
					data || (await this.getWorkflowDataToSave());
				const changedNodes = {} as IDataObject;

				if (resetNodeIds) {
					workflowDataRequest.nodes = workflowDataRequest.nodes!.map((node) => {
						node.id = uuid();

						return node;
					});
				}

				if (resetWebhookUrls) {
					workflowDataRequest.nodes = workflowDataRequest.nodes!.map((node) => {
						if (node.webhookId) {
							node.webhookId = uuid();
							changedNodes[node.name] = node.webhookId;
						}
						return node;
					});
				}

				if (name) {
					workflowDataRequest.name = name.trim();
				}

				if (tags) {
					workflowDataRequest.tags = tags;
				}
				const workflowData = await this.workflowsStore.createNewWorkflow(workflowDataRequest);

				this.workflowsStore.addWorkflow(workflowData);
				if (
					useSettingsStore().isEnterpriseFeatureEnabled(EnterpriseEditionFeature.Sharing) &&
					this.usersStore.currentUser
				) {
					this.workflowsEEStore.setWorkflowOwnedBy({
						workflowId: workflowData.id,
						ownedBy: this.usersStore.currentUser,
					});
				}

				if (openInNewWindow) {
					const routeData = this.$router.resolve({
						name: VIEWS.WORKFLOW,
						params: { name: workflowData.id },
					});
					window.open(routeData.href, '_blank');
					this.uiStore.removeActiveAction('workflowSaving');
					return true;
				}

				this.workflowsStore.setActive(workflowData.active || false);
				this.workflowsStore.setWorkflowId(workflowData.id);
				this.workflowsStore.setWorkflowVersionId(workflowData.versionId);
				this.workflowsStore.setWorkflowName({ newName: workflowData.name, setStateDirty: false });
				this.workflowsStore.setWorkflowSettings((workflowData.settings as IWorkflowSettings) || {});
				this.uiStore.stateIsDirty = false;
				Object.keys(changedNodes).forEach((nodeName) => {
					const changes = {
						key: 'webhookId',
						value: changedNodes[nodeName],
						name: nodeName,
					};
					this.workflowsStore.setNodeValue(changes);
				});

				const createdTags = (workflowData.tags || []) as ITag[];
				const tagIds = createdTags.map((tag: ITag): string => tag.id);
				this.workflowsStore.setWorkflowTagIds(tagIds);

				const templateId = this.$route.query.templateId;
				if (templateId) {
					this.$telemetry.track('User saved new workflow from template', {
						template_id: templateId,
						workflow_id: workflowData.id,
						wf_template_repo_session_id: this.templatesStore.previousSessionId,
					});
				}

				if (redirect) {
					void this.$router.replace({
						name: VIEWS.WORKFLOW,
						params: { name: workflowData.id, action: 'workflowSave' },
					});
				}

				this.uiStore.removeActiveAction('workflowSaving');
				this.uiStore.stateIsDirty = false;
				void useExternalHooks().run('workflow.afterUpdate', { workflowData });

				getCurrentWorkflow(true); // refresh cache
				return true;
			} catch (e) {
				this.uiStore.removeActiveAction('workflowSaving');

				this.showMessage({
					title: this.$locale.baseText('workflowHelpers.showMessage.title'),
					message: (e as Error).message,
					type: 'error',
				});

				return false;
			}
		},

		// Updates the position of all the nodes that the top-left node
		// is at the given position
		updateNodePositions(
			workflowData: IWorkflowData | IWorkflowDataUpdate,
			position: XYPosition,
		): void {
			if (workflowData.nodes === undefined) {
				return;
			}

			// Find most top-left node
			const minPosition = [99999999, 99999999];
			for (const node of workflowData.nodes) {
				if (node.position[1] < minPosition[1]) {
					minPosition[0] = node.position[0];
					minPosition[1] = node.position[1];
				} else if (node.position[1] === minPosition[1]) {
					if (node.position[0] < minPosition[0]) {
						minPosition[0] = node.position[0];
						minPosition[1] = node.position[1];
					}
				}
			}

			// Update the position on all nodes so that the
			// most top-left one is at given position
			const offsetPosition = [position[0] - minPosition[0], position[1] - minPosition[1]];
			for (const node of workflowData.nodes) {
				node.position[0] += offsetPosition[0];
				node.position[1] += offsetPosition[1];
			}
		},
		async dataHasChanged(id: string) {
			const currentData = await this.getWorkflowDataToSave();

			const data: IWorkflowDb = await this.workflowsStore.fetchWorkflow(id);

			if (data !== undefined) {
				const x = {
					nodes: data.nodes,
					connections: data.connections,
					settings: data.settings,
					name: data.name,
				};
				const y = {
					nodes: currentData.nodes,
					connections: currentData.connections,
					settings: currentData.settings,
					name: currentData.name,
				};
				return !isEqual(x, y);
			}

			return true;
		},

		removeForeignCredentialsFromWorkflow(
			workflow: IWorkflowData | IWorkflowDataUpdate,
			usableCredentials: ICredentialsResponse[],
		): void {
			workflow.nodes.forEach((node: INode) => {
				if (!node.credentials) {
					return;
				}

				node.credentials = Object.entries(node.credentials).reduce<INodeCredentials>(
					(acc, [credentialType, credential]) => {
						const isUsableCredential = usableCredentials.some(
							(ownCredential) => `${ownCredential.id}` === `${credential.id}`,
						);
						if (credential.id && isUsableCredential) {
							acc[credentialType] = node.credentials![credentialType];
						}

						return acc;
					},
					{},
				);
			});
		},
	},
});<|MERGE_RESOLUTION|>--- conflicted
+++ resolved
@@ -47,11 +47,7 @@
 
 import { useMessage } from '@/composables/useMessage';
 import { useToast } from '@/composables/useToast';
-<<<<<<< HEAD
 import { useNodeHelpers } from '@/composables/useNodeHelpers';
-import { externalHooks } from '@/mixins/externalHooks';
-=======
->>>>>>> a3ca7c7a
 import { genericHelpers } from '@/mixins/genericHelpers';
 
 import { get, isEqual } from 'lodash-es';
@@ -478,11 +474,7 @@
 }
 
 export const workflowHelpers = defineComponent({
-<<<<<<< HEAD
-	mixins: [externalHooks, genericHelpers],
-=======
-	mixins: [nodeHelpers, genericHelpers],
->>>>>>> a3ca7c7a
+	mixins: [genericHelpers],
 	setup() {
 		const nodeHelpers = useNodeHelpers();
 		return {
@@ -615,11 +607,7 @@
 						typeUnknown: true,
 					};
 				} else {
-<<<<<<< HEAD
-					nodeIssues = this.nodeHelpers.getNodeIssues(nodeType.description, node, ['execution']);
-=======
-					nodeIssues = this.getNodeIssues(nodeType.description, node, workflow, ['execution']);
->>>>>>> a3ca7c7a
+					nodeIssues = this.nodeHelpers.getNodeIssues(nodeType.description, node, workflow, ['execution']);
 				}
 
 				if (nodeIssues !== null) {
