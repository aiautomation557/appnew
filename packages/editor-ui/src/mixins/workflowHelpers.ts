import {
	ERROR_TRIGGER_NODE_TYPE,
	PLACEHOLDER_FILLED_AT_EXECUTION_TIME,
	PLACEHOLDER_EMPTY_WORKFLOW_ID,
	START_NODE_TYPE,
	WEBHOOK_NODE_TYPE,
	VIEWS,
	EnterpriseEditionFeature,
} from '@/constants';

import {
	IConnections,
	IDataObject,
	INode,
	INodeExecutionData,
	INodeIssues,
	INodeParameters,
	NodeParameterValue,
	INodeCredentials,
	INodeType,
	INodeTypes,
	INodeTypeData,
	INodeTypeDescription,
	IVersionedNodeType,
	IPinData,
	IRunData,
	IRunExecutionData,
	IWorkflowIssues,
	IWorkflowDataProxyAdditionalKeys,
	Workflow,
	NodeHelpers,
	IExecuteData,
	INodeConnection,
	IWebhookDescription,
	deepCopy,
} from 'n8n-workflow';

import {
	IExecutionResponse,
	INodeTypesMaxCount,
	INodeUi,
	IWorkflowData,
	IWorkflowDb,
	IWorkflowDataUpdate,
	XYPosition,
	ITag,
	IUpdateInformation,
	TargetItem,
} from '../../Interface';

import { externalHooks } from '@/mixins/externalHooks';
import { restApi } from '@/mixins/restApi';
import { nodeHelpers } from '@/mixins/nodeHelpers';
import { showMessage } from '@/mixins/showMessage';

import { isEqual } from 'lodash';

import mixins from 'vue-typed-mixins';
import { v4 as uuid } from 'uuid';
import { getSourceItems } from '@/utils';
import { mapStores } from 'pinia';
import { useUIStore } from '@/stores/ui';
import { useWorkflowsStore } from '@/stores/workflows';
import { useRootStore } from '@/stores/n8nRootStore';
import { IWorkflowSettings } from 'n8n-workflow';
import { useNDVStore } from '@/stores/ndv';
import { useTemplatesStore } from '@/stores/templates';
import { useNodeTypesStore } from '@/stores/nodeTypes';
<<<<<<< HEAD
import useWorkflowsEEStore from "@/stores/workflows.ee";
import {useUsersStore} from "@/stores/users";
import {ICredentialsResponse} from "@/Interface";
=======
import useWorkflowsEEStore from '@/stores/workflows.ee';
import { useUsersStore } from '@/stores/users';
import { ICredentialMap, ICredentialsResponse, IUsedCredential } from '@/Interface';
>>>>>>> 990d13d3

let cachedWorkflowKey: string | null = '';
let cachedWorkflow: Workflow | null = null;

export const workflowHelpers = mixins(externalHooks, nodeHelpers, restApi, showMessage).extend({
	computed: {
		...mapStores(
			useNodeTypesStore,
			useNDVStore,
			useRootStore,
			useTemplatesStore,
			useWorkflowsStore,
			useWorkflowsEEStore,
			useUsersStore,
			useUIStore,
		),
	},
	methods: {
		executeData(
			parentNode: string[],
			currentNode: string,
			inputName: string,
			runIndex: number,
		): IExecuteData {
			const executeData = {
				node: {},
				data: {},
				source: null,
			} as IExecuteData;

			if (parentNode.length) {
				// Add the input data to be able to also resolve the short expression format
				// which does not use the node name
				const parentNodeName = parentNode[0];

				const parentPinData = this.workflowsStore.getPinData![parentNodeName];

				// populate `executeData` from `pinData`

				if (parentPinData) {
					executeData.data = { main: [parentPinData] };
					executeData.source = { main: [{ previousNode: parentNodeName }] };

					return executeData;
				}

				// populate `executeData` from `runData`

				const workflowRunData = this.workflowsStore.getWorkflowRunData;
				if (workflowRunData === null) {
					return executeData;
				}

				if (
					!workflowRunData[parentNodeName] ||
					workflowRunData[parentNodeName].length <= runIndex ||
					!workflowRunData[parentNodeName][runIndex] ||
					!workflowRunData[parentNodeName][runIndex].hasOwnProperty('data') ||
					workflowRunData[parentNodeName][runIndex].data === undefined ||
					!workflowRunData[parentNodeName][runIndex].data!.hasOwnProperty(inputName)
				) {
					executeData.data = {};
				} else {
					executeData.data = workflowRunData[parentNodeName][runIndex].data!;
					if (workflowRunData[currentNode] && workflowRunData[currentNode][runIndex]) {
						executeData.source = {
							[inputName]: workflowRunData[currentNode][runIndex].source!,
						};
					} else {
						// The current node did not get executed in UI yet so build data manually
						executeData.source = {
							[inputName]: [
								{
									previousNode: parentNodeName,
								},
							],
						};
					}
				}
			}

			return executeData;
		},
		// Returns connectionInputData to be able to execute an expression.
		connectionInputData(
			parentNode: string[],
			currentNode: string,
			inputName: string,
			runIndex: number,
			nodeConnection: INodeConnection = { sourceIndex: 0, destinationIndex: 0 },
		): INodeExecutionData[] | null {
			let connectionInputData: INodeExecutionData[] | null = null;
			const executeData = this.executeData(parentNode, currentNode, inputName, runIndex);
			if (parentNode.length) {
				if (
					!Object.keys(executeData.data).length ||
					executeData.data[inputName].length <= nodeConnection.sourceIndex
				) {
					connectionInputData = [];
				} else {
					connectionInputData = executeData.data![inputName][nodeConnection.sourceIndex];

					if (connectionInputData !== null) {
						// Update the pairedItem information on items
						connectionInputData = connectionInputData.map((item, itemIndex) => {
							return {
								...item,
								pairedItem: {
									item: itemIndex,
									input: nodeConnection.destinationIndex,
								},
							};
						});
					}
				}
			}

			const parentPinData = parentNode.reduce(
				(acc: INodeExecutionData[], parentNodeName, index) => {
					const pinData = this.workflowsStore.pinDataByNodeName(parentNodeName);

					if (pinData) {
						acc.push({
							json: pinData[0],
							pairedItem: {
								item: index,
								input: 1,
							},
						});
					}

					return acc;
				},
				[],
			);

			if (parentPinData.length > 0) {
				if (connectionInputData && connectionInputData.length > 0) {
					parentPinData.forEach((parentPinDataEntry) => {
						connectionInputData![0].json = {
							...connectionInputData![0].json,
							...parentPinDataEntry.json,
						};
					});
				} else {
					connectionInputData = parentPinData;
				}
			}

			return connectionInputData;
		},

		// Returns a shallow copy of the nodes which means that all the data on the lower
		// levels still only gets referenced but the top level object is a different one.
		// This has the advantage that it is very fast and does not cause problems with vuex
		// when the workflow replaces the node-parameters.
		getNodes(): INodeUi[] {
			const nodes = this.workflowsStore.allNodes;
			const returnNodes: INodeUi[] = [];

			for (const node of nodes) {
				returnNodes.push(Object.assign({}, node));
			}

			return returnNodes;
		},

		// Returns data about nodeTypes which have a "maxNodes" limit set.
		// For each such type does it return how high the limit is, how many
		// already exist and the name of this nodes.
		getNodeTypesMaxCount(): INodeTypesMaxCount {
			const nodes = this.workflowsStore.allNodes;

			const returnData: INodeTypesMaxCount = {};

			const nodeTypes = this.nodeTypesStore.allNodeTypes;
			for (const nodeType of nodeTypes) {
				if (nodeType.maxNodes !== undefined) {
					returnData[nodeType.name] = {
						exist: 0,
						max: nodeType.maxNodes,
						nodeNames: [],
					};
				}
			}

			for (const node of nodes) {
				if (returnData[node.type] !== undefined) {
					returnData[node.type].exist += 1;
					returnData[node.type].nodeNames.push(node.name);
				}
			}

			return returnData;
		},

		// Returns how many nodes of the given type currently exist
		getNodeTypeCount(nodeType: string): number {
			const nodes = this.workflowsStore.allNodes;

			let count = 0;

			for (const node of nodes) {
				if (node.type === nodeType) {
					count++;
				}
			}

			return count;
		},

		// Checks if everything in the workflow is complete and ready to be executed
		checkReadyForExecution(workflow: Workflow, lastNodeName?: string) {
			let node: INode;
			let nodeType: INodeType | undefined;
			let nodeIssues: INodeIssues | null = null;
			const workflowIssues: IWorkflowIssues = {};

			let checkNodes = Object.keys(workflow.nodes);
			if (lastNodeName) {
				checkNodes = workflow.getParentNodes(lastNodeName);
				checkNodes.push(lastNodeName);
			} else {
				// As webhook nodes always take precedence check first
				// if there are any
				let checkWebhook: string[] = [];
				for (const nodeName of Object.keys(workflow.nodes)) {
					if (
						workflow.nodes[nodeName].disabled !== true &&
						workflow.nodes[nodeName].type === WEBHOOK_NODE_TYPE
					) {
						checkWebhook = [nodeName, ...checkWebhook, ...workflow.getChildNodes(nodeName)];
					}
				}

				if (checkWebhook.length) {
					checkNodes = checkWebhook;
				} else {
					// If no webhook nodes got found try to find another trigger node
					const startNode = workflow.getStartNode();
					if (startNode !== undefined) {
						checkNodes = workflow.getChildNodes(startNode.name);
						checkNodes.push(startNode.name);
					}
				}
			}

			for (const nodeName of checkNodes) {
				nodeIssues = null;
				node = workflow.nodes[nodeName];

				if (node.disabled === true) {
					// Ignore issues on disabled nodes
					continue;
				}

				nodeType = workflow.nodeTypes.getByNameAndVersion(node.type, node.typeVersion);

				if (nodeType === undefined) {
					// Node type is not known
					nodeIssues = {
						typeUnknown: true,
					};
				} else {
					nodeIssues = this.getNodeIssues(nodeType.description, node, ['execution']);
				}

				if (nodeIssues !== null) {
					workflowIssues[node.name] = nodeIssues;
				}
			}

			if (Object.keys(workflowIssues).length === 0) {
				return null;
			}

			return workflowIssues;
		},

		getNodeTypes(): INodeTypes {
			const nodeTypes: INodeTypes = {
				nodeTypes: {},
				init: async (nodeTypes?: INodeTypeData): Promise<void> => {},
				getByNameAndVersion: (nodeType: string, version?: number): INodeType | undefined => {
					const nodeTypeDescription = this.nodeTypesStore.getNodeType(nodeType, version);

					if (nodeTypeDescription === null) {
						return undefined;
					}

					return {
						description: nodeTypeDescription,
						// As we do not have the trigger/poll functions available in the frontend
						// we use the information available to figure out what are trigger nodes
						// @ts-ignore
						trigger:
							(![ERROR_TRIGGER_NODE_TYPE, START_NODE_TYPE].includes(nodeType) &&
								nodeTypeDescription.inputs.length === 0 &&
								!nodeTypeDescription.webhooks) ||
							undefined,
					};
				},
			};

			return nodeTypes;
		},

		getCurrentWorkflow(copyData?: boolean): Workflow {
			const nodes = this.getNodes();
			const connections = this.workflowsStore.allConnections;
			const cacheKey = JSON.stringify({ nodes, connections });
			if (!copyData && cachedWorkflow && cacheKey === cachedWorkflowKey) {
				return cachedWorkflow;
			}
			cachedWorkflowKey = cacheKey;

			return this.getWorkflow(nodes, connections, copyData);
		},

		// Returns a workflow instance.
		getWorkflow(nodes: INodeUi[], connections: IConnections, copyData?: boolean): Workflow {
			const nodeTypes = this.getNodeTypes();
			let workflowId: string | undefined = this.workflowsStore.workflowId;
			if (workflowId && workflowId === PLACEHOLDER_EMPTY_WORKFLOW_ID) {
				workflowId = undefined;
			}

			const workflowName = this.workflowsStore.workflowName;

			cachedWorkflow = new Workflow({
				id: workflowId,
				name: workflowName,
				nodes: copyData ? deepCopy(nodes) : nodes,
				connections: copyData ? deepCopy(connections) : connections,
				active: false,
				nodeTypes,
				settings: this.workflowsStore.workflowSettings,
				pinData: this.workflowsStore.pinData,
			});

			return cachedWorkflow;
		},

		// Returns the currently loaded workflow as JSON.
		getWorkflowDataToSave(): Promise<IWorkflowData> {
			const workflowNodes = this.workflowsStore.allNodes;
			const workflowConnections = this.workflowsStore.allConnections;

			let nodeData;

			const nodes = [];
			for (let nodeIndex = 0; nodeIndex < workflowNodes.length; nodeIndex++) {
				try {
					// @ts-ignore
					nodeData = this.getNodeDataToSave(workflowNodes[nodeIndex]);
				} catch (e) {
					return Promise.reject(e);
				}

				nodes.push(nodeData);
			}

			const data: IWorkflowData = {
				name: this.workflowsStore.workflowName,
				nodes,
				pinData: this.workflowsStore.getPinData,
				connections: workflowConnections,
				active: this.workflowsStore.isWorkflowActive,
				settings: this.workflowsStore.workflow.settings,
				tags: this.workflowsStore.workflowTags,
				versionId: this.workflowsStore.workflow.versionId,
			};

			const workflowId = this.workflowsStore.workflowId;
			if (workflowId !== PLACEHOLDER_EMPTY_WORKFLOW_ID) {
				data.id = workflowId;
			}

			return Promise.resolve(data);
		},

		// Returns all node-types
		getNodeDataToSave(node: INodeUi): INodeUi {
			const skipKeys = [
				'color',
				'continueOnFail',
				'credentials',
				'disabled',
				'issues',
				'notes',
				'parameters',
				'status',
			];

			// @ts-ignore
			const nodeData: INodeUi = {
				parameters: {},
			};

			for (const key in node) {
				if (key.charAt(0) !== '_' && skipKeys.indexOf(key) === -1) {
					// @ts-ignore
					nodeData[key] = node[key];
				}
			}

			// Get the data of the node type that we can get the default values
			// TODO: Later also has to care about the node-type-version as defaults could be different
			const nodeType = this.nodeTypesStore.getNodeType(node.type, node.typeVersion);

			if (nodeType !== null) {
				// Node-Type is known so we can save the parameters correctly

				const nodeParameters = NodeHelpers.getNodeParameters(
					nodeType.properties,
					node.parameters,
					false,
					false,
					node,
				);
				nodeData.parameters = nodeParameters !== null ? nodeParameters : {};

				// Add the node credentials if there are some set and if they should be displayed
				if (node.credentials !== undefined && nodeType.credentials !== undefined) {
					const saveCredentials: INodeCredentials = {};
					for (const nodeCredentialTypeName of Object.keys(node.credentials)) {
						if (
							this.hasProxyAuth(node) ||
							Object.keys(node.parameters).includes('genericAuthType')
						) {
							saveCredentials[nodeCredentialTypeName] = node.credentials[nodeCredentialTypeName];
							continue;
						}

						const credentialTypeDescription = nodeType.credentials
							// filter out credentials with same name in different node versions
							.filter((c) => this.displayParameter(node.parameters, c, '', node))
							.find((c) => c.name === nodeCredentialTypeName);

						if (credentialTypeDescription === undefined) {
							// Credential type is not know so do not save
							continue;
						}

						if (
							this.displayParameter(node.parameters, credentialTypeDescription, '', node) === false
						) {
							// Credential should not be displayed so do also not save
							continue;
						}

						saveCredentials[nodeCredentialTypeName] = node.credentials[nodeCredentialTypeName];
					}

					// Set credential property only if it has content
					if (Object.keys(saveCredentials).length !== 0) {
						nodeData.credentials = saveCredentials;
					}
				}
			} else {
				// Node-Type is not known so save the data as it is
				nodeData.credentials = node.credentials;
				nodeData.parameters = node.parameters;
				if (nodeData.color !== undefined) {
					nodeData.color = node.color;
				}
			}

			// Save the disabled property and continueOnFail only when is set
			if (node.disabled === true) {
				nodeData.disabled = true;
			}
			if (node.continueOnFail === true) {
				nodeData.continueOnFail = true;
			}

			// Save the notes only if when they contain data
			if (![undefined, ''].includes(node.notes)) {
				nodeData.notes = node.notes;
			}

			return nodeData;
		},

		getWebhookExpressionValue(webhookData: IWebhookDescription, key: string): string {
			if (webhookData[key] === undefined) {
				return 'empty';
			}
			try {
				return this.resolveExpression(webhookData[key] as string) as string;
			} catch (e) {
				return this.$locale.baseText('nodeWebhooks.invalidExpression');
			}
		},

		getWebhookUrl(webhookData: IWebhookDescription, node: INode, showUrlFor?: string): string {
			if (webhookData.restartWebhook === true) {
				return '$execution.resumeUrl';
			}
			let baseUrl = this.rootStore.getWebhookUrl;
			if (showUrlFor === 'test') {
				baseUrl = this.rootStore.getWebhookTestUrl;
			}

			const workflowId = this.workflowsStore.workflowId;
			const path = this.getWebhookExpressionValue(webhookData, 'path');
			const isFullPath =
				(this.getWebhookExpressionValue(webhookData, 'isFullPath') as unknown as boolean) || false;

			return NodeHelpers.getNodeWebhookUrl(baseUrl, workflowId, node, path, isFullPath);
		},

		resolveParameter(
			parameter: NodeParameterValue | INodeParameters | NodeParameterValue[] | INodeParameters[],
			opts: {
				targetItem?: TargetItem;
				inputNodeName?: string;
				inputRunIndex?: number;
				inputBranchIndex?: number;
			} = {},
		): IDataObject | null {
			let itemIndex = opts?.targetItem?.itemIndex || 0;

			const inputName = 'main';
			const activeNode = this.ndvStore.activeNode;
			const workflow = this.getCurrentWorkflow();
			const workflowRunData = this.workflowsStore.getWorkflowRunData;
			let parentNode = workflow.getParentNodes(activeNode?.name, inputName, 1);
			const executionData = this.workflowsStore.getWorkflowExecution;

			if (opts?.inputNodeName && !parentNode.includes(opts.inputNodeName)) {
				return null;
			}

			let runIndexParent = opts?.inputRunIndex ?? 0;
			const nodeConnection = workflow.getNodeConnectionIndexes(activeNode!.name, parentNode[0]);
			if (opts.targetItem && opts?.targetItem?.nodeName === activeNode.name && executionData) {
				const sourceItems = getSourceItems(executionData, opts.targetItem);
				if (!sourceItems.length) {
					return null;
				}
				parentNode = [sourceItems[0].nodeName];
				runIndexParent = sourceItems[0].runIndex;
				itemIndex = sourceItems[0].itemIndex;
				if (nodeConnection) {
					nodeConnection.sourceIndex = sourceItems[0].outputIndex;
				}
			} else {
				parentNode = opts.inputNodeName ? [opts.inputNodeName] : parentNode;
				if (nodeConnection) {
					nodeConnection.sourceIndex = opts.inputBranchIndex ?? nodeConnection.sourceIndex;
				}

				if (opts?.inputRunIndex === undefined && workflowRunData !== null && parentNode.length) {
					const firstParentWithWorkflowRunData = parentNode.find(
						(parentNodeName) => workflowRunData[parentNodeName],
					);
					if (firstParentWithWorkflowRunData) {
						runIndexParent = workflowRunData[firstParentWithWorkflowRunData].length - 1;
					}
				}
			}

			let connectionInputData = this.connectionInputData(
				parentNode,
				activeNode.name,
				inputName,
				runIndexParent,
				nodeConnection,
			);

			let runExecutionData: IRunExecutionData;
			if (executionData === null || !executionData.data) {
				runExecutionData = {
					resultData: {
						runData: {},
					},
				};
			} else {
				runExecutionData = executionData.data;
			}

			parentNode.forEach((parentNodeName) => {
				const pinData: IPinData[string] = this.workflowsStore.pinDataByNodeName(parentNodeName);

				if (pinData) {
					runExecutionData = {
						...runExecutionData,
						resultData: {
							...runExecutionData.resultData,
							runData: {
								...runExecutionData.resultData.runData,
								[parentNodeName]: [
									{
										startTime: new Date().valueOf(),
										executionTime: 0,
										source: [],
										data: {
											main: [pinData.map((data) => ({ json: data }))],
										},
									},
								],
							},
						},
					};
				}
			});

			if (connectionInputData === null) {
				connectionInputData = [];
			}

			const additionalKeys: IWorkflowDataProxyAdditionalKeys = {
				$execution: {
					id: PLACEHOLDER_FILLED_AT_EXECUTION_TIME,
					mode: 'test',
					resumeUrl: PLACEHOLDER_FILLED_AT_EXECUTION_TIME,
				},

				// deprecated
				$executionId: PLACEHOLDER_FILLED_AT_EXECUTION_TIME,
				$resumeWebhookUrl: PLACEHOLDER_FILLED_AT_EXECUTION_TIME,
			};

			let runIndexCurrent = opts?.targetItem?.runIndex ?? 0;
			if (
				opts?.targetItem === undefined &&
				workflowRunData !== null &&
				workflowRunData[activeNode.name]
			) {
				runIndexCurrent = workflowRunData[activeNode.name].length - 1;
			}
			const executeData = this.executeData(parentNode, activeNode.name, inputName, runIndexCurrent);

			return workflow.expression.getParameterValue(
				parameter,
				runExecutionData,
				runIndexCurrent,
				itemIndex,
				activeNode.name,
				connectionInputData,
				'manual',
				this.rootStore.timezone,
				additionalKeys,
				executeData,
				false,
			) as IDataObject;
		},

		resolveExpression(
			expression: string,
			siblingParameters: INodeParameters = {},
			opts: {
				targetItem?: TargetItem;
				inputNodeName?: string;
				inputRunIndex?: number;
				inputBranchIndex?: number;
				c?: number;
			} = {},
		) {
			const parameters = {
				__xxxxxxx__: expression,
				...siblingParameters,
			};
			const returnData: IDataObject | null = this.resolveParameter(parameters, opts);
			if (!returnData) {
				return null;
			}

			if (typeof returnData['__xxxxxxx__'] === 'object') {
				const workflow = this.getCurrentWorkflow();
				return workflow.expression.convertObjectValueToString(returnData['__xxxxxxx__'] as object);
			}
			return returnData['__xxxxxxx__'];
		},

		async updateWorkflow({ workflowId, active }: { workflowId: string; active?: boolean }) {
			let data: IWorkflowDataUpdate = {};

			const isCurrentWorkflow = workflowId === this.workflowsStore.workflowId;
			if (isCurrentWorkflow) {
				data = await this.getWorkflowDataToSave();
			} else {
				const { versionId } = await this.restApi().getWorkflow(workflowId);
				data.versionId = versionId;
			}

			if (active !== undefined) {
				data.active = active;
			}

			const workflow = await this.restApi().updateWorkflow(workflowId, data);
			this.workflowsStore.setWorkflowVersionId(workflow.versionId);

			if (isCurrentWorkflow) {
				this.workflowsStore.setActive(!!workflow.active);
				this.uiStore.stateIsDirty = false;
			}

			if (workflow.active) {
				this.workflowsStore.setWorkflowActive(workflowId);
			} else {
				this.workflowsStore.setWorkflowInactive(workflowId);
			}
		},

		async saveCurrentWorkflow(
			{ id, name, tags }: { id?: string; name?: string; tags?: string[] } = {},
			redirect = true,
			forceSave = false,
		): Promise<boolean> {
			const currentWorkflow = id || this.$route.params.name;

			if (!currentWorkflow || ['new', PLACEHOLDER_EMPTY_WORKFLOW_ID].includes(currentWorkflow)) {
				return this.saveAsNewWorkflow({ name, tags }, redirect);
			}

			// Workflow exists already so update it
			try {
				this.uiStore.addActiveAction('workflowSaving');

				const workflowDataRequest: IWorkflowDataUpdate = await this.getWorkflowDataToSave();

				if (name) {
					workflowDataRequest.name = name.trim();
				}

				if (tags) {
					workflowDataRequest.tags = tags;
				}

				workflowDataRequest.versionId = this.workflowsStore.workflowVersionId;

				const workflowData = await this.restApi().updateWorkflow(
					currentWorkflow,
					workflowDataRequest,
					forceSave,
				);
				this.workflowsStore.setWorkflowVersionId(workflowData.versionId);

				if (name) {
					this.workflowsStore.setWorkflowName({ newName: workflowData.name, setStateDirty: false });
				}

				if (tags) {
					const createdTags = (workflowData.tags || []) as ITag[];
					const tagIds = createdTags.map((tag: ITag): string => tag.id);
					this.workflowsStore.setWorkflowTagIds(tagIds);
				}

				this.uiStore.stateIsDirty = false;
				this.uiStore.removeActiveAction('workflowSaving');
				this.$externalHooks().run('workflow.afterUpdate', { workflowData });

				return true;
			} catch (error) {
				this.uiStore.removeActiveAction('workflowSaving');

				if (error.errorCode === 100) {
					const overwrite = await this.confirmMessage(
						this.$locale.baseText('workflows.concurrentChanges.confirmMessage.message'),
						this.$locale.baseText('workflows.concurrentChanges.confirmMessage.title'),
						null,
						this.$locale.baseText('workflows.concurrentChanges.confirmMessage.confirmButtonText'),
						this.$locale.baseText('workflows.concurrentChanges.confirmMessage.cancelButtonText'),
					);

					if (overwrite) {
						return this.saveCurrentWorkflow({ id, name, tags }, redirect, true);
					}

					return false;
				}

				this.$showMessage({
					title: this.$locale.baseText('workflowHelpers.showMessage.title'),
					message: error.message,
					type: 'error',
				});

				return false;
			}
		},

		async saveAsNewWorkflow(
			{
				name,
				tags,
				resetWebhookUrls,
				resetNodeIds,
				openInNewWindow,
				data,
			}: {
				name?: string;
				tags?: string[];
				resetWebhookUrls?: boolean;
				openInNewWindow?: boolean;
				resetNodeIds?: boolean;
				data?: IWorkflowDataUpdate;
			} = {},
			redirect = true,
		): Promise<boolean> {
			try {
				this.uiStore.addActiveAction('workflowSaving');

				const workflowDataRequest: IWorkflowDataUpdate =
					data || (await this.getWorkflowDataToSave());
				// make sure that the new ones are not active
				workflowDataRequest.active = false;
				const changedNodes = {} as IDataObject;

				if (resetNodeIds) {
					workflowDataRequest.nodes = workflowDataRequest.nodes!.map((node) => {
						node.id = uuid();

						return node;
					});
				}

				if (resetWebhookUrls) {
					workflowDataRequest.nodes = workflowDataRequest.nodes!.map((node) => {
						if (node.webhookId) {
							node.webhookId = uuid();
							changedNodes[node.name] = node.webhookId;
						}
						return node;
					});
				}

				if (name) {
					workflowDataRequest.name = name.trim();
				}

				if (tags) {
					workflowDataRequest.tags = tags;
				}
				const workflowData = await this.restApi().createNewWorkflow(workflowDataRequest);

				this.workflowsStore.addWorkflow(workflowData);
				this.workflowsStore.setWorkflowVersionId(workflowData.versionId);

				if (
					this.settingsStore.isEnterpriseFeatureEnabled(EnterpriseEditionFeature.WorkflowSharing) &&
					this.usersStore.currentUser
				) {
					this.workflowsEEStore.setWorkflowOwnedBy({
						workflowId: workflowData.id,
						ownedBy: this.usersStore.currentUser,
					});
				}

				if (openInNewWindow) {
					const routeData = this.$router.resolve({
						name: VIEWS.WORKFLOW,
						params: { name: workflowData.id },
					});
					window.open(routeData.href, '_blank');
					this.uiStore.removeActiveAction('workflowSaving');
					return true;
<<<<<<< HEAD
				} catch (error) {
					this.uiStore.removeActiveAction('workflowSaving');

					if (error.errorCode === 100) {
						const url = this.$router.resolve({ name: VIEWS.WORKFLOW, params: { name: currentWorkflow }}).href;

						const overwrite = await this.confirmMessage(
							this.$locale.baseText('workflows.concurrentChanges.confirmMessage.message', {
								interpolate: {
									url,
								},
							}),
							this.$locale.baseText('workflows.concurrentChanges.confirmMessage.title'),
							null,
							this.$locale.baseText('workflows.concurrentChanges.confirmMessage.confirmButtonText'),
							this.$locale.baseText('workflows.concurrentChanges.confirmMessage.cancelButtonText'),
						);
=======
				}
>>>>>>> 990d13d3

				this.workflowsStore.setActive(workflowData.active || false);
				this.workflowsStore.setWorkflowId(workflowData.id);
				this.workflowsStore.setWorkflowName({ newName: workflowData.name, setStateDirty: false });
				this.workflowsStore.setWorkflowSettings((workflowData.settings as IWorkflowSettings) || {});
				this.uiStore.stateIsDirty = false;
				Object.keys(changedNodes).forEach((nodeName) => {
					const changes = {
						key: 'webhookId',
						value: changedNodes[nodeName],
						name: nodeName,
					};
					this.workflowsStore.setNodeValue(changes);
				});

				const createdTags = (workflowData.tags || []) as ITag[];
				const tagIds = createdTags.map((tag: ITag): string => tag.id);
				this.workflowsStore.setWorkflowTagIds(tagIds);

				const templateId = this.$route.query.templateId;
				if (templateId) {
					this.$telemetry.track('User saved new workflow from template', {
						template_id: templateId,
						workflow_id: workflowData.id,
						wf_template_repo_session_id: this.templatesStore.previousSessionId,
					});
				}

				if (redirect) {
					this.$router.replace({
						name: VIEWS.WORKFLOW,
						params: { name: workflowData.id as string, action: 'workflowSave' },
					});
				}

				this.uiStore.removeActiveAction('workflowSaving');
				this.uiStore.stateIsDirty = false;
				this.$externalHooks().run('workflow.afterUpdate', { workflowData });

				this.getCurrentWorkflow(true); // refresh cache
				return true;
			} catch (e) {
				this.uiStore.removeActiveAction('workflowSaving');

				this.$showMessage({
					title: this.$locale.baseText('workflowHelpers.showMessage.title'),
					message: (e as Error).message,
					type: 'error',
				});

				return false;
			}
		},

		// Updates the position of all the nodes that the top-left node
		// is at the given position
		updateNodePositions(
			workflowData: IWorkflowData | IWorkflowDataUpdate,
			position: XYPosition,
		): void {
			if (workflowData.nodes === undefined) {
				return;
			}

			// Find most top-left node
			const minPosition = [99999999, 99999999];
			for (const node of workflowData.nodes) {
				if (node.position[1] < minPosition[1]) {
					minPosition[0] = node.position[0];
					minPosition[1] = node.position[1];
				} else if (node.position[1] === minPosition[1]) {
					if (node.position[0] < minPosition[0]) {
						minPosition[0] = node.position[0];
						minPosition[1] = node.position[1];
					}
				}
			}

			// Update the position on all nodes so that the
			// most top-left one is at given position
			const offsetPosition = [position[0] - minPosition[0], position[1] - minPosition[1]];
			for (const node of workflowData.nodes) {
				node.position[0] += offsetPosition[0];
				node.position[1] += offsetPosition[1];
			}
		},
		async dataHasChanged(id: string) {
			const currentData = await this.getWorkflowDataToSave();

			const data: IWorkflowDb = await this.restApi().getWorkflow(id);

			if (data !== undefined) {
				const x = {
					nodes: data.nodes,
					connections: data.connections,
					settings: data.settings,
					name: data.name,
				};
				const y = {
					nodes: currentData.nodes,
					connections: currentData.connections,
					settings: currentData.settings,
					name: currentData.name,
				};
				return !isEqual(x, y);
			}

			return true;
		},

		removeForeignCredentialsFromWorkflow(
			workflow: IWorkflowData | IWorkflowDataUpdate,
			usableCredentials: ICredentialsResponse[],
		): void {
			workflow.nodes.forEach((node: INode) => {
				if (!node.credentials) {
					return;
				}

				node.credentials = Object.entries(node.credentials).reduce<INodeCredentials>(
					(acc, [credentialType, credential]) => {
						const isUsableCredential = usableCredentials.some(
							(ownCredential) => `${ownCredential.id}` === `${credential.id}`,
						);
						if (credential.id && isUsableCredential) {
							acc[credentialType] = node.credentials![credentialType];
						}

						return acc;
					},
					{},
				);
			});
		},
	},
});<|MERGE_RESOLUTION|>--- conflicted
+++ resolved
@@ -46,7 +46,7 @@
 	ITag,
 	IUpdateInformation,
 	TargetItem,
-} from '../../Interface';
+} from '../Interface';
 
 import { externalHooks } from '@/mixins/externalHooks';
 import { restApi } from '@/mixins/restApi';
@@ -66,15 +66,9 @@
 import { useNDVStore } from '@/stores/ndv';
 import { useTemplatesStore } from '@/stores/templates';
 import { useNodeTypesStore } from '@/stores/nodeTypes';
-<<<<<<< HEAD
-import useWorkflowsEEStore from "@/stores/workflows.ee";
-import {useUsersStore} from "@/stores/users";
-import {ICredentialsResponse} from "@/Interface";
-=======
-import useWorkflowsEEStore from '@/stores/workflows.ee';
-import { useUsersStore } from '@/stores/users';
-import { ICredentialMap, ICredentialsResponse, IUsedCredential } from '@/Interface';
->>>>>>> 990d13d3
+import { useWorkflowsEEStore } from "@/stores/workflows.ee";
+import { useUsersStore } from "@/stores/users";
+import { ICredentialsResponse } from '@/Interface';
 
 let cachedWorkflowKey: string | null = '';
 let cachedWorkflow: Workflow | null = null;
@@ -487,7 +481,6 @@
 
 			if (nodeType !== null) {
 				// Node-Type is known so we can save the parameters correctly
-
 				const nodeParameters = NodeHelpers.getNodeParameters(
 					nodeType.properties,
 					node.parameters,
@@ -834,8 +827,14 @@
 				this.uiStore.removeActiveAction('workflowSaving');
 
 				if (error.errorCode === 100) {
+					const url = this.$router.resolve({ name: VIEWS.WORKFLOW, params: { name: currentWorkflow }}).href;
+
 					const overwrite = await this.confirmMessage(
-						this.$locale.baseText('workflows.concurrentChanges.confirmMessage.message'),
+						this.$locale.baseText('workflows.concurrentChanges.confirmMessage.message', {
+							interpolate: {
+								url,
+							},
+						}),
 						this.$locale.baseText('workflows.concurrentChanges.confirmMessage.title'),
 						null,
 						this.$locale.baseText('workflows.concurrentChanges.confirmMessage.confirmButtonText'),
@@ -934,27 +933,7 @@
 					window.open(routeData.href, '_blank');
 					this.uiStore.removeActiveAction('workflowSaving');
 					return true;
-<<<<<<< HEAD
-				} catch (error) {
-					this.uiStore.removeActiveAction('workflowSaving');
-
-					if (error.errorCode === 100) {
-						const url = this.$router.resolve({ name: VIEWS.WORKFLOW, params: { name: currentWorkflow }}).href;
-
-						const overwrite = await this.confirmMessage(
-							this.$locale.baseText('workflows.concurrentChanges.confirmMessage.message', {
-								interpolate: {
-									url,
-								},
-							}),
-							this.$locale.baseText('workflows.concurrentChanges.confirmMessage.title'),
-							null,
-							this.$locale.baseText('workflows.concurrentChanges.confirmMessage.confirmButtonText'),
-							this.$locale.baseText('workflows.concurrentChanges.confirmMessage.cancelButtonText'),
-						);
-=======
-				}
->>>>>>> 990d13d3
+				}
 
 				this.workflowsStore.setActive(workflowData.active || false);
 				this.workflowsStore.setWorkflowId(workflowData.id);
