import { showMessage } from '@/mixins/showMessage';
import { VIEWS } from '@/constants';

import mixins from 'vue-typed-mixins';

export const genericHelpers = mixins(showMessage).extend({
	data() {
		return {
			loadingService: null as any | null, // tslint:disable-line:no-any
		};
	},
	computed: {
<<<<<<< HEAD
		isReadOnly (): boolean {
			return ![VIEWS.WORKFLOW, VIEWS.NEW_WORKFLOW, VIEWS.LOGSTREAMING_SETTINGS].includes(this.$route.name as VIEWS);
=======
		isReadOnly(): boolean {
			return ![VIEWS.WORKFLOW, VIEWS.NEW_WORKFLOW].includes(this.$route.name as VIEWS);
>>>>>>> efa4c567
		},
	},
	methods: {
		displayTimer(msPassed: number, showMs = false): string {
			if (msPassed < 60000) {
				if (!showMs) {
					return `${Math.floor(msPassed / 1000)} ${this.$locale.baseText('genericHelpers.sec')}`;
				}

				return `${msPassed / 1000} ${this.$locale.baseText('genericHelpers.sec')}`;
			}

			const secondsPassed = Math.floor(msPassed / 1000);
			const minutesPassed = Math.floor(secondsPassed / 60);
			const secondsLeft = (secondsPassed - minutesPassed * 60).toString().padStart(2, '0');

			return `${minutesPassed}:${secondsLeft} ${this.$locale.baseText('genericHelpers.min')}`;
		},
		editAllowedCheck(): boolean {
			if (this.isReadOnly) {
				this.$showMessage({
					// title: 'Workflow can not be changed!',
					title: this.$locale.baseText('genericHelpers.showMessage.title'),
					message: this.$locale.baseText('genericHelpers.showMessage.message'),
					type: 'info',
					duration: 0,
				});

				return false;
			}
			return true;
		},

		startLoading(text?: string) {
			if (this.loadingService !== null) {
				return;
			}

			// @ts-ignore
			this.loadingService = this.$loading({
				lock: true,
				text: text || this.$locale.baseText('genericHelpers.loading'),
				spinner: 'el-icon-loading',
				background: 'rgba(255, 255, 255, 0.8)',
			});
		},
		setLoadingText(text: string) {
			this.loadingService.text = text;
		},
		stopLoading() {
			if (this.loadingService !== null) {
				this.loadingService.close();
				this.loadingService = null;
			}
		},
	},
});<|MERGE_RESOLUTION|>--- conflicted
+++ resolved
@@ -10,13 +10,8 @@
 		};
 	},
 	computed: {
-<<<<<<< HEAD
 		isReadOnly (): boolean {
 			return ![VIEWS.WORKFLOW, VIEWS.NEW_WORKFLOW, VIEWS.LOGSTREAMING_SETTINGS].includes(this.$route.name as VIEWS);
-=======
-		isReadOnly(): boolean {
-			return ![VIEWS.WORKFLOW, VIEWS.NEW_WORKFLOW].includes(this.$route.name as VIEWS);
->>>>>>> efa4c567
 		},
 	},
 	methods: {
