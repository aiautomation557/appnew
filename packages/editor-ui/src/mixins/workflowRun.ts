--- conflicted
+++ resolved
@@ -10,11 +10,8 @@
 	FORM_TRIGGER_PATH_IDENTIFIER,
 } from 'n8n-workflow';
 
-<<<<<<< HEAD
-import { useNodeHelpers, useToast } from '@/composables';
-=======
 import { useToast } from '@/composables/useToast';
->>>>>>> 61d8aebe
+import { useNodeHelpers } from '@/composables/useNodeHelpers';
 import { externalHooks } from '@/mixins/externalHooks';
 import { workflowHelpers } from '@/mixins/workflowHelpers';
 
