--- conflicted
+++ resolved
@@ -11,11 +11,7 @@
 } from 'n8n-workflow';
 
 import { useToast } from '@/composables/useToast';
-<<<<<<< HEAD
 import { useNodeHelpers } from '@/composables/useNodeHelpers';
-import { externalHooks } from '@/mixins/externalHooks';
-=======
->>>>>>> a3ca7c7a
 import { workflowHelpers } from '@/mixins/workflowHelpers';
 
 import { useTitleChange } from '@/composables/useTitleChange';
