import type {
	IExecutionPushResponse,
	IExecutionResponse,
	IStartRunData,
	StartNodeData,
} from '@/Interface';
import { mapStores } from 'pinia';
import { defineComponent } from 'vue';
import { get } from 'lodash-es';

import type {
	IDataObject,
	IRunData,
	IRunExecutionData,
	ITaskData,
	IPinData,
	IWorkflowBase,
	Workflow,
} from 'n8n-workflow';
import {
	NodeHelpers,
	NodeConnectionType,
	TelemetryHelpers,
	FORM_TRIGGER_PATH_IDENTIFIER,
} from 'n8n-workflow';

import { useToast } from '@/composables/useToast';
import { useNodeHelpers } from '@/composables/useNodeHelpers';

import { FORM_TRIGGER_NODE_TYPE, WAIT_NODE_TYPE } from '@/constants';
import { useTitleChange } from '@/composables/useTitleChange';
import { useRootStore } from '@/stores/n8nRoot.store';
import { useUIStore } from '@/stores/ui.store';
import { useWorkflowsStore } from '@/stores/workflows.store';
import { openPopUpWindow } from '@/utils/executionUtils';
import { useExternalHooks } from '@/composables/useExternalHooks';
import { useWorkflowHelpers } from '@/composables/useWorkflowHelpers';
import { useRouter } from 'vue-router';

export const consolidateRunDataAndStartNodes = (
	directParentNodes: string[],
	runData: IRunData | null,
	pinData: IPinData | undefined,
	workflow: Workflow,
): { runData: IRunData | undefined; startNodes: string[] } => {
	const startNodes: string[] = [];
	let newRunData: IRunData | undefined;

	if (runData !== null && Object.keys(runData).length !== 0) {
		newRunData = {};
		// Go over the direct parents of the node
		for (const directParentNode of directParentNodes) {
			// Go over the parents of that node so that we can get a start
			// node for each of the branches
			const parentNodes = workflow.getParentNodes(directParentNode, NodeConnectionType.Main);

			// Add also the enabled direct parent to be checked
			if (workflow.nodes[directParentNode].disabled) continue;

			parentNodes.push(directParentNode);

			for (const parentNode of parentNodes) {
				if (
					(runData[parentNode] === undefined || runData[parentNode].length === 0) &&
					pinData?.[parentNode].length === 0
				) {
					// When we hit a node which has no data we stop and set it
					// as a start node the execution from and then go on with other
					// direct input nodes
					startNodes.push(parentNode);
					break;
				}
				if (runData[parentNode] !== undefined) {
					newRunData[parentNode] = runData[parentNode]?.slice(0, 1);
				}
			}
		}

		if (Object.keys(newRunData).length === 0) {
			// If there is no data for any of the parent nodes make sure
			// that run data is empty that it runs regularly
			newRunData = undefined;
		}
	}

	return { runData: newRunData, startNodes };
};

export const workflowRun = defineComponent({
	setup() {
		const nodeHelpers = useNodeHelpers();
		const router = useRouter();
		const workflowHelpers = useWorkflowHelpers(router);

		return {
			...useTitleChange(),
			...useToast(),
			nodeHelpers,
			workflowHelpers,
		};
	},
	computed: {
		...mapStores(useRootStore, useUIStore, useWorkflowsStore),
	},
	methods: {
		// Starts to executes a workflow on server.
		async runWorkflowApi(runData: IStartRunData): Promise<IExecutionPushResponse> {
			if (!this.rootStore.pushConnectionActive) {
				// Do not start if the connection to server is not active
				// because then it can not receive the data as it executes.
				throw new Error(this.$locale.baseText('workflowRun.noActiveConnectionToTheServer'));
			}

			this.workflowsStore.subWorkflowExecutionError = null;

			this.uiStore.addActiveAction('workflowRunning');

			let response: IExecutionPushResponse;

			try {
				response = await this.workflowsStore.runWorkflow(runData);
			} catch (error) {
				this.uiStore.removeActiveAction('workflowRunning');
				throw error;
			}

			if (response.executionId !== undefined) {
				this.workflowsStore.activeExecutionId = response.executionId;
			}

			if (response.waitingForWebhook === true) {
				this.workflowsStore.executionWaitingForWebhook = true;
			}

			return response;
		},

		async runWorkflow(
			options:
				| { destinationNode: string; source?: string }
				| { triggerNode: string; nodeData: ITaskData; source?: string }
				| { source?: string },
		): Promise<IExecutionPushResponse | undefined> {
			const workflow = this.workflowHelpers.getCurrentWorkflow();

			if (this.uiStore.isActionActive('workflowRunning')) {
				return;
			}

			this.titleSet(workflow.name as string, 'EXECUTING');

			this.clearAllStickyNotifications();

			try {
				// Check first if the workflow has any issues before execute it
				this.nodeHelpers.refreshNodeIssues();
				const issuesExist = this.workflowsStore.nodesIssuesExist;
				if (issuesExist) {
					// If issues exist get all of the issues of all nodes
					const workflowIssues = this.workflowHelpers.checkReadyForExecution(
						workflow,
						options.destinationNode,
					);
					if (workflowIssues !== null) {
						const errorMessages = [];
						let nodeIssues: string[];
						const trackNodeIssues: Array<{
							node_type: string;
							error: string;
						}> = [];
						const trackErrorNodeTypes: string[] = [];
						for (const nodeName of Object.keys(workflowIssues)) {
							nodeIssues = NodeHelpers.nodeIssuesToString(workflowIssues[nodeName]);
							let issueNodeType = 'UNKNOWN';
							const issueNode = this.workflowsStore.getNodeByName(nodeName);

							if (issueNode) {
								issueNodeType = issueNode.type;
							}

							trackErrorNodeTypes.push(issueNodeType);
							const trackNodeIssue = {
								node_type: issueNodeType,
								error: '',
								caused_by_credential: !!workflowIssues[nodeName].credentials,
							};

							for (const nodeIssue of nodeIssues) {
								errorMessages.push(
									`<a data-action='openNodeDetail' data-action-parameter-node='${nodeName}'>${nodeName}</a>: ${nodeIssue}`,
								);
								trackNodeIssue.error = trackNodeIssue.error.concat(', ', nodeIssue);
							}
							trackNodeIssues.push(trackNodeIssue);
						}

						this.showMessage({
							title: this.$locale.baseText('workflowRun.showMessage.title'),
							message: errorMessages.join('<br />'),
							type: 'error',
							duration: 0,
						});
						this.titleSet(workflow.name as string, 'ERROR');
						void useExternalHooks().run('workflowRun.runError', {
							errorMessages,
							nodeName: options.destinationNode,
						});

						await this.workflowHelpers.getWorkflowDataToSave().then((workflowData) => {
							this.$telemetry.track('Workflow execution preflight failed', {
								workflow_id: workflow.id,
								workflow_name: workflow.name,
								execution_type:
									options.destinationNode || options.triggerNode ? 'node' : 'workflow',
								node_graph_string: JSON.stringify(
									TelemetryHelpers.generateNodesGraph(
										workflowData as IWorkflowBase,
										this.workflowHelpers.getNodeTypes(),
									).nodeGraph,
								),
								error_node_types: JSON.stringify(trackErrorNodeTypes),
								errors: JSON.stringify(trackNodeIssues),
							});
						});
						return;
					}
				}

				// Get the direct parents of the node
				let directParentNodes: string[] = [];
				if (options.destinationNode !== undefined) {
					directParentNodes = workflow.getParentNodes(
						options.destinationNode,
						NodeConnectionType.Main,
						1,
					);
				}

				const runData = this.workflowsStore.getWorkflowRunData;

				if (this.workflowsStore.isNewWorkflow) {
					await this.workflowHelpers.saveCurrentWorkflow();
				}

				const workflowData = await this.workflowHelpers.getWorkflowDataToSave();

				const consolidatedData = consolidateRunDataAndStartNodes(
					directParentNodes,
					runData,
					workflowData.pinData,
					workflow,
				);

				const { startNodes } = consolidatedData;
				let { runData: newRunData } = consolidatedData;
				let executedNode: string | undefined;
				if (
					startNodes.length === 0 &&
					'destinationNode' in options &&
					options.destinationNode !== undefined
				) {
					executedNode = options.destinationNode;
					startNodes.push(options.destinationNode);
				} else if ('triggerNode' in options && 'nodeData' in options) {
					startNodes.push(
						...workflow.getChildNodes(options.triggerNode, NodeConnectionType.Main, 1),
					);
					newRunData = {
						[options.triggerNode]: [options.nodeData],
					};
					executedNode = options.triggerNode;
				}

<<<<<<< HEAD
				if (this.workflowsStore.isNewWorkflow) {
					await this.saveCurrentWorkflow();
				}

				const workflowData = await this.getWorkflowDataToSave();

				const startNodesData: StartNodeData[] = startNodes.map((name) => {
					// Find for each start node the source data
					let sourceData = get(runData, [name, 0, 'source', 0], null);
					if (sourceData === null) {
						const parentNodes = workflow.getParentNodes(name, NodeConnectionType.Main, 1);
						const executeData = this.executeData(parentNodes, name, NodeConnectionType.Main, 0);
						sourceData = get(executeData, ['source', NodeConnectionType.Main, 0], null);
					}
					return {
						name,
						sourceData,
					};
				});

=======
>>>>>>> 46fe544b
				const startRunData: IStartRunData = {
					workflowData,
					runData: newRunData,
					pinData: workflowData.pinData,
					startNodes: startNodesData,
				};
				if ('destinationNode' in options) {
					startRunData.destinationNode = options.destinationNode;
				}

				// Init the execution data to represent the start of the execution
				// that data which gets reused is already set and data of newly executed
				// nodes can be added as it gets pushed in
				const executionData: IExecutionResponse = {
					id: '__IN_PROGRESS__',
					finished: false,
					mode: 'manual',
					startedAt: new Date(),
					stoppedAt: undefined,
					workflowId: workflow.id,
					executedNode,
					data: {
						resultData: {
							runData: newRunData || {},
							pinData: workflowData.pinData,
							workflowData,
						},
					} as IRunExecutionData,
					workflowData: {
						id: this.workflowsStore.workflowId,
						name: workflowData.name!,
						active: workflowData.active!,
						createdAt: 0,
						updatedAt: 0,
						...workflowData,
					},
				};
				this.workflowsStore.setWorkflowExecutionData(executionData);
				this.nodeHelpers.updateNodesExecutionIssues();

				const runWorkflowApiResponse = await this.runWorkflowApi(startRunData);

				for (const node of workflowData.nodes) {
					if (![FORM_TRIGGER_NODE_TYPE, WAIT_NODE_TYPE].includes(node.type)) {
						continue;
					}

					if (
						options.destinationNode &&
						options.destinationNode !== node.name &&
						!directParentNodes.includes(node.name)
					) {
						continue;
					}

					if (node.name === options.destinationNode || !node.disabled) {
						let testUrl = '';

						if (node.type === FORM_TRIGGER_NODE_TYPE && node.typeVersion === 1) {
							const webhookPath = (node.parameters.path as string) || node.webhookId;
							testUrl = `${this.rootStore.getWebhookTestUrl}/${webhookPath}/${FORM_TRIGGER_PATH_IDENTIFIER}`;
						}

						if (node.type === FORM_TRIGGER_NODE_TYPE && node.typeVersion > 1) {
							const webhookPath = (node.parameters.path as string) || node.webhookId;
							testUrl = `${this.rootStore.getFormTestUrl}/${webhookPath}`;
						}

						if (
							node.type === WAIT_NODE_TYPE &&
							node.parameters.resume === 'form' &&
							runWorkflowApiResponse.executionId
						) {
							const workflowTriggerNodes = workflow.getTriggerNodes().map((node) => node.name);

							const showForm =
								options.destinationNode === node.name ||
								directParentNodes.includes(node.name) ||
								workflowTriggerNodes.some((triggerNode) =>
									this.workflowsStore.isNodeInOutgoingNodeConnections(triggerNode, node.name),
								);

							if (!showForm) continue;

							const { webhookSuffix } = (node.parameters.options || {}) as IDataObject;
							const suffix = webhookSuffix ? `/${webhookSuffix}` : '';
							testUrl = `${this.rootStore.getFormWaitingUrl}/${runWorkflowApiResponse.executionId}${suffix}`;
						}

						if (testUrl) openPopUpWindow(testUrl);
					}
				}

				await useExternalHooks().run('workflowRun.runWorkflow', {
					nodeName: options.destinationNode,
					source: options.source,
				});

				return runWorkflowApiResponse;
			} catch (error) {
				this.titleSet(workflow.name as string, 'ERROR');
				this.showError(error, this.$locale.baseText('workflowRun.showError.title'));
				return undefined;
			}
		},
	},
});<|MERGE_RESOLUTION|>--- conflicted
+++ resolved
@@ -271,19 +271,17 @@
 					executedNode = options.triggerNode;
 				}
 
-<<<<<<< HEAD
-				if (this.workflowsStore.isNewWorkflow) {
-					await this.saveCurrentWorkflow();
-				}
-
-				const workflowData = await this.getWorkflowDataToSave();
-
 				const startNodesData: StartNodeData[] = startNodes.map((name) => {
 					// Find for each start node the source data
 					let sourceData = get(runData, [name, 0, 'source', 0], null);
 					if (sourceData === null) {
 						const parentNodes = workflow.getParentNodes(name, NodeConnectionType.Main, 1);
-						const executeData = this.executeData(parentNodes, name, NodeConnectionType.Main, 0);
+						const executeData = this.workflowHelpers.executeData(
+							parentNodes,
+							name,
+							NodeConnectionType.Main,
+							0,
+						);
 						sourceData = get(executeData, ['source', NodeConnectionType.Main, 0], null);
 					}
 					return {
@@ -292,8 +290,6 @@
 					};
 				});
 
-=======
->>>>>>> 46fe544b
 				const startRunData: IStartRunData = {
 					workflowData,
 					runData: newRunData,
