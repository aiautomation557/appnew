--- conflicted
+++ resolved
@@ -264,11 +264,8 @@
 					await this.workflowHelpers.saveCurrentWorkflow();
 				}
 
-<<<<<<< HEAD
-=======
 				const workflowData = await this.workflowHelpers.getWorkflowDataToSave();
 
->>>>>>> 32281d12
 				const startRunData: IStartRunData = {
 					workflowData,
 					runData: newRunData,
