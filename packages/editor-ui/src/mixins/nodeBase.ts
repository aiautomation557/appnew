--- conflicted
+++ resolved
@@ -456,14 +456,9 @@
 							options: {
 								dimensions: 24,
 								connectedEndpoint: endpoint,
-<<<<<<< HEAD
 								showOutputLabel: this.outputs.length === 1,
 								size: this.outputs.length >= 3 ? 'small' : 'medium',
-=======
-								showOutputLabel: outputs.length === 1,
-								size: outputs.length >= 3 ? 'small' : 'medium',
 								nodeType: node.type,
->>>>>>> 742c8a85
 								hoverMessage: this.$locale.baseText('nodeBase.clickToAddNodeOrDragToConnect'),
 							},
 						},
