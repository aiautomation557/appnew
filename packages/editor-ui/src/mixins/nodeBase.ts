import { defineComponent } from 'vue';
import type { PropType } from 'vue';
import { mapStores } from 'pinia';

import type { INodeUi } from '@/Interface';
import { deviceSupportHelpers } from '@/mixins/deviceSupportHelpers';
import {
	NO_OP_NODE_TYPE,
	NODE_CONNECTION_TYPE_ALLOW_MULTIPLE,
	NODE_INSERT_SPACER_BETWEEN_INPUT_GROUPS,
	NODE_MIN_INPUT_ITEMS_COUNT,
} from '@/constants';

import { NodeHelpers, NodeConnectionType } from 'n8n-workflow';
import type {
	ConnectionTypes,
	INodeInputConfiguration,
	INodeTypeDescription,
	INodeOutputConfiguration,
} from 'n8n-workflow';
import { useUIStore } from '@/stores/ui.store';
import { useWorkflowsStore } from '@/stores/workflows.store';
import { useNodeTypesStore } from '@/stores/nodeTypes.store';
import type { BrowserJsPlumbInstance } from '@jsplumb/browser-ui';
import type { Endpoint, EndpointOptions } from '@jsplumb/core';
import * as NodeViewUtils from '@/utils/nodeViewUtils';
import { useHistoryStore } from '@/stores/history.store';
import { useCanvasStore } from '@/stores/canvas.store';
import type { EndpointSpec } from '@jsplumb/common';

const createAddInputEndpointSpec = (
	connectionName: NodeConnectionType,
	color: string,
): EndpointSpec => {
	const multiple = NODE_CONNECTION_TYPE_ALLOW_MULTIPLE.includes(connectionName);

	return {
		type: 'N8nAddInput',
		options: {
			width: 24,
			height: 72,
			color,
			multiple,
		},
	};
};

const createDiamondOutputEndpointSpec = (): EndpointSpec => ({
	type: 'Rectangle',
	options: {
		height: 10,
		width: 10,
		cssClass: 'diamond-output-endpoint',
	},
});

export const nodeBase = defineComponent({
	mixins: [deviceSupportHelpers],
	mounted() {
		// Initialize the node
		if (this.data !== null) {
			try {
				this.__addNode(this.data);
			} catch (error) {
				// This breaks when new nodes are loaded into store but workflow tab is not currently active
				// Shouldn't affect anything
			}
		}
	},
	data() {
		return {
			inputs: [] as Array<ConnectionTypes | INodeInputConfiguration>,
			outputs: [] as Array<ConnectionTypes | INodeOutputConfiguration>,
		};
	},
	computed: {
		...mapStores(useNodeTypesStore, useUIStore, useCanvasStore, useWorkflowsStore, useHistoryStore),
		data(): INodeUi | null {
			return this.workflowsStore.getNodeByName(this.name);
		},
		nodeId(): string {
			return this.data?.id || '';
		},
	},
	props: {
		name: {
			type: String,
		},
		instance: {
			type: Object as PropType<BrowserJsPlumbInstance>,
		},
		isReadOnly: {
			type: Boolean,
		},
		isActive: {
			type: Boolean,
		},
		hideActions: {
			type: Boolean,
		},
		disableSelecting: {
			type: Boolean,
		},
		showCustomTooltip: {
			type: Boolean,
		},
	},
	methods: {
		__addEndpointTestingData(endpoint: Endpoint, type: string, inputIndex: number) {
			if (window?.Cypress && 'canvas' in endpoint.endpoint) {
				const canvas = endpoint.endpoint.canvas;
				this.instance.setAttribute(canvas, 'data-endpoint-name', this.data.name);
				this.instance.setAttribute(canvas, 'data-input-index', inputIndex.toString());
				this.instance.setAttribute(canvas, 'data-endpoint-type', type);
			}
		},
		__addInputEndpoints(node: INodeUi, nodeTypeData: INodeTypeDescription) {
			// Add Inputs
			const rootTypeIndexData: {
				[key: string]: number;
			} = {};
			const typeIndexData: {
				[key: string]: number;
			} = {};

			const workflow = this.workflowsStore.getCurrentWorkflow();
			const inputs: Array<ConnectionTypes | INodeInputConfiguration> =
				NodeHelpers.getNodeInputs(workflow, this.data!, nodeTypeData) || [];
			this.inputs = inputs;

			const sortedInputs = [...inputs];
			sortedInputs.sort((a, b) => {
				if (typeof a === 'string') {
					return 1;
				} else if (typeof b === 'string') {
					return -1;
				}

				if (a.required && !b.required) {
					return -1;
				} else if (!a.required && b.required) {
					return 1;
				}

				return 0;
			});

			sortedInputs.forEach((value, i) => {
				let inputConfiguration: INodeInputConfiguration;
				if (typeof value === 'string') {
					inputConfiguration = {
						type: value,
					};
				} else {
					inputConfiguration = value;
				}

				const inputName: ConnectionTypes = inputConfiguration.type;

				const rootCategoryInputName =
					inputName === NodeConnectionType.Main ? NodeConnectionType.Main : 'other';

				// Increment the index for inputs with current name
				if (rootTypeIndexData.hasOwnProperty(rootCategoryInputName)) {
					rootTypeIndexData[rootCategoryInputName]++;
				} else {
					rootTypeIndexData[rootCategoryInputName] = 0;
				}

				if (typeIndexData.hasOwnProperty(inputName)) {
					typeIndexData[inputName]++;
				} else {
					typeIndexData[inputName] = 0;
				}

				const rootTypeIndex = rootTypeIndexData[rootCategoryInputName];
				const typeIndex = typeIndexData[inputName];

				const inputsOfSameRootType = inputs.filter((inputData) => {
					const thisInputName: string = typeof inputData === 'string' ? inputData : inputData.type;
					return inputName === NodeConnectionType.Main
						? thisInputName === NodeConnectionType.Main
						: thisInputName !== NodeConnectionType.Main;
				});

				const nonMainInputs = inputsOfSameRootType.filter((inputData) => {
					return inputData !== NodeConnectionType.Main;
				});
				const requiredNonMainInputs = nonMainInputs.filter((inputData) => {
					return typeof inputData !== 'string' && inputData.required;
				});
				const optionalNonMainInputs = nonMainInputs.filter((inputData) => {
					return typeof inputData !== 'string' && !inputData.required;
				});
				const spacerIndexes = this.getSpacerIndexes(
					requiredNonMainInputs.length,
					optionalNonMainInputs.length,
				);

				// Get the position of the anchor depending on how many it has
				const anchorPosition = NodeViewUtils.getAnchorPosition(
					inputName,
					'input',
					inputsOfSameRootType.length,
					spacerIndexes,
				)[rootTypeIndex];

				const scope = NodeViewUtils.getEndpointScope(inputName as NodeConnectionType);

				const newEndpointData: EndpointOptions = {
					uuid: NodeViewUtils.getInputEndpointUUID(this.nodeId, inputName, typeIndex),
					anchor: anchorPosition,
					// We potentially want to change that in the future to allow people to dynamically
					// activate and deactivate connected nodes
					maxConnections: inputConfiguration.maxConnections ?? -1,
					endpoint: 'Rectangle',
					paintStyle: NodeViewUtils.getInputEndpointStyle(
						nodeTypeData,
						'--color-foreground-xdark',
						inputName,
					),
					hoverPaintStyle: NodeViewUtils.getInputEndpointStyle(
						nodeTypeData,
						'--color-primary',
						inputName,
					),
					scope: NodeViewUtils.getScope(scope),
					source: inputName !== NodeConnectionType.Main,
					target: !this.isReadOnly && inputs.length > 1, // only enabled for nodes with multiple inputs.. otherwise attachment handled by connectionDrag event in NodeView,
					parameters: {
						connection: 'target',
						nodeId: this.nodeId,
						type: inputName,
						index: typeIndex,
					},
					enabled: !this.isReadOnly, // enabled in default case to allow dragging
					cssClass: 'rect-input-endpoint',
					dragAllowedWhenFull: true,
					hoverClass: 'rect-input-endpoint-hover',
					...this.__getInputConnectionStyle(inputName, nodeTypeData),
				};

				const endpoint = this.instance?.addEndpoint(
					this.$refs[this.data.name] as Element,
					newEndpointData,
				) as Endpoint;
				this.__addEndpointTestingData(endpoint, 'input', typeIndex);
				if (inputConfiguration.displayName || nodeTypeData.inputNames?.[i]) {
					// Apply input names if they got set
					endpoint.addOverlay(
						NodeViewUtils.getInputNameOverlay(
							inputConfiguration.displayName || nodeTypeData.inputNames[i],
							inputName,
							inputConfiguration.required,
						),
					);
				}
				if (!Array.isArray(endpoint)) {
					endpoint.__meta = {
						nodeName: node.name,
						nodeId: this.nodeId,
						index: typeIndex,
						totalEndpoints: inputsOfSameRootType.length,
					};
				}

				// TODO: Activate again if it makes sense. Currently makes problems when removing
				//       connection on which the input has a name. It does not get hidden because
				//       the endpoint to which it connects when letting it go over the node is
				//       different to the regular one (have different ids). So that seems to make
				//       problems when hiding the input-name.

				// if (index === 0 && inputName === NodeConnectionType.Main) {
				// 	// Make the first main-input the default one to connect to when connection gets dropped on node
				// 	this.instance.makeTarget(this.nodeId, newEndpointData);
				// }
			});
			if (sortedInputs.length === 0) {
				this.instance.manage(this.$refs[this.data.name] as Element);
			}
		},
		getSpacerIndexes(
			leftGroupItemsCount: number,
			rightGroupItemsCount: number,
			insertSpacerBetweenGroups = NODE_INSERT_SPACER_BETWEEN_INPUT_GROUPS,
			minItemsCount = NODE_MIN_INPUT_ITEMS_COUNT,
		): number[] {
			const spacerIndexes = [];

			if (leftGroupItemsCount > 0 && rightGroupItemsCount > 0) {
				if (insertSpacerBetweenGroups) {
					spacerIndexes.push(leftGroupItemsCount);
				} else if (leftGroupItemsCount + rightGroupItemsCount < minItemsCount) {
					for (
						let spacerIndex = leftGroupItemsCount;
						spacerIndex < minItemsCount - rightGroupItemsCount;
						spacerIndex++
					) {
						spacerIndexes.push(spacerIndex);
					}
				}
			} else {
				if (
					leftGroupItemsCount > 0 &&
					leftGroupItemsCount < minItemsCount &&
					rightGroupItemsCount === 0
				) {
					for (
						let spacerIndex = 0;
						spacerIndex < minItemsCount - leftGroupItemsCount;
						spacerIndex++
					) {
						spacerIndexes.push(spacerIndex + leftGroupItemsCount);
					}
				} else if (
					leftGroupItemsCount === 0 &&
					rightGroupItemsCount > 0 &&
					rightGroupItemsCount < minItemsCount
				) {
					for (
						let spacerIndex = 0;
						spacerIndex < minItemsCount - rightGroupItemsCount;
						spacerIndex++
					) {
						spacerIndexes.push(spacerIndex);
					}
				}
			}

			return spacerIndexes;
		},
		__addOutputEndpoints(node: INodeUi, nodeTypeData: INodeTypeDescription) {
			const rootTypeIndexData: {
				[key: string]: number;
			} = {};
			const typeIndexData: {
				[key: string]: number;
			} = {};

			const workflow = this.workflowsStore.getCurrentWorkflow();
			const outputs = NodeHelpers.getNodeOutputs(workflow, this.data, nodeTypeData) || [];
			this.outputs = outputs;

			// TODO: There are still a lot of references of "main" in NodesView and
			//       other locations. So assume there will be more problems

			outputs.forEach((value, i) => {
				let outputConfiguration: INodeOutputConfiguration;
				if (typeof value === 'string') {
					outputConfiguration = {
						type: value,
					};
				} else {
					outputConfiguration = value;
				}

				const outputName: ConnectionTypes = outputConfiguration.type;

				const rootCategoryOutputName =
					outputName === NodeConnectionType.Main ? NodeConnectionType.Main : 'other';

				// Increment the index for outputs with current name
				if (rootTypeIndexData.hasOwnProperty(rootCategoryOutputName)) {
					rootTypeIndexData[rootCategoryOutputName]++;
<<<<<<< HEAD
				} else {
					rootTypeIndexData[rootCategoryOutputName] = 0;
				}

				if (typeIndexData.hasOwnProperty(outputName)) {
					typeIndexData[outputName]++;
				} else {
					typeIndexData[outputName] = 0;
				}

=======
				} else {
					rootTypeIndexData[rootCategoryOutputName] = 0;
				}

				if (typeIndexData.hasOwnProperty(outputName)) {
					typeIndexData[outputName]++;
				} else {
					typeIndexData[outputName] = 0;
				}

>>>>>>> 00a4b8b0
				const rootTypeIndex = rootTypeIndexData[rootCategoryOutputName];
				const typeIndex = typeIndexData[outputName];

				const outputsOfSameRootType = outputs.filter((outputData) => {
					const thisOutputName: string =
						typeof outputData === 'string' ? outputData : outputData.type;
					return outputName === NodeConnectionType.Main
						? thisOutputName === NodeConnectionType.Main
						: thisOutputName !== NodeConnectionType.Main;
				});

				// Get the position of the anchor depending on how many it has
				const anchorPosition = NodeViewUtils.getAnchorPosition(
					outputName,
					'output',
					outputsOfSameRootType.length,
				)[rootTypeIndex];

				const scope = NodeViewUtils.getEndpointScope(outputName as NodeConnectionType);

				const newEndpointData: EndpointOptions = {
					uuid: NodeViewUtils.getOutputEndpointUUID(this.nodeId, outputName, typeIndex),
					anchor: anchorPosition,
					maxConnections: -1,
					endpoint: {
						type: 'Dot',
						options: {
							radius: nodeTypeData && outputsOfSameRootType.length > 2 ? 7 : 9,
						},
					},
					hoverPaintStyle: NodeViewUtils.getOutputEndpointStyle(nodeTypeData, '--color-primary'),
					scope,
					source: true,
					target: outputName !== NodeConnectionType.Main,
					enabled: !this.isReadOnly,
					parameters: {
						connection: 'source',
						nodeId: this.nodeId,
						type: outputName,
						index: typeIndex,
					},
					hoverClass: 'dot-output-endpoint-hover',
					connectionsDirected: true,
					dragAllowedWhenFull: false,
					...this.__getOutputConnectionStyle(outputName, nodeTypeData),
				};

				const endpoint = this.instance.addEndpoint(
					this.$refs[this.data.name] as Element,
					newEndpointData,
				);
				this.__addEndpointTestingData(endpoint, 'output', typeIndex);
				if (outputConfiguration.displayName || nodeTypeData.outputNames?.[i]) {
					// Apply output names if they got set
					const overlaySpec = NodeViewUtils.getOutputNameOverlay(
						outputConfiguration.displayName || nodeTypeData.outputNames[i],
						outputName,
					);
					endpoint.addOverlay(overlaySpec);
				}

				if (!Array.isArray(endpoint)) {
					endpoint.__meta = {
						nodeName: node.name,
						nodeId: this.nodeId,
						index: typeIndex,
						totalEndpoints: outputsOfSameRootType.length,
					};
				}

				if (!this.isReadOnly && outputName === NodeConnectionType.Main) {
					const plusEndpointData: EndpointOptions = {
						uuid: NodeViewUtils.getOutputEndpointUUID(this.nodeId, outputName, typeIndex),
						anchor: anchorPosition,
						maxConnections: -1,
						endpoint: {
							type: 'N8nPlus',
							options: {
								dimensions: 24,
								connectedEndpoint: endpoint,
								showOutputLabel: outputs.length === 1,
								size: outputs.length >= 3 ? 'small' : 'medium',
								hoverMessage: this.$locale.baseText('nodeBase.clickToAddNodeOrDragToConnect'),
							},
						},
						source: true,
						target: false,
						enabled: !this.isReadOnly,
						paintStyle: {
							outlineStroke: 'none',
						},
						hoverPaintStyle: {
							outlineStroke: 'none',
						},
						parameters: {
							connection: 'source',
							nodeId: this.nodeId,
							type: outputName,
							index: typeIndex,
						},
						cssClass: 'plus-draggable-endpoint',
						dragAllowedWhenFull: false,
					};
					const plusEndpoint = this.instance.addEndpoint(
						this.$refs[this.data.name] as Element,
						plusEndpointData,
					);
					this.__addEndpointTestingData(plusEndpoint, 'plus', typeIndex);

					if (!Array.isArray(plusEndpoint)) {
						plusEndpoint.__meta = {
							nodeName: node.name,
							nodeId: this.nodeId,
							index: typeIndex,
							totalEndpoints: outputsOfSameRootType.length,
						};
					}
				}
			});
		},
		__addNode(node: INodeUi) {
			const nodeTypeData = (this.nodeTypesStore.getNodeType(node.type, node.typeVersion) ??
				this.nodeTypesStore.getNodeType(NO_OP_NODE_TYPE)) as INodeTypeDescription;

			this.__addInputEndpoints(node, nodeTypeData);
			this.__addOutputEndpoints(node, nodeTypeData);
		},
		__getEndpointColor(connectionType: ConnectionTypes) {
			return `--node-type-${connectionType}-color`;
		},
		__getInputConnectionStyle(
			connectionType: ConnectionTypes,
			nodeTypeData: INodeTypeDescription,
		): EndpointOptions {
<<<<<<< HEAD
			const type = 'input';

=======
>>>>>>> 00a4b8b0
			if (connectionType === NodeConnectionType.Main) {
				return {
					paintStyle: NodeViewUtils.getInputEndpointStyle(
						nodeTypeData,
						this.__getEndpointColor(NodeConnectionType.Main),
						connectionType,
					),
<<<<<<< HEAD
					cssClass: `dot-${type}-endpoint`,
=======
>>>>>>> 00a4b8b0
				};
			}

			if (!Object.values(NodeConnectionType).includes(connectionType as NodeConnectionType)) {
				return {};
			}

			const createSupplementalConnectionType = (
				connectionName: ConnectionTypes,
			): EndpointOptions => ({
				endpoint: createAddInputEndpointSpec(
					connectionName as NodeConnectionType,
					this.__getEndpointColor(connectionName),
				),
			});

			return createSupplementalConnectionType(connectionType);
		},
		__getOutputConnectionStyle(
			connectionType: ConnectionTypes,
			nodeTypeData: INodeTypeDescription,
		): EndpointOptions {
			const type = 'output';

			const createSupplementalConnectionType = (
				connectionName: ConnectionTypes,
			): EndpointOptions => ({
				endpoint: createDiamondOutputEndpointSpec(),
				paintStyle: NodeViewUtils.getOutputEndpointStyle(
					nodeTypeData,
					this.__getEndpointColor(connectionName),
				),
				hoverPaintStyle: NodeViewUtils.getOutputEndpointStyle(
					nodeTypeData,
					this.__getEndpointColor(connectionName),
				),
			});

			if (connectionType === NodeConnectionType.Main) {
				return {
					paintStyle: NodeViewUtils.getOutputEndpointStyle(
						nodeTypeData,
						this.__getEndpointColor(NodeConnectionType.Main),
					),
					cssClass: `dot-${type}-endpoint`,
				};
			}

			if (!Object.values(NodeConnectionType).includes(connectionType as NodeConnectionType)) {
				return {};
			}

			return createSupplementalConnectionType(connectionType);
		},
		touchEnd(e: MouseEvent) {
			if (this.isTouchDevice) {
				if (this.uiStore.isActionActive('dragActive')) {
					this.uiStore.removeActiveAction('dragActive');
				}
			}
		},
		mouseLeftClick(e: MouseEvent) {
			// @ts-ignore
			const path = e.path || (e.composedPath && e.composedPath());
			for (let index = 0; index < path.length; index++) {
				if (
					path[index].className &&
					typeof path[index].className === 'string' &&
					path[index].className.includes('no-select-on-click')
				) {
					return;
				}
			}

			if (!this.isTouchDevice) {
				if (this.uiStore.isActionActive('dragActive')) {
					this.uiStore.removeActiveAction('dragActive');
				} else {
					if (!this.isCtrlKeyPressed(e)) {
						this.$emit('deselectAllNodes');
					}

					if (this.uiStore.isNodeSelected(this.data.name)) {
						this.$emit('deselectNode', this.name);
					} else {
						this.$emit('nodeSelected', this.name);
					}
				}
			}
		},
	},
});<|MERGE_RESOLUTION|>--- conflicted
+++ resolved
@@ -362,7 +362,6 @@
 				// Increment the index for outputs with current name
 				if (rootTypeIndexData.hasOwnProperty(rootCategoryOutputName)) {
 					rootTypeIndexData[rootCategoryOutputName]++;
-<<<<<<< HEAD
 				} else {
 					rootTypeIndexData[rootCategoryOutputName] = 0;
 				}
@@ -373,18 +372,6 @@
 					typeIndexData[outputName] = 0;
 				}
 
-=======
-				} else {
-					rootTypeIndexData[rootCategoryOutputName] = 0;
-				}
-
-				if (typeIndexData.hasOwnProperty(outputName)) {
-					typeIndexData[outputName]++;
-				} else {
-					typeIndexData[outputName] = 0;
-				}
-
->>>>>>> 00a4b8b0
 				const rootTypeIndex = rootTypeIndexData[rootCategoryOutputName];
 				const typeIndex = typeIndexData[outputName];
 
@@ -519,11 +506,6 @@
 			connectionType: ConnectionTypes,
 			nodeTypeData: INodeTypeDescription,
 		): EndpointOptions {
-<<<<<<< HEAD
-			const type = 'input';
-
-=======
->>>>>>> 00a4b8b0
 			if (connectionType === NodeConnectionType.Main) {
 				return {
 					paintStyle: NodeViewUtils.getInputEndpointStyle(
@@ -531,10 +513,6 @@
 						this.__getEndpointColor(NodeConnectionType.Main),
 						connectionType,
 					),
-<<<<<<< HEAD
-					cssClass: `dot-${type}-endpoint`,
-=======
->>>>>>> 00a4b8b0
 				};
 			}
 
