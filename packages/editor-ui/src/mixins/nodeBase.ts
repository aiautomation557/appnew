import type { PropType } from 'vue';
import mixins from 'vue-typed-mixins';
<<<<<<< HEAD
import type { IJsPlumbInstance, IEndpointOptions, INodeUi, XYPosition } from '@/Interface';
=======
import { INodeUi } from '@/Interface';
>>>>>>> 448c2953
import { deviceSupportHelpers } from '@/mixins/deviceSupportHelpers';
import { NO_OP_NODE_TYPE } from '@/constants';

import type { INodeTypeDescription } from 'n8n-workflow';
import { mapStores } from 'pinia';
import { useUIStore } from '@/stores/ui';
import { useWorkflowsStore } from '@/stores/workflows';
import { useNodeTypesStore } from '@/stores/nodeTypes';
import { BrowserJsPlumbInstance } from '@jsplumb/browser-ui';
import { EndpointOptions } from '@jsplumb/core';
import * as NodeViewUtils from '@/utils/nodeViewUtils';
import { useHistoryStore } from '@/stores/history';
import { useCanvasStore } from '@/stores/canvas';

export const nodeBase = mixins(deviceSupportHelpers).extend({
	mounted() {
		// Initialize the node
		if (this.data !== null) {
			try {
				this.__addNode(this.data);
			} catch (error) {
				// This breaks when new nodes are loaded into store but workflow tab is not currently active
				// Shouldn't affect anything
			}
		}
	},
	computed: {
		...mapStores(useNodeTypesStore, useUIStore, useCanvasStore, useWorkflowsStore, useHistoryStore),
		data(): INodeUi | null {
			return this.workflowsStore.getNodeByName(this.name);
		},
		nodeId(): string {
			return this.data?.id || '';
		},
	},
	props: {
		name: {
			type: String,
		},
		instance: {
			type: Object as PropType<BrowserJsPlumbInstance>,
		},
		isReadOnly: {
			type: Boolean,
		},
		isActive: {
			type: Boolean,
		},
		hideActions: {
			type: Boolean,
		},
		disableSelecting: {
			type: Boolean,
		},
		showCustomTooltip: {
			type: Boolean,
		},
	},
	methods: {
		__addInputEndpoints(node: INodeUi, nodeTypeData: INodeTypeDescription) {
			// Add Inputs
			let index;
			const indexData: {
				[key: string]: number;
			} = {};

			nodeTypeData.inputs.forEach((inputName: string, i: number) => {
				// Increment the index for inputs with current name
				if (indexData.hasOwnProperty(inputName)) {
					indexData[inputName]++;
				} else {
					indexData[inputName] = 0;
				}
				index = indexData[inputName];

				// Get the position of the anchor depending on how many it has
				const anchorPosition =
					NodeViewUtils.ANCHOR_POSITIONS.input[nodeTypeData.inputs.length][index];

				const newEndpointData: EndpointOptions = {
					uuid: NodeViewUtils.getInputEndpointUUID(this.nodeId, index),
					anchor: anchorPosition,
					maxConnections: -1,
					endpoint: 'Rectangle',
					paintStyle: NodeViewUtils.getInputEndpointStyle(nodeTypeData, '--color-foreground-xdark'),
					hoverPaintStyle: NodeViewUtils.getInputEndpointStyle(nodeTypeData, '--color-primary'),
					source: false,
					target: !this.isReadOnly && nodeTypeData.inputs.length > 1, // only enabled for nodes with multiple inputs.. otherwise attachment handled by connectionDrag event in NodeView,
					parameters: {
						nodeId: this.nodeId,
						type: inputName,
						index,
					},
					enabled: !this.isReadOnly, // enabled in default case to allow dragging
					cssClass: 'rect-input-endpoint',
					dragAllowedWhenFull: true,
					hoverClass: 'dropHover',
				};

				const endpoint = this.instance?.addEndpoint(
					this.$refs[this.data.name] as Element,
					newEndpointData,
				);
				if (nodeTypeData.inputNames) {
					// Apply input names if they got set
					endpoint.addOverlay(NodeViewUtils.getInputNameOverlay(nodeTypeData.inputNames[index]));
				}
				if (!Array.isArray(endpoint)) {
					endpoint.__meta = {
						nodeName: node.name,
						nodeId: this.nodeId,
						index: i,
						totalEndpoints: nodeTypeData.inputs.length,
					};
				}

				// TODO: Activate again if it makes sense. Currently makes problems when removing
				//       connection on which the input has a name. It does not get hidden because
				//       the endpoint to which it connects when letting it go over the node is
				//       different to the regular one (have different ids). So that seems to make
				//       problems when hiding the input-name.

				// if (index === 0 && inputName === 'main') {
				// 	// Make the first main-input the default one to connect to when connection gets dropped on node
				// 	this.instance.makeTarget(this.nodeId, newEndpointData);
				// }
			});
			if (nodeTypeData.inputs.length === 0) {
				this.instance.manage(this.$refs[this.data.name] as Element);
			}
		},
		__addOutputEndpoints(node: INodeUi, nodeTypeData: INodeTypeDescription) {
			let index;
			const indexData: {
				[key: string]: number;
			} = {};

			nodeTypeData.outputs.forEach((inputName: string, i: number) => {
				// Increment the index for outputs with current name
				if (indexData.hasOwnProperty(inputName)) {
					indexData[inputName]++;
				} else {
					indexData[inputName] = 0;
				}
				index = indexData[inputName];

				// Get the position of the anchor depending on how many it has
				const anchorPosition =
					NodeViewUtils.ANCHOR_POSITIONS.output[nodeTypeData.outputs.length][index];

				const newEndpointData: EndpointOptions = {
					uuid: NodeViewUtils.getOutputEndpointUUID(this.nodeId, index),
					anchor: anchorPosition,
					maxConnections: -1,

					endpoint: {
						type: 'Dot',
						options: {
							radius: nodeTypeData && nodeTypeData.outputs.length > 2 ? 7 : 9,
						},
					},
					paintStyle: NodeViewUtils.getOutputEndpointStyle(
						nodeTypeData,
						'--color-foreground-xdark',
					),
					hoverPaintStyle: NodeViewUtils.getOutputEndpointStyle(nodeTypeData, '--color-primary'),
					source: true,
					target: false,
					enabled: !this.isReadOnly,
					parameters: {
						nodeId: this.nodeId,
						type: inputName,
						index,
					},
					hoverClass: 'dot-output-endpoint-hover',
					connectionsDirected: true,
					cssClass: 'dot-output-endpoint',
					dragAllowedWhenFull: false,
				};

				const endpoint = this.instance.addEndpoint(
					this.$refs[this.data.name] as Element,
					newEndpointData,
				);
				if (nodeTypeData.outputNames) {
					// Apply output names if they got set
					const overlaySpec = NodeViewUtils.getOutputNameOverlay(nodeTypeData.outputNames[index]);
					const overlay = endpoint.addOverlay(overlaySpec);
				}

				if (!Array.isArray(endpoint)) {
					endpoint.__meta = {
						nodeName: node.name,
						nodeId: this.nodeId,
						index: i,
						totalEndpoints: nodeTypeData.outputs.length,
					};
				}

				if (!this.isReadOnly) {
					const plusEndpointData: EndpointOptions = {
						uuid: NodeViewUtils.getOutputEndpointUUID(this.nodeId, index),
						anchor: anchorPosition,
						maxConnections: -1,
						endpoint: {
							type: 'N8nPlus',
							options: {
								dimensions: 24,
								connectedEndpoint: endpoint,
								showOutputLabel: nodeTypeData.outputs.length === 1,
								size: nodeTypeData.outputs.length >= 3 ? 'small' : 'medium',
								hoverMessage: this.$locale.baseText('nodeBase.clickToAddNodeOrDragToConnect'),
							},
						},
						source: true,
						target: false,
						enabled: !this.isReadOnly,
						paintStyle: {
							outlineStroke: 'none',
						},
						hoverPaintStyle: {
							outlineStroke: 'none',
						},
						parameters: {
							nodeId: this.nodeId,
							type: inputName,
							index,
						},
						cssClass: 'plus-draggable-endpoint',
						dragAllowedWhenFull: false,
					};
					const plusEndpoint = this.instance.addEndpoint(
						this.$refs[this.data.name] as Element,
						plusEndpointData,
					);

					if (!Array.isArray(plusEndpoint)) {
						plusEndpoint.__meta = {
							nodeName: node.name,
							nodeId: this.nodeId,
							index: i,
							totalEndpoints: nodeTypeData.outputs.length,
						};
					}
				}
			});
		},
		__addNode(node: INodeUi) {
			const nodeTypeData = (this.nodeTypesStore.getNodeType(node.type, node.typeVersion) ??
				this.nodeTypesStore.getNodeType(NO_OP_NODE_TYPE)) as INodeTypeDescription;

			this.__addInputEndpoints(node, nodeTypeData);
			this.__addOutputEndpoints(node, nodeTypeData);
		},
		touchEnd(e: MouseEvent) {
			if (this.isTouchDevice) {
				if (this.uiStore.isActionActive('dragActive')) {
					this.uiStore.removeActiveAction('dragActive');
				}
			}
		},
		mouseLeftClick(e: MouseEvent) {
			// @ts-ignore
			const path = e.path || (e.composedPath && e.composedPath());
			for (let index = 0; index < path.length; index++) {
				if (
					path[index].className &&
					typeof path[index].className === 'string' &&
					path[index].className.includes('no-select-on-click')
				) {
					return;
				}
			}

			if (!this.isTouchDevice) {
				if (this.uiStore.isActionActive('dragActive')) {
					this.uiStore.removeActiveAction('dragActive');
				} else {
					if (!this.isCtrlKeyPressed(e)) {
						this.$emit('deselectAllNodes');
					}

					if (this.uiStore.isNodeSelected(this.data.name)) {
						this.$emit('deselectNode', this.name);
					} else {
						this.$emit('nodeSelected', this.name);
					}
				}
			}
		},
	},
});<|MERGE_RESOLUTION|>--- conflicted
+++ resolved
@@ -1,10 +1,6 @@
 import type { PropType } from 'vue';
 import mixins from 'vue-typed-mixins';
-<<<<<<< HEAD
-import type { IJsPlumbInstance, IEndpointOptions, INodeUi, XYPosition } from '@/Interface';
-=======
 import { INodeUi } from '@/Interface';
->>>>>>> 448c2953
 import { deviceSupportHelpers } from '@/mixins/deviceSupportHelpers';
 import { NO_OP_NODE_TYPE } from '@/constants';
 
