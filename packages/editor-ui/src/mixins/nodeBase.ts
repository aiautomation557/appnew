import { defineComponent } from 'vue';
import type { PropType } from 'vue';
import { mapStores } from 'pinia';

import type { INodeUi } from '@/Interface';
import { deviceSupportHelpers } from '@/mixins/deviceSupportHelpers';
import { NO_OP_NODE_TYPE } from '@/constants';

import type { ConnectionTypes, INodeTypeDescription } from 'n8n-workflow';
import { useUIStore } from '@/stores/ui.store';
import { useWorkflowsStore } from '@/stores/workflows.store';
import { useNodeTypesStore } from '@/stores/nodeTypes.store';
import type { BrowserJsPlumbInstance } from '@jsplumb/browser-ui';
import type { Endpoint, EndpointOptions } from '@jsplumb/core';
import * as NodeViewUtils from '@/utils/nodeViewUtils';
import { useHistoryStore } from '@/stores/history.store';
import { useCanvasStore } from '@/stores/canvas.store';
import type { EndpointSpec } from '@jsplumb/common';
import { EndpointType } from '@/Interface';

const createAddInputEndpointSpec = (color?: string): EndpointSpec => ({
	type: 'N8nAddInput',
	options: {
		size: 24,
		color,
	},
});

export const nodeBase = defineComponent({
	mixins: [deviceSupportHelpers],
	mounted() {
		// Initialize the node
		if (this.data !== null) {
			try {
				this.__addNode(this.data);
			} catch (error) {
				// This breaks when new nodes are loaded into store but workflow tab is not currently active
				// Shouldn't affect anything
			}
		}
	},
	computed: {
		...mapStores(useNodeTypesStore, useUIStore, useCanvasStore, useWorkflowsStore, useHistoryStore),
		data(): INodeUi | null {
			return this.workflowsStore.getNodeByName(this.name);
		},
		nodeId(): string {
			return this.data?.id || '';
		},
	},
	props: {
		name: {
			type: String,
		},
		instance: {
			type: Object as PropType<BrowserJsPlumbInstance>,
		},
		isReadOnly: {
			type: Boolean,
		},
		isActive: {
			type: Boolean,
		},
		hideActions: {
			type: Boolean,
		},
		disableSelecting: {
			type: Boolean,
		},
		showCustomTooltip: {
			type: Boolean,
		},
	},
	methods: {
		__addEndpointTestingData(endpoint: Endpoint, type: string, inputIndex: number) {
			if (window?.Cypress && 'canvas' in endpoint.endpoint) {
				const canvas = endpoint.endpoint.canvas;
				this.instance.setAttribute(canvas, 'data-endpoint-name', this.data.name);
				this.instance.setAttribute(canvas, 'data-input-index', inputIndex.toString());
				this.instance.setAttribute(canvas, 'data-endpoint-type', type);
			}
		},
		__addInputEndpoints(node: INodeUi, nodeTypeData: INodeTypeDescription) {
			// Add Inputs
			const indexData: {
				[key: string]: number;
			} = {};

			nodeTypeData.inputs.forEach((inputName, i) => {
				const locactionIntputName = inputName === 'main' ? 'main' : 'other';

				// Increment the index for inputs with current name
				if (indexData.hasOwnProperty(locactionIntputName)) {
					indexData[locactionIntputName]++;
				} else {
					indexData[locactionIntputName] = 0;
				}
				const typeIndex = indexData[locactionIntputName];

				const inputsOfSameType = nodeTypeData.inputs.filter((input) =>
					inputName === 'main' ? input === 'main' : input !== 'main',
				);

				// Get the position of the anchor depending on how many it has
				const anchorPosition = NodeViewUtils.getAnchorPosition(
					inputName,
					'input',
					inputsOfSameType.length,
				)[typeIndex];

				const scope = NodeViewUtils.getEndpointScope(inputName);

				const newEndpointData: EndpointOptions = {
					uuid: NodeViewUtils.getInputEndpointUUID(this.nodeId, i),
					anchor: anchorPosition,
					maxConnections: -1,
					endpoint: 'Rectangle',
					paintStyle: NodeViewUtils.getInputEndpointStyle(
						nodeTypeData,
						'--color-foreground-xdark',
						inputName,
					),
					hoverPaintStyle: NodeViewUtils.getInputEndpointStyle(
						nodeTypeData,
						'--color-primary',
						inputName,
					),
					scope,
					source: false,
					target: !this.isReadOnly && nodeTypeData.inputs.length > 1, // only enabled for nodes with multiple inputs.. otherwise attachment handled by connectionDrag event in NodeView,
					parameters: {
						nodeId: this.nodeId,
						type: inputName,
						index: i,
					},
					enabled: !this.isReadOnly, // enabled in default case to allow dragging
					cssClass: 'rect-input-endpoint',
					dragAllowedWhenFull: true,
					hoverClass: 'rect-input-endpoint-hover',
					...this.__getInputConnectionStyle(inputName, nodeTypeData),
				};

				const endpoint = this.instance?.addEndpoint(
					this.$refs[this.data.name] as Element,
					newEndpointData,
				);
				this.__addEndpointTestingData(endpoint, 'input', i);
				if (nodeTypeData.inputNames?.[i]) {
					// Apply input names if they got set
					endpoint.addOverlay(
						NodeViewUtils.getInputNameOverlay(nodeTypeData.inputNames[i], inputName),
					);
				}
				if (!Array.isArray(endpoint)) {
					endpoint.__meta = {
						nodeName: node.name,
						nodeId: this.nodeId,
						index: i,
						totalEndpoints: nodeTypeData.inputs.length,
					};
				}

				// TODO: Activate again if it makes sense. Currently makes problems when removing
				//       connection on which the input has a name. It does not get hidden because
				//       the endpoint to which it connects when letting it go over the node is
				//       different to the regular one (have different ids). So that seems to make
				//       problems when hiding the input-name.

				// if (index === 0 && inputName === 'main') {
				// 	// Make the first main-input the default one to connect to when connection gets dropped on node
				// 	this.instance.makeTarget(this.nodeId, newEndpointData);
				// }
			});
			if (nodeTypeData.inputs.length === 0) {
				this.instance.manage(this.$refs[this.data.name] as Element);
			}
		},
		__addOutputEndpoints(node: INodeUi, nodeTypeData: INodeTypeDescription) {
			const indexData: {
				[key: string]: number;
			} = {};

			// TODO: Does not save connections perfectly. If there are two types
			//      they do not both start with index 0 in the workflow JSON
			// TODO: There are still a lot of references of "main" in NodesView and
			//       other locations. So assume there will be more problems

			nodeTypeData.outputs.forEach((outputName, i) => {
				const locactionOutputName = outputName === 'main' ? 'main' : 'other';

				// Increment the index for outputs with current name
				if (indexData.hasOwnProperty(locactionOutputName)) {
					indexData[locactionOutputName]++;
				} else {
					indexData[locactionOutputName] = 0;
				}
				const typeIndex = indexData[locactionOutputName];

				const outputsOfSameType = nodeTypeData.outputs.filter((output) =>
					outputName === 'main' ? output === 'main' : output !== 'main',
				);

				// Get the position of the anchor depending on how many it has
				const anchorPosition = NodeViewUtils.getAnchorPosition(
					outputName,
					'output',
					outputsOfSameType.length,
				)[typeIndex];

				const scope = NodeViewUtils.getEndpointScope(outputName as EndpointType);

				const newEndpointData: EndpointOptions = {
					uuid: NodeViewUtils.getOutputEndpointUUID(this.nodeId, i),
					anchor: anchorPosition,
					maxConnections: -1,
					endpoint: {
						type: 'Dot',
						options: {
							radius: nodeTypeData && outputsOfSameType.length > 2 ? 7 : 9,
						},
					},
					hoverPaintStyle: NodeViewUtils.getOutputEndpointStyle(nodeTypeData, '--color-primary'),
					scope,
					source: true,
					target: false,
					enabled: !this.isReadOnly,
					parameters: {
						nodeId: this.nodeId,
						type: outputName,
						index: i,
					},
					hoverClass: 'dot-output-endpoint-hover',
					connectionsDirected: true,
					dragAllowedWhenFull: false,
					...this.__getOutputConnectionStyle(outputName, nodeTypeData),
				};

				const endpoint = this.instance.addEndpoint(
					this.$refs[this.data.name] as Element,
					newEndpointData,
				);
				this.__addEndpointTestingData(endpoint, 'output', i);
				if (nodeTypeData.outputNames?.[i]) {
					// Apply output names if they got set
					const overlaySpec = NodeViewUtils.getOutputNameOverlay(
						nodeTypeData.outputNames[i],
						outputName,
					);
					endpoint.addOverlay(overlaySpec);
				}

				if (!Array.isArray(endpoint)) {
					endpoint.__meta = {
						nodeName: node.name,
						nodeId: this.nodeId,
						index: i,
						totalEndpoints: nodeTypeData.outputs.length,
					};
				}

				if (!this.isReadOnly && outputName === 'main') {
					const plusEndpointData: EndpointOptions = {
						uuid: NodeViewUtils.getOutputEndpointUUID(this.nodeId, i),
						anchor: anchorPosition,
						maxConnections: -1,
						endpoint: {
							type: 'N8nPlus',
							options: {
								dimensions: 24,
								connectedEndpoint: endpoint,
								showOutputLabel: nodeTypeData.outputs.length === 1,
								size: nodeTypeData.outputs.length >= 3 ? 'small' : 'medium',
								hoverMessage: this.$locale.baseText('nodeBase.clickToAddNodeOrDragToConnect'),
							},
						},
						source: true,
						target: false,
						enabled: !this.isReadOnly,
						paintStyle: {
							outlineStroke: 'none',
						},
						hoverPaintStyle: {
							outlineStroke: 'none',
						},
						parameters: {
							nodeId: this.nodeId,
							type: outputName,
							index: i,
						},
						cssClass: 'plus-draggable-endpoint',
						dragAllowedWhenFull: false,
					};
					const plusEndpoint = this.instance.addEndpoint(
						this.$refs[this.data.name] as Element,
						plusEndpointData,
					);
					this.__addEndpointTestingData(plusEndpoint, 'plus', i);

					if (!Array.isArray(plusEndpoint)) {
						plusEndpoint.__meta = {
							nodeName: node.name,
							nodeId: this.nodeId,
							index: i,
							totalEndpoints: nodeTypeData.outputs.length,
						};
					}
				}
			});
		},
		__addNode(node: INodeUi) {
			const nodeTypeData = (this.nodeTypesStore.getNodeType(node.type, node.typeVersion) ??
				this.nodeTypesStore.getNodeType(NO_OP_NODE_TYPE)) as INodeTypeDescription;

			this.__addInputEndpoints(node, nodeTypeData);
			this.__addOutputEndpoints(node, nodeTypeData);
		},
		__getInputConnectionStyle(
			connectionType: ConnectionTypes,
			nodeTypeData: INodeTypeDescription,
		): EndpointOptions {
			const type = 'input';

			const connectionTypes: {
				[key: string]: EndpointOptions;
			} = {
				languageModel: {
<<<<<<< HEAD
					paintStyle: NodeViewUtils.getInputEndpointStyle(
						nodeTypeData,
						'--color-primary',
						connectionType,
					),
					cssClass: `dot-${type}-endpoint`,
=======
					endpoint: createAddInputEndpointSpec('--color-primary'),
>>>>>>> 3884e338
				},
				main: {
					paintStyle: NodeViewUtils.getInputEndpointStyle(
						nodeTypeData,
						'--color-foreground-xdark',
						connectionType,
					),
					cssClass: `dot-${type}-endpoint`,
				},
				memory: {
<<<<<<< HEAD
					paintStyle: NodeViewUtils.getInputEndpointStyle(
						nodeTypeData,
						'--color-primary-tint-1',
						connectionType,
					),
					cssClass: `dot-${type}-endpoint`,
				},
				tool: {
					paintStyle: NodeViewUtils.getInputEndpointStyle(
						nodeTypeData,
						'--color-sticky-default-border',
						connectionType,
					),
					cssClass: `dot-${type}-endpoint`,
=======
					endpoint: createAddInputEndpointSpec('--color-secondary'),
				},
				tool: {
					endpoint: createAddInputEndpointSpec('--color-danger'),
>>>>>>> 3884e338
				},
				vectorRetriever: {
					endpoint: createAddInputEndpointSpec('--color-avatar-accent-2'),
				},
				vectorStore: {
					paintStyle: NodeViewUtils.getInputEndpointStyle(
						nodeTypeData,
						'--color-json-null',
						connectionType,
					),
					cssClass: `dot-${type}-endpoint`,
				},
				embedding: {
					endpoint: createAddInputEndpointSpec('--color-json-default'),
				},
				document: {
					endpoint: createAddInputEndpointSpec('--color-success-light'),
				},
				textSplitter: {
					endpoint: createAddInputEndpointSpec('--color-secondary-tint-2'),
				},
			};

			if (!connectionTypes.hasOwnProperty(connectionType)) {
				return {};
			}

			return connectionTypes[connectionType];
		},
		__getOutputConnectionStyle(
			connectionType: ConnectionTypes,
			nodeTypeData: INodeTypeDescription,
		): EndpointOptions {
			const type = 'output';
			const connectionTypes: {
				[key: string]: EndpointOptions;
			} = {
				languageModel: {
					paintStyle: NodeViewUtils.getOutputEndpointStyle(
						nodeTypeData,
						'--color-primary',
						connectionType,
					),
					hoverPaintStyle: NodeViewUtils.getOutputEndpointStyle(
						nodeTypeData,
						'--color-primary',
						connectionType,
					),
				},
				main: {
					paintStyle: NodeViewUtils.getOutputEndpointStyle(
						nodeTypeData,
						'--color-foreground-xdark',
						connectionType,
					),
					cssClass: `dot-${type}-endpoint`,
				},
				memory: {
					paintStyle: NodeViewUtils.getOutputEndpointStyle(
						nodeTypeData,
<<<<<<< HEAD
						'--color-primary-tint-1',
=======
						'--color-secondary',
						connectionType,
					),
					hoverPaintStyle: NodeViewUtils.getOutputEndpointStyle(
						nodeTypeData,
						'--color-secondary',
>>>>>>> 3884e338
						connectionType,
					),
				},
				tool: {
					paintStyle: NodeViewUtils.getOutputEndpointStyle(
						nodeTypeData,
<<<<<<< HEAD
						'--color-sticky-default-border',
=======
						'--color-danger',
						connectionType,
					),
					hoverPaintStyle: NodeViewUtils.getOutputEndpointStyle(
						nodeTypeData,
						'--color-danger',
>>>>>>> 3884e338
						connectionType,
					),
				},
				vectorRetriever: {
					paintStyle: NodeViewUtils.getOutputEndpointStyle(
						nodeTypeData,
						'--color-avatar-accent-2',
						connectionType,
					),
					hoverPaintStyle: NodeViewUtils.getOutputEndpointStyle(
						nodeTypeData,
						'--color-avatar-accent-2',
						connectionType,
					),
					cssClass: `dot-${type}-endpoint`,
				},
				vectorStore: {
					paintStyle: NodeViewUtils.getOutputEndpointStyle(
						nodeTypeData,
						'--color-json-null',
						connectionType,
					),
					cssClass: `dot-${type}-endpoint`,
				},
				embedding: {
					paintStyle: NodeViewUtils.getOutputEndpointStyle(
						nodeTypeData,
						'--color-json-default',
						connectionType,
					),
					hoverPaintStyle: NodeViewUtils.getOutputEndpointStyle(
						nodeTypeData,
						'--color-json-default',
						connectionType,
					),
					cssClass: `dot-${type}-endpoint`,
				},
				document: {
					paintStyle: NodeViewUtils.getOutputEndpointStyle(
						nodeTypeData,
						'--color-success-light',
						connectionType,
					),
					hoverPaintStyle: NodeViewUtils.getOutputEndpointStyle(
						nodeTypeData,
						'--color-success-light',
						connectionType,
					),
					cssClass: `dot-${type}-endpoint`,
				},
				textSplitter: {
					paintStyle: NodeViewUtils.getOutputEndpointStyle(
						nodeTypeData,
						'--color-secondary-tint-2',
						connectionType,
					),
					hoverPaintStyle: NodeViewUtils.getOutputEndpointStyle(
						nodeTypeData,
						'--color-secondary-tint-2',
						connectionType,
					),
					cssClass: `dot-${type}-endpoint`,
				},
				chain: {
					paintStyle: NodeViewUtils.getOutputEndpointStyle(
						nodeTypeData,
						'--color-json-string',
						connectionType,
					),
					cssClass: `dot-${type}-endpoint`,
				},
			};

			if (!connectionTypes.hasOwnProperty(connectionType)) {
				return {};
			}

			return connectionTypes[connectionType];
		},
		touchEnd(e: MouseEvent) {
			if (this.isTouchDevice) {
				if (this.uiStore.isActionActive('dragActive')) {
					this.uiStore.removeActiveAction('dragActive');
				}
			}
		},
		mouseLeftClick(e: MouseEvent) {
			// @ts-ignore
			const path = e.path || (e.composedPath && e.composedPath());
			for (let index = 0; index < path.length; index++) {
				if (
					path[index].className &&
					typeof path[index].className === 'string' &&
					path[index].className.includes('no-select-on-click')
				) {
					return;
				}
			}

			if (!this.isTouchDevice) {
				if (this.uiStore.isActionActive('dragActive')) {
					this.uiStore.removeActiveAction('dragActive');
				} else {
					if (!this.isCtrlKeyPressed(e)) {
						this.$emit('deselectAllNodes');
					}

					if (this.uiStore.isNodeSelected(this.data.name)) {
						this.$emit('deselectNode', this.name);
					} else {
						this.$emit('nodeSelected', this.name);
					}
				}
			}
		},
	},
});<|MERGE_RESOLUTION|>--- conflicted
+++ resolved
@@ -324,16 +324,7 @@
 				[key: string]: EndpointOptions;
 			} = {
 				languageModel: {
-<<<<<<< HEAD
-					paintStyle: NodeViewUtils.getInputEndpointStyle(
-						nodeTypeData,
-						'--color-primary',
-						connectionType,
-					),
-					cssClass: `dot-${type}-endpoint`,
-=======
 					endpoint: createAddInputEndpointSpec('--color-primary'),
->>>>>>> 3884e338
 				},
 				main: {
 					paintStyle: NodeViewUtils.getInputEndpointStyle(
@@ -344,38 +335,16 @@
 					cssClass: `dot-${type}-endpoint`,
 				},
 				memory: {
-<<<<<<< HEAD
-					paintStyle: NodeViewUtils.getInputEndpointStyle(
-						nodeTypeData,
-						'--color-primary-tint-1',
-						connectionType,
-					),
-					cssClass: `dot-${type}-endpoint`,
-				},
-				tool: {
-					paintStyle: NodeViewUtils.getInputEndpointStyle(
-						nodeTypeData,
-						'--color-sticky-default-border',
-						connectionType,
-					),
-					cssClass: `dot-${type}-endpoint`,
-=======
-					endpoint: createAddInputEndpointSpec('--color-secondary'),
+					endpoint: createAddInputEndpointSpec('--color-primary-tint-1'),
 				},
 				tool: {
 					endpoint: createAddInputEndpointSpec('--color-danger'),
->>>>>>> 3884e338
 				},
 				vectorRetriever: {
 					endpoint: createAddInputEndpointSpec('--color-avatar-accent-2'),
 				},
 				vectorStore: {
-					paintStyle: NodeViewUtils.getInputEndpointStyle(
-						nodeTypeData,
-						'--color-json-null',
-						connectionType,
-					),
-					cssClass: `dot-${type}-endpoint`,
+					endpoint: createAddInputEndpointSpec('--color-json-null'),
 				},
 				embedding: {
 					endpoint: createAddInputEndpointSpec('--color-json-default'),
@@ -425,32 +394,19 @@
 				memory: {
 					paintStyle: NodeViewUtils.getOutputEndpointStyle(
 						nodeTypeData,
-<<<<<<< HEAD
 						'--color-primary-tint-1',
-=======
-						'--color-secondary',
+						connectionType,
+					),
+				},
+				tool: {
+					paintStyle: NodeViewUtils.getOutputEndpointStyle(
+						nodeTypeData,
+						'--color-danger',
 						connectionType,
 					),
 					hoverPaintStyle: NodeViewUtils.getOutputEndpointStyle(
 						nodeTypeData,
-						'--color-secondary',
->>>>>>> 3884e338
-						connectionType,
-					),
-				},
-				tool: {
-					paintStyle: NodeViewUtils.getOutputEndpointStyle(
-						nodeTypeData,
-<<<<<<< HEAD
-						'--color-sticky-default-border',
-=======
 						'--color-danger',
-						connectionType,
-					),
-					hoverPaintStyle: NodeViewUtils.getOutputEndpointStyle(
-						nodeTypeData,
-						'--color-danger',
->>>>>>> 3884e338
 						connectionType,
 					),
 				},
