import type {
	CurrentUserResponse,
	IInviteResponse,
	IPersonalizationLatestVersion,
	IRestApiContext,
	IUserResponse,
} from '@/Interface';
import type { IDataObject } from 'n8n-workflow';
import { makeRestApiRequest } from '@/utils/apiUtils';

export async function loginCurrentUser(
	context: IRestApiContext,
): Promise<CurrentUserResponse | null> {
	return makeRestApiRequest(context, 'GET', '/login');
}

export async function login(
	context: IRestApiContext,
	params: { email: string; password: string; mfaToken?: string; mfaRecoveryToken?: string },
): Promise<CurrentUserResponse> {
	return makeRestApiRequest(context, 'POST', '/login', params);
}

export async function logout(context: IRestApiContext): Promise<void> {
	await makeRestApiRequest(context, 'POST', '/logout');
}

export async function setupOwner(
	context: IRestApiContext,
	params: { firstName: string; lastName: string; email: string; password: string },
): Promise<IUserResponse> {
	return makeRestApiRequest(context, 'POST', '/owner/setup', params as unknown as IDataObject);
}

export async function validateSignupToken(
	context: IRestApiContext,
	params: { inviterId: string; inviteeId: string },
): Promise<{ inviter: { firstName: string; lastName: string } }> {
	return makeRestApiRequest(context, 'GET', '/resolve-signup-token', params);
}

export async function signup(
	context: IRestApiContext,
	params: {
		inviterId: string;
		inviteeId: string;
		firstName: string;
		lastName: string;
		password: string;
	},
): Promise<CurrentUserResponse> {
	const { inviteeId, ...props } = params;
	return makeRestApiRequest(
		context,
		'POST',
		`/users/${params.inviteeId}`,
		props as unknown as IDataObject,
	);
}

export async function sendForgotPasswordEmail(
	context: IRestApiContext,
	params: { email: string },
): Promise<void> {
	await makeRestApiRequest(context, 'POST', '/forgot-password', params);
}

export async function validatePasswordToken(
	context: IRestApiContext,
	params: { token: string },
): Promise<void> {
	await makeRestApiRequest(context, 'GET', '/resolve-password-token', params);
}

export async function changePassword(
	context: IRestApiContext,
<<<<<<< HEAD
	params: { token: string; password: string; userId: string; mfaToken?: string },
=======
	params: { token: string; password: string },
>>>>>>> 50b0dc21
): Promise<void> {
	await makeRestApiRequest(context, 'POST', '/change-password', params);
}

export async function updateCurrentUser(
	context: IRestApiContext,
	params: {
		id?: string;
		firstName?: string;
		lastName?: string;
		email: string;
	},
): Promise<IUserResponse> {
	return makeRestApiRequest(context, 'PATCH', '/me', params as unknown as IDataObject);
}

export async function updateCurrentUserSettings(
	context: IRestApiContext,
	settings: IUserResponse['settings'],
): Promise<IUserResponse['settings']> {
	return makeRestApiRequest(context, 'PATCH', '/me/settings', settings as IDataObject);
}

export async function updateOtherUserSettings(
	context: IRestApiContext,
	userId: string,
	settings: IUserResponse['settings'],
): Promise<IUserResponse['settings']> {
	return makeRestApiRequest(context, 'PATCH', `/users/${userId}/settings`, settings as IDataObject);
}

export async function updateCurrentUserPassword(
	context: IRestApiContext,
	params: { newPassword: string; currentPassword: string; token: string },
): Promise<void> {
	return makeRestApiRequest(context, 'PATCH', '/me/password', params);
}

export async function deleteUser(
	context: IRestApiContext,
	{ id, transferId }: { id: string; transferId?: string },
): Promise<void> {
	await makeRestApiRequest(context, 'DELETE', `/users/${id}`, transferId ? { transferId } : {});
}

export async function getUsers(context: IRestApiContext): Promise<IUserResponse[]> {
	return makeRestApiRequest(context, 'GET', '/users');
}

export async function inviteUsers(
	context: IRestApiContext,
	params: Array<{ email: string }>,
): Promise<IInviteResponse[]> {
	return makeRestApiRequest(context, 'POST', '/users', params as unknown as IDataObject);
}

export async function reinvite(context: IRestApiContext, { id }: { id: string }): Promise<void> {
	await makeRestApiRequest(context, 'POST', `/users/${id}/reinvite`);
}

export async function getInviteLink(
	context: IRestApiContext,
	{ id }: { id: string },
): Promise<{ link: string }> {
	return makeRestApiRequest(context, 'GET', `/users/${id}/invite-link`);
}

export async function getPasswordResetLink(
	context: IRestApiContext,
	{ id }: { id: string },
): Promise<{ link: string }> {
	return makeRestApiRequest(context, 'GET', `/users/${id}/password-reset-link`);
}

export async function submitPersonalizationSurvey(
	context: IRestApiContext,
	params: IPersonalizationLatestVersion,
): Promise<void> {
	await makeRestApiRequest(context, 'POST', '/me/survey', params as unknown as IDataObject);
}<|MERGE_RESOLUTION|>--- conflicted
+++ resolved
@@ -74,11 +74,7 @@
 
 export async function changePassword(
 	context: IRestApiContext,
-<<<<<<< HEAD
-	params: { token: string; password: string; userId: string; mfaToken?: string },
-=======
-	params: { token: string; password: string },
->>>>>>> 50b0dc21
+	params: { token: string; password: string; mfaToken?: string },
 ): Promise<void> {
 	await makeRestApiRequest(context, 'POST', '/change-password', params);
 }
