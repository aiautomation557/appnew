/**
 * Permissions table implementation
 *
 * @usage getCredentialPermissions(user, credential).isOwner;
 */

import {IUser, ICredentialsResponse, IRootState, IWorkflowDb} from "@/Interface";
import {EnterpriseEditionFeature} from "@/constants";
import { useSettingsStore } from "./stores/settings";

export enum UserRole {
	InstanceOwner = 'isInstanceOwner',
	ResourceOwner = 'isOwner',
	ResourceEditor = 'isEditor',
	ResourceReader = 'isReader',
}

export type IPermissions = Record<string, boolean>;

type IPermissionsTableRowTestFn = (permissions: IPermissions) => boolean;

export interface IPermissionsTableRow {
	name: string;
	test: string[] | IPermissionsTableRowTestFn;
}

export type IPermissionsTable = IPermissionsTableRow[];

/**
 * Returns the permissions for the given user and resource
 *
 * @param user
 * @param table
 */
export const parsePermissionsTable = (user: IUser | null, table: IPermissionsTable): IPermissions => {
	const genericTable = [
		{ name: UserRole.InstanceOwner, test: () => user?.isOwner },
	];

	return [
		...genericTable,
		...table,
	].reduce((permissions: IPermissions, row) => {
		permissions[row.name] = Array.isArray(row.test)
			? row.test.some((ability) => permissions[ability])
			: (row.test as IPermissionsTableRowTestFn)(permissions);

		return permissions;
	}, {});
};

/**
 * User permissions definition
 */

<<<<<<< HEAD
export const getCredentialPermissions = (user: IUser | null, credential: ICredentialsResponse) => {
=======
export const getCredentialPermissions = (user: IUser, credential: ICredentialsResponse) => {
>>>>>>> f9d9f88f
	const settingsStore = useSettingsStore();
	const table: IPermissionsTable = [
		{ name: UserRole.ResourceOwner, test: () => !!(credential && credential.ownedBy && credential.ownedBy.id === user?.id) || !settingsStore.isEnterpriseFeatureEnabled(EnterpriseEditionFeature.Sharing) },
		{ name: UserRole.ResourceReader, test: () => !!(credential && credential.sharedWith && credential.sharedWith.find((sharee) => sharee.id === user?.id)) },
		{ name: 'read', test: [UserRole.ResourceOwner, UserRole.InstanceOwner, UserRole.ResourceReader] },
		{ name: 'save', test: [UserRole.ResourceOwner, UserRole.InstanceOwner] },
		{ name: 'updateName', test: [UserRole.ResourceOwner, UserRole.InstanceOwner] },
		{ name: 'updateConnection', test: [UserRole.ResourceOwner]  },
		{ name: 'updateSharing', test: [UserRole.ResourceOwner]  },
		{ name: 'updateNodeAccess', test: [UserRole.ResourceOwner]  },
		{ name: 'delete', test: [UserRole.ResourceOwner, UserRole.InstanceOwner]  },
		{ name: 'use', test: [UserRole.ResourceOwner, UserRole.ResourceReader]  },
	];

	return parsePermissionsTable(user, table);
};

<<<<<<< HEAD
export const getWorkflowPermissions = (user: IUser | null, workflow: IWorkflowDb) => {
	const settingsStore = useSettingsStore();
=======
export const getWorkflowPermissions = (user: IUser, workflow: IWorkflowDb) => {
>>>>>>> f9d9f88f
	const table: IPermissionsTable = [
		{ name: UserRole.ResourceOwner, test: () => !!(workflow && workflow.ownedBy && workflow.ownedBy.id === user?.id) || !settingsStore.isEnterpriseFeatureEnabled(EnterpriseEditionFeature.WorkflowSharing) },
		{ name: UserRole.ResourceReader, test: () => !!(workflow && workflow.sharedWith && workflow.sharedWith.find((sharee) => sharee.id === user?.id)) },
		{ name: UserRole.ResourceReader, test: () => true },
		{ name: 'read', test: [UserRole.ResourceOwner, UserRole.InstanceOwner, UserRole.ResourceReader] },
		{ name: 'save', test: [UserRole.ResourceOwner, UserRole.InstanceOwner] },
		{ name: 'updateName', test: [UserRole.ResourceOwner, UserRole.InstanceOwner] },
		{ name: 'updateConnection', test: [UserRole.ResourceOwner]  },
		{ name: 'updateSharing', test: [UserRole.ResourceOwner]  },
		{ name: 'updateNodeAccess', test: [UserRole.ResourceOwner]  },
		{ name: 'delete', test: [UserRole.ResourceOwner, UserRole.InstanceOwner]  },
		{ name: 'use', test: [UserRole.ResourceOwner, UserRole.ResourceReader]  },
	];

	return parsePermissionsTable(user, table);
};<|MERGE_RESOLUTION|>--- conflicted
+++ resolved
@@ -53,11 +53,7 @@
  * User permissions definition
  */
 
-<<<<<<< HEAD
 export const getCredentialPermissions = (user: IUser | null, credential: ICredentialsResponse) => {
-=======
-export const getCredentialPermissions = (user: IUser, credential: ICredentialsResponse) => {
->>>>>>> f9d9f88f
 	const settingsStore = useSettingsStore();
 	const table: IPermissionsTable = [
 		{ name: UserRole.ResourceOwner, test: () => !!(credential && credential.ownedBy && credential.ownedBy.id === user?.id) || !settingsStore.isEnterpriseFeatureEnabled(EnterpriseEditionFeature.Sharing) },
@@ -75,12 +71,8 @@
 	return parsePermissionsTable(user, table);
 };
 
-<<<<<<< HEAD
 export const getWorkflowPermissions = (user: IUser | null, workflow: IWorkflowDb) => {
 	const settingsStore = useSettingsStore();
-=======
-export const getWorkflowPermissions = (user: IUser, workflow: IWorkflowDb) => {
->>>>>>> f9d9f88f
 	const table: IPermissionsTable = [
 		{ name: UserRole.ResourceOwner, test: () => !!(workflow && workflow.ownedBy && workflow.ownedBy.id === user?.id) || !settingsStore.isEnterpriseFeatureEnabled(EnterpriseEditionFeature.WorkflowSharing) },
 		{ name: UserRole.ResourceReader, test: () => !!(workflow && workflow.sharedWith && workflow.sharedWith.find((sharee) => sharee.id === user?.id)) },
