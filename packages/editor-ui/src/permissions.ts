--- conflicted
+++ resolved
@@ -73,15 +73,10 @@
 };
 
 export const getWorkflowPermissions = (user: IUser, workflow: IWorkflowDb, store: Store<IRootState>) => {
+	const settingsStore = useSettingsStore();
 	const table: IPermissionsTable = [
-<<<<<<< HEAD
-		{ name: UserRole.ResourceOwner, test: () => !!(workflow && workflow.ownedBy && workflow.ownedBy.id === user.id) || !store.getters['settings/isEnterpriseFeatureEnabled'](EnterpriseEditionFeature.WorkflowSharing) },
+		{ name: UserRole.ResourceOwner, test: () => !!(workflow && workflow.ownedBy && workflow.ownedBy.id === user.id) || !settingsStore.isEnterpriseFeatureEnabled(EnterpriseEditionFeature.WorkflowSharing) },
 		{ name: UserRole.ResourceReader, test: () => !!(workflow && workflow.sharedWith && workflow.sharedWith.find((sharee) => sharee.id === user.id)) },
-=======
-		// { name: UserRole.ResourceOwner, test: () => !!(workflow && workflow.ownedBy && workflow.ownedBy.id === user.id) || !useSettingsStore().isEnterpriseFeatureEnabled(EnterpriseEditionFeature.Sharing) },
-		{ name: UserRole.ResourceOwner, test: () => true },
-		// { name: UserRole.ResourceReader, test: () => !!(workflow && workflow.sharedWith && workflow.sharedWith.find((sharee) => sharee.id === user.id)) },
->>>>>>> 5d73b6e4
 		{ name: UserRole.ResourceReader, test: () => true },
 		{ name: 'read', test: [UserRole.ResourceOwner, UserRole.InstanceOwner, UserRole.ResourceReader] },
 		{ name: 'save', test: [UserRole.ResourceOwner, UserRole.InstanceOwner] },
