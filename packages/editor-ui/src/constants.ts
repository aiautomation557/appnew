--- conflicted
+++ resolved
@@ -754,14 +754,10 @@
 export const TEMPLATES_URLS = {
 	DEFAULT_API_HOST: 'https://api.n8n.io/api/',
 	BASE_WEBSITE_URL: 'https://n8n.io/workflows',
-<<<<<<< HEAD
-	UTM_QUERY: 'utm_source=n8n_app&utm_medium=template_library',
-=======
 	UTM_QUERY: {
 		utm_source: 'n8n_app',
 		utm_medium: 'template_library',
 	},
->>>>>>> 0e4216d7
 };
 
 export const ROLE = {
