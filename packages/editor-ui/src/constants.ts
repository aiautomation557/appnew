export const MAX_DISPLAY_DATA_SIZE = 204800;
export const MAX_DISPLAY_ITEMS_AUTO_ALL = 250;
export const NODE_NAME_PREFIX = 'node-';

// workflows
export const PLACEHOLDER_EMPTY_WORKFLOW_ID = '__EMPTY__';
<<<<<<< HEAD
export const NEW_WORKFLOW_NAME = 'My workflow';
=======
export const DEFAULT_NEW_WORKFLOW_NAME = 'My workflow';
>>>>>>> a73a460d
export const MIN_WORKFLOW_NAME_LENGTH = 1;
export const MAX_WORKFLOW_NAME_LENGTH = 128;
export const DUPLICATE_POSTFFIX = ' copy';

// tags
export const MAX_TAG_NAME_LENGTH = 24;
export const DUPLICATE_MODAL_KEY = 'duplicate';
export const TAGS_MANAGER_MODAL_KEY = 'tagsManager';
export const WORKLOW_OPEN_MODAL_KEY = 'workflowOpen';

export const BREAKPOINT_SM = 768;
export const BREAKPOINT_MD = 992;
export const BREAKPOINT_LG = 1200;
export const BREAKPOINT_XL = 1920;
<|MERGE_RESOLUTION|>--- conflicted
+++ resolved
@@ -4,11 +4,7 @@
 
 // workflows
 export const PLACEHOLDER_EMPTY_WORKFLOW_ID = '__EMPTY__';
-<<<<<<< HEAD
-export const NEW_WORKFLOW_NAME = 'My workflow';
-=======
 export const DEFAULT_NEW_WORKFLOW_NAME = 'My workflow';
->>>>>>> a73a460d
 export const MIN_WORKFLOW_NAME_LENGTH = 1;
 export const MAX_WORKFLOW_NAME_LENGTH = 128;
 export const DUPLICATE_POSTFFIX = ' copy';
