export const MAX_WORKFLOW_SIZE = 16777216; // Workflow size limit in bytes
export const MAX_WORKFLOW_PINNED_DATA_SIZE = 12582912; // Workflow pinned data size limit in bytes
export const MAX_DISPLAY_DATA_SIZE = 204800;
export const MAX_DISPLAY_ITEMS_AUTO_ALL = 250;

export const PLACEHOLDER_FILLED_AT_EXECUTION_TIME = '[filled at execution time]';

// parameter input
export const CUSTOM_API_CALL_KEY = '__CUSTOM_API_CALL__';
export const CUSTOM_API_CALL_NAME = 'Custom API Call';

// workflows
export const PLACEHOLDER_EMPTY_WORKFLOW_ID = '__EMPTY__';
export const DEFAULT_NODETYPE_VERSION = 1;
export const DEFAULT_NEW_WORKFLOW_NAME = 'My workflow';
export const MIN_WORKFLOW_NAME_LENGTH = 1;
export const MAX_WORKFLOW_NAME_LENGTH = 128;
export const DUPLICATE_POSTFFIX = ' copy';
export const NODE_OUTPUT_DEFAULT_KEY = '_NODE_OUTPUT_DEFAULT_KEY_';
export const QUICKSTART_NOTE_NAME = '_QUICKSTART_NOTE_';

// tags
export const MAX_TAG_NAME_LENGTH = 24;

// modals
export const ABOUT_MODAL_KEY = 'about';
export const CHANGE_PASSWORD_MODAL_KEY = 'changePassword';
export const CREDENTIAL_EDIT_MODAL_KEY = 'editCredential';
export const CREDENTIAL_SELECT_MODAL_KEY = 'selectCredential';
export const DELETE_USER_MODAL_KEY = 'deleteUser';
export const INVITE_USER_MODAL_KEY = 'inviteUser';
export const DUPLICATE_MODAL_KEY = 'duplicate';
export const TAGS_MANAGER_MODAL_KEY = 'tagsManager';
export const VERSIONS_MODAL_KEY = 'versions';
export const WORKFLOW_SETTINGS_MODAL_KEY = 'settings';
export const WORKFLOW_SHARE_MODAL_KEY = 'workflowShare';
export const PERSONALIZATION_MODAL_KEY = 'personalization';
export const CONTACT_PROMPT_MODAL_KEY = 'contactPrompt';
export const VALUE_SURVEY_MODAL_KEY = 'valueSurvey';
export const EXECUTIONS_MODAL_KEY = 'executions';
export const WORKFLOW_ACTIVE_MODAL_KEY = 'activation';
export const ONBOARDING_CALL_SIGNUP_MODAL_KEY = 'onboardingCallSignup';
export const COMMUNITY_PACKAGE_INSTALL_MODAL_KEY = 'communityPackageInstall';
export const COMMUNITY_PACKAGE_CONFIRM_MODAL_KEY = 'communityPackageManageConfirm';
export const IMPORT_CURL_MODAL_KEY = 'importCurl';

export const COMMUNITY_PACKAGE_MANAGE_ACTIONS = {
	UNINSTALL: 'uninstall',
	UPDATE: 'update',
	VIEW_DOCS: 'view-documentation',
};

// breakpoints
export const BREAKPOINT_SM = 768;
export const BREAKPOINT_MD = 992;
export const BREAKPOINT_LG = 1200;
export const BREAKPOINT_XL = 1920;

export const N8N_IO_BASE_URL = `https://api.n8n.io/api/`;
export const DOCS_DOMAIN = 'docs.n8n.io';
export const BUILTIN_NODES_DOCS_URL = `https://${DOCS_DOMAIN}/integrations/builtin/`;
export const BUILTIN_CREDENTIALS_DOCS_URL = `https://${DOCS_DOMAIN}/integrations/builtin/credentials/`;
export const DATA_PINNING_DOCS_URL = `https://${DOCS_DOMAIN}/data/data-pinning/`;
export const DATA_EDITING_DOCS_URL = `https://${DOCS_DOMAIN}/data/data-editing/`;
export const NPM_COMMUNITY_NODE_SEARCH_API_URL = `https://api.npms.io/v2/`;
export const NPM_PACKAGE_DOCS_BASE_URL = `https://www.npmjs.com/package/`;
export const NPM_KEYWORD_SEARCH_URL = `https://www.npmjs.com/search?q=keywords%3An8n-community-node-package`;
export const N8N_QUEUE_MODE_DOCS_URL = `https://${DOCS_DOMAIN}/hosting/scaling/queue-mode/`;
export const COMMUNITY_NODES_INSTALLATION_DOCS_URL = `https://${DOCS_DOMAIN}/integrations/community-nodes/installation/`;
export const COMMUNITY_NODES_NPM_INSTALLATION_URL =
	'https://docs.npmjs.com/downloading-and-installing-node-js-and-npm';
export const COMMUNITY_NODES_RISKS_DOCS_URL = `https://${DOCS_DOMAIN}/integrations/community-nodes/risks/`;
export const COMMUNITY_NODES_BLOCKLIST_DOCS_URL = `https://${DOCS_DOMAIN}/integrations/community-nodes/blocklist/`;
export const CUSTOM_NODES_DOCS_URL = `https://${DOCS_DOMAIN}/integrations/creating-nodes/code/create-n8n-nodes-module/`;
export const EXPRESSIONS_DOCS_URL = `https://${DOCS_DOMAIN}/code-examples/expressions/`;

// node types
export const BAMBOO_HR_NODE_TYPE = 'n8n-nodes-base.bambooHr';
export const CALENDLY_TRIGGER_NODE_TYPE = 'n8n-nodes-base.calendlyTrigger';
export const CODE_NODE_TYPE = 'n8n-nodes-base.code';
export const CRON_NODE_TYPE = 'n8n-nodes-base.cron';
export const CLEARBIT_NODE_TYPE = 'n8n-nodes-base.clearbit';
export const FUNCTION_NODE_TYPE = 'n8n-nodes-base.function';
export const GITHUB_TRIGGER_NODE_TYPE = 'n8n-nodes-base.githubTrigger';
export const GIT_NODE_TYPE = 'n8n-nodes-base.git';
export const GOOGLE_SHEETS_NODE_TYPE = 'n8n-nodes-base.googleSheets';
export const ERROR_TRIGGER_NODE_TYPE = 'n8n-nodes-base.errorTrigger';
export const ELASTIC_SECURITY_NODE_TYPE = 'n8n-nodes-base.elasticSecurity';
export const EMAIL_SEND_NODE_TYPE = 'n8n-nodes-base.emailSend';
export const EMAIL_IMAP_NODE_TYPE = 'n8n-nodes-base.emailReadImap';
export const EXECUTE_COMMAND_NODE_TYPE = 'n8n-nodes-base.executeCommand';
export const HTTP_REQUEST_NODE_TYPE = 'n8n-nodes-base.httpRequest';
export const HUBSPOT_TRIGGER_NODE_TYPE = 'n8n-nodes-base.hubspotTrigger';
export const IF_NODE_TYPE = 'n8n-nodes-base.if';
export const INTERVAL_NODE_TYPE = 'n8n-nodes-base.interval';
export const ITEM_LISTS_NODE_TYPE = 'n8n-nodes-base.itemLists';
export const JIRA_NODE_TYPE = 'n8n-nodes-base.jira';
export const JIRA_TRIGGER_NODE_TYPE = 'n8n-nodes-base.jiraTrigger';
export const MICROSOFT_EXCEL_NODE_TYPE = 'n8n-nodes-base.microsoftExcel';
export const MANUAL_TRIGGER_NODE_TYPE = 'n8n-nodes-base.manualTrigger';
export const MICROSOFT_TEAMS_NODE_TYPE = 'n8n-nodes-base.microsoftTeams';
export const NO_OP_NODE_TYPE = 'n8n-nodes-base.noOp';
export const STICKY_NODE_TYPE = 'n8n-nodes-base.stickyNote';
export const NOTION_TRIGGER_NODE_TYPE = 'n8n-nodes-base.notionTrigger';
export const PAGERDUTY_NODE_TYPE = 'n8n-nodes-base.pagerDuty';
export const SALESFORCE_NODE_TYPE = 'n8n-nodes-base.salesforce';
export const SEGMENT_NODE_TYPE = 'n8n-nodes-base.segment';
export const SET_NODE_TYPE = 'n8n-nodes-base.set';
export const SCHEDULE_TRIGGER_NODE_TYPE = 'n8n-nodes-base.scheduleTrigger';
export const SERVICENOW_NODE_TYPE = 'n8n-nodes-base.serviceNow';
export const SLACK_NODE_TYPE = 'n8n-nodes-base.slack';
export const SPREADSHEET_FILE_NODE_TYPE = 'n8n-nodes-base.spreadsheetFile';
export const SPLIT_IN_BATCHES_NODE_TYPE = 'n8n-nodes-base.splitInBatches';
export const START_NODE_TYPE = 'n8n-nodes-base.start';
export const SWITCH_NODE_TYPE = 'n8n-nodes-base.switch';
export const THE_HIVE_TRIGGER_NODE_TYPE = 'n8n-nodes-base.theHiveTrigger';
export const QUICKBOOKS_NODE_TYPE = 'n8n-nodes-base.quickbooks';
export const WEBHOOK_NODE_TYPE = 'n8n-nodes-base.webhook';
export const WORKABLE_TRIGGER_NODE_TYPE = 'n8n-nodes-base.workableTrigger';
export const WORKFLOW_TRIGGER_NODE_TYPE = 'n8n-nodes-base.workflowTrigger';
export const EXECUTE_WORKFLOW_TRIGGER_NODE_TYPE = 'n8n-nodes-base.executeWorkflowTrigger';
export const WOOCOMMERCE_TRIGGER_NODE_TYPE = 'n8n-nodes-base.wooCommerceTrigger';
export const XERO_NODE_TYPE = 'n8n-nodes-base.xero';
export const ZENDESK_NODE_TYPE = 'n8n-nodes-base.zendesk';
export const ZENDESK_TRIGGER_NODE_TYPE = 'n8n-nodes-base.zendeskTrigger';

export const NON_ACTIVATABLE_TRIGGER_NODE_TYPES = [
	ERROR_TRIGGER_NODE_TYPE,
	MANUAL_TRIGGER_NODE_TYPE,
	EXECUTE_WORKFLOW_TRIGGER_NODE_TYPE,
];

export const MULTIPLE_OUTPUT_NODE_TYPES = [IF_NODE_TYPE, SWITCH_NODE_TYPE];

export const PIN_DATA_NODE_TYPES_DENYLIST = [
	...MULTIPLE_OUTPUT_NODE_TYPES,
	SPLIT_IN_BATCHES_NODE_TYPE,
];

// Node creator
export const CORE_NODES_CATEGORY = 'Core Nodes';
export const COMMUNICATION_CATEGORY = 'Communication';
export const CUSTOM_NODES_CATEGORY = 'Custom Nodes';
export const RECOMMENDED_CATEGORY = 'Recommended';
export const SUBCATEGORY_DESCRIPTIONS: {
	[category: string]: { [subcategory: string]: string };
} = {
	'Core Nodes': {
		// this - all subkeys are set from codex
		Flow: 'Branches, core triggers, merge data',
		Files: 'Work with CSV, XML, text, images etc.',
		'Data Transformation': 'Manipulate data fields, run code',
		Helpers: 'HTTP Requests (API calls), date and time, scrape HTML',
	},
};
export const REGULAR_NODE_FILTER = 'Regular';
export const TRIGGER_NODE_FILTER = 'Trigger';
export const ALL_NODE_FILTER = 'All';
export const UNCATEGORIZED_CATEGORY = 'Miscellaneous';
export const UNCATEGORIZED_SUBCATEGORY = 'Helpers';
export const PERSONALIZED_CATEGORY = 'Suggested Nodes';
export const OTHER_TRIGGER_NODES_SUBCATEGORY = 'Other Trigger Nodes';

export const REQUEST_NODE_FORM_URL = 'https://n8n-community.typeform.com/to/K1fBVTZ3';

// General
export const INSTANCE_ID_HEADER = 'n8n-instance-id';
export const WAIT_TIME_UNLIMITED = '3000-01-01T00:00:00.000Z';

/** PERSONALIZATION SURVEY */
export const WORK_AREA_KEY = 'workArea';
export const FINANCE_WORK_AREA = 'finance';
export const IT_ENGINEERING_WORK_AREA = 'IT-Engineering';
export const PRODUCT_WORK_AREA = 'product';
export const SALES_BUSINESSDEV_WORK_AREA = 'sales-businessDevelopment';
export const SECURITY_WORK_AREA = 'security';

export const COMPANY_TYPE_KEY = 'companyType';
export const SAAS_COMPANY_TYPE = 'saas';
export const ECOMMERCE_COMPANY_TYPE = 'ecommerce';
export const EDUCATION_TYPE = 'education';
export const MSP_COMPANY_TYPE = 'msp';
export const DIGITAL_AGENCY_COMPANY_TYPE = 'digital-agency';
export const SYSTEMS_INTEGRATOR_COMPANY_TYPE = 'systems-integrator';
export const OTHER_COMPANY_TYPE = 'other';
export const PERSONAL_COMPANY_TYPE = 'personal';

export const COMPANY_INDUSTRY_EXTENDED_KEY = 'companyIndustryExtended';
export const OTHER_COMPANY_INDUSTRY_EXTENDED_KEY = 'otherCompanyIndustryExtended';
export const PHYSICAL_RETAIL_OR_SERVICES = 'physical-retail-or-services';
export const REAL_ESTATE_OR_CONSTRUCTION = 'real-estate-or-construction';
export const GOVERNMENT_INDUSTRY = 'government';
export const LEGAL_INDUSTRY = 'legal-industry';
export const MARKETING_INDUSTRY = 'marketing-industry';
export const MEDIA_INDUSTRY = 'media-industry';
export const MANUFACTURING_INDUSTRY = 'manufacturing-industry';
export const MSP_INDUSTRY = 'msp';
export const HEALTHCARE_INDUSTRY = 'healthcare';
export const FINANCE_INSURANCE_INDUSTRY = 'finance-insurance-industry';
export const IT_INDUSTRY = 'it-industry';
export const SECURITY_INDUSTRY = 'security-industry';
export const TELECOMS_INDUSTRY = 'telecoms';
export const OTHER_INDUSTRY_OPTION = 'other';

export const COMPANY_SIZE_KEY = 'companySize';
export const COMPANY_SIZE_20_OR_LESS = '<20';
export const COMPANY_SIZE_20_99 = '20-99';
export const COMPANY_SIZE_100_499 = '100-499';
export const COMPANY_SIZE_500_999 = '500-999';
export const COMPANY_SIZE_1000_OR_MORE = '1000+';
export const COMPANY_SIZE_PERSONAL_USE = 'personalUser';

export const MARKETING_AUTOMATION_GOAL_KEY = 'automationGoalSm';
export const MARKETING_AUTOMATION_LEAD_GENERATION_GOAL = 'lead-generation';
export const MARKETING_AUTOMATION_CUSTOMER_COMMUNICATION = 'customer-communication';
export const MARKETING_AUTOMATION_ACTIONS = 'actions';
export const MARKETING_AUTOMATION_AD_CAMPAIGN = 'ad-campaign';
export const MARKETING_AUTOMATION_REPORTING = 'reporting';
export const MARKETING_AUTOMATION_DATA_SYNCHING = 'data-syncing';
export const MARKETING_AUTOMATION_OTHER = 'other';

export const OTHER_MARKETING_AUTOMATION_GOAL_KEY = 'automationGoalSmOther';

export const CODING_SKILL_KEY = 'codingSkill';

export const USAGE_MODE_KEY = 'usageModes';
export const USAGE_MODE_CONNECT_TO_DB = 'connect-internal-db';
export const USAGE_MODE_BUILD_BE_SERVICES = 'build-be-services';
export const USAGE_MODE_MANIPULATE_FILES = 'manipulate-files';

export const AUTOMATION_GOAL_KEY = 'automationGoal';
export const AUTOMATION_GOAL_OTHER_KEY = 'otherAutomationGoal';
export const CUSTOMER_INTEGRATIONS_GOAL = 'customer-integrations';
export const CUSTOMER_SUPPORT_GOAL = 'customer-support';
export const ENGINEERING_GOAL = 'engineering';
export const FINANCE_ACCOUNTING_GOAL = 'finance-accounting';
export const HR_GOAL = 'hr';
export const OPERATIONS_GOAL = 'operations';
export const PRODUCT_GOAL = 'product';
export const SALES_MARKETING_GOAL = 'sales-marketing';
export const SECURITY_GOAL = 'security';
export const OTHER_AUTOMATION_GOAL = 'other';
export const NOT_SURE_YET_GOAL = 'not-sure-yet';

/** END OF PERSONALIZATION SURVEY */

export const MODAL_CANCEL = 'cancel';
export const MODAL_CLOSE = 'close';
export const MODAL_CONFIRMED = 'confirmed';

export const VALID_EMAIL_REGEX =
	/^(([^<>()[\]\\.,;:\s@"]+(\.[^<>()[\]\\.,;:\s@"]+)*)|(".+"))@((\[[0-9]{1,3}\.[0-9]{1,3}\.[0-9]{1,3}\.[0-9]{1,3}\])|(([a-zA-Z\-0-9]+\.)+[a-zA-Z]{2,}))$/;
export const LOCAL_STORAGE_ACTIVATION_FLAG = 'N8N_HIDE_ACTIVATION_ALERT';
export const LOCAL_STORAGE_PIN_DATA_DISCOVERY_NDV_FLAG = 'N8N_PIN_DATA_DISCOVERY_NDV';
export const LOCAL_STORAGE_PIN_DATA_DISCOVERY_CANVAS_FLAG = 'N8N_PIN_DATA_DISCOVERY_CANVAS';
export const LOCAL_STORAGE_MAPPING_FLAG = 'N8N_MAPPING_ONBOARDED';
export const LOCAL_STORAGE_MAIN_PANEL_RELATIVE_WIDTH = 'N8N_MAIN_PANEL_RELATIVE_WIDTH';
export const LOCAL_STORAGE_THEME = 'N8N_THEME';
export const BASE_NODE_SURVEY_URL = 'https://n8n-community.typeform.com/to/BvmzxqYv#nodename=';

export const HIRING_BANNER = `
                                                                    //////
                                                                 ///////////
                                                               /////      ////
                                               ///////////////////         ////
                                             //////////////////////       ////
     ///////               ///////          ////                /////////////
  ////////////          ////////////       ////                    ///////
 ////       ////       ////       ////    ////
/////        /////////////         //////////
 /////     ////       ////       ////     ////
  ////////////          ////////////       ////           ////////
    ///////                //////           ////        /////////////
                                             /////////////        ////
                                                //////////        ////
                                                       ////      ////
                                                        ///////////
                                                          //////

Love n8n? Help us build the future of automation! https://n8n.io/careers
`;

export const NODE_TYPE_COUNT_MAPPER = {
	[REGULAR_NODE_FILTER]: ['regularCount'],
	[TRIGGER_NODE_FILTER]: ['triggerCount'],
	[ALL_NODE_FILTER]: ['triggerCount', 'regularCount'],
};
export const TEMPLATES_NODES_FILTER = ['n8n-nodes-base.start', 'n8n-nodes-base.respondToWebhook'];

export enum VIEWS {
	HOMEPAGE = 'Homepage',
	COLLECTION = 'TemplatesCollectionView',
	EXECUTION = 'ExecutionById',
	EXECUTIONS = 'ExecutionList',
	EXECUTION_PREVIEW = 'ExecutionPreview',
	EXECUTION_HOME = 'ExecutionsLandingPage',
	TEMPLATE = 'TemplatesWorkflowView',
	TEMPLATES = 'TemplatesSearchView',
	CREDENTIALS = 'CredentialsView',
	NEW_WORKFLOW = 'NodeViewNew',
	WORKFLOW = 'NodeViewExisting',
	DEMO = 'WorkflowDemo',
	TEMPLATE_IMPORT = 'WorkflowTemplate',
	SIGNIN = 'SigninView',
	SIGNUP = 'SignupView',
	SETUP = 'SetupView',
	FORGOT_PASSWORD = 'ForgotMyPasswordView',
	CHANGE_PASSWORD = 'ChangePasswordView',
	USERS_SETTINGS = 'UsersSettings',
	LDAP_SETTINGS = 'LdapSettings',
	PERSONAL_SETTINGS = 'PersonalSettings',
	API_SETTINGS = 'APISettings',
	NOT_FOUND = 'NotFoundView',
	FAKE_DOOR = 'ComingSoon',
	COMMUNITY_NODES = 'CommunityNodes',
	WORKFLOWS = 'WorkflowsView',
	USAGE = 'Usage',
}

export enum FAKE_DOOR_FEATURES {
	ENVIRONMENTS = 'environments',
	LOGGING = 'logging',
}

export const ONBOARDING_PROMPT_TIMEBOX = 14;
export const FIRST_ONBOARDING_PROMPT_TIMEOUT = 300000;

export const TEST_PIN_DATA = [
	{
		name: 'First item',
		code: 1,
	},
	{
		name: 'Second item',
		code: 2,
	},
];
export const MAPPING_PARAMS = [
	'$binary',
	'$data',
	'$env',
	'$evaluateExpression',
	'$execution',
	'$input',
	'$item',
	'$jmespath',
	'$json',
	'$node',
	'$now',
	'$parameter',
	'$parameters',
	'$position',
	'$prevNode',
	'$resumeWebhookUrl',
	'$runIndex',
	'$today',
	'$workflow',
];

export const DEFAULT_STICKY_HEIGHT = 160;
export const DEFAULT_STICKY_WIDTH = 240;

export enum WORKFLOW_MENU_ACTIONS {
	DUPLICATE = 'duplicate',
	DOWNLOAD = 'download',
	IMPORT_FROM_URL = 'import-from-url',
	IMPORT_FROM_FILE = 'import-from-file',
	SETTINGS = 'settings',
	DELETE = 'delete',
}

/**
 * Enterprise edition
 */
export enum EnterpriseEditionFeature {
	Sharing = 'sharing',
	Ldap = 'ldap',
}
export const MAIN_NODE_PANEL_WIDTH = 360;

export enum MAIN_HEADER_TABS {
	WORKFLOW = 'workflow',
	EXECUTIONS = 'executions',
	SETTINGS = 'settings',
}
export const CURL_IMPORT_NOT_SUPPORTED_PROTOCOLS = [
	'ftp',
	'ftps',
	'dict',
	'imap',
	'imaps',
	'ldap',
	'ldaps',
	'mqtt',
	'pop',
	'pop3s',
	'rtmp',
	'rtsp',
	'scp',
	'sftp',
	'smb',
	'smbs',
	'smtp',
	'smtps',
	'telnet',
	'tftp',
];

export const CURL_IMPORT_NODES_PROTOCOLS: { [key: string]: string } = {
	ftp: 'FTP',
	ftps: 'FTP',
	ldap: 'LDAP',
	ldaps: 'LDAP',
	mqtt: 'MQTT',
	imap: 'IMAP',
	imaps: 'IMAP',
};

export enum STORES {
	COMMUNITY_NODES = 'communityNodes',
	ROOT = 'root',
	SETTINGS = 'settings',
	UI = 'ui',
	USERS = 'users',
	WORKFLOWS = 'workflows',
	WORKFLOWS_EE = 'workflowsEE',
	NDV = 'ndv',
	TEMPLATES = 'templates',
	NODE_TYPES = 'nodeTypes',
	CREDENTIALS = 'credentials',
	TAGS = 'tags',
	VERSIONS = 'versions',
	NODE_CREATOR = 'nodeCreator',
	WEBHOOKS = 'webhooks',
	HISTORY = 'history',
}

<<<<<<< HEAD
export enum SignInType {
	LDAP = 'ldap',
	EMAIL = 'email',
}

export const N8N_SALES_EMAIL = 'sales@n8n.io';

export const N8N_CONTACT_EMAIL = 'contact@n8n.io';
=======
export const EXPRESSION_EDITOR_PARSER_TIMEOUT = 15_000; // ms
>>>>>>> 18140e05
<|MERGE_RESOLUTION|>--- conflicted
+++ resolved
@@ -435,7 +435,6 @@
 	HISTORY = 'history',
 }
 
-<<<<<<< HEAD
 export enum SignInType {
 	LDAP = 'ldap',
 	EMAIL = 'email',
@@ -444,6 +443,5 @@
 export const N8N_SALES_EMAIL = 'sales@n8n.io';
 
 export const N8N_CONTACT_EMAIL = 'contact@n8n.io';
-=======
-export const EXPRESSION_EDITOR_PARSER_TIMEOUT = 15_000; // ms
->>>>>>> 18140e05
+
+export const EXPRESSION_EDITOR_PARSER_TIMEOUT = 15_000; // ms