import { NodeCreatorOpenSource } from './Interface';

export const MAX_WORKFLOW_SIZE = 16777216; // Workflow size limit in bytes
export const MAX_WORKFLOW_PINNED_DATA_SIZE = 12582912; // Workflow pinned data size limit in bytes
export const MAX_DISPLAY_DATA_SIZE = 204800;
export const MAX_DISPLAY_ITEMS_AUTO_ALL = 250;

export const PLACEHOLDER_FILLED_AT_EXECUTION_TIME = '[filled at execution time]';

// parameter input
export const CUSTOM_API_CALL_KEY = '__CUSTOM_API_CALL__';
export const CUSTOM_API_CALL_NAME = 'Custom API Call';

// workflows
export const PLACEHOLDER_EMPTY_WORKFLOW_ID = '__EMPTY__';
export const DEFAULT_NODETYPE_VERSION = 1;
export const DEFAULT_NEW_WORKFLOW_NAME = 'My workflow';
export const MIN_WORKFLOW_NAME_LENGTH = 1;
export const MAX_WORKFLOW_NAME_LENGTH = 128;
export const DUPLICATE_POSTFFIX = ' copy';
export const NODE_OUTPUT_DEFAULT_KEY = '_NODE_OUTPUT_DEFAULT_KEY_';
export const QUICKSTART_NOTE_NAME = '_QUICKSTART_NOTE_';

// tags
export const MAX_TAG_NAME_LENGTH = 24;

// modals
export const ABOUT_MODAL_KEY = 'about';
export const CHANGE_PASSWORD_MODAL_KEY = 'changePassword';
export const CREDENTIAL_EDIT_MODAL_KEY = 'editCredential';
export const CREDENTIAL_SELECT_MODAL_KEY = 'selectCredential';
export const DELETE_USER_MODAL_KEY = 'deleteUser';
export const INVITE_USER_MODAL_KEY = 'inviteUser';
export const DUPLICATE_MODAL_KEY = 'duplicate';
export const TAGS_MANAGER_MODAL_KEY = 'tagsManager';
export const VERSIONS_MODAL_KEY = 'versions';
export const WORKFLOW_SETTINGS_MODAL_KEY = 'settings';
export const WORKFLOW_SHARE_MODAL_KEY = 'workflowShare';
export const PERSONALIZATION_MODAL_KEY = 'personalization';
export const CONTACT_PROMPT_MODAL_KEY = 'contactPrompt';
export const VALUE_SURVEY_MODAL_KEY = 'valueSurvey';
export const EXECUTIONS_MODAL_KEY = 'executions';
export const WORKFLOW_ACTIVE_MODAL_KEY = 'activation';
export const ONBOARDING_CALL_SIGNUP_MODAL_KEY = 'onboardingCallSignup';
export const COMMUNITY_PACKAGE_INSTALL_MODAL_KEY = 'communityPackageInstall';
export const COMMUNITY_PACKAGE_CONFIRM_MODAL_KEY = 'communityPackageManageConfirm';
export const IMPORT_CURL_MODAL_KEY = 'importCurl';
export const LOG_STREAM_MODAL_KEY = 'settingsLogStream';

export const COMMUNITY_PACKAGE_MANAGE_ACTIONS = {
	UNINSTALL: 'uninstall',
	UPDATE: 'update',
	VIEW_DOCS: 'view-documentation',
};

// breakpoints
export const BREAKPOINT_SM = 768;
export const BREAKPOINT_MD = 992;
export const BREAKPOINT_LG = 1200;
export const BREAKPOINT_XL = 1920;

export const N8N_IO_BASE_URL = 'https://api.n8n.io/api/';
export const DOCS_DOMAIN = 'docs.n8n.io';
export const BUILTIN_NODES_DOCS_URL = `https://${DOCS_DOMAIN}/integrations/builtin/`;
export const BUILTIN_CREDENTIALS_DOCS_URL = `https://${DOCS_DOMAIN}/integrations/builtin/credentials/`;
export const DATA_PINNING_DOCS_URL = `https://${DOCS_DOMAIN}/data/data-pinning/`;
export const DATA_EDITING_DOCS_URL = `https://${DOCS_DOMAIN}/data/data-editing/`;
export const NPM_COMMUNITY_NODE_SEARCH_API_URL = 'https://api.npms.io/v2/';
export const NPM_PACKAGE_DOCS_BASE_URL = 'https://www.npmjs.com/package/';
export const NPM_KEYWORD_SEARCH_URL =
	'https://www.npmjs.com/search?q=keywords%3An8n-community-node-package';
export const N8N_QUEUE_MODE_DOCS_URL = `https://${DOCS_DOMAIN}/hosting/scaling/queue-mode/`;
export const COMMUNITY_NODES_INSTALLATION_DOCS_URL = `https://${DOCS_DOMAIN}/integrations/community-nodes/installation/`;
export const COMMUNITY_NODES_NPM_INSTALLATION_URL =
	'https://docs.npmjs.com/downloading-and-installing-node-js-and-npm';
export const COMMUNITY_NODES_RISKS_DOCS_URL = `https://${DOCS_DOMAIN}/integrations/community-nodes/risks/`;
export const COMMUNITY_NODES_BLOCKLIST_DOCS_URL = `https://${DOCS_DOMAIN}/integrations/community-nodes/blocklist/`;
export const CUSTOM_NODES_DOCS_URL = `https://${DOCS_DOMAIN}/integrations/creating-nodes/code/create-n8n-nodes-module/`;
export const EXPRESSIONS_DOCS_URL = `https://${DOCS_DOMAIN}/code-examples/expressions/`;
export const N8N_PRICING_PAGE_URL = 'https://n8n.io/pricing';

// node types
export const BAMBOO_HR_NODE_TYPE = 'n8n-nodes-base.bambooHr';
export const CALENDLY_TRIGGER_NODE_TYPE = 'n8n-nodes-base.calendlyTrigger';
export const CODE_NODE_TYPE = 'n8n-nodes-base.code';
export const CRON_NODE_TYPE = 'n8n-nodes-base.cron';
export const CLEARBIT_NODE_TYPE = 'n8n-nodes-base.clearbit';
export const FILTER_NODE_TYPE = 'n8n-nodes-base.filter';
export const FUNCTION_NODE_TYPE = 'n8n-nodes-base.function';
export const GITHUB_TRIGGER_NODE_TYPE = 'n8n-nodes-base.githubTrigger';
export const GIT_NODE_TYPE = 'n8n-nodes-base.git';
export const GOOGLE_SHEETS_NODE_TYPE = 'n8n-nodes-base.googleSheets';
export const ERROR_TRIGGER_NODE_TYPE = 'n8n-nodes-base.errorTrigger';
export const ELASTIC_SECURITY_NODE_TYPE = 'n8n-nodes-base.elasticSecurity';
export const EMAIL_SEND_NODE_TYPE = 'n8n-nodes-base.emailSend';
export const EMAIL_IMAP_NODE_TYPE = 'n8n-nodes-base.emailReadImap';
export const EXECUTE_COMMAND_NODE_TYPE = 'n8n-nodes-base.executeCommand';
export const HTML_NODE_TYPE = 'n8n-nodes-base.html';
export const HTTP_REQUEST_NODE_TYPE = 'n8n-nodes-base.httpRequest';
export const HUBSPOT_TRIGGER_NODE_TYPE = 'n8n-nodes-base.hubspotTrigger';
export const IF_NODE_TYPE = 'n8n-nodes-base.if';
export const INTERVAL_NODE_TYPE = 'n8n-nodes-base.interval';
export const ITEM_LISTS_NODE_TYPE = 'n8n-nodes-base.itemLists';
export const JIRA_NODE_TYPE = 'n8n-nodes-base.jira';
export const JIRA_TRIGGER_NODE_TYPE = 'n8n-nodes-base.jiraTrigger';
export const MICROSOFT_EXCEL_NODE_TYPE = 'n8n-nodes-base.microsoftExcel';
export const MANUAL_TRIGGER_NODE_TYPE = 'n8n-nodes-base.manualTrigger';
export const MICROSOFT_TEAMS_NODE_TYPE = 'n8n-nodes-base.microsoftTeams';
export const N8N_NODE_TYPE = 'n8n-nodes-base.n8n';
export const NO_OP_NODE_TYPE = 'n8n-nodes-base.noOp';
export const STICKY_NODE_TYPE = 'n8n-nodes-base.stickyNote';
export const NOTION_TRIGGER_NODE_TYPE = 'n8n-nodes-base.notionTrigger';
export const PAGERDUTY_NODE_TYPE = 'n8n-nodes-base.pagerDuty';
export const SALESFORCE_NODE_TYPE = 'n8n-nodes-base.salesforce';
export const SEGMENT_NODE_TYPE = 'n8n-nodes-base.segment';
export const SET_NODE_TYPE = 'n8n-nodes-base.set';
export const SCHEDULE_TRIGGER_NODE_TYPE = 'n8n-nodes-base.scheduleTrigger';
export const SERVICENOW_NODE_TYPE = 'n8n-nodes-base.serviceNow';
export const SLACK_NODE_TYPE = 'n8n-nodes-base.slack';
export const SPREADSHEET_FILE_NODE_TYPE = 'n8n-nodes-base.spreadsheetFile';
export const SPLIT_IN_BATCHES_NODE_TYPE = 'n8n-nodes-base.splitInBatches';
export const START_NODE_TYPE = 'n8n-nodes-base.start';
export const SWITCH_NODE_TYPE = 'n8n-nodes-base.switch';
export const THE_HIVE_TRIGGER_NODE_TYPE = 'n8n-nodes-base.theHiveTrigger';
export const QUICKBOOKS_NODE_TYPE = 'n8n-nodes-base.quickbooks';
export const WAIT_NODE_TYPE = 'n8n-nodes-base.wait';
export const WEBHOOK_NODE_TYPE = 'n8n-nodes-base.webhook';
export const WORKABLE_TRIGGER_NODE_TYPE = 'n8n-nodes-base.workableTrigger';
export const WORKFLOW_TRIGGER_NODE_TYPE = 'n8n-nodes-base.workflowTrigger';
export const EXECUTE_WORKFLOW_TRIGGER_NODE_TYPE = 'n8n-nodes-base.executeWorkflowTrigger';
export const WOOCOMMERCE_TRIGGER_NODE_TYPE = 'n8n-nodes-base.wooCommerceTrigger';
export const XERO_NODE_TYPE = 'n8n-nodes-base.xero';
export const ZENDESK_NODE_TYPE = 'n8n-nodes-base.zendesk';
export const ZENDESK_TRIGGER_NODE_TYPE = 'n8n-nodes-base.zendeskTrigger';

export const EXECUTABLE_TRIGGER_NODE_TYPES = [
	START_NODE_TYPE,
	MANUAL_TRIGGER_NODE_TYPE,
	SCHEDULE_TRIGGER_NODE_TYPE,
	CRON_NODE_TYPE,
	INTERVAL_NODE_TYPE,
];

export const NON_ACTIVATABLE_TRIGGER_NODE_TYPES = [
	ERROR_TRIGGER_NODE_TYPE,
	MANUAL_TRIGGER_NODE_TYPE,
	EXECUTE_WORKFLOW_TRIGGER_NODE_TYPE,
];

export const PIN_DATA_NODE_TYPES_DENYLIST = [SPLIT_IN_BATCHES_NODE_TYPE];

// Node creator
export const NODE_CREATOR_OPEN_SOURCES: Record<
	Uppercase<NodeCreatorOpenSource>,
	NodeCreatorOpenSource
> = {
	NO_TRIGGER_EXECUTION_TOOLTIP: 'no_trigger_execution_tooltip',
	PLUS_ENDPOINT: 'plus_endpoint',
	TRIGGER_PLACEHOLDER_BUTTON: 'trigger_placeholder_button',
	ADD_NODE_BUTTON: 'add_node_button',
	TAB: 'tab',
	NODE_CONNECTION_ACTION: 'node_connection_action',
	NODE_CONNECTION_DROP: 'node_connection_drop',
	'': '',
};

export const CORE_NODES_CATEGORY = 'Core Nodes';
export const COMMUNICATION_CATEGORY = 'Communication';
export const CUSTOM_NODES_CATEGORY = 'Custom Nodes';
export const RECOMMENDED_CATEGORY = 'Recommended';
export const SUBCATEGORY_DESCRIPTIONS: {
	[category: string]: { [subcategory: string]: string };
} = {
	'Core Nodes': {
		// this - all subkeys are set from codex
		Flow: 'Branches, core triggers, merge data',
		Files: 'Work with CSV, XML, text, images etc.',
		'Data Transformation': 'Manipulate data fields, run code',
		Helpers: 'HTTP Requests (API calls), date and time, scrape HTML',
	},
};
export const REGULAR_NODE_FILTER = 'Regular';
export const TRIGGER_NODE_FILTER = 'Trigger';
export const ALL_NODE_FILTER = 'All';
export const UNCATEGORIZED_CATEGORY = 'Miscellaneous';
export const UNCATEGORIZED_SUBCATEGORY = 'Helpers';
export const PERSONALIZED_CATEGORY = 'Suggested Nodes';
export const OTHER_TRIGGER_NODES_SUBCATEGORY = 'Other Trigger Nodes';
export const TRANSFORM_DATA_SUBCATEGORY = 'Data Transformation';
export const FILES_SUBCATEGORY = 'Files';
export const FLOWS_CONTROL_SUBCATEGORY = 'Flow';
export const HELPERS_SUBCATEGORY = 'Helpers';

export const REQUEST_NODE_FORM_URL = 'https://n8n-community.typeform.com/to/K1fBVTZ3';

// General
export const INSTANCE_ID_HEADER = 'n8n-instance-id';
export const WAIT_TIME_UNLIMITED = '3000-01-01T00:00:00.000Z';

/** PERSONALIZATION SURVEY */
export const EMAIL_KEY = 'email';
export const WORK_AREA_KEY = 'workArea';
export const FINANCE_WORK_AREA = 'finance';
export const IT_ENGINEERING_WORK_AREA = 'IT-Engineering';
export const PRODUCT_WORK_AREA = 'product';
export const SALES_BUSINESSDEV_WORK_AREA = 'sales-businessDevelopment';
export const SECURITY_WORK_AREA = 'security';

export const COMPANY_TYPE_KEY = 'companyType';
export const SAAS_COMPANY_TYPE = 'saas';
export const ECOMMERCE_COMPANY_TYPE = 'ecommerce';
export const EDUCATION_TYPE = 'education';
export const MSP_COMPANY_TYPE = 'msp';
export const DIGITAL_AGENCY_COMPANY_TYPE = 'digital-agency';
export const SYSTEMS_INTEGRATOR_COMPANY_TYPE = 'systems-integrator';
export const OTHER_COMPANY_TYPE = 'other';
export const PERSONAL_COMPANY_TYPE = 'personal';

export const COMPANY_INDUSTRY_EXTENDED_KEY = 'companyIndustryExtended';
export const OTHER_COMPANY_INDUSTRY_EXTENDED_KEY = 'otherCompanyIndustryExtended';
export const PHYSICAL_RETAIL_OR_SERVICES = 'physical-retail-or-services';
export const REAL_ESTATE_OR_CONSTRUCTION = 'real-estate-or-construction';
export const GOVERNMENT_INDUSTRY = 'government';
export const LEGAL_INDUSTRY = 'legal-industry';
export const MARKETING_INDUSTRY = 'marketing-industry';
export const MEDIA_INDUSTRY = 'media-industry';
export const MANUFACTURING_INDUSTRY = 'manufacturing-industry';
export const MSP_INDUSTRY = 'msp';
export const HEALTHCARE_INDUSTRY = 'healthcare';
export const FINANCE_INSURANCE_INDUSTRY = 'finance-insurance-industry';
export const IT_INDUSTRY = 'it-industry';
export const SECURITY_INDUSTRY = 'security-industry';
export const TELECOMS_INDUSTRY = 'telecoms';
export const OTHER_INDUSTRY_OPTION = 'other';

export const COMPANY_SIZE_KEY = 'companySize';
export const COMPANY_SIZE_20_OR_LESS = '<20';
export const COMPANY_SIZE_20_99 = '20-99';
export const COMPANY_SIZE_100_499 = '100-499';
export const COMPANY_SIZE_500_999 = '500-999';
export const COMPANY_SIZE_1000_OR_MORE = '1000+';
export const COMPANY_SIZE_PERSONAL_USE = 'personalUser';

export const MARKETING_AUTOMATION_GOAL_KEY = 'automationGoalSm';
export const MARKETING_AUTOMATION_LEAD_GENERATION_GOAL = 'lead-generation';
export const MARKETING_AUTOMATION_CUSTOMER_COMMUNICATION = 'customer-communication';
export const MARKETING_AUTOMATION_ACTIONS = 'actions';
export const MARKETING_AUTOMATION_AD_CAMPAIGN = 'ad-campaign';
export const MARKETING_AUTOMATION_REPORTING = 'reporting';
export const MARKETING_AUTOMATION_DATA_SYNCHING = 'data-syncing';
export const MARKETING_AUTOMATION_OTHER = 'other';

export const OTHER_MARKETING_AUTOMATION_GOAL_KEY = 'automationGoalSmOther';

export const CODING_SKILL_KEY = 'codingSkill';

export const AUTOMATION_BENEFICIARY_KEY = 'automationBeneficiary';
export const AUTOMATION_BENEFICIARY_SELF = 'myself';
export const AUTOMATION_BENEFICIARY_MY_TEAM = 'my-team';
export const AUTOMATION_BENEFICIARY_OTHER_TEAMS = 'other-teams';

export const USAGE_MODE_KEY = 'usageModes';
export const USAGE_MODE_CONNECT_TO_DB = 'connect-internal-db';
export const USAGE_MODE_BUILD_BE_SERVICES = 'build-be-services';
export const USAGE_MODE_MANIPULATE_FILES = 'manipulate-files';

export const REPORTED_SOURCE_KEY = 'reportedSource';
export const REPORTED_SOURCE_OTHER_KEY = 'reportedSourceOther';
export const REPORTED_SOURCE_GOOGLE = 'google';
export const REPORTED_SOURCE_TWITTER = 'twitter';
export const REPORTED_SOURCE_LINKEDIN = 'linkedin';
export const REPORTED_SOURCE_YOUTUBE = 'youtube';
export const REPORTED_SOURCE_FRIEND = 'friend';
export const REPORTED_SOURCE_PODCAST = 'podcast';
export const REPORTED_SOURCE_EVENT = 'event';
export const REPORTED_SOURCE_OTHER = 'other';

export const AUTOMATION_GOAL_KEY = 'automationGoal';
export const DEVOPS_AUTOMATION_GOAL_KEY = 'automationGoalDevops';
export const DEVOPS_AUTOMATION_GOAL_OTHER_KEY = 'automationGoalDevopsOther';
export const DEVOPS_AUTOMATION_OTHER = 'other';
export const DEVOPS_AUTOMATION_CI_CD_GOAL = 'ci-cd';
export const DEVOPS_AUTOMATION_CLOUD_INFRASTRUCTURE_ORCHESTRATION_GOAL =
	'cloud-infrastructure-orchestration';
export const DEVOPS_AUTOMATION_DATA_SYNCING_GOAL = 'data-syncing';
export const DEVOPS_INCIDENT_RESPONSE_GOAL = 'incident-response';
export const DEVOPS_MONITORING_AND_ALERTING_GOAL = 'monitoring-alerting';
export const DEVOPS_REPORTING_GOAL = 'reporting';
export const DEVOPS_TICKETING_SYSTEMS_INTEGRATIONS_GOAL = 'ticketing-systems-integrations';

export const CUSTOMER_INTEGRATIONS_GOAL = 'customer-integrations';
export const CUSTOMER_SUPPORT_GOAL = 'customer-support';
export const ENGINEERING_GOAL = 'engineering';
export const FINANCE_ACCOUNTING_GOAL = 'finance-accounting';
export const HR_GOAL = 'hr';
export const OPERATIONS_GOAL = 'operations';
export const PRODUCT_GOAL = 'product';
export const SALES_MARKETING_GOAL = 'sales-marketing';
export const SECURITY_GOAL = 'security';
export const OTHER_AUTOMATION_GOAL = 'other';
export const NOT_SURE_YET_GOAL = 'not-sure-yet';

export const ROLE_KEY = 'role';
export const ROLE_OTHER_KEY = 'roleOther';
export const ROLE_BUSINESS_OWNER = 'business-owner';
export const ROLE_CUSTOMER_SUPPORT = 'customer-support';
export const ROLE_DATA_SCIENCE = 'data-science';
export const ROLE_DEVOPS = 'devops';
export const ROLE_IT = 'it';
export const ROLE_ENGINEERING = 'engineering';
export const ROLE_SALES_AND_MARKETING = 'sales-and-marketing';
export const ROLE_SECURITY = 'security';
export const ROLE_OTHER = 'other';

/** END OF PERSONALIZATION SURVEY */

export const MODAL_CANCEL = 'cancel';
export const MODAL_CLOSE = 'close';
export const MODAL_CONFIRMED = 'confirmed';

export const VALID_EMAIL_REGEX =
	/^(([^<>()[\]\\.,;:\s@"]+(\.[^<>()[\]\\.,;:\s@"]+)*)|(".+"))@((\[[0-9]{1,3}\.[0-9]{1,3}\.[0-9]{1,3}\.[0-9]{1,3}\])|(([a-zA-Z\-0-9]+\.)+[a-zA-Z]{2,}))$/;
export const LOCAL_STORAGE_ACTIVATION_FLAG = 'N8N_HIDE_ACTIVATION_ALERT';
export const LOCAL_STORAGE_PIN_DATA_DISCOVERY_NDV_FLAG = 'N8N_PIN_DATA_DISCOVERY_NDV';
export const LOCAL_STORAGE_PIN_DATA_DISCOVERY_CANVAS_FLAG = 'N8N_PIN_DATA_DISCOVERY_CANVAS';
export const LOCAL_STORAGE_MAPPING_IS_ONBOARDED = 'N8N_MAPPING_ONBOARDED';
export const LOCAL_STORAGE_MAIN_PANEL_RELATIVE_WIDTH = 'N8N_MAIN_PANEL_RELATIVE_WIDTH';
export const LOCAL_STORAGE_THEME = 'N8N_THEME';
export const LOCAL_STORAGE_EXPERIMENT_OVERRIDES = 'N8N_EXPERIMENT_OVERRIDES';
export const BASE_NODE_SURVEY_URL = 'https://n8n-community.typeform.com/to/BvmzxqYv#nodename=';

export const HIRING_BANNER = `
                                                                    //////
                                                                 ///////////
                                                               /////      ////
                                               ///////////////////         ////
                                             //////////////////////       ////
     ///////               ///////          ////                /////////////
  ////////////          ////////////       ////                    ///////
 ////       ////       ////       ////    ////
/////        /////////////         //////////
 /////     ////       ////       ////     ////
  ////////////          ////////////       ////           ////////
    ///////                //////           ////        /////////////
                                             /////////////        ////
                                                //////////        ////
                                                       ////      ////
                                                        ///////////
                                                          //////

Love n8n? Help us build the future of automation! https://n8n.io/careers?utm_source=n8n_user&utm_medium=console_output
`;

export const NODE_TYPE_COUNT_MAPPER = {
	[REGULAR_NODE_FILTER]: ['regularCount'],
	[TRIGGER_NODE_FILTER]: ['triggerCount'],
	[ALL_NODE_FILTER]: ['triggerCount', 'regularCount'],
};
export const TEMPLATES_NODES_FILTER = ['n8n-nodes-base.start', 'n8n-nodes-base.respondToWebhook'];

export enum VIEWS {
	HOMEPAGE = 'Homepage',
	COLLECTION = 'TemplatesCollectionView',
	EXECUTIONS = 'Executions',
	EXECUTION_PREVIEW = 'ExecutionPreview',
	EXECUTION_HOME = 'ExecutionsLandingPage',
	TEMPLATE = 'TemplatesWorkflowView',
	TEMPLATES = 'TemplatesSearchView',
	CREDENTIALS = 'CredentialsView',
	NEW_WORKFLOW = 'NodeViewNew',
	WORKFLOW = 'NodeViewExisting',
	DEMO = 'WorkflowDemo',
	TEMPLATE_IMPORT = 'WorkflowTemplate',
	SIGNIN = 'SigninView',
	SIGNUP = 'SignupView',
	SIGNOUT = 'SignoutView',
	SETUP = 'SetupView',
	FORGOT_PASSWORD = 'ForgotMyPasswordView',
	CHANGE_PASSWORD = 'ChangePasswordView',
	USERS_SETTINGS = 'UsersSettings',
	LDAP_SETTINGS = 'LdapSettings',
	PERSONAL_SETTINGS = 'PersonalSettings',
	API_SETTINGS = 'APISettings',
	NOT_FOUND = 'NotFoundView',
	FAKE_DOOR = 'ComingSoon',
	COMMUNITY_NODES = 'CommunityNodes',
	WORKFLOWS = 'WorkflowsView',
	WORKFLOW_EXECUTIONS = 'WorkflowExecutions',
	USAGE = 'Usage',
	LOG_STREAMING_SETTINGS = 'LogStreamingSettingsView',
<<<<<<< HEAD
	SAML_ONBOARDING = 'SamlOnboarding',
=======
	SSO_SETTINGS = 'SSoSettings',
>>>>>>> a7217341
}

export enum FAKE_DOOR_FEATURES {
	ENVIRONMENTS = 'environments',
	LOGGING = 'logging',
	SSO = 'sso',
}

export const ONBOARDING_PROMPT_TIMEBOX = 14;
export const FIRST_ONBOARDING_PROMPT_TIMEOUT = 300000;

export const TEST_PIN_DATA = [
	{
		name: 'First item',
		code: 1,
	},
	{
		name: 'Second item',
		code: 2,
	},
];
export const MAPPING_PARAMS = [
	'$binary',
	'$data',
	'$env',
	'$evaluateExpression',
	'$execution',
	'$input',
	'$item',
	'$jmespath',
	'$json',
	'$node',
	'$now',
	'$parameter',
	'$parameters',
	'$position',
	'$prevNode',
	'$resumeWebhookUrl',
	'$runIndex',
	'$today',
	'$workflow',
];

export const DEFAULT_STICKY_HEIGHT = 160;
export const DEFAULT_STICKY_WIDTH = 240;

export enum WORKFLOW_MENU_ACTIONS {
	DUPLICATE = 'duplicate',
	DOWNLOAD = 'download',
	IMPORT_FROM_URL = 'import-from-url',
	IMPORT_FROM_FILE = 'import-from-file',
	SETTINGS = 'settings',
	DELETE = 'delete',
}

/**
 * Enterprise edition
 */
export enum EnterpriseEditionFeature {
	AdvancedExecutionFilters = 'advancedExecutionFilters',
	Sharing = 'sharing',
	Ldap = 'ldap',
	LogStreaming = 'logStreaming',
	Saml = 'saml',
}
export const MAIN_NODE_PANEL_WIDTH = 360;

export enum MAIN_HEADER_TABS {
	WORKFLOW = 'workflow',
	EXECUTIONS = 'executions',
	SETTINGS = 'settings',
}
export const CURL_IMPORT_NOT_SUPPORTED_PROTOCOLS = [
	'ftp',
	'ftps',
	'dict',
	'imap',
	'imaps',
	'ldap',
	'ldaps',
	'mqtt',
	'pop',
	'pop3s',
	'rtmp',
	'rtsp',
	'scp',
	'sftp',
	'smb',
	'smbs',
	'smtp',
	'smtps',
	'telnet',
	'tftp',
];

export const CURL_IMPORT_NODES_PROTOCOLS: { [key: string]: string } = {
	ftp: 'FTP',
	ftps: 'FTP',
	ldap: 'LDAP',
	ldaps: 'LDAP',
	mqtt: 'MQTT',
	imap: 'IMAP',
	imaps: 'IMAP',
};

export enum STORES {
	COMMUNITY_NODES = 'communityNodes',
	ROOT = 'root',
	SETTINGS = 'settings',
	UI = 'ui',
	USERS = 'users',
	WORKFLOWS = 'workflows',
	WORKFLOWS_EE = 'workflowsEE',
	NDV = 'ndv',
	TEMPLATES = 'templates',
	NODE_TYPES = 'nodeTypes',
	CREDENTIALS = 'credentials',
	TAGS = 'tags',
	VERSIONS = 'versions',
	NODE_CREATOR = 'nodeCreator',
	WEBHOOKS = 'webhooks',
	HISTORY = 'history',
}

export enum SignInType {
	LDAP = 'ldap',
	EMAIL = 'email',
}

export const N8N_SALES_EMAIL = 'sales@n8n.io';

export const N8N_CONTACT_EMAIL = 'contact@n8n.io';

export const EXPRESSION_EDITOR_PARSER_TIMEOUT = 15_000; // ms

export const KEEP_AUTH_IN_NDV_FOR_NODES = [HTTP_REQUEST_NODE_TYPE, WEBHOOK_NODE_TYPE];
export const MAIN_AUTH_FIELD_NAME = 'authentication';
export const NODE_RESOURCE_FIELD_NAME = 'resource';

export const ASSUMPTION_EXPERIMENT = {
	name: 'adore-assumption-tests-1',
	control: 'control',
	demo: 'assumption-demo',
	video: 'assumption-video',
};

export const ONBOARDING_EXPERIMENT = {
	name: 'checklist_001',
	control: 'control',
	variant: 'variant',
};

export const EXPERIMENTS_TO_TRACK = [ASSUMPTION_EXPERIMENT.name, ONBOARDING_EXPERIMENT.name];

export const NODE_TYPES_EXCLUDED_FROM_OUTPUT_NAME_APPEND = [FILTER_NODE_TYPE];<|MERGE_RESOLUTION|>--- conflicted
+++ resolved
@@ -388,11 +388,8 @@
 	WORKFLOW_EXECUTIONS = 'WorkflowExecutions',
 	USAGE = 'Usage',
 	LOG_STREAMING_SETTINGS = 'LogStreamingSettingsView',
-<<<<<<< HEAD
+	SSO_SETTINGS = 'SSoSettings',
 	SAML_ONBOARDING = 'SamlOnboarding',
-=======
-	SSO_SETTINGS = 'SSoSettings',
->>>>>>> a7217341
 }
 
 export enum FAKE_DOOR_FEATURES {
