export const MAX_WORKFLOW_SIZE = 16777216; // Workflow size limit in bytes
export const MAX_WORKFLOW_PINNED_DATA_SIZE = 12582912; // Workflow pinned data size limit in bytes
export const MAX_DISPLAY_DATA_SIZE = 204800;
export const MAX_DISPLAY_ITEMS_AUTO_ALL = 250;
export const NODE_NAME_PREFIX = 'node-';

export const PLACEHOLDER_FILLED_AT_EXECUTION_TIME = '[filled at execution time]';

// parameter input
export const CUSTOM_API_CALL_KEY = '__CUSTOM_API_CALL__';

// workflows
export const PLACEHOLDER_EMPTY_WORKFLOW_ID = '__EMPTY__';
export const DEFAULT_NODETYPE_VERSION = 1;
export const DEFAULT_NEW_WORKFLOW_NAME = 'My workflow';
export const MIN_WORKFLOW_NAME_LENGTH = 1;
export const MAX_WORKFLOW_NAME_LENGTH = 128;
export const DUPLICATE_POSTFFIX = ' copy';
export const NODE_OUTPUT_DEFAULT_KEY = '_NODE_OUTPUT_DEFAULT_KEY_';
export const QUICKSTART_NOTE_NAME = '_QUICKSTART_NOTE_';

// tags
export const MAX_TAG_NAME_LENGTH = 24;

// modals
export const ABOUT_MODAL_KEY = 'about';
export const CHANGE_PASSWORD_MODAL_KEY = 'changePassword';
export const CREDENTIAL_EDIT_MODAL_KEY = 'editCredential';
export const CREDENTIAL_SELECT_MODAL_KEY = 'selectCredential';
export const DELETE_USER_MODAL_KEY = 'deleteUser';
export const INVITE_USER_MODAL_KEY = 'inviteUser';
export const DUPLICATE_MODAL_KEY = 'duplicate';
export const TAGS_MANAGER_MODAL_KEY = 'tagsManager';
export const WORKFLOW_OPEN_MODAL_KEY = 'workflowOpen';
export const VERSIONS_MODAL_KEY = 'versions';
export const WORKFLOW_SETTINGS_MODAL_KEY = 'settings';
export const CREDENTIAL_LIST_MODAL_KEY = 'credentialsList';
export const PERSONALIZATION_MODAL_KEY = 'personalization';
export const CONTACT_PROMPT_MODAL_KEY = 'contactPrompt';
export const VALUE_SURVEY_MODAL_KEY = 'valueSurvey';
export const EXECUTIONS_MODAL_KEY = 'executions';
export const WORKFLOW_ACTIVE_MODAL_KEY = 'activation';
<<<<<<< HEAD
export const ONBOARDING_CALL_SIGNUP_MODAL_KEY = 'onboardingCallSignup';
=======
export const COMMUNITY_PACKAGE_INSTALL_MODAL_KEY = 'communityPackageInstall';
export const COMMUNITY_PACKAGE_CONFIRM_MODAL_KEY = 'communityPackageManageConfirm';

export const COMMUNITY_PACKAGE_MANAGE_ACTIONS = {
	UNINSTALL: 'uninstall',
	UPDATE: 'update',
	VIEW_DOCS: 'view-documentation',
};
>>>>>>> 08841f05

// breakpoints
export const BREAKPOINT_SM = 768;
export const BREAKPOINT_MD = 992;
export const BREAKPOINT_LG = 1200;
export const BREAKPOINT_XL = 1920;

export const N8N_IO_BASE_URL = `https://api.n8n.io/api/`;
export const DATA_PINNING_DOCS_URL = 'https://docs.n8n.io/data/data-pinning/';
export const NPM_COMMUNITY_NODE_SEARCH_API_URL = `https://api.npms.io/v2/`;
export const NPM_PACKAGE_DOCS_BASE_URL = `https://www.npmjs.com/package/`;
export const NPM_KEYWORD_SEARCH_URL = `https://www.npmjs.com/search?q=keywords%3An8n-community-node-package`;
export const N8N_QUEUE_MODE_DOCS_URL = `https://docs.n8n.io/hosting/scaling/queue-mode/`;
export const COMMUNITY_NODES_INSTALLATION_DOCS_URL = `https://docs.n8n.io/integrations/community-nodes/installation/`;
export const COMMUNITY_NODES_RISKS_DOCS_URL = `https://docs.n8n.io/integrations/community-nodes/risks/`;
export const COMMUNITY_NODES_BLOCKLIST_DOCS_URL = `https://docs.n8n.io/integrations/community-nodes/blocklist/`;
export const CUSTOM_NODES_DOCS_URL = `https://docs.n8n.io/integrations/creating-nodes/code/create-n8n-nodes-module/`;

// node types
export const BAMBOO_HR_NODE_TYPE = 'n8n-nodes-base.bambooHr';
export const CALENDLY_TRIGGER_NODE_TYPE = 'n8n-nodes-base.calendlyTrigger';
export const CRON_NODE_TYPE = 'n8n-nodes-base.cron';
export const CLEARBIT_NODE_TYPE = 'n8n-nodes-base.clearbit';
export const FUNCTION_NODE_TYPE = 'n8n-nodes-base.function';
export const GITHUB_TRIGGER_NODE_TYPE = 'n8n-nodes-base.githubTrigger';
export const GOOGLE_SHEETS_NODE_TYPE = 'n8n-nodes-base.googleSheets';
export const ERROR_TRIGGER_NODE_TYPE = 'n8n-nodes-base.errorTrigger';
export const ELASTIC_SECURITY_NODE_TYPE = 'n8n-nodes-base.elasticSecurity';
export const EMAIL_SEND_NODE_TYPE = 'n8n-nodes-base.emailSend';
export const EXECUTE_COMMAND_NODE_TYPE = 'n8n-nodes-base.executeCommand';
export const HTTP_REQUEST_NODE_TYPE = 'n8n-nodes-base.httpRequest';
export const HUBSPOT_TRIGGER_NODE_TYPE = 'n8n-nodes-base.hubspotTrigger';
export const IF_NODE_TYPE = 'n8n-nodes-base.if';
export const INTERVAL_NODE_TYPE = 'n8n-nodes-base.interval';
export const ITEM_LISTS_NODE_TYPE = 'n8n-nodes-base.itemLists';
export const JIRA_NODE_TYPE = 'n8n-nodes-base.jira';
export const JIRA_TRIGGER_NODE_TYPE = 'n8n-nodes-base.jiraTrigger';
export const MICROSOFT_EXCEL_NODE_TYPE = 'n8n-nodes-base.microsoftExcel';
export const MICROSOFT_TEAMS_NODE_TYPE = 'n8n-nodes-base.microsoftTeams';
export const NO_OP_NODE_TYPE = 'n8n-nodes-base.noOp';
export const STICKY_NODE_TYPE = 'n8n-nodes-base.stickyNote';
export const NOTION_TRIGGER_NODE_TYPE = 'n8n-nodes-base.notionTrigger';
export const PAGERDUTY_NODE_TYPE = 'n8n-nodes-base.pagerDuty';
export const SALESFORCE_NODE_TYPE = 'n8n-nodes-base.salesforce';
export const SEGMENT_NODE_TYPE = 'n8n-nodes-base.segment';
export const SET_NODE_TYPE = 'n8n-nodes-base.set';
export const SERVICENOW_NODE_TYPE = 'n8n-nodes-base.serviceNow';
export const SLACK_NODE_TYPE = 'n8n-nodes-base.slack';
export const SPREADSHEET_FILE_NODE_TYPE = 'n8n-nodes-base.spreadsheetFile';
export const SPLIT_IN_BATCHES_NODE_TYPE = 'n8n-nodes-base.splitInBatches';
export const START_NODE_TYPE = 'n8n-nodes-base.start';
export const SWITCH_NODE_TYPE = 'n8n-nodes-base.switch';
export const THE_HIVE_TRIGGER_NODE_TYPE = 'n8n-nodes-base.theHiveTrigger';
export const QUICKBOOKS_NODE_TYPE = 'n8n-nodes-base.quickbooks';
export const WEBHOOK_NODE_TYPE = 'n8n-nodes-base.webhook';
export const WORKABLE_TRIGGER_NODE_TYPE = 'n8n-nodes-base.workableTrigger';
export const WOOCOMMERCE_TRIGGER_NODE_TYPE = 'n8n-nodes-base.wooCommerceTrigger';
export const XERO_NODE_TYPE = 'n8n-nodes-base.xero';
export const ZENDESK_NODE_TYPE = 'n8n-nodes-base.zendesk';
export const ZENDESK_TRIGGER_NODE_TYPE = 'n8n-nodes-base.zendeskTrigger';

export const MULTIPLE_OUTPUT_NODE_TYPES = [
	IF_NODE_TYPE,
	SWITCH_NODE_TYPE,
];

export const PIN_DATA_NODE_TYPES_DENYLIST = [
	...MULTIPLE_OUTPUT_NODE_TYPES,
	SPLIT_IN_BATCHES_NODE_TYPE,
];

// Node creator
export const CORE_NODES_CATEGORY = 'Core Nodes';
export const CUSTOM_NODES_CATEGORY = 'Custom Nodes';
export const SUBCATEGORY_DESCRIPTIONS: {
	[category: string]: { [subcategory: string]: string };
} = {
	'Core Nodes': { // this - all subkeys are set from codex
		Flow: 'Branches, core triggers, merge data',
		Files:  'Work with CSV, XML, text, images etc.',
		'Data Transformation': 'Manipulate data fields, run code',
		Helpers: 'HTTP Requests (API calls), date and time, scrape HTML',
	},
};
export const REGULAR_NODE_FILTER = 'Regular';
export const TRIGGER_NODE_FILTER = 'Trigger';
export const ALL_NODE_FILTER = 'All';
export const UNCATEGORIZED_CATEGORY = 'Miscellaneous';
export const UNCATEGORIZED_SUBCATEGORY = 'Helpers';
export const PERSONALIZED_CATEGORY = 'Suggested Nodes';
export const HIDDEN_NODES = [START_NODE_TYPE];

export const REQUEST_NODE_FORM_URL = 'https://n8n-community.typeform.com/to/K1fBVTZ3';

// General
export const INSTANCE_ID_HEADER = 'n8n-instance-id';
export const WAIT_TIME_UNLIMITED = '3000-01-01T00:00:00.000Z';

export const WORK_AREA_KEY = 'workArea';
export const FINANCE_WORK_AREA = 'finance';
export const IT_ENGINEERING_WORK_AREA = 'IT-Engineering';
export const PRODUCT_WORK_AREA = 'product';
export const SALES_BUSINESSDEV_WORK_AREA = 'sales-businessDevelopment';
export const SECURITY_WORK_AREA = 'security';

export const COMPANY_TYPE_KEY = 'companyType';
export const SAAS_COMPANY_TYPE = 'saas';
export const ECOMMERCE_COMPANY_TYPE = 'ecommerce';
export const MSP_COMPANY_TYPE = 'msp';
export const DIGITAL_AGENCY_COMPANY_TYPE = 'digital-agency';
export const AUTOMATION_AGENCY_COMPANY_TYPE = 'automation-agency';
export const SYSTEMS_INTEGRATOR_COMPANY_TYPE = 'systems-integrator';
export const OTHER_COMPANY_TYPE = 'other';
export const PERSONAL_COMPANY_TYPE = 'personal';

export const CUSTOMER_TYPE_KEY = 'customerType';
export const INDIVIDUAL_CUSTOMER_TYPE = 'individual';
export const SMALL_CUSTOMER_TYPE = 'small';
export const MEDIUM_CUSTOMER_TYPE = 'medium';
export const LARGE_CUSTOMER_TYPE = 'large';

export const MSP_FOCUS_KEY = 'mspFocus';
export const MSP_FOCUS_OTHER_KEY = 'mspFocusOther';
export const CLOUD_INFRA_FOCUS = 'cloud-infra';
export const IT_SUPPORT_FOCUS = 'it-support';
export const NETWORKING_COMMUNICATION_FOCUS = 'networking-communication';
export const SECURITY_FOCUS = 'security';
export const OTHER_FOCUS = 'other';

export const COMPANY_INDUSTRY_EXTENDED_KEY = 'companyIndustryExtended';
export const OTHER_COMPANY_INDUSTRY_EXTENDED_KEY = 'otherCompanyIndustryExtended';
export const EDUCATION_INDUSTRY = 'education';
export const PHYSICAL_RETAIL_OR_SERVICES = 'physical-retail-or-services';
export const REAL_ESTATE_OR_CONSTRUCTION = 'real-estate-or-construction';
export const GOVERNMENT_INDUSTRY = 'government';
export const LEGAL_INDUSTRY = 'legal-industry';
export const MARKETING_INDUSTRY = 'marketing-industry';
export const MEDIA_INDUSTRY = 'media-industry';
export const MANUFACTURING_INDUSTRY = 'manufacturing-industry';
export const HEALTHCARE_INDUSTRY= 'healthcare';
export const FINANCE_INSURANCE_INDUSTRY = 'finance-insurance-industry';
export const IT_INDUSTRY = 'it-industry';
export const SECURITY_INDUSTRY = 'security-industry';
export const TELECOMS_INDUSTRY = 'telecoms';
export const OTHER_INDUSTRY_OPTION = 'other';

export const COMPANY_SIZE_KEY = 'companySize';
export const COMPANY_SIZE_20_OR_LESS = '<20';
export const COMPANY_SIZE_20_99 = '20-99';
export const COMPANY_SIZE_100_499 = '100-499';
export const COMPANY_SIZE_500_999 = '500-999';
export const COMPANY_SIZE_1000_OR_MORE = '1000+';
export const COMPANY_SIZE_PERSONAL_USE = 'personalUser';

export const CODING_SKILL_KEY = 'codingSkill';

export const AUTOMATION_GOAL_KEY = 'automationGoal';
export const AUTOMATION_GOAL_OTHER_KEY = 'otherAutomationGoal';
export const CUSTOMER_INTEGRATIONS_GOAL = 'customer-integrations';
export const CUSTOMER_SUPPORT_GOAL = 'customer-support';
export const FINANCE_ACCOUNTING_GOAL = 'finance-accounting';
export const HR_GOAL = 'hr';
export const OPERATIONS_GOAL = 'operations';
export const PRODUCT_GOAL = 'product';
export const SALES_MARKETING_GOAL = 'sales-marketing';
export const SECURITY_GOAL = 'security';
export const OTHER_AUTOMATION_GOAL = 'other';
export const NOT_SURE_YET_GOAL = 'not-sure-yet';

export const MODAL_CANCEL = 'cancel';
export const MODAL_CLOSE = 'close';
export const MODAL_CONFIRMED = 'confirmed';

export const VALID_EMAIL_REGEX = /^(([^<>()[\]\\.,;:\s@"]+(\.[^<>()[\]\\.,;:\s@"]+)*)|(".+"))@((\[[0-9]{1,3}\.[0-9]{1,3}\.[0-9]{1,3}\.[0-9]{1,3}\])|(([a-zA-Z\-0-9]+\.)+[a-zA-Z]{2,}))$/;
export const LOCAL_STORAGE_ACTIVATION_FLAG = 'N8N_HIDE_ACTIVATION_ALERT';
export const LOCAL_STORAGE_PIN_DATA_DISCOVERY_NDV_FLAG = 'N8N_PIN_DATA_DISCOVERY_NDV';
export const LOCAL_STORAGE_PIN_DATA_DISCOVERY_CANVAS_FLAG = 'N8N_PIN_DATA_DISCOVERY_CANVAS';
export const LOCAL_STORAGE_MAPPING_FLAG = 'N8N_MAPPING_ONBOARDED';
export const BASE_NODE_SURVEY_URL = 'https://n8n-community.typeform.com/to/BvmzxqYv#nodename=';

export const HIRING_BANNER = `
                                                                    //////
                                                                 ///////////
                                                               /////      ////
                                               ///////////////////         ////
                                             //////////////////////       ////
     ///////               ///////          ////                /////////////
  ////////////          ////////////       ////                    ///////
 ////       ////       ////       ////    ////
/////        /////////////         //////////
 /////     ////       ////       ////     ////
  ////////////          ////////////       ////           ////////
    ///////                //////           ////        /////////////
                                             /////////////        ////
                                                //////////        ////
                                                       ////      ////
                                                        ///////////
                                                          //////

Love n8n? Help us build the future of automation! https://n8n.io/careers
`;

export const TEMPLATES_NODES_FILTER = [
	'n8n-nodes-base.start',
	'n8n-nodes-base.respondToWebhook',
];

export enum VIEWS {
	HOMEPAGE = "Homepage",
	COLLECTION = "TemplatesCollectionView",
	EXECUTION = "ExecutionById",
	TEMPLATE = "TemplatesWorkflowView",
	TEMPLATES = "TemplatesSearchView",
	NEW_WORKFLOW = "NodeViewNew",
	WORKFLOW = "NodeViewExisting",
	DEMO = "WorkflowDemo",
	TEMPLATE_IMPORT = "WorkflowTemplate",
	SIGNIN = "SigninView",
	SIGNUP = "SignupView",
	SETUP = "SetupView",
	FORGOT_PASSWORD = "ForgotMyPasswordView",
	CHANGE_PASSWORD = "ChangePasswordView",
	USERS_SETTINGS = "UsersSettings",
	PERSONAL_SETTINGS = "PersonalSettings",
	API_SETTINGS = "APISettings",
	NOT_FOUND = "NotFoundView",
<<<<<<< HEAD
	FAKE_DOOR = "ComingSoon",
}

export enum FAKE_DOOR_FEATURES {
	ENVIRONMENTS = 'environments',
	LOGGING = 'logging',
	SHARING = 'sharing',
}

export const ONBOARDING_PROMPT_TIMEBOX = 14;
export const FIRST_ONBOARDING_PROMPT_TIMEOUT = 5000; // TODO: Once testing is done, update to 300000;
=======
	COMMUNITY_NODES = "CommunityNodes",
}

export const TEST_PIN_DATA = [
	{
		name: "First item",
		code: 1,
	},
	{
		name: "Second item",
		code: 2,
	},
];
export const MAPPING_PARAMS = [`$evaluateExpression`, `$item`, `$jmespath`, `$node`, `$binary`, `$data`, `$env`, `$json`, `$now`, `$parameters`, `$position`, `$resumeWebhookUrl`, `$runIndex`, `$today`, `$workflow`, '$parameter'];
>>>>>>> 08841f05
<|MERGE_RESOLUTION|>--- conflicted
+++ resolved
@@ -40,9 +40,7 @@
 export const VALUE_SURVEY_MODAL_KEY = 'valueSurvey';
 export const EXECUTIONS_MODAL_KEY = 'executions';
 export const WORKFLOW_ACTIVE_MODAL_KEY = 'activation';
-<<<<<<< HEAD
 export const ONBOARDING_CALL_SIGNUP_MODAL_KEY = 'onboardingCallSignup';
-=======
 export const COMMUNITY_PACKAGE_INSTALL_MODAL_KEY = 'communityPackageInstall';
 export const COMMUNITY_PACKAGE_CONFIRM_MODAL_KEY = 'communityPackageManageConfirm';
 
@@ -51,7 +49,6 @@
 	UPDATE: 'update',
 	VIEW_DOCS: 'view-documentation',
 };
->>>>>>> 08841f05
 
 // breakpoints
 export const BREAKPOINT_SM = 768;
@@ -278,8 +275,8 @@
 	PERSONAL_SETTINGS = "PersonalSettings",
 	API_SETTINGS = "APISettings",
 	NOT_FOUND = "NotFoundView",
-<<<<<<< HEAD
 	FAKE_DOOR = "ComingSoon",
+	COMMUNITY_NODES = "CommunityNodes",
 }
 
 export enum FAKE_DOOR_FEATURES {
@@ -290,9 +287,6 @@
 
 export const ONBOARDING_PROMPT_TIMEBOX = 14;
 export const FIRST_ONBOARDING_PROMPT_TIMEOUT = 5000; // TODO: Once testing is done, update to 300000;
-=======
-	COMMUNITY_NODES = "CommunityNodes",
-}
 
 export const TEST_PIN_DATA = [
 	{
@@ -304,5 +298,4 @@
 		code: 2,
 	},
 ];
-export const MAPPING_PARAMS = [`$evaluateExpression`, `$item`, `$jmespath`, `$node`, `$binary`, `$data`, `$env`, `$json`, `$now`, `$parameters`, `$position`, `$resumeWebhookUrl`, `$runIndex`, `$today`, `$workflow`, '$parameter'];
->>>>>>> 08841f05
+export const MAPPING_PARAMS = [`$evaluateExpression`, `$item`, `$jmespath`, `$node`, `$binary`, `$data`, `$env`, `$json`, `$now`, `$parameters`, `$position`, `$resumeWebhookUrl`, `$runIndex`, `$today`, `$workflow`, '$parameter'];