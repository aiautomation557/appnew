import { getStyleTokenValue } from '@/utils/htmlUtils';
import { isNumber } from '@/utils';
import { NODE_OUTPUT_DEFAULT_KEY, SCOPED_ENDPOINT_TYPES, STICKY_NODE_TYPE } from '@/constants';
import type { EndpointStyle, IBounds, INodeUi, XYPosition } from '@/Interface';
import type { ArrayAnchorSpec, ConnectorSpec, OverlaySpec, PaintStyle } from '@jsplumb/common';
import type { Endpoint, Connection } from '@jsplumb/core';
import { N8nConnector } from '@/plugins/connectors/N8nCustomConnector';
import { closestNumberDivisibleBy } from '@/utils';
import type {
	ConnectionTypes,
	IConnection,
	INode,
	ITaskData,
	INodeExecutionData,
	NodeInputConnections,
	INodeTypeDescription,
} from 'n8n-workflow';
import { EVENT_CONNECTION_MOUSEOUT, EVENT_CONNECTION_MOUSEOVER } from '@jsplumb/browser-ui';
import { useUIStore } from '@/stores';
import type { EndpointType } from '@/Interface';

/*
	Canvas constants and functions.
	These utils are not exported with main `utils`package because they need to be used
	on-demand (when jsplumb instance is ready) by components (mainly the NodeView).
*/

export const OVERLAY_DROP_NODE_ID = 'drop-add-node';
export const OVERLAY_MIDPOINT_ARROW_ID = 'midpoint-arrow';
export const OVERLAY_ENDPOINT_ARROW_ID = 'endpoint-arrow';
export const OVERLAY_RUN_ITEMS_ID = 'run-items-label';
export const OVERLAY_CONNECTION_ACTIONS_ID = 'connection-actions';
export const JSPLUMB_FLOWCHART_STUB = 26;
export const OVERLAY_INPUT_NAME_LABEL = 'input-name-label';
export const OVERLAY_INPUT_NAME_MOVED_CLASS = 'node-input-endpoint-label--moved';
export const OVERLAY_OUTPUT_NAME_LABEL = 'output-name-label';
export const GRID_SIZE = 20;

const MIN_X_TO_SHOW_OUTPUT_LABEL = 90;
const MIN_Y_TO_SHOW_OUTPUT_LABEL = 100;

export const NODE_SIZE = 100;
export const PLACEHOLDER_TRIGGER_NODE_SIZE = 100;
export const DEFAULT_START_POSITION_X = 180;
export const DEFAULT_START_POSITION_Y = 240;
export const HEADER_HEIGHT = 65;
export const SIDEBAR_WIDTH = 65;
export const INNER_SIDEBAR_WIDTH = 310;
export const SIDEBAR_WIDTH_EXPANDED = 200;
export const MAX_X_TO_PUSH_DOWNSTREAM_NODES = 300;
export const PUSH_NODES_OFFSET = NODE_SIZE * 2 + GRID_SIZE;
const LOOPBACK_MINIMUM = 140;
export const INPUT_UUID_KEY = '-input';
export const OUTPUT_UUID_KEY = '-output';
export const PLACEHOLDER_BUTTON = 'PlaceholderTriggerButton';

export const DEFAULT_PLACEHOLDER_TRIGGER_BUTTON = {
	name: 'Choose a Trigger...',
	type: PLACEHOLDER_BUTTON,
	typeVersion: 1,
	position: [],
	parameters: {
		height: PLACEHOLDER_TRIGGER_NODE_SIZE,
		width: PLACEHOLDER_TRIGGER_NODE_SIZE,
	},
};

export const CONNECTOR_FLOWCHART_TYPE: ConnectorSpec = {
	type: N8nConnector.type,
	options: {
		cornerRadius: 12,
		stub: JSPLUMB_FLOWCHART_STUB + 10,
		targetGap: 4,
		alwaysRespectStubs: false,
		loopbackVerticalLength: NODE_SIZE + GRID_SIZE, // height of vertical segment when looping
		loopbackMinimum: LOOPBACK_MINIMUM, // minimum length before flowchart loops around
		getEndpointOffset(endpoint: Endpoint) {
			const indexOffset = 10; // stub offset between different endpoints of same node
			const index = endpoint && endpoint.__meta ? endpoint.__meta.index : 0;
			const totalEndpoints = endpoint && endpoint.__meta ? endpoint.__meta.totalEndpoints : 0;

			const outputOverlay = getOverlay(endpoint, OVERLAY_OUTPUT_NAME_LABEL);
			const labelOffset =
				outputOverlay && outputOverlay.label && outputOverlay.label.length > 1 ? 10 : 0;
			const outputsOffset = totalEndpoints > 3 ? 24 : 0; // avoid intersecting plus

			return index * indexOffset + labelOffset + outputsOffset;
		},
	},
};

export const CONNECTOR_PAINT_STYLE_DEFAULT: PaintStyle = {
	stroke: getStyleTokenValue('--color-foreground-dark'),
	strokeWidth: 2,
	outlineWidth: 12,
	outlineStroke: 'transparent',
};

export const CONNECTOR_PAINT_STYLE_PULL: PaintStyle = {
	...CONNECTOR_PAINT_STYLE_DEFAULT,
	stroke: getStyleTokenValue('--color-foreground-xdark'),
};

export const CONNECTOR_PAINT_STYLE_PRIMARY = {
	...CONNECTOR_PAINT_STYLE_DEFAULT,
	stroke: getStyleTokenValue('--color-primary'),
};

export const CONNECTOR_PAINT_STYLE_DATA: PaintStyle = {
	stroke: getStyleTokenValue('--color-foreground-dark'),
	strokeWidth: 2,
	outlineWidth: 12,
	outlineStroke: 'transparent',
	dashstyle: '2 2',
};

export const CONNECTOR_ARROW_OVERLAYS: OverlaySpec[] = [
	{
		type: 'Arrow',
		options: {
			id: OVERLAY_ENDPOINT_ARROW_ID,
			location: 1,
			width: 12,
			foldback: 1,
			length: 10,
			visible: true,
		},
	},
	{
		type: 'Arrow',
		options: {
			id: OVERLAY_MIDPOINT_ARROW_ID,
			location: 0.5,
			width: 12,
			foldback: 1,
			length: 10,
			visible: false,
		},
	},
];

export const getAnchorPosition = (
	connectionType: ConnectionTypes,
	type: 'input' | 'output',
	amount: number,
): ArrayAnchorSpec[] => {
	if (connectionType === 'main') {
		const positions = {
			input: {
				1: [[0.01, 0.5, -1, 0]],
				2: [
					[0.01, 0.3, -1, 0],
					[0.01, 0.7, -1, 0],
				],
				3: [
					[0.01, 0.25, -1, 0],
					[0.01, 0.5, -1, 0],
					[0.01, 0.75, -1, 0],
				],
				4: [
					[0.01, 0.2, -1, 0],
					[0.01, 0.4, -1, 0],
					[0.01, 0.6, -1, 0],
					[0.01, 0.8, -1, 0],
				],
			},
			output: {
				1: [[0.99, 0.5, 1, 0]],
				2: [
					[0.99, 0.3, 1, 0],
					[0.99, 0.7, 1, 0],
				],
				3: [
					[0.99, 0.25, 1, 0],
					[0.99, 0.5, 1, 0],
					[0.99, 0.75, 1, 0],
				],
				4: [
					[0.99, 0.2, 1, 0],
					[0.99, 0.4, 1, 0],
					[0.99, 0.6, 1, 0],
					[0.99, 0.8, 1, 0],
				],
			},
		};

		return positions[type][amount] as ArrayAnchorSpec[];
	}

	const y = type === 'input' ? 0.99 : 0.01;
	const oy = type === 'input' ? 1 : -1;
	const ox = 0;

	const returnPositions: ArrayAnchorSpec[] = [];
	for (let i = 0; i < amount; i++) {
		const stepSize = 1 / (amount + 1);
		let x = stepSize * i;

		if (connectionType !== 'main') {
			x += stepSize;
		}

		returnPositions.push([x, y, ox, oy]);
	}

	return returnPositions;
};

<<<<<<< HEAD
export const getEndpointScope = (endpointType: string): string | undefined => {
	const scopedEndpointTypes = ['tool', 'memory', 'languageModel', 'embedding', 'vectorStore', 'textSplitter', 'document', 'vectorRetriever'];

	if (scopedEndpointTypes.includes(endpointType)) {
=======
export const getEndpointScope = (endpointType: EndpointType): string | undefined => {
	if (SCOPED_ENDPOINT_TYPES.includes(endpointType)) {
>>>>>>> 3884e338
		return endpointType;
	}

	return undefined;
};

export const getInputEndpointStyle = (
	nodeTypeData: INodeTypeDescription,
	color: string,
	connectionType: ConnectionTypes = 'main',
): EndpointStyle => {
	let width = 8;
	let height = nodeTypeData && nodeTypeData.outputs.length > 2 ? 18 : 20;

	if (connectionType !== 'main') {
		let temp = width;
		width = height;
		height = temp;
	}

	return {
		width,
		height,
		fill: getStyleTokenValue(color),
		stroke: getStyleTokenValue(color),
		lineWidth: 0,
	};
};

export const getInputNameOverlay = (labelText: string, inputName: string): OverlaySpec => ({
	type: 'Custom',
	options: {
		id: OVERLAY_INPUT_NAME_LABEL,
		visible: true,
		location: [-1, -1],
		create: (component: Endpoint) => {
			const label = document.createElement('div');
			label.innerHTML = labelText;
			label.classList.add('node-input-endpoint-label');
			label.classList.add(`node-input-endpoint-label--${inputName}`);
			return label;
		},
	},
});

export const getOutputEndpointStyle = (
	nodeTypeData: INodeTypeDescription,
	color: string,
	connectionType: ConnectionTypes = 'main',
): PaintStyle => ({
	strokeWidth: nodeTypeData && nodeTypeData.outputs.length > 2 ? 7 : 9,
	fill: getStyleTokenValue(color),
	outlineStroke: 'none',
});

export const getOutputNameOverlay = (labelText: string, outputName: string): OverlaySpec => ({
	type: 'Custom',
	options: {
		id: OVERLAY_OUTPUT_NAME_LABEL,
		visible: true,
		create: (component: Endpoint) => {
			const label = document.createElement('div');
			label.innerHTML = labelText;
			label.classList.add('node-output-endpoint-label');
			label.classList.add(`node-output-endpoint-label--${outputName}`);
			return label;
		},
	},
});

export const addOverlays = (connection: Connection, overlays: OverlaySpec[]) => {
	overlays.forEach((overlay: OverlaySpec) => {
		connection.addOverlay(overlay);
	});
};

export const getLeftmostTopNode = (nodes: INodeUi[]): INodeUi => {
	return nodes.reduce((leftmostTop, node) => {
		if (node.position[0] > leftmostTop.position[0] || node.position[1] > leftmostTop.position[1]) {
			return leftmostTop;
		}

		return node;
	});
};

export const getWorkflowCorners = (nodes: INodeUi[]): IBounds => {
	return nodes.reduce(
		(accu: IBounds, node: INodeUi) => {
			const hasCustomDimensions = [STICKY_NODE_TYPE, PLACEHOLDER_BUTTON].includes(node.type);
			const xOffset =
				hasCustomDimensions && isNumber(node.parameters.width) ? node.parameters.width : NODE_SIZE;
			const yOffset =
				hasCustomDimensions && isNumber(node.parameters.height)
					? node.parameters.height
					: NODE_SIZE;

			const x = node.position[0];
			const y = node.position[1];

			if (x < accu.minX) {
				accu.minX = x;
			}
			if (y < accu.minY) {
				accu.minY = y;
			}
			if (x + xOffset > accu.maxX) {
				accu.maxX = x + xOffset;
			}
			if (y + yOffset > accu.maxY) {
				accu.maxY = y + yOffset;
			}

			return accu;
		},
		{
			minX: nodes[0].position[0],
			minY: nodes[0].position[1],
			maxX: nodes[0].position[0],
			maxY: nodes[0].position[1],
		},
	);
};

export const getOverlay = (item: Connection | Endpoint, overlayId: string) => {
	try {
		return item.getOverlay(overlayId); // handle when _jsPlumb element is deleted
	} catch (e) {
		return null;
	}
};

export const showOverlay = (item: Connection | Endpoint, overlayId: string) => {
	const overlay = getOverlay(item, overlayId);
	if (overlay) {
		overlay.setVisible(true);
	}
};

export const hideOverlay = (item: Connection | Endpoint, overlayId: string) => {
	const overlay = getOverlay(item, overlayId);
	if (overlay) {
		overlay.setVisible(false);
	}
};

export const showOrHideMidpointArrow = (connection: Connection) => {
	if (!connection || !connection.endpoints || connection.endpoints.length !== 2) {
		return;
	}
	const hasItemsLabel = !!getOverlay(connection, OVERLAY_RUN_ITEMS_ID);

	const sourceEndpoint = connection.endpoints[0];
	const targetEndpoint = connection.endpoints[1];
	const sourcePosition = sourceEndpoint._anchor.computedPosition?.curX ?? 0;
	const targetPosition = targetEndpoint._anchor.computedPosition?.curX ?? sourcePosition + 1;

	const minimum = hasItemsLabel ? 150 : 0;
	const isBackwards = sourcePosition >= targetPosition;
	const isTooLong = Math.abs(sourcePosition - targetPosition) >= minimum;
	const isActionsOverlayHovered = getOverlay(
		connection,
		OVERLAY_CONNECTION_ACTIONS_ID,
	)?.component.isHover();
	const isConnectionHovered = connection.isHover();

	const arrow = getOverlay(connection, OVERLAY_MIDPOINT_ARROW_ID);
	const isArrowVisible =
		isBackwards &&
		isTooLong &&
		!isActionsOverlayHovered &&
		!isConnectionHovered &&
		!connection.instance.isConnectionBeingDragged;

	if (arrow) {
		arrow.setVisible(isArrowVisible);
		arrow.setLocation(hasItemsLabel ? 0.6 : 0.5);
		connection.instance.repaint(arrow.canvas);
	}
};

export const getConnectorLengths = (connection: Connection): [number, number] => {
	if (!connection.connector) {
		return [0, 0];
	}
	const bounds = connection.connector.bounds;
	const diffX = Math.abs(bounds.xmax - bounds.xmin);
	const diffY = Math.abs(bounds.ymax - bounds.ymin);

	return [diffX, diffY];
};

const isLoopingBackwards = (connection: Connection) => {
	const sourceEndpoint = connection.endpoints[0];
	const targetEndpoint = connection.endpoints[1];

	const sourcePosition = sourceEndpoint._anchor.computedPosition?.curX ?? 0;
	const targetPosition = targetEndpoint._anchor.computedPosition?.curX ?? 0;

	return targetPosition - sourcePosition < -1 * LOOPBACK_MINIMUM;
};

export const showOrHideItemsLabel = (connection: Connection) => {
	if (!connection?.connector) return;

	const overlay = getOverlay(connection, OVERLAY_RUN_ITEMS_ID);
	if (!overlay) return;

	const actionsOverlay = getOverlay(connection, OVERLAY_CONNECTION_ACTIONS_ID);
	const isActionsOverlayHovered = actionsOverlay?.component.isHover();

	if (isActionsOverlayHovered) {
		overlay.setVisible(false);
		return;
	}

	const [diffX, diffY] = getConnectorLengths(connection);
	const isHidden = diffX < MIN_X_TO_SHOW_OUTPUT_LABEL && diffY < MIN_Y_TO_SHOW_OUTPUT_LABEL;

	overlay.setVisible(!isHidden);
	const innerElement = overlay.canvas && overlay.canvas.querySelector('span');
	if (innerElement) {
		if (diffY === 0 || isLoopingBackwards(connection)) {
			innerElement.classList.add('floating');
		} else {
			innerElement.classList.remove('floating');
		}
	}
};

export const getIcon = (name: string): string => {
	if (name === 'trash') {
		return '<svg aria-hidden="true" focusable="false" data-prefix="fas" data-icon="trash" role="img" xmlns="http://www.w3.org/2000/svg" viewBox="0 0 448 512" class="svg-inline--fa fa-trash fa-w-14 Icon__medium_ctPPJ"><path data-v-66d5c7e2="" fill="currentColor" d="M432 32H312l-9.4-18.7A24 24 0 0 0 281.1 0H166.8a23.72 23.72 0 0 0-21.4 13.3L136 32H16A16 16 0 0 0 0 48v32a16 16 0 0 0 16 16h416a16 16 0 0 0 16-16V48a16 16 0 0 0-16-16zM53.2 467a48 48 0 0 0 47.9 45h245.8a48 48 0 0 0 47.9-45L416 128H32z" class=""></path></svg>';
	}

	if (name === 'plus') {
		return '<svg aria-hidden="true" focusable="false" data-prefix="fas" data-icon="plus" role="img" xmlns="http://www.w3.org/2000/svg" viewBox="0 0 448 512" class="svg-inline--fa fa-plus fa-w-14 Icon__medium_ctPPJ"><path data-v-301ed208="" fill="currentColor" d="M416 208H272V64c0-17.67-14.33-32-32-32h-32c-17.67 0-32 14.33-32 32v144H32c-17.67 0-32 14.33-32 32v32c0 17.67 14.33 32 32 32h144v144c0 17.67 14.33 32 32 32h32c17.67 0 32-14.33 32-32V304h144c17.67 0 32-14.33 32-32v-32c0-17.67-14.33-32-32-32z" class=""></path></svg>';
	}

	return '';
};

const canUsePosition = (position1: XYPosition, position2: XYPosition) => {
	if (Math.abs(position1[0] - position2[0]) <= 100) {
		if (Math.abs(position1[1] - position2[1]) <= 50) {
			return false;
		}
	}

	return true;
};

export const getNewNodePosition = (
	nodes: INodeUi[],
	newPosition: XYPosition,
	movePosition?: XYPosition,
): XYPosition => {
	const targetPosition: XYPosition = [...newPosition];

	targetPosition[0] = closestNumberDivisibleBy(targetPosition[0], GRID_SIZE);
	targetPosition[1] = closestNumberDivisibleBy(targetPosition[1], GRID_SIZE);

	if (!movePosition) {
		movePosition = [40, 40];
	}

	let conflictFound = false;
	let i, node;
	do {
		conflictFound = false;
		for (i = 0; i < nodes.length; i++) {
			node = nodes[i];
			if (!canUsePosition(node.position, targetPosition)) {
				conflictFound = true;
				break;
			}
		}

		if (conflictFound === true) {
			targetPosition[0] += movePosition[0];
			targetPosition[1] += movePosition[1];
		}
	} while (conflictFound === true);

	return targetPosition;
};

export const getMousePosition = (e: MouseEvent | TouchEvent): XYPosition => {
	// @ts-ignore
	const x =
		e.pageX !== undefined
			? e.pageX
			: e.touches && e.touches[0] && e.touches[0].pageX
			? e.touches[0].pageX
			: 0;
	// @ts-ignore
	const y =
		e.pageY !== undefined
			? e.pageY
			: e.touches && e.touches[0] && e.touches[0].pageY
			? e.touches[0].pageY
			: 0;

	return [x, y];
};

export const getRelativePosition = (
	x: number,
	y: number,
	scale: number,
	offset: XYPosition,
): XYPosition => {
	return [(x - offset[0]) / scale, (y - offset[1]) / scale];
};

export const getMidCanvasPosition = (scale: number, offset: XYPosition): XYPosition => {
	const { editorWidth, editorHeight } = getContentDimensions();

	return getRelativePosition(editorWidth / 2, (editorHeight - HEADER_HEIGHT) / 2, scale, offset);
};

export const getBackgroundStyles = (
	scale: number,
	offsetPosition: XYPosition,
	executionPreview: boolean,
) => {
	const squareSize = GRID_SIZE * scale;
	const dotSize = 1 * scale;
	const dotPosition = (GRID_SIZE / 2) * scale;

	if (executionPreview) {
		return {
			'background-image':
				'linear-gradient(135deg, #f9f9fb 25%, #ffffff 25%, #ffffff 50%, #f9f9fb 50%, #f9f9fb 75%, #ffffff 75%, #ffffff 100%)',
			'background-size': `${squareSize}px ${squareSize}px`,
			'background-position': `left ${offsetPosition[0]}px top ${offsetPosition[1]}px`,
		};
	}

	const styles: object = {
		'background-size': `${squareSize}px ${squareSize}px`,
		'background-position': `left ${offsetPosition[0]}px top ${offsetPosition[1]}px`,
	};
	if (squareSize > 10.5) {
		const dotColor = getStyleTokenValue('--color-canvas-dot');
		return {
			...styles,
			'background-image': `radial-gradient(circle at ${dotPosition}px ${dotPosition}px, ${dotColor} ${dotSize}px, transparent 0)`,
		};
	}

	return styles;
};

export const hideConnectionActions = (connection: Connection) => {
	connection.instance.setSuspendDrawing(true);
	hideOverlay(connection, OVERLAY_CONNECTION_ACTIONS_ID);
	showOrHideMidpointArrow(connection);
	showOrHideItemsLabel(connection);
	connection.instance.setSuspendDrawing(false);
	(connection.endpoints || []).forEach((endpoint) => {
		connection.instance.repaint(endpoint.element);
	});
};

export const showConnectionActions = (connection: Connection) => {
	showOverlay(connection, OVERLAY_CONNECTION_ACTIONS_ID);
	hideOverlay(connection, OVERLAY_RUN_ITEMS_ID);
	if (!getOverlay(connection, OVERLAY_RUN_ITEMS_ID)) {
		hideOverlay(connection, OVERLAY_MIDPOINT_ARROW_ID);
	}

	(connection.endpoints || []).forEach((endpoint) => {
		connection.instance.repaint(endpoint.element);
	});
};

export const getOutputSummary = (
	data: ITaskData[],
	nodeConnections: NodeInputConnections,
	connectionType: ConnectionTypes,
) => {
	const outputMap: {
		[sourceOutputIndex: string]: {
			[targetNodeName: string]: {
				[targetInputIndex: string]: {
					total: number;
					iterations: number;
					isArtificialRecoveredEventItem?: boolean;
				};
			};
		};
	} = {};

	data.forEach((run: ITaskData) => {
		if (!run.data || !run.data[connectionType]) {
			return;
		}

		run.data[connectionType].forEach((output: INodeExecutionData[] | null, i: number) => {
			const sourceOutputIndex = i;

			// executionData that was recovered by recoverEvents in the CLI will have an isArtificialRecoveredEventItem property
			// to indicate that it was not part of the original executionData
			// we do not want to count these items in the summary
			// if (output?.[0]?.json?.isArtificialRecoveredEventItem) {
			// 	return outputMap;
			// }

			if (!outputMap[sourceOutputIndex]) {
				outputMap[sourceOutputIndex] = {};
			}

			if (!outputMap[sourceOutputIndex][NODE_OUTPUT_DEFAULT_KEY]) {
				outputMap[sourceOutputIndex][NODE_OUTPUT_DEFAULT_KEY] = {};
				outputMap[sourceOutputIndex][NODE_OUTPUT_DEFAULT_KEY][0] = {
					total: 0,
					iterations: 0,
				};
			}

			const defaultOutput = outputMap[sourceOutputIndex][NODE_OUTPUT_DEFAULT_KEY][0];
			defaultOutput.total += output ? output.length : 0;
			defaultOutput.iterations += output ? 1 : 0;

			if (!nodeConnections[sourceOutputIndex]) {
				return;
			}

			nodeConnections[sourceOutputIndex].map((connection: IConnection) => {
				const targetNodeName = connection.node;
				const targetInputIndex = connection.index;

				if (!outputMap[sourceOutputIndex][targetNodeName]) {
					outputMap[sourceOutputIndex][targetNodeName] = {};
				}

				if (!outputMap[sourceOutputIndex][targetNodeName][targetInputIndex]) {
					outputMap[sourceOutputIndex][targetNodeName][targetInputIndex] = {
						total: 0,
						iterations: 0,
					};
				}

				if (output?.[0]?.json?.isArtificialRecoveredEventItem) {
					outputMap[sourceOutputIndex][targetNodeName][
						targetInputIndex
					].isArtificialRecoveredEventItem = true;
					outputMap[sourceOutputIndex][targetNodeName][targetInputIndex].total = 0;
				} else {
					outputMap[sourceOutputIndex][targetNodeName][targetInputIndex].total += output
						? output.length
						: 0;
					outputMap[sourceOutputIndex][targetNodeName][targetInputIndex].iterations += output
						? 1
						: 0;
				}
			});
		});
	});

	return outputMap;
};

export const resetConnection = (connection: Connection) => {
	connection.removeOverlay(OVERLAY_RUN_ITEMS_ID);
	connection.removeClass('success');
	showOrHideMidpointArrow(connection);
	connection.setPaintStyle(CONNECTOR_PAINT_STYLE_DEFAULT);
};

export const recoveredConnection = (connection: Connection) => {
	connection.removeOverlay(OVERLAY_RUN_ITEMS_ID);
	connection.addClass('success');
	showOrHideMidpointArrow(connection);
	connection.setPaintStyle(CONNECTOR_PAINT_STYLE_PRIMARY);
};

export const getRunItemsLabel = (output: { total: number; iterations: number }): string => {
	let label = `${output.total}`;
	label = output.total > 1 ? `${label} items` : `${label} item`;
	label = output.iterations > 1 ? `${label} total` : label;
	return label;
};

export const addConnectionOutputSuccess = (
	connection: Connection,
	output: { total: number; iterations: number },
) => {
	connection.addClass('success');
	if (getOverlay(connection, OVERLAY_RUN_ITEMS_ID)) {
		connection.removeOverlay(OVERLAY_RUN_ITEMS_ID);
	}

	if (connection.parameters.type === 'main') {
		const overlay = connection.addOverlay({
			type: 'Custom',
			options: {
				id: OVERLAY_RUN_ITEMS_ID,
				create() {
					const container = document.createElement('div');
					const span = document.createElement('span');

					container.classList.add('connection-run-items-label');
					span.classList.add('floating');
					span.innerHTML = getRunItemsLabel(output);
					container.appendChild(span);
					return container;
				},
				location: 0.5,
			},
		});
		overlay.setVisible(true);
	}

	showOrHideItemsLabel(connection);
	showOrHideMidpointArrow(connection);

	(connection.endpoints || []).forEach((endpoint) => {
		connection.instance.repaint(endpoint.element);
	});
};

const getContentDimensions = (): { editorWidth: number; editorHeight: number } => {
	let contentWidth = window.innerWidth;
	let contentHeight = window.innerHeight;
	const nodeViewRoot = document.getElementById('node-view-root');

	if (nodeViewRoot) {
		const contentBounds = nodeViewRoot.getBoundingClientRect();
		contentWidth = contentBounds.width;
		contentHeight = contentBounds.height;
	}
	return {
		editorWidth: contentWidth,
		editorHeight: contentHeight,
	};
};

export const getZoomToFit = (
	nodes: INodeUi[],
	addFooterPadding = true,
): { offset: XYPosition; zoomLevel: number } => {
	const { minX, minY, maxX, maxY } = getWorkflowCorners(nodes);
	const { editorWidth, editorHeight } = getContentDimensions();
	const footerHeight = addFooterPadding ? 200 : 100;
	const uiStore = useUIStore();

	const PADDING = NODE_SIZE * 4;

	const diffX = maxX - minX + PADDING;
	const scaleX = editorWidth / diffX;

	const diffY = maxY - minY + PADDING;
	const scaleY = editorHeight / diffY;

	const zoomLevel = Math.min(scaleX, scaleY, 1);

	let xOffset = minX * -1 * zoomLevel; // find top right corner
	xOffset += (editorWidth - (maxX - minX) * zoomLevel) / 2; // add padding to center workflow

	let yOffset = minY * -1 * zoomLevel; // find top right corner
	yOffset +=
		(editorHeight -
			(maxY - minY + footerHeight - uiStore.headerHeight + uiStore.bannersHeight) * zoomLevel) /
		2; // add padding to center workflow

	return {
		zoomLevel,
		offset: [
			closestNumberDivisibleBy(xOffset, GRID_SIZE),
			closestNumberDivisibleBy(yOffset, GRID_SIZE),
		],
	};
};

export const showDropConnectionState = (connection: Connection, targetEndpoint?: Endpoint) => {
	if (connection?.connector) {
		const connector = connection.connector as N8nConnector;
		if (targetEndpoint) {
			connector.setTargetEndpoint(targetEndpoint);
		}
		connection.setPaintStyle(CONNECTOR_PAINT_STYLE_PRIMARY);
		hideOverlay(connection, OVERLAY_DROP_NODE_ID);
	}
};

export const showPullConnectionState = (connection: Connection) => {
	if (connection?.connector) {
		const connector = connection.connector as N8nConnector;
		connector.resetTargetEndpoint();
		connection.setPaintStyle(CONNECTOR_PAINT_STYLE_PULL);
		showOverlay(connection, OVERLAY_DROP_NODE_ID);
	}
};

export const resetConnectionAfterPull = (connection: Connection) => {
	if (connection?.connector) {
		const connector = connection.connector as N8nConnector;
		connector.resetTargetEndpoint();
		connection.setPaintStyle(CONNECTOR_PAINT_STYLE_DEFAULT);
	}
};

export const resetInputLabelPosition = (targetEndpoint: Connection | Endpoint) => {
	const inputNameOverlay = getOverlay(targetEndpoint, OVERLAY_INPUT_NAME_LABEL);
	if (inputNameOverlay) {
		targetEndpoint.instance.removeOverlayClass(inputNameOverlay, OVERLAY_INPUT_NAME_MOVED_CLASS);
	}
};

export const moveBackInputLabelPosition = (targetEndpoint: Endpoint) => {
	const inputNameOverlay = getOverlay(targetEndpoint, OVERLAY_INPUT_NAME_LABEL);
	if (inputNameOverlay) {
		targetEndpoint.instance.addOverlayClass(inputNameOverlay, OVERLAY_INPUT_NAME_MOVED_CLASS);
	}
};

export const addConnectionTestData = (
	source: HTMLElement,
	target: HTMLElement,
	el: HTMLElement | undefined,
) => {
	// TODO: Only do this if running in test mode
	const sourceNodeName = source.getAttribute('data-name')?.toString();
	const targetNodeName = target.getAttribute('data-name')?.toString();

	if (el && sourceNodeName && targetNodeName) {
		el.setAttribute('data-source-node', sourceNodeName);
		el.setAttribute('data-target-node', targetNodeName);
	}
};

export const addConnectionActionsOverlay = (
	connection: Connection,
	onDelete: Function,
	onAdd: Function,
) => {
	const overlay = connection.addOverlay({
		type: 'Custom',
		options: {
			id: OVERLAY_CONNECTION_ACTIONS_ID,
			create: (component: Connection) => {
				const div = document.createElement('div');
				const addButton = document.createElement('button');
				const deleteButton = document.createElement('button');

				div.classList.add(OVERLAY_CONNECTION_ACTIONS_ID);
				addConnectionTestData(component.source, component.target, div);
				addButton.classList.add('add');
				deleteButton.classList.add('delete');
				addButton.innerHTML = getIcon('plus');
				deleteButton.innerHTML = getIcon('trash');
				addButton.addEventListener('click', () => onAdd());
				deleteButton.addEventListener('click', () => onDelete());
				// We have to manually trigger connection mouse events because the overlay
				// is not part of the connection element
				div.addEventListener('mouseout', () =>
					connection.instance.fire(EVENT_CONNECTION_MOUSEOUT, component),
				);
				div.addEventListener('mouseover', () =>
					connection.instance.fire(EVENT_CONNECTION_MOUSEOVER, component),
				);
				div.appendChild(addButton);
				div.appendChild(deleteButton);
				return div;
			},
		},
	});

	overlay.setVisible(false);
};

export const getOutputEndpointUUID = (nodeId: string, outputIndex: number) => {
	return `${nodeId}${OUTPUT_UUID_KEY}${outputIndex}`;
};

export const getInputEndpointUUID = (nodeId: string, inputIndex: number) => {
	return `${nodeId}${INPUT_UUID_KEY}${inputIndex}`;
};

export const getFixedNodesList = (workflowNodes: INode[]) => {
	const nodes = [...workflowNodes];

	const leftmostTop = getLeftmostTopNode(nodes);

	const diffX = DEFAULT_START_POSITION_X - leftmostTop.position[0];
	const diffY = DEFAULT_START_POSITION_Y - leftmostTop.position[1];

	nodes.map((node) => {
		node.position[0] += diffX + NODE_SIZE * 2;
		node.position[1] += diffY;
	});

	return nodes;
};<|MERGE_RESOLUTION|>--- conflicted
+++ resolved
@@ -206,15 +206,8 @@
 	return returnPositions;
 };
 
-<<<<<<< HEAD
-export const getEndpointScope = (endpointType: string): string | undefined => {
-	const scopedEndpointTypes = ['tool', 'memory', 'languageModel', 'embedding', 'vectorStore', 'textSplitter', 'document', 'vectorRetriever'];
-
-	if (scopedEndpointTypes.includes(endpointType)) {
-=======
 export const getEndpointScope = (endpointType: EndpointType): string | undefined => {
 	if (SCOPED_ENDPOINT_TYPES.includes(endpointType)) {
->>>>>>> 3884e338
 		return endpointType;
 	}
 
