import { MAIN_AUTH_FIELD_NAME } from './../constants';
import { useWorkflowsStore } from '@/stores/workflows';
import { useNodeTypesStore } from './../stores/nodeTypes';
import { INodeCredentialDescription } from './../../../workflow/src/Interfaces';
import {
	CORE_NODES_CATEGORY,
	NON_ACTIVATABLE_TRIGGER_NODE_TYPES,
	TEMPLATES_NODES_FILTER,
	MAPPING_PARAMS,
} from '@/constants';
import {
	INodeUi,
	ITemplatesNode,
	NodeAuthenticationOption,
	INodeUpdatePropertiesInformation,
} from '@/Interface';
import {
	IDataObject,
	INodeExecutionData,
	INodeProperties,
	INodeTypeDescription,
	NodeParameterValueType,
	INodePropertyOptions,
	INodePropertyCollection,
} from 'n8n-workflow';
import { isResourceLocatorValue, isJsonKeyObject } from '@/utils';
import { useCredentialsStore } from '@/stores/credentials';
import { i18n as locale } from '@/plugins/i18n';

/*
	Constants and utility functions mainly used to get information about
	or manipulate node types and nodes.
*/

const CRED_KEYWORDS_TO_FILTER = ['API', 'OAuth1', 'OAuth2'];
const NODE_KEYWORDS_TO_FILTER = ['Trigger'];
const COMMUNITY_PACKAGE_NAME_REGEX = /(@\w+\/)?n8n-nodes-(?!base\b)\b\w+/g;

export function getAppNameFromCredType(name: string) {
	return name
		.split(' ')
		.filter((word) => !CRED_KEYWORDS_TO_FILTER.includes(word))
		.join(' ');
}

export function getAppNameFromNodeName(name: string) {
	return name
		.split(' ')
		.filter((word) => !NODE_KEYWORDS_TO_FILTER.includes(word))
		.join(' ');
}

export function getTriggerNodeServiceName(nodeType: INodeTypeDescription): string {
	return nodeType.displayName.replace(/ trigger/i, '');
}

export function getActivatableTriggerNodes(nodes: INodeUi[]) {
	return nodes.filter(
		(node: INodeUi) => !node.disabled && !NON_ACTIVATABLE_TRIGGER_NODE_TYPES.includes(node.type),
	);
}

export function filterTemplateNodes(nodes: ITemplatesNode[]) {
	const notCoreNodes = nodes.filter((node: ITemplatesNode) => {
		return !(node.categories || []).some((category) => category.name === CORE_NODES_CATEGORY);
	});

	const results = notCoreNodes.length > 0 ? notCoreNodes : nodes;
	return results.filter((elem) => !TEMPLATES_NODES_FILTER.includes(elem.name));
}

export function isCommunityPackageName(packageName: string): boolean {
	COMMUNITY_PACKAGE_NAME_REGEX.lastIndex = 0;
	// Community packages names start with <@username/>n8n-nodes- not followed by word 'base'
	const nameMatch = COMMUNITY_PACKAGE_NAME_REGEX.exec(packageName);

	return !!nameMatch;
}

export function hasExpressionMapping(value: unknown) {
	return typeof value === 'string' && !!MAPPING_PARAMS.find((param) => value.includes(param));
}

export function isValueExpression(
	parameter: INodeProperties,
	paramValue: NodeParameterValueType,
): boolean {
	if (parameter.noDataExpression === true) {
		return false;
	}
	if (typeof paramValue === 'string' && paramValue.charAt(0) === '=') {
		return true;
	}
	if (
		isResourceLocatorValue(paramValue) &&
		paramValue.value &&
		paramValue.value.toString().charAt(0) === '='
	) {
		return true;
	}
	return false;
}

export const executionDataToJson = (inputData: INodeExecutionData[]): IDataObject[] =>
	inputData.reduce<IDataObject[]>(
		(acc, item) => (isJsonKeyObject(item) ? acc.concat(item.json) : acc),
		[],
	);

export const hasOnlyListMode = (parameter: INodeProperties): boolean => {
	return (
		parameter.modes !== undefined &&
		parameter.modes.length === 1 &&
		parameter.modes[0].name === 'list'
	);
};

// A credential type is considered required if it has no dependencies
// or if it's only dependency is the main authentication fields
export const isRequiredCredential = (
	nodeType: INodeTypeDescription | null,
	credential: INodeCredentialDescription,
): boolean => {
	if (!credential.displayOptions || !credential.displayOptions.show) {
		return true;
	}
	const mainAuthField = getMainAuthField(nodeType);
	if (mainAuthField) {
		return mainAuthField.name in credential.displayOptions.show;
	}
	return false;
};

// Finds the main authentication filed for the node type
// It's the field that node's required credential depend on
export const getMainAuthField = (nodeType: INodeTypeDescription | null): INodeProperties | null => {
	if (!nodeType) {
		return null;
	}
	const credentialDependencies = getNodeAuthFields(nodeType);
	const authenticationField =
		credentialDependencies.find(
			(prop) =>
				prop.name === MAIN_AUTH_FIELD_NAME &&
				!prop.options?.find((option) => option.value === 'none'),
		) || null;
	// If there is a field name `authentication`, use it
	// Otherwise, try to find alternative main auth field
	const mainAuthFiled =
		authenticationField || findAlternativeAuthField(nodeType, credentialDependencies);
	// Main authentication field has to be required
	const isFieldRequired = mainAuthFiled ? isNodeParameterRequired(nodeType, mainAuthFiled) : false;
	return mainAuthFiled && isFieldRequired ? mainAuthFiled : null;
};

// A field is considered main auth filed if:
// 1. It is a credential dependency
// 2. If all of it's possible values are used in credential's display options
const findAlternativeAuthField = (
	nodeType: INodeTypeDescription,
	fields: INodeProperties[],
): INodeProperties | null => {
	const dependentAuthFieldValues: { [fieldName: string]: string[] } = {};
	nodeType.credentials?.forEach((cred) => {
		if (cred.displayOptions && cred.displayOptions.show) {
			for (const fieldName in cred.displayOptions.show) {
				dependentAuthFieldValues[fieldName] = (dependentAuthFieldValues[fieldName] || []).concat(
					(cred.displayOptions.show[fieldName] || []).map((val) => (val ? val.toString() : '')),
				);
			}
		}
	});
	const alternativeAuthField = fields.find((field) => {
		let required = true;
		field.options?.forEach((option) => {
			if (!dependentAuthFieldValues[field.name].includes(option.value)) {
				required = false;
			}
		});
		return required;
	});
	return alternativeAuthField || null;
};

// Gets all authentication types that a given node type supports
export const getNodeAuthOptions = (
	nodeType: INodeTypeDescription | null,
	nodeVersion?: number,
): NodeAuthenticationOption[] => {
	if (!nodeType) {
		return [];
	}
	const recommendedSuffix = locale.baseText(
		'credentialEdit.credentialConfig.recommendedAuthTypeSuffix',
	);
	let options: NodeAuthenticationOption[] = [];
	const authProp = getMainAuthField(nodeType);
	// Some nodes have multiple auth fields with same name but different display options so need
	// take them all into account
	const authProps = getNodeAuthFields(nodeType, nodeVersion).filter(
		(prop) => prop.name === authProp?.name,
	);

	authProps.forEach((field) => {
		if (field.options) {
			options = options.concat(
				field.options.map((option) => {
					// Check if credential type associated with this auth option has overwritten properties
					let hasOverrides = false;
					const cred = getNodeCredentialForSelectedAuthType(nodeType, option.value);
					if (cred) {
						hasOverrides =
							useCredentialsStore().getCredentialTypeByName(cred.name).__overwrittenProperties !==
							undefined;
					}
					return {
						name:
							// Add recommended suffix if credentials have overrides and option is not already recommended
							hasOverrides && !option.name.endsWith(recommendedSuffix)
								? `${option.name} ${recommendedSuffix}`
								: option.name,
						value: option.value,
						// Also add in the display options so we can hide/show the option if necessary
						displayOptions: field.displayOptions,
					};
				}) || [],
			);
		}
	});
	// sort so recommended options are first
	options.forEach((item, i) => {
		if (item.name.includes(recommendedSuffix)) {
			options.splice(i, 1);
			options.unshift(item);
		}
	});
	return options;
};

export const getAllNodeCredentialForAuthType = (
	nodeType: INodeTypeDescription | null,
	authType: string,
): INodeCredentialDescription[] => {
	if (nodeType) {
		return (
			nodeType.credentials?.filter(
				(cred) => cred.displayOptions?.show && authType in (cred.displayOptions.show || {}),
			) || []
		);
	}
	return [];
};

export const getNodeCredentialForSelectedAuthType = (
	nodeType: INodeTypeDescription,
	authType: string,
): INodeCredentialDescription | null => {
	const authField = getMainAuthField(nodeType);
	const authFieldName = authField ? authField.name : '';
	return (
		nodeType.credentials?.find(
			(cred) =>
				cred.displayOptions?.show && cred.displayOptions.show[authFieldName]?.includes(authType),
		) || null
	);
};

export const getAuthTypeForNodeCredential = (
	nodeType: INodeTypeDescription | null | undefined,
	credentialType: INodeCredentialDescription | null | undefined,
): INodePropertyOptions | INodeProperties | INodePropertyCollection | null => {
	if (nodeType && credentialType) {
		const authField = getMainAuthField(nodeType);
		const authFieldName = authField ? authField.name : '';
		const nodeAuthOptions = getNodeAuthOptions(nodeType);
		return (
			nodeAuthOptions.find(
				(option) =>
					credentialType.displayOptions?.show &&
					credentialType.displayOptions?.show[authFieldName]?.includes(option.value),
			) || null
		);
	}
	return null;
};

export const isAuthRelatedParameter = (
	authFields: INodeProperties[],
	parameter: INodeProperties,
): boolean => {
	let isRelated = false;
	authFields.forEach((prop) => {
		if (
			prop.displayOptions &&
			prop.displayOptions.show &&
			parameter.name in prop.displayOptions.show
		) {
			isRelated = true;
			return;
		}
	});
	return isRelated;
};

export const getNodeAuthFields = (
	nodeType: INodeTypeDescription | null,
	nodeVersion?: number,
): INodeProperties[] => {
	const authFields: INodeProperties[] = [];
	if (nodeType && nodeType.credentials && nodeType.credentials.length > 0) {
		nodeType.credentials.forEach((cred) => {
			if (cred.displayOptions && cred.displayOptions.show) {
				Object.keys(cred.displayOptions.show).forEach((option) => {
					const nodeFieldsForName = nodeType.properties.filter((prop) => prop.name === option);
					if (nodeFieldsForName) {
						nodeFieldsForName.forEach((nodeField) => {
							if (
								!authFields.includes(nodeField) &&
								isNodeFieldMatchingNodeVersion(nodeField, nodeVersion)
							) {
								authFields.push(nodeField);
							}
						});
					}
				});
			}
		});
	}
	return authFields;
};

export const isNodeFieldMatchingNodeVersion = (
	nodeField: INodeProperties,
	nodeVersion: number | undefined,
) => {
	if (nodeVersion && nodeField.displayOptions?.show?.['@version']) {
		return nodeField.displayOptions.show['@version']?.includes(nodeVersion);
	}
	return true;
};

export const getCredentialsRelatedFields = (
	nodeType: INodeTypeDescription | null,
	credentialType: INodeCredentialDescription | null,
): INodeProperties[] => {
	let fields: INodeProperties[] = [];
	if (
		nodeType &&
		credentialType &&
		credentialType.displayOptions &&
		credentialType.displayOptions.show
	) {
		Object.keys(credentialType.displayOptions.show).forEach((option) => {
<<<<<<< HEAD
			// console.log(option);
=======
>>>>>>> 9c94050d
			fields = fields.concat(nodeType.properties.filter((prop) => prop.name === option));
		});
	}
	return fields;
};

export const updateNodeAuthType = (node: INodeUi | null, type: string) => {
	if (!node) {
		return;
	}
	const nodeType = useNodeTypesStore().getNodeType(node.type, node.typeVersion);
	if (nodeType) {
		const nodeAuthField = getMainAuthField(nodeType);
		if (nodeAuthField) {
			const updateInformation = {
				name: node.name,
				properties: {
					parameters: {
						...node.parameters,
						[nodeAuthField.name]: type,
					},
				} as IDataObject,
			} as INodeUpdatePropertiesInformation;
			useWorkflowsStore().updateNodeProperties(updateInformation);
		}
	}
};

export const isNodeParameterRequired = (
	nodeType: INodeTypeDescription,
	parameter: INodeProperties,
): boolean => {
	if (!parameter.displayOptions || !parameter.displayOptions.show) {
		return true;
	}
	// If parameter itself contains 'none'?
	// Walk through dependencies and check if all their values are used in displayOptions
	Object.keys(parameter.displayOptions.show).forEach((name) => {
		const relatedField = nodeType.properties.find((prop) => {
			prop.name === name;
		});
		if (relatedField && !isNodeParameterRequired(nodeType, relatedField)) {
			return false;
		} else {
			return true;
		}
	});
	return true;
};<|MERGE_RESOLUTION|>--- conflicted
+++ resolved
@@ -351,10 +351,6 @@
 		credentialType.displayOptions.show
 	) {
 		Object.keys(credentialType.displayOptions.show).forEach((option) => {
-<<<<<<< HEAD
-			// console.log(option);
-=======
->>>>>>> 9c94050d
 			fields = fields.concat(nodeType.properties.filter((prop) => prop.name === option));
 		});
 	}
