{
	"about": {
		"aboutN8n": "About n8n",
		"apacheWithCommons20Clause": "Apache 2.0 with Commons Clause",
		"close": "Close",
		"license": "License",
		"n8nVersion": "n8n Version",
		"sourceCode": "Source Code"
	},
	"binaryDataDisplay": {
		"backToList": "Back to list",
		"backToOverviewPage": "Back to overview page",
		"noDataFoundToDisplay": "No data found to display",
		"yourBrowserDoesNotSupport": "Your browser does not support the video element. Kindly update it to latest version."
	},
	"codeEdit": {
		"edit": "Edit"
	},
	"collectionParameter": {
		"choose": "Choose...",
		"noProperties": "No properties"
	},
	"credentialEdit": {
		"credentialConfig": {
			"accountConnected": "Account connected",
			"clickToCopy": "Click To Copy",
			"connectionTestedSuccessfully": "Connection tested successfully",
			"couldntConnectWithTheseSettings": "Couldn’t connect with these settings",
			"needHelpFillingOutTheseFields": "Need help filling out these fields?",
			"oAuthRedirectUrl": "OAuth Redirect URL",
			"openDocs": "Open docs",
			"pleaseCheckTheErrorsBelow": "Please check the errors below",
			"reconnect": "reconnect",
			"reconnectOAuth2Credential": "Reconnect OAuth2 Credential",
			"redirectUrlCopiedToClipboard": "Redirect URL copied to clipboard",
			"retry": "Retry",
			"retryCredentialTest": "Retry credential test",
			"retrying": "Retrying",
			"subtitle": "In {appName}, use the URL above when prompted to enter an OAuth callback or redirect URL",
			"theServiceYouReConnectingTo": "the service you're connecting to"
		},
		"credentialEdit": {
			"confirmMessage": {
				"beforeClose1": {
					"cancelButtonText": "Keep Editing",
					"confirmButtonText": "Close",
					"headline": "Close without saving?",
					"message": "Are you sure you want to throw away the changes you made to the {credentialDisplayName} credential?"
				},
				"beforeClose2": {
					"cancelButtonText": "Keep Editing",
					"confirmButtonText": "Close",
					"headline": "Close without connecting?",
					"message": "You need to connect your credential for it to work"
				},
				"deleteCredential": {
					"cancelButtonText": "",
					"confirmButtonText": "Yes, delete",
					"headline": "Delete Credential?",
					"message": "Are you sure you want to delete \"{savedCredentialName}\"?"
				}
			},
			"connection": "Connection",
			"couldNotFindCredentialOfType": "Could not find credential of type",
			"couldNotFindCredentialWithId": "Could not find credential with ID",
			"details": "Details",
			"delete": "Delete",
			"saving": "Saving",
			"showError": {
				"createCredential": {
					"title": "Problem creating credential"
				},
				"deleteCredential": {
					"title": "Problem deleting credential"
				},
				"generateAuthorizationUrl": {
					"message": "There was a problem generating the authorization URL",
					"title": "OAuth Authorization Error"
				},
				"loadCredential": {
					"title": "Problem loading credential"
				},
				"updateCredential": {
					"title": "Problem updating credential"
				}
			},
			"showMessage": {
				"title": "Credential deleted"
			},
			"testing": "Testing"
		},
		"credentialInfo": {
			"allowUseBy": "Allow use by",
			"created": "Created",
			"id": "ID",
			"lastModified": "Last modified"
		},
		"oAuthButton": {
			"connectMyAccount": "Connect my account",
			"signInWithGoogle": "Sign in with Google"
		}
	},
	"credentialSelectModal": {
		"addNewCredential": "Add new credential",
		"continue": "Continue",
		"searchForApp": "Search for app...",
		"selectAnAppOrServiceToConnectTo": "Select an app or service to connect to"
	},
	"credentialsList": {
		"addNew": "Add New",
		"confirmMessage": {
			"cancelButtonText": "",
			"confirmButtonText": "Yes, delete",
			"headline": "Delete Credential?",
			"message": "Are you sure you want to delete {credentialName}?"
		},
		"createNewCredential": "Create New Credential",
		"created": "Created",
		"credentials": "Credentials",
		"deleteCredential": "Delete Credential",
		"editCredential": "Edit Credential",
		"name": "@:reusableBaseText.name",
		"operations": "Operations",
		"showError": {
			"deleteCredential": {
				"title": "Problem deleting credential"
			}
		},
		"showMessage": {
			"title": "Credential deleted"
		},
		"type": "Type",
		"updated": "Updated",
		"yourSavedCredentials": "Your saved credentials",
		"errorLoadingCredentials": "Error loading credentials"
	},
	"dataDisplay": {
		"needHelp": "Need help?",
		"nodeDocumentation": "Node Documentation",
		"openDocumentationFor": "Open {nodeTypeDisplayName} documentation"
	},
	"displayWithChange": {
		"cancelEdit": "Cancel Edit",
		"clickToChange": "Click to Change",
		"setValue": "Set Value"
	},
	"duplicateWorkflowDialog": {
		"cancel": "@:reusableBaseText.cancel",
		"chooseOrCreateATag": "Choose or create a tag",
		"duplicateWorkflow": "Duplicate Workflow",
		"enterWorkflowName": "Enter workflow name",
		"save": "@:reusableBaseText.save",
		"showMessage": {
			"message": "Please enter a name.",
			"title": "Name missing"
		}
	},
	"executionDetails": {
		"executionFailed": "Execution failed",
		"executionId": "Execution ID",
		"executionWaiting": "Execution waiting",
		"executionWasSuccessful": "Execution was successful",
		"openWorkflow": "Open Workflow",
		"of": "of",
		"workflow": "workflow",
		"readOnly": {
			"readOnly": "Read only",
			"youreViewingTheLogOf": "You're viewing the log of a previous execution. You cannot<br />\n\t\tmake changes since this execution already occurred. Make changes<br />\n\t\tto this workflow by clicking on its name on the left."
		}
	},
	"executionsList": {
		"allWorkflows": "All Workflows",
		"anyStatus": "Any Status",
		"autoRefresh": "Auto refresh",
		"confirmMessage": {
			"cancelButtonText": "",
			"confirmButtonText": "Yes, delete",
			"headline": "Delete Executions?",
			"message": "Are you sure that you want to delete the {numSelected} selected execution(s)?"
		},
		"deleteSelected": "Delete Selected",
		"error": "Error",
		"filters": "Filters",
		"loadMore": "Load More",
		"mode": "Mode",
		"modes": {
			"error": "error",
			"integrated": "integrated",
			"manual": "manual",
			"retry": "retry",
			"trigger": "trigger",
			"webhook": "webhook"
		},
		"name": "@:reusableBaseText.name",
		"openPastExecution": "Open Past Execution",
		"retryExecution": "Retry execution",
		"retryOf": "Retry of",
		"retryWithCurrentlySavedWorkflow": "Retry with currently saved workflow",
		"retryWithOriginalworkflow": "Retry with original workflow",
		"running": "Running",
		"runningTime": "Running Time",
		"selectStatus": "Select Status",
		"selectWorkflow": "Select Workflow",
		"selected": "Selected",
		"showError": {
			"handleDeleteSelected": {
				"title": "Problem deleting executions"
			},
			"loadMore": {
				"title": "Problem loading workflows"
			},
			"loadWorkflows": {
				"title": "Problem loading workflows"
			},
			"refreshData": {
				"title": "Problem loading data"
			},
			"retryExecution": {
				"title": "Problem with retry"
			},
			"stopExecution": {
				"title": "Problem stopping execution"
			}
		},
		"showMessage": {
			"handleDeleteSelected": {
				"title": "Execution deleted"
			},
			"retrySuccessfulFalse": {
				"title": "Retry unsuccessful"
			},
			"retrySuccessfulTrue": {
				"title": "Retry successful"
			},
			"stopExecution": {
				"message": "Execution ID {activeExecutionId}",
				"title": "Execution stopped"
			}
		},
		"startedAtId": "Started At / ID",
		"status": "Status",
		"statusTooltipText": {
			"theWorkflowExecutionFailed": "The workflow execution failed.",
			"theWorkflowExecutionFailedButTheRetryWasSuccessful": "The workflow execution failed but the retry {entryRetrySuccessId} was successful.",
			"theWorkflowExecutionIsProbablyStillRunning": "The workflow execution is probably still running but it may have crashed and n8n cannot safely tell. ",
			"theWorkflowExecutionWasARetryOfAndFailed": "The workflow execution was a retry of {entryRetryOf} and failed.<br />New retries have to be,started from the original execution.",
			"theWorkflowExecutionWasARetryOfAndItWasSuccessful": "The workflow execution was a retry of {entryRetryOf} and it was successful.",
			"theWorkflowExecutionWasSuccessful": "The worklow execution was successful.",
			"theWorkflowIsCurrentlyExecuting": "The worklow is currently executing.",
			"theWorkflowIsWaitingIndefinitely": "The workflow is waiting indefinitely for an incoming webhook call.",
			"theWorkflowIsWaitingTill": "The worklow is waiting till {waitDateDate} {waitDateTime}."
		},
		"stopExecution": "Stop Execution",
		"success": "Success",
		"successRetry": "Success retry",
		"unknown": "Unknown",
		"unsavedWorkflow": "[UNSAVED WORKFLOW]",
		"waiting": "Waiting",
		"workflowExecutions": "Workflow Executions"
	},
	"expressionEdit": {
		"editExpression": "Edit Expression",
		"expression": "Expression",
		"result": "Result",
		"variableSelector": "Variable Selector"
	},
	"fixedCollectionParameter": {
		"choose": "Choose...",
		"currentlyNoItemsExist": "Currently no items exist",
		"deleteItem": "Delete item",
		"moveDown": "Move down",
		"moveUp": "Move up"
	},
	"genericHelpers": {
		"loading": "Loading",
		"min": "min",
		"sec": "sec",
		"showMessage": {
			"message": "This is a read-only version of the workflow. To make changes, either open the original workflow or save it under a new name.",
			"title": "Workflow cannot be changed"
		}
	},
	"mainSidebar": {
		"aboutN8n": "About n8n",
		"confirmMessage": {
			"workflowDelete": {
				"cancelButtonText": "",
				"confirmButtonText": "Yes, delete",
				"headline": "Delete Workflow?",
				"message": "Are you sure that you want to delete '{workflowName}'?"
			},
			"workflowNew": {
				"cancelButtonText": "Leave without saving",
				"confirmButtonText": "Save",
				"headline": "Save changes before leaving?",
				"message": "If you don't save, you will lose your changes."
			}
		},
		"credentials": "Credentials",
		"delete": "Delete",
		"download": "Download",
		"duplicate": "Duplicate",
		"executions": "Executions",
		"help": "Help",
		"helpMenuItems": {
			"documentation": "Documentation",
			"forum": "Forum",
			"workflows": "Workflows"
		},
		"importFromFile": "Import from File",
		"importFromUrl": "Import from URL",
		"new": "New",
		"newTemplate": "New from template",
		"open": "Open",
		"prompt": {
			"cancel": "@:reusableBaseText.cancel",
			"import": "Import",
			"importWorkflowFromUrl": "Import Workflow from URL",
			"invalidUrl": "Invalid URL",
			"workflowUrl": "Workflow URL"
		},
		"save": "@:reusableBaseText.save",
		"settings": "Settings",
		"showError": {
			"stopExecution": {
				"title": "Problem stopping execution"
			}
		},
		"showMessage": {
			"handleFileImport": {
				"message": "The file does not contain valid JSON data",
				"title": "Could not import file"
			},
			"handleSelect1": {
				"title": "Workflow deleted"
			},
			"handleSelect2": {
				"title": "Workflow created"
			},
			"handleSelect3": {
				"title": "Workflow created"
			},
			"stopExecution": {
				"title": "Execution stopped"
			}
		},
		"templates": "Templates",
		"workflows": "Workflows"
	},
	"multipleParameter": {
		"addItem": "Add item",
		"currentlyNoItemsExist": "Currently no items exist",
		"deleteItem": "Delete item",
		"moveDown": "Move down",
		"moveUp": "Move up"
	},
	"noTagsView": {
		"readyToOrganizeYourWorkflows": "Ready to organize your workflows?",
		"withWorkflowTagsYouReFree": "With workflow tags, you're free to create the perfect tagging system for your flows"
	},
	"node": {
		"activateDeactivateNode": "Activate/Deactivate Node",
		"deleteNode": "Delete Node",
		"disabled": "Disabled",
		"duplicateNode": "Duplicate Node",
		"editNode": "Edit Node",
		"executeNode": "Execute Node",
		"issues": "Issues",
		"nodeIsExecuting": "Node is executing",
		"nodeIsWaitingTill": "Node is waiting until {date} {time}",
		"theNodeIsWaitingIndefinitelyForAnIncomingWebhookCall": "The node is waiting for an incoming webhook call (indefinitely)",
		"waitingForYouToCreateAnEventIn": "Waiting for you to create an event in {nodeType}"
	},
	"nodeCreator": {
		"categoryNames": {
			"analytics": "Analytics",
			"communication": "Communication",
			"coreNodes": "Core Nodes",
			"customNodes": "Custom Nodes",
			"dataStorage": "Data & Storage",
			"development": "Development",
			"financeAccounting": "Finance & Accounting",
			"marketingContent": "Marketing & Content",
			"miscellaneous": "Miscellaneous",
			"productivity": "Productivity",
			"sales": "Sales",
			"suggestedNodes": "Suggested Nodes ✨",
			"utility": "Utility"
		},
		"mainPanel": {
			"all": "All",
			"regular": "Regular",
			"trigger": "Trigger"
		},
		"noResults": {
			"dontWorryYouCanProbablyDoItWithThe": "Don’t worry, you can probably do it with the",
			"httpRequest": "HTTP Request",
			"node": "node",
			"or": "or",
			"requestTheNode": "Request the node",
			"wantUsToMakeItFaster": "Want us to make it faster?",
			"weDidntMakeThatYet": "We didn't make that... yet",
			"webhook": "Webhook"
		},
		"searchBar": {
			"searchNodes": "Search nodes..."
		},
		"subcategoryDescriptions": {
			"dataTransformation": "Manipulate data fields, run code",
			"files": "Work with CSV, XML, text, images etc.",
			"flow": "Branches, core triggers, merge data",
			"helpers": "HTTP Requests (API calls), date and time, scrape HTML"
		},
		"subcategoryNames": {
			"dataTransformation": "Data Transformation",
			"files": "Files",
			"flow": "Flow",
			"helpers": "Helpers"
		}
	},
	"nodeCredentials": {
		"createNew": "Create New",
		"credentialFor": "Credential for {credentialType}",
		"issues": "Issues",
		"selectCredential": "Select Credential",
		"showMessage": {
			"message": "Nodes that used credential \"{oldCredentialName}\" have been updated to use \"{newCredentialName}\"",
			"title": "Node credential updated"
		},
		"updateCredential": "Update Credential"
	},
	"nodeErrorView": {
		"cause": "Cause",
		"copyToClipboard": "Copy to Clipboard",
		"dataBelowMayContain": "Data below may contain sensitive information. Proceed with caution when sharing.",
		"details": "Details",
		"error": "ERROR",
		"httpCode": "HTTP Code",
		"showMessage": {
			"title": "Copied to clipboard"
		},
		"stack": "Stack",
		"theErrorCauseIsTooLargeToBeDisplayed": "The error cause is too large to be displayed",
		"time": "Time"
	},
	"nodeBase": {
		"clickToAddNodeOrDragToConnect": "Click to add node<br>or drag to connect"
	},
	"nodeSettings": {
		"alwaysOutputData": {
      "description": "If active, will output a single, empty item when the output would have been empty. Use to prevent the workflow finishing on this node.",
			"displayName": "Always Output Data"
		},
		"clickOnTheQuestionMarkIcon": "Click the '?' icon to open this node on n8n.io",
		"continueOnFail": {
			"description": "If active, the workflow continues even if this node's execution fails. When this occurs, the node passes along input data from previous nodes - so your workflow should account for unexpected output data.",
			"displayName": "Continue On Fail"
		},
		"executeOnce": {
			"description": "If active, the node executes only once, with data from the first item it receives",
			"displayName": "Execute Once"
		},
		"maxTries": {
			"description": "Number of times to attempt to execute the node before failing the execution",
			"displayName": "Max. Tries"
		},
		"noDescriptionFound": "No description found",
		"nodeDescription": "Node Description",
		"notes": {
			"description": "Optional note to save with the node",
			"displayName": "Notes"
		},
		"notesInFlow": {
			"description": "If active, the note above will display in the flow as a subtitle",
			"displayName": "Display note in flow?"
		},
		"parameters": "Parameters",
		"retryOnFail": {
			"description": "If active, the node tries to execute again when it fails",
			"displayName": "Retry On Fail"
		},
		"settings": "Settings",
		"theNodeIsNotValidAsItsTypeIsUnknown": "The node is not valid as its type ({nodeType}) is unknown",
		"thisNodeDoesNotHaveAnyParameters": "This node does not have any parameters",
		"waitBetweenTries": {
			"description": "How long to wait between each attempt (in milliseconds)",
			"displayName": "Wait Between Tries (ms)"
		}
	},
	"nodeView": {
		"addNode": "Add node",
		"confirmMessage": {
			"beforeRouteLeave": {
				"cancelButtonText": "Leave without saving",
				"confirmButtonText": "Save",
				"headline": "Save changes before leaving?",
				"message": "If you don't save, you will lose your changes."
			},
			"initView": {
				"cancelButtonText": "Leave without saving",
				"confirmButtonText": "Save",
				"headline": "Save changes before leaving?",
				"message": "If you don't save, you will lose your changes."
			},
			"receivedCopyPasteData": {
				"cancelButtonText": "",
				"confirmButtonText": "Yes, import",
				"headline": "Import Workflow?",
				"message": "Workflow will be imported from<br /><i>{plainTextData}<i>"
			}
		},
		"couldntImportWorkflow": "Could not import workflow",
		"deletesTheCurrentExecutionData": "Deletes the current execution data",
		"executesTheWorkflowFromTheStartOrWebhookNode": "Executes the workflow from the 'start' or 'webhook' node",
		"itLooksLikeYouHaveBeenEditingSomething": "It looks like you made some edits. If you leave before saving, your changes will be lost.",
		"loadingTemplate": "Loading template",
		"moreInfo": "More info",
		"noNodesGivenToAdd": "No nodes to add specified",
		"prompt": {
			"cancel": "@:reusableBaseText.cancel",
			"invalidName": "Invalid Name",
			"newName": "New Name",
			"rename": "Rename",
			"renameNode": "Rename Node"
		},
		"redirecting": "Redirecting",
		"refresh": "Refresh",
		"resetZoom": "Reset Zoom",
		"runButtonText": {
			"executeWorkflow": "Execute Workflow",
			"executingWorkflow": "Executing Workflow",
			"waitingForTriggerEvent": "Waiting for Trigger Event"
		},
		"showError": {
			"getWorkflowDataFromUrl": {
				"title": "Problem loading workflow"
			},
			"importWorkflowData": {
				"title": "Problem importing workflow"
			},
			"mounted1": {
				"message": "There was a problem loading init data",
				"title": "Init Problem"
			},
			"mounted2": {
				"message": "There was a problem initializing the workflow",
				"title": "Init Problem"
			},
			"openExecution": {
				"title": "Problem loading execution"
			},
			"openWorkflow": {
				"title": "Problem opening workflow"
			},
			"stopExecution": {
				"title": "Problem stopping execution"
			},
			"stopWaitingForWebhook": {
				"title": "Problem deleting test webhook"
			}
		},
		"showMessage": {
			"addNodeButton": {
				"message": "'{nodeTypeName}' is an unknown node type",
				"title": "Could not create node"
			},
			"keyDown": {
				"title": "Workflow created"
			},
			"showMaxNodeTypeError": {
				"message": {
					"plural": "Only {maxNodes} '{nodeTypeDataDisplayName}' nodes are allowed in a workflow",
					"singular": "Only {maxNodes} '{nodeTypeDataDisplayName}' node is allowed in a workflow"
				},
				"title": "Could not create node"
			},
			"stopExecutionCatch": {
				"message": "It completed before it could be stopped",
				"title": "Workflow finished executing"
			},
			"stopExecutionTry": {
				"title": "Execution stopped"
			},
			"stopWaitingForWebhook": {
				"title": "Webhook deleted"
			}
		},
		"stopCurrentExecution": "Stop current execution",
		"stopWaitingForWebhookCall": "Stop waiting for webhook call",
		"stoppingCurrentExecution": "Stopping current execution",
		"thereWasAProblemLoadingTheNodeParametersOfNode": "There was a problem loading the parameters of the node",
		"thisExecutionHasntFinishedYet": "This execution hasn't finished yet",
		"toSeeTheLatestStatus": "to see the latest status",
		"workflowTemplateWithIdCouldNotBeFound": "Workflow template with ID \"{templateId}\" could not be found",
		"workflowWithIdCouldNotBeFound": "Workflow with ID \"{workflowId}\" could not be found",
		"zoomIn": "Zoom In",
		"zoomOut": "Zoom Out",
		"zoomToFit": "Zoom to Fit"
	},
	"nodeWebhooks": {
		"clickToCopyWebhookUrls": "Click to copy webhook URLs",
		"clickToDisplayWebhookUrls": "Click to display webhook URLs",
		"clickToHideWebhookUrls": "Click to hide webhook URLs",
		"invalidExpression": "[INVALID EXPRESSION]",
		"productionUrl": "Production URL",
		"showMessage": {
			"title": "URL copied"
		},
		"testUrl": "Test URL",
		"webhookUrls": "Webhook URLs"
	},
	"parameterInput": {
		"addExpression": "Add Expression",
		"error": "ERROR",
		"issues": "Issues",
		"loadingOptions": "Loading options...",
		"openEditWindow": "Open Edit Window",
		"parameter": "Parameter: \"{shortPath}\"",
		"parameterHasExpression": "Parameter: \"{shortPath}\" has an expression",
		"parameterHasIssues": "Parameter: \"{shortPath}\" has issues",
		"parameterHasIssuesAndExpression": "Parameter: \"{shortPath}\" has issues and an expression",
		"parameterOptions": "Parameter Options",
		"refreshList": "Refresh List",
		"removeExpression": "Remove Expression",
		"resetValue": "Reset Value",
		"selectDateAndTime": "Select date and time",
		"select": "Select"
	},
	"parameterInputExpanded": {
		"openDocs": "Open docs",
		"thisFieldIsRequired": "This field is required"
	},
	"parameterInputList": {
		"delete": "Delete",
		"deleteParameter": "Delete Parameter",
		"parameterOptions": "Parameter Options"
	},
	"personalizationModal": {
		"automationConsulting": "Automation consulting",
		"continue": "Continue",
		"customizeN8n": "Customize n8n to you",
		"eCommerce": "eCommerce",
		"errorWhileSubmittingResults": "Error submitting results",
		"executiveTeam": "Executive team",
		"finance": "Finance",
		"getStarted": "Get started",
		"government": "Government",
		"healthcare": "Healthcare",
		"howAreYourCodingSkills": "How are your coding skills?",
		"howBigIsYourCompany": "How big is your company?",
		"hr": "HR",
		"iCanCodeSomeUsefulThingsBut": "2. I can code some useful things, but I spend a lot of time stuck",
		"iCanDoAlmostAnythingIWant": "5. I can do almost anything I want, easily (pro coder)",
		"iCanFigureMostThingsOut": "4. I can figure most things out",
		"iGetStuckTooQuicklyToAchieveMuch": "1. I get stuck too quickly to achieve much",
		"iKnowEnoughToBeDangerousBut": "3. I know enough to be dangerous, but I'm no expert",
		"imNotUsingN8nForWork": "I'm not using n8n for work",
		"itEngineering": "IT / Engineering",
		"legal": "Legal",
		"lessThan20People": "Less than 20 people",
		"lookOutForThingsMarked": "Look out for things marked with a ✨. They are personalized to make n8n more relevant to you.",
		"marketing": "Marketing",
		"neverCoded": "0. Never coded",
		"operations": "Operations",
		"otherPleaseSpecify": "Other (please specify)",
		"people": "people",
		"proCoder": "Pro coder",
		"product": "Product",
		"saas": "SaaS",
		"salesBizDev": "Sales / Bizdev",
		"salesBusinessDevelopment": "Sales / Business Development",
		"security": "Security",
		"select": "Select...",
		"specifyYourCompanysIndustry": "Specify your company's industry",
		"specifyYourWorkArea": "Specify your work area",
		"support": "Support",
		"systemsIntegration": "Systems Integration",
		"thanks": "Thanks!",
		"theseQuestionsHelpUs": "These questions help us tailor n8n to you",
		"whichIndustriesIsYourCompanyIn": "Which industries is your company in?",
		"whichAreasDoYouMainlyWorkIn": "Which areas do you mainly work in?"
	},
	"pushConnection": {
		"showMessage": {
			"title": "Workflow executed successfully"
		}
	},
	"pushConnectionTracker": {
		"cannotConnectToServer": "You have a connection issue or the server is down. <br />n8n should reconnect automatically once the issue is resolved.",
		"connectionLost": "Connection lost"
	},
	"reusableBaseText": {
		"cancel": "Cancel",
		"name": "Name",
		"save": "Save"
	},
	"reusableDynamicText": {
		"oauth2": {
			"clientId": "Client ID",
			"clientSecret": "Client Secret"
		}
	},
	"runData": {
		"binary": "Binary",
		"copyItemPath": "Copy Item Path",
		"copyParameterPath": "Copy Parameter Path",
		"copyToClipboard": "Copy to Clipboard",
		"copyValue": "Copy Value",
		"dataOfExecution": "Data of Execution",
		"dataReturnedByThisNodeWillDisplayHere": "Data returned by this node will display here",
		"displayDataAnyway": "Display Data Anyway",
		"entriesExistButThey": "Entries exist but they do not contain any JSON data",
		"executeNode": "Execute Node",
		"executesThisNodeAfterExecuting": "Executes this {nodeName} node after executing any previous nodes that have not yet returned data",
		"executionTime": "Execution Time",
		"fileExtension": "File Extension",
		"fileName": "File Name",
		"items": "Items",
		"json": "JSON",
		"mimeType": "Mime Type",
		"ms": "ms",
		"noBinaryDataFound": "No binary data found",
		"noData": "No data",
		"noTextDataFound": "No text data found",
		"nodeReturnedALargeAmountOfData": "Node returned a large amount of data",
		"output": "Output",
		"showBinaryData": "Show Binary Data",
		"startTime": "Start Time",
		"table": "Table",
		"theNodeContains": "The node contains {numberOfKb} KB of data.<br />Displaying it could cause problems.<br /><br />If you do decide to display it, consider avoiding the JSON view."
	},
	"saveButton": {
		"save": "@:reusableBaseText.save",
		"saved": "Saved",
		"saving": "Saving"
	},
	"settings": {
		"errors": {
			"connectionError": {
				"title": "Error connecting to n8n",
				"message": "Could not connect to server. <a onclick='window.location.reload(false);'>Refresh</a> to try again"
			}
		}
	},
	"showMessage": {
		"cancel": "@:reusableBaseText.cancel",
		"ok": "OK",
		"showDetails": "Show Details"
	},
	"tagsDropdown": {
		"createTag": "Create tag \"{filter}\"",
		"manageTags": "Manage tags",
		"noMatchingTagsExist": "No matching tags exist",
		"noTagsExist": "No tags exist",
		"showError": {
			"message": "A problem occurred when trying to create the '{name}' tag",
			"title": "Could not create tag"
		},
		"typeToCreateATag": "Type to create a tag"
	},
	"tagsManager": {
		"couldNotDeleteTag": "Could not delete tag",
		"done": "Done",
		"manageTags": "Manage tags",
		"showError": {
			"onCreate": {
				"message": "A problem occurred when trying to create the tag '{escapedName}'",
				"title": "Could not create tag"
			},
			"onDelete": {
				"message": "A problem occurred when trying to delete the tag '{escapedName}'",
				"title": "Could not delete tag"
			},
			"onUpdate": {
				"message": "A problem occurred when trying to update the tag '{escapedName}'",
				"title": "Could not update tag"
			}
		},
		"showMessage": {
			"onDelete": {
				"title": "Tag deleted"
			},
			"onUpdate": {
				"title": "Tag updated"
			}
		},
		"tagNameCannotBeEmpty": "Tag name cannot be empty"
	},
	"tagsTable": {
		"areYouSureYouWantToDeleteThisTag": "Are you sure you want to delete this tag?",
		"cancel": "@:reusableBaseText.cancel",
		"createTag": "Create tag",
		"deleteTag": "Delete tag",
		"editTag": "Edit Tag",
		"name": "@:reusableBaseText.name",
		"noMatchingTagsExist": "No matching tags exist",
		"saveChanges": "Save changes?",
		"usage": "Usage"
	},
	"tagsTableHeader": {
		"addNew": "Add new",
		"searchTags": "Search Tags"
	},
	"tagsView": {
		"inUse": {
			"plural": "{count} workflows",
			"singular": "{count} workflow"
		},
		"notBeingUsed": "Not being used"
	},
	"template": {
		"buttons": {
			"goBackButton": "Go back",
			"useThisWorkflowButton": "Use this workflow"
		},
		"details": {
			"appsInTheWorkflow": "Apps in this workflow",
			"appsInTheCollection": "This collection features",
			"by": "by",
			"categories": "Categories",
			"created": "Created",
			"details": "Details",
			"times": "times",
			"viewed": "Viewed"
		}
	},
	"templates": {
		"allCategories": "All Categories",
		"categoriesHeading": "Categories",
		"collection": "Collection",
		"collections": "Collections",
		"collectionsNotFound": "Collection could not be found",
		"endResult": "Share your own useful workflows through your <a href='https://n8n.io/dashboard' target='_blank'>n8n.io account</a>",
		"heading": "Workflow templates",
		"newButton": "New blank workflow",
		"noSearchResults": "Nothing found. Try adjusting your search to see more.",
		"searchPlaceholder": "Search workflows",
		"workflow": "Workflow",
		"workflows": "Workflows",
		"workflowsNotFound": "Workflow could not be found",
		"connectionWarning": "⚠️ There was a problem fetching workflow templates. Check your internet connection."
	},
	"textEdit": {
		"edit": "Edit"
	},
	"timeAgo": {
		"daysAgo": "%s days ago",
		"hoursAgo": "%s hours ago",
		"inDays": "in %s days",
		"inHours": "in %s hours",
		"inMinutes": "in %s minutes",
		"inMonths": "in %s months",
		"inOneDay": "in 1 day",
		"inOneHour": "in 1 hour",
		"inOneMinute": "in 1 minute",
		"inOneMonth": "in 1 month",
		"inOneWeek": "in 1 week",
		"inOneYear": "in 1 year",
		"inWeeks": "in %s weeks",
		"inYears": "in %s years",
		"justNow": "Just now",
		"minutesAgo": "%s minutes ago",
		"monthsAgo": "%s months ago",
		"oneDayAgo": "1 day ago",
		"oneHourAgo": "1 hour ago",
		"oneMinuteAgo": "1 minute ago",
		"oneMonthAgo": "1 month ago",
		"oneWeekAgo": "1 week ago",
		"oneYearAgo": "1 year ago",
		"rightNow": "Right now",
		"weeksAgo": "%s weeks ago",
		"yearsAgo": "%s years ago"
	},
	"updatesPanel": {
		"andIs": "and is",
		"behindTheLatest": "behind the latest and greatest n8n",
		"howToUpdateYourN8nVersion": "How to update your n8n version",
		"version": "{numberOfVersions} version{howManySuffix}",
		"weVeBeenBusy": "We’ve been busy ✨",
		"youReOnVersion": "You’re on {currentVersionName}, which was released"
	},
	"variableSelector": {
		"context": "Context",
		"currentNode": "Current Node",
		"nodes": "Nodes",
		"outputData": "Output Data",
		"parameters": "Parameters",
		"variableFilter": "Variable filter..."
	},
	"variableSelectorItem": {
		"empty": "--- EMPTY ---",
		"selectItem": "Select Item"
	},
	"versionCard": {
		"breakingChanges": "Breaking changes",
		"released": "Released",
		"securityUpdate": "Security update",
		"thisVersionHasASecurityIssue": "This version has a security issue.<br/>It is listed here for completeness.",
		"unknown": "unknown",
		"version": "Version"
	},
	"workflowActivator": {
		"activateWorkflow": "Activate workflow",
		"deactivateWorkflow": "Deactivate workflow",
		"showError": {
			"title": "Workflow could not be {newStateName}"
		},
		"showMessage": {
			"activeChangedNodesIssuesExistTrue": {
				"message": "Please resolve outstanding issues before you activate it",
				"title": "Problem activating workflow"
			},
			"activeChangedWorkflowIdUndefined": {
				"message": "Please save it before activating",
				"title": "Problem activating workflow"
			},
			"displayActivationError": {
				"message": {
					"catchBlock": "Sorry there was a problem requesting the error",
					"errorDataNotUndefined": "The following error occurred on workflow activation:<br /><i>{message}</i>",
					"errorDataUndefined": "Unknown error"
				},
				"title": "Problem activating workflow"
			}
		},
		"theWorkflowIsSetToBeActiveBut": "The workflow is activated but could not be started.<br />Click to display error message.",
		"thisWorkflowHasNoTriggerNodes": "This workflow has no trigger nodes that require activation"
	},
	"workflowDetails": {
		"active": "Active",
		"addTag": "Add tag",
		"showMessage": {
			"message": "Please enter a name, or press 'esc' to go back to the old one",
			"title": "Name missing"
		},
		"chooseOrCreateATag": "Choose or create a tag"
	},
	"workflowHelpers": {
		"showMessage": {
			"title": "Problem saving workflow"
		}
	},
	"workflowOpen": {
		"active": "Active",
		"confirmMessage": {
			"cancelButtonText": "Leave without saving",
			"confirmButtonText": "Save",
			"headline": "Save changes before leaving?",
			"message": "If you don't save, you will lose your changes."
		},
		"created": "Created",
		"name": "@:reusableBaseText.name",
		"openWorkflow": "Open Workflow",
		"filterWorkflows": "Filter by tags",
		"searchWorkflows": "Search workflows...",
		"showError": {
			"title": "Problem loading workflows"
		},
		"showMessage": {
			"message": "This is the current workflow",
			"title": "Workflow already open"
		},
		"updated": "Updated",
		"couldNotLoadActiveWorkflows": "Could not load active workflows"
	},
	"workflowRun": {
		"noActiveConnectionToTheServer": "Lost connection to the server",
		"showError": {
			"title": "Problem running workflow"
		},
		"showMessage": {
			"message": "Please fix them before executing",
			"title": "Workflow has issues"
		}
	},
	"workflowSettings": {
		"defaultTimezone": "Default - {defaultTimezoneValue}",
		"defaultTimezoneNotValid": "Default Timezone not valid",
		"errorWorkflow": "Error Workflow",
		"helpTexts": {
			"errorWorkflow": "A second workflow to run if the current one fails.<br />The second workflow should an 'Error Trigger' node.",
			"executionTimeout": "How long the workflow should wait before timing out",
			"executionTimeoutToggle": "Whether to cancel workflow execution after a defined time",
			"saveDataErrorExecution": "Whether to save data of executions that fail",
			"saveDataSuccessExecution": "Whether to save data of executions that finish successfully",
			"saveExecutionProgress": "Whether to save data after each node execution. This allows you to resume from where execution stopped if there is an error, but may increase latency.",
			"saveManualExecutions": "Whether to save data of executions that are started manually from the editor",
			"timezone": "The timezone in which the workflow should run. Used by 'cron' node, for example."
		},
		"hours": "hours",
		"minutes": "minutes",
		"noWorkflow": "- No Workflow -",
		"save": "@:reusableBaseText.save",
		"saveDataErrorExecution": "Save failed executions",
		"saveDataErrorExecutionOptions": {
			"defaultSave": "Default - {defaultValue}",
			"doNotSave": "Do not save",
			"save": "@:reusableBaseText.save"
		},
		"saveDataSuccessExecution": "Save successful executions",
		"saveDataSuccessExecutionOptions": {
			"defaultSave": "Default - {defaultValue}",
			"doNotSave": "Do not save",
			"save": "@:reusableBaseText.save"
		},
		"saveExecutionProgress": "Save execution progress",
		"saveExecutionProgressOptions": {
			"defaultSave": "Default - {defaultValue}",
			"no": "No",
			"yes": "Yes"
		},
		"saveManualExecutions": "Save manual executions",
		"saveManualOptions": {
			"defaultSave": "Default - {defaultValue}",
			"no": "No",
			"yes": "Yes"
		},
		"seconds": "seconds",
		"selectOption": "Select Option",
		"settingsFor": "Settings for {workflowName} (#{workflowId})",
		"showError": {
			"saveSettings1": {
				"errorMessage": "Timeout is activated but set to 0",
				"message": "There was a problem saving the settings",
				"title": "Problem saving settings"
			},
			"saveSettings2": {
				"errorMessage": "Maximum Timeout is: {hours} hours, {minutes} minutes, {seconds} seconds",
				"message": "The timeout is longer than allowed",
				"title": "Problem saving settings"
			},
			"saveSettings3": {
				"title": "Problem saving settings"
			}
		},
		"showMessage": {
			"saveSettings": {
				"title": "Workflow settings saved"
			}
		},
		"timeoutAfter": "Timeout After",
		"timeoutWorkflow": "Timeout Workflow",
		"timezone": "Timezone"
	},
	"activationModal": {
		"workflowActivated": "Workflow activated",
		"theseExecutionsWillNotShowUp": "These executions will not show up immediately in the editor,",
		"butYouCanSeeThem": "but you can see them in the",
		"executionList": "execution list",
		"ifYouChooseTo": "if you choose to",
		"saveExecutions": "save executions.",
		"dontShowAgain": "Don't show again",
		"yourTriggersWillNowFire": "Your triggers will now fire production executions automatically.",
		"yourTriggerWillNowFire": "Your trigger will now fire production executions automatically.",
		"yourWorkflowWillNowRegularlyCheck": "Your workflow will now regularly check {serviceName} for events and trigger executions for them.",
		"yourWorkflowWillNowListenForEvents": "Your workflow will now listen for events from {serviceName} and trigger executions.",
		"gotIt": "Got it"
	},
<<<<<<< HEAD
	"SMTP_TO_ADD_USERS_WARNING": "Set up SMTP before adding users (so that n8n can send them invitation emails). <a target=\"_blank\" href=\"https://docs.n8n.io/reference/user-management#smtp\">Instructions</a>"
=======
	"workflowPreview": {
		"showError": {
			"previewError": {
				"message": "Unable to preview workflow",
				"title": "Preview error"
			},
			"missingWorkflow": "Missing workflow",
			"arrayEmpty": "Must have an array of nodes"
		}
	}
>>>>>>> ec6f4d72
}<|MERGE_RESOLUTION|>--- conflicted
+++ resolved
@@ -1056,9 +1056,7 @@
 		"yourWorkflowWillNowListenForEvents": "Your workflow will now listen for events from {serviceName} and trigger executions.",
 		"gotIt": "Got it"
 	},
-<<<<<<< HEAD
-	"SMTP_TO_ADD_USERS_WARNING": "Set up SMTP before adding users (so that n8n can send them invitation emails). <a target=\"_blank\" href=\"https://docs.n8n.io/reference/user-management#smtp\">Instructions</a>"
-=======
+	"SMTP_TO_ADD_USERS_WARNING": "Set up SMTP before adding users (so that n8n can send them invitation emails). <a target=\"_blank\" href=\"https://docs.n8n.io/reference/user-management#smtp\">Instructions</a>",
 	"workflowPreview": {
 		"showError": {
 			"previewError": {
@@ -1069,5 +1067,4 @@
 			"arrayEmpty": "Must have an array of nodes"
 		}
 	}
->>>>>>> ec6f4d72
 }