import { createTestingPinia } from '@pinia/testing';
import { setActivePinia } from 'pinia';
import { DateTime } from 'luxon';

import * as workflowHelpers from '@/composables/useWorkflowHelpers';
import { dollarOptions } from '@/plugins/codemirror/completions/dollar.completions';
import * as utils from '@/plugins/codemirror/completions/utils';
import {
	extensions,
	luxonInstanceOptions,
	luxonStaticOptions,
	natives,
} from '@/plugins/codemirror/completions/datatype.completions';

import { mockNodes, mockProxy } from './mock';
import type { CompletionSource, CompletionResult } from '@codemirror/autocomplete';
import { CompletionContext } from '@codemirror/autocomplete';
import { EditorState } from '@codemirror/state';
import { n8nLang } from '@/plugins/codemirror/n8nLang';
import { useExternalSecretsStore } from '@/stores/externalSecrets.ee.store';
import { useUIStore } from '@/stores/ui.store';
import { useSettingsStore } from '@/stores/settings.store';
import { CREDENTIAL_EDIT_MODAL_KEY, EnterpriseEditionFeature } from '@/constants';
import {
	ARRAY_NUMBER_ONLY_METHODS,
	LUXON_RECOMMENDED_OPTIONS,
	METADATA_SECTION,
	METHODS_SECTION,
	RECOMMENDED_SECTION,
	STRING_RECOMMENDED_OPTIONS,
} from '../constants';
import { set, uniqBy } from 'lodash-es';

let externalSecretsStore: ReturnType<typeof useExternalSecretsStore>;
let uiStore: ReturnType<typeof useUIStore>;
let settingsStore: ReturnType<typeof useSettingsStore>;

beforeEach(async () => {
	setActivePinia(createTestingPinia());

	externalSecretsStore = useExternalSecretsStore();
	uiStore = useUIStore();
	settingsStore = useSettingsStore();

	vi.spyOn(utils, 'receivesNoBinaryData').mockReturnValue(true); // hide $binary
	vi.spyOn(utils, 'isSplitInBatchesAbsent').mockReturnValue(false); // show context
	vi.spyOn(utils, 'hasActiveNode').mockReturnValue(true);
});

describe('No completions', () => {
	test('should not return completions mid-word: {{ "ab|c" }}', () => {
		expect(completions('{{ "ab|c" }}')).toBeNull();
	});

	test('should not return completions for isolated dot: {{ "abc. |" }}', () => {
		expect(completions('{{ "abc. |" }}')).toBeNull();
	});
});

describe('Top-level completions', () => {
	test('should return dollar completions for blank position: {{ | }}', () => {
		const result = completions('{{ | }}');
		expect(result).toHaveLength(dollarOptions().length);

		expect(result?.[0]).toEqual(
			expect.objectContaining({
				label: '$json',
				section: RECOMMENDED_SECTION,
			}),
		);
		expect(result?.[4]).toEqual(
			expect.objectContaining({
				label: '$execution',
				section: METADATA_SECTION,
			}),
		);
		expect(result?.[14]).toEqual(
			expect.objectContaining({ label: '$max()', section: METHODS_SECTION }),
		);
	});

	test('should return DateTime completion for: {{ D| }}', () => {
		const found = completions('{{ D| }}');

		if (!found) throw new Error('Expected to find completion');

		expect(found).toHaveLength(1);
		expect(found[0].label).toBe('DateTime');
	});

	test('should return Math completion for: {{ M| }}', () => {
		const found = completions('{{ M| }}');

		if (!found) throw new Error('Expected to find completion');

		expect(found).toHaveLength(1);
		expect(found[0].label).toBe('Math');
	});

	test('should return Object completion for: {{ O| }}', () => {
		const found = completions('{{ O| }}');

		if (!found) throw new Error('Expected to find completion');

		expect(found).toHaveLength(1);
		expect(found[0].label).toBe('Object');
	});

	test('should return dollar completions for: {{ $| }}', () => {
		expect(completions('{{ $| }}')).toHaveLength(dollarOptions().length);
	});

	test('should return node selector completions for: {{ $(| }}', () => {
		vi.spyOn(utils, 'autocompletableNodeNames').mockReturnValue(mockNodes.map((node) => node.name));

		expect(completions('{{ $(| }}')).toHaveLength(mockNodes.length);
	});
});

describe('Luxon method completions', () => {
	test('should return class completions for: {{ DateTime.| }}', () => {
		// @ts-expect-error Spied function is mistyped
		vi.spyOn(workflowHelpers, 'resolveParameter').mockReturnValueOnce(DateTime);

		expect(completions('{{ DateTime.| }}')).toHaveLength(luxonStaticOptions().length);
	});

	test('should return instance completions for: {{ $now.| }}', () => {
		// @ts-expect-error Spied function is mistyped
		vi.spyOn(workflowHelpers, 'resolveParameter').mockReturnValueOnce(DateTime.now());

		expect(completions('{{ $now.| }}')).toHaveLength(
			uniqBy(luxonInstanceOptions().concat(extensions('date')), (option) => option.label).length +
				LUXON_RECOMMENDED_OPTIONS.length,
		);
	});

	test('should return instance completions for: {{ $today.| }}', () => {
		// @ts-expect-error Spied function is mistyped
		vi.spyOn(workflowHelpers, 'resolveParameter').mockReturnValueOnce(DateTime.now());

		expect(completions('{{ $today.| }}')).toHaveLength(
			uniqBy(luxonInstanceOptions().concat(extensions('date')), (option) => option.label).length +
				LUXON_RECOMMENDED_OPTIONS.length,
		);
	});
});

describe('Resolution-based completions', () => {
	describe('literals', () => {
		test('should return completions for string literal: {{ "abc".| }}', () => {
			// @ts-expect-error Spied function is mistyped
			vi.spyOn(workflowHelpers, 'resolveParameter').mockReturnValueOnce('abc');

			expect(completions('{{ "abc".| }}')).toHaveLength(
				natives('string').length + extensions('string').length + STRING_RECOMMENDED_OPTIONS.length,
			);
		});

		test('should properly handle string that contain dollar signs', () => {
			// @ts-expect-error Spied function is mistyped
			vi.spyOn(workflowHelpers, 'resolveParameter').mockReturnValueOnce("You 'owe' me 200$ ");

			const result = completions('{{ "You \'owe\' me 200$".| }}');

			expect(result).toHaveLength(natives('string').length + extensions('string').length + 1);
		});

		test('should return completions for number literal: {{ (123).| }}', () => {
			// @ts-expect-error Spied function is mistyped
			vi.spyOn(workflowHelpers, 'resolveParameter').mockReturnValueOnce(123);

			expect(completions('{{ (123).| }}')).toHaveLength(
				natives('number').length + extensions('number').length + ['isEven()', 'isOdd()'].length,
			);
		});

		test('should return completions for array literal: {{ [1, 2, 3].| }}', () => {
			// @ts-expect-error Spied function is mistyped
			vi.spyOn(workflowHelpers, 'resolveParameter').mockReturnValueOnce([1, 2, 3]);

			expect(completions('{{ [1, 2, 3].| }}')).toHaveLength(
				natives('array').length + extensions('array').length,
			);
		});

		test('should return completions for Object methods: {{ Object.values({ abc: 123 }).| }}', () => {
			// @ts-expect-error Spied function is mistyped
			vi.spyOn(workflowHelpers, 'resolveParameter').mockReturnValueOnce([123]);

			const found = completions('{{ Object.values({ abc: 123 }).| }}');

			if (!found) throw new Error('Expected to find completion');

			expect(found).toHaveLength(natives('array').length + extensions('array').length);
		});

		test('should return completions for object literal', () => {
			const object = { a: 1 };

			vi.spyOn(workflowHelpers, 'resolveParameter').mockReturnValueOnce(object);

			expect(completions('{{ ({ a: 1 }).| }}')).toHaveLength(
				Object.keys(object).length + extensions('object').length,
			);
		});
	});

	describe('indexed access completions', () => {
		test('should return string completions for indexed access that resolves to string literal: {{ "abc"[0].| }}', () => {
			// @ts-expect-error Spied function is mistyped
			vi.spyOn(workflowHelpers, 'resolveParameter').mockReturnValueOnce('a');

			expect(completions('{{ "abc"[0].| }}')).toHaveLength(
				natives('string').length + extensions('string').length + STRING_RECOMMENDED_OPTIONS.length,
			);
		});
	});

	describe('complex expression completions', () => {
		const { $input } = mockProxy;

		test('should return completions when $input is used as a function parameter', () => {
			vi.spyOn(workflowHelpers, 'resolveParameter').mockReturnValue($input.item.json.num);
			const found = completions('{{ Math.abs($input.item.json.num1).| }}');
			if (!found) throw new Error('Expected to find completions');
			expect(found).toHaveLength(
				extensions('number').length + natives('number').length + ['isEven()', 'isOdd()'].length,
			);
		});

		test('should return completions when node reference is used as a function parameter', () => {
			const initialState = { workflows: { workflow: { nodes: mockNodes } } };

			setActivePinia(createTestingPinia({ initialState }));

			expect(completions('{{ new Date($(|) }}')).toHaveLength(mockNodes.length);
		});

		test('should return completions for complex expression: {{ $now.diff($now.diff($now.|)) }}', () => {
			vi.spyOn(workflowHelpers, 'resolveParameter').mockReturnValueOnce(DateTime.now());
			expect(completions('{{ $now.diff($now.diff($now.|)) }}')).toHaveLength(
				uniqBy(luxonInstanceOptions().concat(extensions('date')), (option) => option.label).length +
					LUXON_RECOMMENDED_OPTIONS.length,
			);
		});

		test('should return completions for complex expression: {{ $execution.resumeUrl.includes($json.) }}', () => {
			vi.spyOn(workflowHelpers, 'resolveParameter').mockReturnValueOnce($input.item.json);
			const { $json } = mockProxy;
			const found = completions('{{ $execution.resumeUrl.includes($json.|) }}');

			if (!found) throw new Error('Expected to find completions');
			expect(found).toHaveLength(Object.keys($json).length + extensions('object').length);
		});

		test('should return completions for operation expression: {{ $now.day + $json. }}', () => {
			vi.spyOn(workflowHelpers, 'resolveParameter').mockReturnValueOnce($input.item.json);
			const { $json } = mockProxy;
			const found = completions('{{ $now.day + $json.| }}');

			if (!found) throw new Error('Expected to find completions');

			expect(found).toHaveLength(Object.keys($json).length + extensions('object').length);
		});

		test('should return completions for operation expression: {{ Math.abs($now.day) >= 10 ? $now : Math.abs($json.). }}', () => {
			vi.spyOn(workflowHelpers, 'resolveParameter').mockReturnValue($input.item.json);
			const { $json } = mockProxy;
			const found = completions('{{ Math.abs($now.day) >= 10 ? $now : Math.abs($json.|) }}');

			if (!found) throw new Error('Expected to find completions');

			expect(found).toHaveLength(Object.keys($json).length + extensions('object').length);
		});
	});

	describe('bracket-aware completions', () => {
		const { $input } = mockProxy;

		test('should return bracket-aware completions for: {{ $input.item.json.str.|() }}', () => {
			vi.spyOn(workflowHelpers, 'resolveParameter').mockReturnValue($input.item.json.str);

			const found = completions('{{ $input.item.json.str.|() }}');

			if (!found) throw new Error('Expected to find completions');

			expect(found).toHaveLength(
				extensions('string').length + natives('string').length + STRING_RECOMMENDED_OPTIONS.length,
			);
			expect(found.map((c) => c.label).every((l) => !l.endsWith('()')));
		});

		test('should return bracket-aware completions for: {{ $input.item.json.num.|() }}', () => {
			vi.spyOn(workflowHelpers, 'resolveParameter').mockReturnValue($input.item.json.num);

			const found = completions('{{ $input.item.json.num.|() }}');

			if (!found) throw new Error('Expected to find completions');

			expect(found).toHaveLength(
				extensions('number').length + natives('number').length + ['isEven()', 'isOdd()'].length,
			);
			expect(found.map((c) => c.label).every((l) => !l.endsWith('()')));
		});

		test('should return bracket-aware completions for: {{ $input.item.json.arr.| }}', () => {
			vi.spyOn(workflowHelpers, 'resolveParameter').mockReturnValue($input.item.json.arr);

			const found = completions('{{ $input.item.json.arr.|() }}');

			if (!found) throw new Error('Expected to find completions');

			expect(found).toHaveLength(extensions('array').length + natives('array').length);
			expect(found.map((c) => c.label).every((l) => !l.endsWith('()')));
		});
	});

	describe('secrets', () => {
		const { $input } = mockProxy;

		beforeEach(() => {});

		test('should return completions for: {{ $secrets.| }}', () => {
			const provider = 'infisical';
			const secrets = ['SECRET'];

			vi.spyOn(workflowHelpers, 'resolveParameter').mockReturnValue($input);

			uiStore.modals[CREDENTIAL_EDIT_MODAL_KEY].open = true;
			set(settingsStore.settings, ['enterprise', EnterpriseEditionFeature.ExternalSecrets], true);
			externalSecretsStore.state.secrets = {
				[provider]: secrets,
			};

			const result = completions('{{ $secrets.| }}');

			expect(result).toEqual([
				{
					info: expect.any(Function),
					label: provider,
					type: 'keyword',
					apply: expect.any(Function),
				},
			]);
		});

		test('should return completions for: {{ $secrets.provider.| }}', () => {
			const provider = 'infisical';
			const secrets = ['SECRET1', 'SECRET2'];

			vi.spyOn(workflowHelpers, 'resolveParameter').mockReturnValue($input);

			uiStore.modals[CREDENTIAL_EDIT_MODAL_KEY].open = true;
			set(settingsStore.settings, ['enterprise', EnterpriseEditionFeature.ExternalSecrets], true);
			externalSecretsStore.state.secrets = {
				[provider]: secrets,
			};

			const result = completions(`{{ $secrets.${provider}.| }}`);

			expect(result).toEqual([
				{
					info: expect.any(Function),
					label: secrets[0],
					type: 'keyword',
					apply: expect.any(Function),
				},
				{
					info: expect.any(Function),
					label: secrets[1],
					type: 'keyword',
					apply: expect.any(Function),
				},
			]);
		});
	});

	describe('references', () => {
		const { $input, $ } = mockProxy;

		test('should return completions for: {{ $input.| }}', () => {
			vi.spyOn(workflowHelpers, 'resolveParameter').mockReturnValue($input);

			expect(completions('{{ $input.| }}')).toHaveLength(Reflect.ownKeys($input).length);
		});

		test('should return completions for: {{ "hello"+input.| }}', () => {
			vi.spyOn(workflowHelpers, 'resolveParameter').mockReturnValue($input);

			expect(completions('{{ "hello"+$input.| }}')).toHaveLength(Reflect.ownKeys($input).length);
		});

		test("should return completions for: {{ $('nodeName').| }}", () => {
			vi.spyOn(workflowHelpers, 'resolveParameter').mockReturnValue($('Rename'));

			expect(completions('{{ $("Rename").| }}')).toHaveLength(
				Reflect.ownKeys($('Rename')).length - ['pairedItem'].length,
			);
		});

		test("should return completions for: {{ $('(Complex) \"No\\'de\" name').| }}", () => {
			vi.spyOn(workflowHelpers, 'resolveParameter').mockReturnValue($('Rename'));

			expect(completions("{{ $('(Complex) \"No\\'de\" name').| }}")).toHaveLength(
				Reflect.ownKeys($('Rename')).length - ['pairedItem'].length,
			);
		});

		test('should return completions for: {{ $input.item.| }}', () => {
			vi.spyOn(workflowHelpers, 'resolveParameter').mockReturnValue($input.item);

			const found = completions('{{ $input.item.| }}');

			if (!found) throw new Error('Expected to find completion');

			expect(found).toHaveLength(1);
			expect(found[0].label).toBe('json');
		});

		test('should return completions for: {{ $input.first().| }}', () => {
			vi.spyOn(workflowHelpers, 'resolveParameter').mockReturnValue($input.first());

			const found = completions('{{ $input.first().| }}');

			if (!found) throw new Error('Expected to find completion');

			expect(found).toHaveLength(1);
			expect(found[0].label).toBe('json');
		});

		test('should return completions for: {{ $input.last().| }}', () => {
			vi.spyOn(workflowHelpers, 'resolveParameter').mockReturnValue($input.last());

			const found = completions('{{ $input.last().| }}');

			if (!found) throw new Error('Expected to find completion');

			expect(found).toHaveLength(1);
			expect(found[0].label).toBe('json');
		});

		test('should return completions for: {{ $input.all().| }}', () => {
			// @ts-expect-error
			vi.spyOn(workflowHelpers, 'resolveParameter').mockReturnValue([$input.item]);

			expect(completions('{{ $input.all().| }}')).toHaveLength(
				extensions('array').length + natives('array').length - ARRAY_NUMBER_ONLY_METHODS.length,
			);
		});

		test("should return completions for: '{{ $input.item.| }}'", () => {
			vi.spyOn(workflowHelpers, 'resolveParameter').mockReturnValue($input.item.json);

			expect(completions('{{ $input.item.| }}')).toHaveLength(
				Object.keys($input.item.json).length + extensions('object').length,
			);
		});

		test("should return completions for: '{{ $input.first().| }}'", () => {
			vi.spyOn(workflowHelpers, 'resolveParameter').mockReturnValue($input.first().json);

			expect(completions('{{ $input.first().| }}')).toHaveLength(
				Object.keys($input.first().json).length + extensions('object').length,
			);
		});

		test("should return completions for: '{{ $input.last().| }}'", () => {
			vi.spyOn(workflowHelpers, 'resolveParameter').mockReturnValue($input.last().json);

			expect(completions('{{ $input.last().| }}')).toHaveLength(
				Object.keys($input.last().json).length + extensions('object').length,
			);
		});

		test("should return completions for: '{{ $input.all()[0].| }}'", () => {
			vi.spyOn(workflowHelpers, 'resolveParameter').mockReturnValue($input.all()[0].json);

			expect(completions('{{ $input.all()[0].| }}')).toHaveLength(
				Object.keys($input.all()[0].json).length + extensions('object').length,
			);
		});

		test('should return completions for: {{ $input.item.json.str.| }}', () => {
			vi.spyOn(workflowHelpers, 'resolveParameter').mockReturnValue($input.item.json.str);

			expect(completions('{{ $input.item.json.str.| }}')).toHaveLength(
				extensions('string').length + natives('string').length + STRING_RECOMMENDED_OPTIONS.length,
			);
		});

		test('should return completions for: {{ $input.item.json.num.| }}', () => {
			vi.spyOn(workflowHelpers, 'resolveParameter').mockReturnValue($input.item.json.num);

			expect(completions('{{ $input.item.json.num.| }}')).toHaveLength(
				extensions('number').length + natives('number').length + ['isEven()', 'isOdd()'].length,
			);
		});

		test('should return completions for: {{ $input.item.json.arr.| }}', () => {
			vi.spyOn(workflowHelpers, 'resolveParameter').mockReturnValue($input.item.json.arr);

			expect(completions('{{ $input.item.json.arr.| }}')).toHaveLength(
				extensions('array').length + natives('array').length,
			);
		});

		test('should return completions for: {{ $input.item.json.obj.| }}', () => {
			vi.spyOn(workflowHelpers, 'resolveParameter').mockReturnValue($input.item.json.obj);

			expect(completions('{{ $input.item.json.obj.| }}')).toHaveLength(
				Object.keys($input.item.json.obj).length + extensions('object').length,
			);
		});
	});

	describe('bracket access', () => {
		const { $input } = mockProxy;

		['{{ $input.item.json[| }}', '{{ $json[| }}'].forEach((expression) => {
			test(`should return completions for: ${expression}`, () => {
				vi.spyOn(workflowHelpers, 'resolveParameter').mockReturnValue($input.item.json);

				const found = completions(expression);

				if (!found) throw new Error('Expected to find completions');

				expect(found).toHaveLength(Object.keys($input.item.json).length);
				expect(found.map((c) => c.label).every((l) => l.endsWith(']')));
			});
		});

		["{{ $input.item.json['obj'][| }}", "{{ $json['obj'][| }}"].forEach((expression) => {
			test(`should return completions for: ${expression}`, () => {
				vi.spyOn(workflowHelpers, 'resolveParameter').mockReturnValue($input.item.json.obj);

				const found = completions(expression);

				if (!found) throw new Error('Expected to find completions');

				expect(found).toHaveLength(Object.keys($input.item.json.obj).length);
				expect(found.map((c) => c.label).every((l) => l.endsWith(']')));
			});
		});
	});

	describe('recommended completions', () => {
<<<<<<< HEAD
		test('should recommended toDate() for {{ "1-Feb-2024".| }}', () => {
=======
		test('should recommend toDateTime() for {{ "1-Feb-2024".| }}', () => {
>>>>>>> 0e4216d7
			// @ts-expect-error Spied function is mistyped
			vi.spyOn(workflowHelpers, 'resolveParameter').mockReturnValueOnce('1-Feb-2024');

			expect(completions('{{ "1-Feb-2024".| }}')?.[0]).toEqual(
<<<<<<< HEAD
				expect.objectContaining({ label: 'toDate()', section: RECOMMENDED_SECTION }),
			);
		});

		test('should recommended toInt(),toFloat() for: {{ "5.3".| }}', () => {
=======
				expect.objectContaining({ label: 'toDateTime()', section: RECOMMENDED_SECTION }),
			);
		});

		test('should recommend toInt(),toFloat() for: {{ "5.3".| }}', () => {
>>>>>>> 0e4216d7
			// @ts-expect-error Spied function is mistyped
			vi.spyOn(workflowHelpers, 'resolveParameter').mockReturnValueOnce('5.3');
			const options = completions('{{ "5.3".| }}');
			expect(options?.[0]).toEqual(
				expect.objectContaining({ label: 'toInt()', section: RECOMMENDED_SECTION }),
			);
			expect(options?.[1]).toEqual(
				expect.objectContaining({ label: 'toFloat()', section: RECOMMENDED_SECTION }),
			);
		});

<<<<<<< HEAD
		test('should recommended extractEmail() for: {{ "string with test@n8n.io in it".| }}', () => {
=======
		test('should recommend extractEmail() for: {{ "string with test@n8n.io in it".| }}', () => {
>>>>>>> 0e4216d7
			vi.spyOn(workflowHelpers, 'resolveParameter').mockReturnValueOnce(
				// @ts-expect-error Spied function is mistyped
				'string with test@n8n.io in it',
			);
			const options = completions('{{ "string with test@n8n.io in it".| }}');
			expect(options?.[0]).toEqual(
				expect.objectContaining({ label: 'extractEmail()', section: RECOMMENDED_SECTION }),
			);
		});

<<<<<<< HEAD
		test('should recommended extractDomain() for: {{ "test@n8n.io".| }}', () => {
=======
		test('should recommend extractDomain(), isEmail() for: {{ "test@n8n.io".| }}', () => {
>>>>>>> 0e4216d7
			vi.spyOn(workflowHelpers, 'resolveParameter').mockReturnValueOnce(
				// @ts-expect-error Spied function is mistyped
				'test@n8n.io',
			);
			const options = completions('{{ "test@n8n.io".| }}');
			expect(options?.[0]).toEqual(
				expect.objectContaining({ label: 'extractDomain()', section: RECOMMENDED_SECTION }),
			);
<<<<<<< HEAD
		});

		test('should recommended round(),floor(),ceil() for: {{ (5.46).| }}', () => {
=======
			expect(options?.[1]).toEqual(
				expect.objectContaining({ label: 'isEmail()', section: RECOMMENDED_SECTION }),
			);
		});

		test('should recommend extractDomain(), extractUrlPath() for: {{ "https://n8n.io/pricing".| }}', () => {
			vi.spyOn(workflowHelpers, 'resolveParameter').mockReturnValueOnce(
				// @ts-expect-error Spied function is mistyped
				'https://n8n.io/pricing',
			);
			const options = completions('{{ "https://n8n.io/pricing".| }}');
			expect(options?.[0]).toEqual(
				expect.objectContaining({ label: 'extractDomain()', section: RECOMMENDED_SECTION }),
			);
			expect(options?.[1]).toEqual(
				expect.objectContaining({ label: 'extractUrlPath()', section: RECOMMENDED_SECTION }),
			);
		});

		test('should recommend round(),floor(),ceil() for: {{ (5.46).| }}', () => {
>>>>>>> 0e4216d7
			vi.spyOn(workflowHelpers, 'resolveParameter').mockReturnValueOnce(
				// @ts-expect-error Spied function is mistyped
				5.46,
			);
			const options = completions('{{ (5.46).| }}');
			expect(options?.[0]).toEqual(
				expect.objectContaining({ label: 'round()', section: RECOMMENDED_SECTION }),
			);
			expect(options?.[1]).toEqual(
				expect.objectContaining({ label: 'floor()', section: RECOMMENDED_SECTION }),
			);
			expect(options?.[2]).toEqual(
				expect.objectContaining({ label: 'ceil()', section: RECOMMENDED_SECTION }),
			);
		});
<<<<<<< HEAD
=======

		test('should recommend toDateTime("s") for: {{ (1900062210).| }}', () => {
			vi.spyOn(workflowHelpers, 'resolveParameter').mockReturnValueOnce(
				// @ts-expect-error Spied function is mistyped
				1900062210,
			);
			const options = completions('{{ (1900062210).| }}');
			expect(options?.[0]).toEqual(
				expect.objectContaining({ label: 'toDateTime("s")', section: RECOMMENDED_SECTION }),
			);
		});

		test('should recommend toDateTime("ms") for: {{ (1900062210000).| }}', () => {
			vi.spyOn(workflowHelpers, 'resolveParameter').mockReturnValueOnce(
				// @ts-expect-error Spied function is mistyped
				1900062210000,
			);
			const options = completions('{{ (1900062210000).| }}');
			expect(options?.[0]).toEqual(
				expect.objectContaining({ label: 'toDateTime("ms")', section: RECOMMENDED_SECTION }),
			);
		});

		test('should recommend toBoolean() for: {{ (0).| }}', () => {
			vi.spyOn(workflowHelpers, 'resolveParameter').mockReturnValueOnce(
				// @ts-expect-error Spied function is mistyped
				0,
			);
			const options = completions('{{ (0).| }}');
			expect(options?.[0]).toEqual(
				expect.objectContaining({ label: 'toBoolean()', section: RECOMMENDED_SECTION }),
			);
		});

		test('should recommend toBoolean() for: {{ "true".| }}', () => {
			vi.spyOn(workflowHelpers, 'resolveParameter').mockReturnValueOnce(
				// @ts-expect-error Spied function is mistyped
				'true',
			);
			const options = completions('{{ "true".| }}');
			expect(options?.[0]).toEqual(
				expect.objectContaining({ label: 'toBoolean()', section: RECOMMENDED_SECTION }),
			);
		});
>>>>>>> 0e4216d7
	});

	describe('explicit completions (opened by Ctrl+Space or programatically)', () => {
		test('should return completions for: {{ $json.foo| }}', () => {
			vi.spyOn(workflowHelpers, 'resolveParameter')
				// @ts-expect-error Spied function is mistyped
				.mockReturnValueOnce(undefined)
				// @ts-expect-error Spied function is mistyped
				.mockReturnValueOnce('foo');

			const result = completions('{{ $json.foo| }}', true);
			expect(result).toHaveLength(
				extensions('string').length + natives('string').length + STRING_RECOMMENDED_OPTIONS.length,
			);
		});
	});

	describe('type information', () => {
		test('should display type information for: {{ $json.obj.| }}', () => {
			vi.spyOn(workflowHelpers, 'resolveParameter').mockReturnValueOnce({
				str: 'bar',
				empty: null,
				arr: [],
				obj: {},
			});

			const result = completions('{{ $json.obj.| }}');
			expect(result).toContainEqual(expect.objectContaining({ label: 'str', detail: 'string' }));
			expect(result).toContainEqual(expect.objectContaining({ label: 'empty', detail: 'null' }));
			expect(result).toContainEqual(expect.objectContaining({ label: 'arr', detail: 'array' }));
			expect(result).toContainEqual(expect.objectContaining({ label: 'obj', detail: 'object' }));
		});

		test('should display type information for: {{ $input.item.json.| }}', () => {
			vi.spyOn(workflowHelpers, 'resolveParameter').mockReturnValueOnce({
				str: 'bar',
				empty: null,
				arr: [],
				obj: {},
			});

			const result = completions('{{ $json.item.json.| }}');
			expect(result).toContainEqual(expect.objectContaining({ label: 'str', detail: 'string' }));
			expect(result).toContainEqual(expect.objectContaining({ label: 'empty', detail: 'null' }));
			expect(result).toContainEqual(expect.objectContaining({ label: 'arr', detail: 'array' }));
			expect(result).toContainEqual(expect.objectContaining({ label: 'obj', detail: 'object' }));
		});

		test('should display type information for: {{ $("My Node").item.json.| }}', () => {
			vi.spyOn(workflowHelpers, 'resolveParameter').mockReturnValueOnce({
				str: 'bar',
				empty: null,
				arr: [],
				obj: {},
			});

			const result = completions('{{ $("My Node").item.json.| }}');
			expect(result).toContainEqual(expect.objectContaining({ label: 'str', detail: 'string' }));
			expect(result).toContainEqual(expect.objectContaining({ label: 'empty', detail: 'null' }));
			expect(result).toContainEqual(expect.objectContaining({ label: 'arr', detail: 'array' }));
			expect(result).toContainEqual(expect.objectContaining({ label: 'obj', detail: 'object' }));
		});

		test('should not display type information for other completions', () => {
			vi.spyOn(workflowHelpers, 'resolveParameter').mockReturnValue({
				str: 'bar',
			});

			expect(completions('{{ $execution.| }}')?.every((item) => !item.detail)).toBe(true);
			expect(completions('{{ $input.params.| }}')?.every((item) => !item.detail)).toBe(true);
			expect(completions('{{ $("My Node").| }}')?.every((item) => !item.detail)).toBe(true);
		});
	});
});

export function completions(docWithCursor: string, explicit = false) {
	const cursorPosition = docWithCursor.indexOf('|');

	const doc = docWithCursor.slice(0, cursorPosition) + docWithCursor.slice(cursorPosition + 1);

	const state = EditorState.create({
		doc,
		selection: { anchor: cursorPosition },
		extensions: [n8nLang()],
	});

	const context = new CompletionContext(state, cursorPosition, explicit);

	for (const completionSource of state.languageDataAt<CompletionSource>(
		'autocomplete',
		cursorPosition,
	)) {
		const result = completionSource(context);

		if (isCompletionResult(result)) return result.options;
	}

	return null;
}

function isCompletionResult(
	candidate: ReturnType<CompletionSource>,
): candidate is CompletionResult {
	return candidate !== null && 'from' in candidate && 'options' in candidate;
}<|MERGE_RESOLUTION|>--- conflicted
+++ resolved
@@ -545,28 +545,16 @@
 	});
 
 	describe('recommended completions', () => {
-<<<<<<< HEAD
-		test('should recommended toDate() for {{ "1-Feb-2024".| }}', () => {
-=======
 		test('should recommend toDateTime() for {{ "1-Feb-2024".| }}', () => {
->>>>>>> 0e4216d7
 			// @ts-expect-error Spied function is mistyped
 			vi.spyOn(workflowHelpers, 'resolveParameter').mockReturnValueOnce('1-Feb-2024');
 
 			expect(completions('{{ "1-Feb-2024".| }}')?.[0]).toEqual(
-<<<<<<< HEAD
-				expect.objectContaining({ label: 'toDate()', section: RECOMMENDED_SECTION }),
-			);
-		});
-
-		test('should recommended toInt(),toFloat() for: {{ "5.3".| }}', () => {
-=======
 				expect.objectContaining({ label: 'toDateTime()', section: RECOMMENDED_SECTION }),
 			);
 		});
 
 		test('should recommend toInt(),toFloat() for: {{ "5.3".| }}', () => {
->>>>>>> 0e4216d7
 			// @ts-expect-error Spied function is mistyped
 			vi.spyOn(workflowHelpers, 'resolveParameter').mockReturnValueOnce('5.3');
 			const options = completions('{{ "5.3".| }}');
@@ -578,11 +566,7 @@
 			);
 		});
 
-<<<<<<< HEAD
-		test('should recommended extractEmail() for: {{ "string with test@n8n.io in it".| }}', () => {
-=======
 		test('should recommend extractEmail() for: {{ "string with test@n8n.io in it".| }}', () => {
->>>>>>> 0e4216d7
 			vi.spyOn(workflowHelpers, 'resolveParameter').mockReturnValueOnce(
 				// @ts-expect-error Spied function is mistyped
 				'string with test@n8n.io in it',
@@ -593,11 +577,7 @@
 			);
 		});
 
-<<<<<<< HEAD
-		test('should recommended extractDomain() for: {{ "test@n8n.io".| }}', () => {
-=======
 		test('should recommend extractDomain(), isEmail() for: {{ "test@n8n.io".| }}', () => {
->>>>>>> 0e4216d7
 			vi.spyOn(workflowHelpers, 'resolveParameter').mockReturnValueOnce(
 				// @ts-expect-error Spied function is mistyped
 				'test@n8n.io',
@@ -606,11 +586,6 @@
 			expect(options?.[0]).toEqual(
 				expect.objectContaining({ label: 'extractDomain()', section: RECOMMENDED_SECTION }),
 			);
-<<<<<<< HEAD
-		});
-
-		test('should recommended round(),floor(),ceil() for: {{ (5.46).| }}', () => {
-=======
 			expect(options?.[1]).toEqual(
 				expect.objectContaining({ label: 'isEmail()', section: RECOMMENDED_SECTION }),
 			);
@@ -631,7 +606,6 @@
 		});
 
 		test('should recommend round(),floor(),ceil() for: {{ (5.46).| }}', () => {
->>>>>>> 0e4216d7
 			vi.spyOn(workflowHelpers, 'resolveParameter').mockReturnValueOnce(
 				// @ts-expect-error Spied function is mistyped
 				5.46,
@@ -647,8 +621,6 @@
 				expect.objectContaining({ label: 'ceil()', section: RECOMMENDED_SECTION }),
 			);
 		});
-<<<<<<< HEAD
-=======
 
 		test('should recommend toDateTime("s") for: {{ (1900062210).| }}', () => {
 			vi.spyOn(workflowHelpers, 'resolveParameter').mockReturnValueOnce(
@@ -693,7 +665,6 @@
 				expect.objectContaining({ label: 'toBoolean()', section: RECOMMENDED_SECTION }),
 			);
 		});
->>>>>>> 0e4216d7
 	});
 
 	describe('explicit completions (opened by Ctrl+Space or programatically)', () => {
