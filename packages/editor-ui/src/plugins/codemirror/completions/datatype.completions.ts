import type { IDataObject, DocMetadata, NativeDoc } from 'n8n-workflow';
import { Expression, ExpressionExtensions, NativeMethods, validateFieldType } from 'n8n-workflow';
import { DateTime } from 'luxon';
import { i18n } from '@/plugins/i18n';
import { resolveParameter } from '@/composables/useWorkflowHelpers';
import {
	setRank,
	hasNoParams,
	prefixMatch,
	isAllowedInDotNotation,
	isSplitInBatchesAbsent,
	longestCommonPrefix,
	splitBaseTail,
	isPseudoParam,
	stripExcessParens,
	isCredentialsModalOpen,
	applyCompletion,
	sortCompletionsAlpha,
	hasRequiredArgs,
	getDefaultArgs,
	insertDefaultArgs,
} from './utils';
import type {
	Completion,
	CompletionContext,
	CompletionResult,
	CompletionSection,
} from '@codemirror/autocomplete';
import type {
	AutocompleteInput,
	AutocompleteOptionType,
	ExtensionTypeName,
	FnToDoc,
	Resolved,
} from './types';
import { sanitizeHtml } from '@/utils/htmlUtils';
import { isFunctionOption } from './typeGuards';
import { luxonInstanceDocs } from './nativesAutocompleteDocs/luxon.instance.docs';
import { luxonStaticDocs } from './nativesAutocompleteDocs/luxon.static.docs';
import { useEnvironmentsStore } from '@/stores/environments.ee.store';
import { useExternalSecretsStore } from '@/stores/externalSecrets.ee.store';
import {
	ARRAY_NUMBER_ONLY_METHODS,
	ARRAY_RECOMMENDED_OPTIONS,
	DATE_RECOMMENDED_OPTIONS,
	FIELDS_SECTION,
	LUXON_RECOMMENDED_OPTIONS,
	LUXON_SECTIONS,
	METHODS_SECTION,
	OBJECT_RECOMMENDED_OPTIONS,
	OTHER_METHODS_SECTION,
	OTHER_SECTION,
	PROPERTIES_SECTION,
	RECOMMENDED_METHODS_SECTION,
	RECOMMENDED_SECTION,
	STRING_RECOMMENDED_OPTIONS,
	STRING_SECTIONS,
} from './constants';
import { VALID_EMAIL_REGEX } from '@/constants';
import { uniqBy } from 'lodash-es';

/**
 * Resolution-based completions offered according to datatype.
 */
export function datatypeCompletions(context: CompletionContext): CompletionResult | null {
	const word = context.matchBefore(DATATYPE_REGEX);

	if (!word) return null;

	if (word.from === word.to && !context.explicit) return null;

	const [base, tail] = splitBaseTail(word.text);

	let options: Completion[] = [];

	const isCredential = isCredentialsModalOpen();

	if (base === 'DateTime') {
		options = luxonStaticOptions().map(stripExcessParens(context));
	} else if (base === 'Object') {
		options = objectGlobalOptions().map(stripExcessParens(context));
	} else if (base === '$vars') {
		options = variablesOptions();
	} else if (/\$secrets\./.test(base) && isCredential) {
		options = secretOptions(base).map(stripExcessParens(context));
	} else if (base === '$secrets' && isCredential) {
		options = secretProvidersOptions();
	} else {
		let resolved: Resolved;

		try {
			resolved = resolveParameter(`={{ ${base} }}`);
		} catch {
			return null;
		}

		if (resolved === null) return null;

		try {
			options = datatypeOptions({ resolved, base, tail }).map(stripExcessParens(context));
		} catch {
			return null;
		}
	}

	if (tail !== '') {
		options = options.filter((o) => prefixMatch(o.label, tail) && o.label !== tail);
	}

	let from = word.to - tail.length;

	// When autocomplete is explicitely opened (by Ctrl+Space or programatically), add completions for the current word with '.' prefix
	// example: {{ $json.str| }} -> ['length', 'includes()'...] (would usually need a '.' suffix)
	if (context.explicit && !word.text.endsWith('.') && options.length === 0) {
		options = explicitDataTypeOptions(word.text);
		from = word.to;
	}

	if (options.length === 0) return null;

	return {
		from,
		options,
		filter: false,
		getMatch(completion: Completion) {
			const lcp = longestCommonPrefix(tail, completion.label);

			return [0, lcp.length];
		},
	};
}

function explicitDataTypeOptions(expression: string): Completion[] {
	try {
		const resolved = resolveParameter(`={{ ${expression} }}`);
		return datatypeOptions({
			resolved,
			base: expression,
			tail: '',
			transformLabel: (label) => '.' + label,
		});
	} catch {
		return [];
	}
}

function datatypeOptions(input: AutocompleteInput): Completion[] {
	const { resolved } = input;

	if (resolved === null) return [];

	if (typeof resolved === 'number') {
		return numberOptions(input as AutocompleteInput<number>);
	}

	if (typeof resolved === 'string') {
		return stringOptions(input as AutocompleteInput<string>);
	}

	if (typeof resolved === 'boolean') {
		return booleanOptions();
	}

	if (resolved instanceof DateTime) {
		return luxonOptions(input as AutocompleteInput<DateTime>);
	}

	if (resolved instanceof Date) {
		return dateOptions(input as AutocompleteInput<Date>);
	}

	if (Array.isArray(resolved)) {
		return arrayOptions(input as AutocompleteInput<unknown[]>);
	}

	if (typeof resolved === 'object') {
		return objectOptions(input as AutocompleteInput<IDataObject>);
	}

	return [];
}

export const natives = (
	typeName: ExtensionTypeName,
	transformLabel: (label: string) => string = (label) => label,
): Completion[] => {
	const natives: NativeDoc = NativeMethods.find((ee) => ee.typeName.toLowerCase() === typeName);

	if (!natives) return [];

	const nativeProps = natives.properties
		? toOptions(natives.properties, typeName, 'keyword', false, transformLabel)
		: [];
	const nativeMethods = toOptions(
		natives.functions,
		typeName,
		'native-function',
		false,
		transformLabel,
	);

	return [...nativeProps, ...nativeMethods];
};

export const extensions = (
	typeName: ExtensionTypeName,
	includeHidden = false,
	transformLabel: (label: string) => string = (label) => label,
) => {
	const extensions = ExpressionExtensions.find((ee) => ee.typeName.toLowerCase() === typeName);

	if (!extensions) return [];

	const fnToDoc = Object.entries(extensions.functions).reduce<FnToDoc>((acc, [fnName, fn]) => {
		return { ...acc, [fnName]: { doc: fn.doc } };
	}, {});

	return toOptions(fnToDoc, typeName, 'extension-function', includeHidden, transformLabel);
};

export const getType = (value: unknown): string => {
	if (Array.isArray(value)) return 'array';
	if (value === null) return 'null';
	return (typeof value).toLocaleLowerCase();
};

export const isInputData = (base: string): boolean => {
	return (
		/^\$input\..*\.json]/.test(base) || /^\$json/.test(base) || /^\$\(.*\)\..*\.json/.test(base)
	);
};

export const getDetail = (base: string, value: unknown): string | undefined => {
	const type = getType(value);
	if (!isInputData(base) || type === 'function') return undefined;
	return type;
};

export const toOptions = (
	fnToDoc: FnToDoc,
	typeName: ExtensionTypeName,
	optionType: AutocompleteOptionType = 'native-function',
	includeHidden = false,
	transformLabel: (label: string) => string = (label) => label,
) => {
	return Object.entries(fnToDoc)
		.sort((a, b) => a[0].localeCompare(b[0]))
		.filter(([, docInfo]) => (docInfo.doc && !docInfo.doc?.hidden) || includeHidden)
		.map(([fnName, docInfo]) => {
			return createCompletionOption(typeName, fnName, optionType, docInfo, transformLabel);
		});
};

const createCompletionOption = (
	typeName: string,
	name: string,
	optionType: AutocompleteOptionType,
	docInfo: { doc?: DocMetadata | undefined },
	transformLabel: (label: string) => string = (label) => label,
): Completion => {
	const isFunction = isFunctionOption(optionType);
	const label = isFunction ? name + '()' : name;
	const option: Completion = {
		label,
		type: optionType,
		section: docInfo.doc?.section,
		apply: applyCompletion({
			hasArgs: hasRequiredArgs(docInfo?.doc),
			defaultArgs: getDefaultArgs(docInfo?.doc),
			transformLabel,
		}),
	};

	option.info = () => {
		const tooltipContainer = document.createElement('div');
		tooltipContainer.classList.add('autocomplete-info-container');

		if (!docInfo.doc) return null;

		const header = isFunctionOption(optionType)
			? createFunctionHeader(typeName, docInfo)
			: createPropHeader(typeName, docInfo);
		header.classList.add('autocomplete-info-header');
		tooltipContainer.appendChild(header);

		if (docInfo.doc.description) {
			const descriptionBody = document.createElement('div');
			descriptionBody.classList.add('autocomplete-info-description');
			const descriptionText = document.createElement('p');
			descriptionText.innerHTML = sanitizeHtml(
				docInfo.doc.description.replace(/`(.*?)`/g, '<code>$1</code>'),
			);
			descriptionBody.appendChild(descriptionText);
			if (docInfo.doc.docURL) {
				const descriptionLink = document.createElement('a');
				descriptionLink.setAttribute('target', '_blank');
				descriptionLink.setAttribute('href', docInfo.doc.docURL);
				descriptionLink.innerText = i18n.autocompleteUIValues.docLinkLabel || 'Learn more';
				descriptionLink.addEventListener('mousedown', (event: MouseEvent) => {
					// This will prevent documentation popup closing before click
					// event gets to links
					event.preventDefault();
				});
				descriptionLink.classList.add('autocomplete-info-doc-link');
				descriptionBody.appendChild(descriptionLink);
			}
			tooltipContainer.appendChild(descriptionBody);
		}

		return tooltipContainer;
	};

	return option;
};

const createFunctionHeader = (typeName: string, fn: { doc?: DocMetadata | undefined }) => {
	const header = document.createElement('div');
	if (fn.doc) {
		const typeNameSpan = document.createElement('span');
		typeNameSpan.innerHTML = typeName.slice(0, 1).toUpperCase() + typeName.slice(1) + '.';
		header.appendChild(typeNameSpan);

		const functionNameSpan = document.createElement('span');
		functionNameSpan.classList.add('autocomplete-info-name');
		functionNameSpan.innerHTML = `${fn.doc.name}`;
		header.appendChild(functionNameSpan);
		let functionArgs = '(';
		if (fn.doc.args) {
			functionArgs += fn.doc.args
				.map((arg) => {
					let argString = `${arg.name}`;
					if (arg.type) {
						argString += `: ${arg.type}`;
					}
					return argString;
				})
				.join(', ');
		}
		functionArgs += ')';
		const argsSpan = document.createElement('span');
		argsSpan.classList.add('autocomplete-info-name-args');
		argsSpan.innerText = functionArgs;
		header.appendChild(argsSpan);
		if (fn.doc.returnType) {
			const returnTypeSpan = document.createElement('span');
			returnTypeSpan.innerHTML = ': ' + fn.doc.returnType;
			header.appendChild(returnTypeSpan);
		}
	}
	return header;
};

const createPropHeader = (typeName: string, property: { doc?: DocMetadata | undefined }) => {
	const header = document.createElement('div');
	if (property.doc) {
		const typeNameSpan = document.createElement('span');
		typeNameSpan.innerHTML = typeName.slice(0, 1).toUpperCase() + typeName.slice(1) + '.';

		const propNameSpan = document.createElement('span');
		propNameSpan.classList.add('autocomplete-info-name');
		propNameSpan.innerText = property.doc.name;

		const returnTypeSpan = document.createElement('span');
		returnTypeSpan.innerHTML = ': ' + property.doc.returnType;

		header.appendChild(typeNameSpan);
		header.appendChild(propNameSpan);
		header.appendChild(returnTypeSpan);
	}
	return header;
};

const objectOptions = (input: AutocompleteInput<IDataObject>): Completion[] => {
	const { base, resolved, transformLabel } = input;
	const rank = setRank(['item', 'all', 'first', 'last']);
	const SKIP = new Set(['__ob__', 'pairedItem']);

	if (isSplitInBatchesAbsent()) SKIP.add('context');

	const name = /^\$\(.*\)$/.test(base) ? '$()' : base;

	if (['$input', '$()'].includes(name) && hasNoParams(base)) SKIP.add('params');

	let rawKeys = Object.keys(resolved);

	if (name === '$()') {
		rawKeys = Reflect.ownKeys(resolved) as string[];
	}

	if (base === 'Math') {
		const descriptors = Object.getOwnPropertyDescriptors(Math);
		rawKeys = Object.keys(descriptors).sort((a, b) => a.localeCompare(b));
	}

	const localKeys = rank(rawKeys)
		.filter((key) => !SKIP.has(key) && isAllowedInDotNotation(key) && !isPseudoParam(key))
		.map((key) => {
			ensureKeyCanBeResolved(resolved, key);
			const resolvedProp = resolved[key];

			const isFunction = typeof resolvedProp === 'function';
			const hasArgs = isFunction && resolvedProp.length > 0 && name !== '$()';

			const option: Completion = {
				label: isFunction ? key + '()' : key,
				type: isFunction ? 'function' : 'keyword',
				section: getObjectPropertySection({ name, key, isFunction }),
<<<<<<< HEAD
				apply: applyCompletion({ hasArgs, transformLabel }),
=======
				detail: getDetail(name, resolvedProp),
				apply: applyCompletion(hasArgs, transformLabel),
>>>>>>> 7176cd14
			};

			const infoKey = [name, key].join('.');
			option.info = createCompletionOption(
				'',
				key,
				isFunction ? 'native-function' : 'keyword',
				{
					doc: {
						name: key,
						returnType: getType(resolvedProp),
						description: i18n.proxyVars[infoKey],
					},
				},
				transformLabel,
			).info;

			return option;
		});

	const skipObjectExtensions =
		resolved.isProxy ||
		resolved.json ||
		/json('])$/.test(base) ||
		base === '$execution' ||
		base.endsWith('params') ||
		base === 'Math';

	if (skipObjectExtensions) {
		return sortCompletionsAlpha([...localKeys, ...natives('object')]);
	}

	return applySections({
		options: sortCompletionsAlpha([...localKeys, ...natives('object'), ...extensions('object')]),
		recommended: OBJECT_RECOMMENDED_OPTIONS,
		recommendedSection: RECOMMENDED_METHODS_SECTION,
		methodsSection: OTHER_METHODS_SECTION,
		propSection: FIELDS_SECTION,
		excludeRecommended: true,
	});
};

const getObjectPropertySection = ({
	name,
	key,
	isFunction,
}: {
	name: string;
	key: string;
	isFunction: boolean;
}): CompletionSection => {
	if (name === '$input' || name === '$()') {
		if (key === 'item') return RECOMMENDED_SECTION;
		return OTHER_SECTION;
	}

	return isFunction ? METHODS_SECTION : FIELDS_SECTION;
};

const applySections = ({
	options,
	sections,
	recommended = [],
	excludeRecommended = false,
	methodsSection = METHODS_SECTION,
	propSection = PROPERTIES_SECTION,
	recommendedSection = RECOMMENDED_SECTION,
}: {
	options: Completion[];
	recommended?: Array<string | { label: string; args: unknown[] }>;
	recommendedSection?: CompletionSection;
	methodsSection?: CompletionSection;
	propSection?: CompletionSection;
	sections?: Record<string, CompletionSection>;
	excludeRecommended?: boolean;
}) => {
	const recommendedSet = new Set(recommended);
	const optionByLabel = options.reduce(
		(acc, option) => {
			acc[option.label] = option;
			return acc;
		},
		{} as Record<string, Completion>,
	);
	return recommended
		.map((reco): Completion => {
			const option = optionByLabel[typeof reco === 'string' ? reco : reco.label];
			const label =
				typeof reco === 'string' ? option.label : insertDefaultArgs(reco.label, reco.args);
			return { ...option, label, section: recommendedSection };
		})
		.concat(
			options
				.filter((option) => !excludeRecommended || !recommendedSet.has(option.label))
				.map((option) => {
					if (sections) {
						option.section = sections[option.section as string] ?? OTHER_SECTION;
					} else {
						option.section = option.label.endsWith('()') ? methodsSection : propSection;
					}
					return option;
				}),
		);
};

const isUrl = (url: string): boolean => {
	try {
		new URL(url);
		return true;
	} catch (error) {
		return false;
	}
};

const stringOptions = (input: AutocompleteInput<string>): Completion[] => {
	const { resolved, transformLabel } = input;
	const options = sortCompletionsAlpha([
		...natives('string', transformLabel),
		...extensions('string', false, transformLabel),
	]);

	if (validateFieldType('string', resolved, 'number').valid) {
		return applySections({
			options,
			recommended: ['toInt()', 'toFloat()'],
			sections: STRING_SECTIONS,
		});
	}

	if (validateFieldType('string', resolved, 'dateTime').valid) {
		return applySections({
			options,
			recommended: ['toDateTime()'],
			sections: STRING_SECTIONS,
		});
	}

	if (VALID_EMAIL_REGEX.test(resolved)) {
		return applySections({
			options,
			recommended: ['extractDomain()', 'isEmail()', ...STRING_RECOMMENDED_OPTIONS],
			sections: STRING_SECTIONS,
		});
	}

	if (isUrl(resolved)) {
		return applySections({
			options,
			recommended: ['extractDomain()', 'extractUrlPath()', ...STRING_RECOMMENDED_OPTIONS],
			sections: STRING_SECTIONS,
		});
	}

	if (resolved.split(/\s/).find((token) => VALID_EMAIL_REGEX.test(token))) {
		return applySections({
			options,
			recommended: ['extractEmail()', ...STRING_RECOMMENDED_OPTIONS],
			sections: STRING_SECTIONS,
		});
	}

	const trimmed = resolved.trim();
	if (
		(trimmed.startsWith('{') && trimmed.endsWith('}')) ||
		(trimmed.startsWith('[') && trimmed.endsWith(']'))
	) {
		return applySections({
			options,
			recommended: ['parseJson()', ...STRING_RECOMMENDED_OPTIONS],
			sections: STRING_SECTIONS,
		});
	}

	if (['true', 'false'].includes(resolved.toLocaleLowerCase())) {
		return applySections({
			options,
			recommended: ['toBoolean()', ...STRING_RECOMMENDED_OPTIONS],
			sections: STRING_SECTIONS,
		});
	}

	return applySections({
		options,
		recommended: STRING_RECOMMENDED_OPTIONS,
		sections: STRING_SECTIONS,
	});
};

const booleanOptions = (): Completion[] => {
	return applySections({
		options: sortCompletionsAlpha([...natives('boolean'), ...extensions('boolean')]),
	});
};

const numberOptions = (input: AutocompleteInput<number>): Completion[] => {
	const { resolved, transformLabel } = input;
	const options = sortCompletionsAlpha([
		...natives('number', transformLabel),
		...extensions('number', false, transformLabel),
	]);
	const ONLY_INTEGER = ['isEven()', 'isOdd()'];

	if (Number.isInteger(resolved)) {
		const nowMillis = Date.now();
		const marginMillis = 946_707_779_000; // 30y
		const isPlausableMillisDateTime =
			resolved > nowMillis - marginMillis && resolved < nowMillis + marginMillis;

		if (isPlausableMillisDateTime) {
			return applySections({
				options,
				recommended: [{ label: 'toDateTime()', args: ['ms'] }],
			});
		}

		const nowSeconds = nowMillis / 1000;
		const marginSeconds = marginMillis / 1000;
		const isPlausableSecondsDateTime =
			resolved > nowSeconds - marginSeconds && resolved < nowSeconds + marginSeconds;
		if (isPlausableSecondsDateTime) {
			return applySections({
				options,
				recommended: [{ label: 'toDateTime()', args: ['s'] }],
			});
		}

		if (resolved === 0 || resolved === 1) {
			return applySections({
				options,
				recommended: ['toBoolean()'],
			});
		}

		return applySections({
			options,
			recommended: ONLY_INTEGER,
		});
	} else {
		const exclude = new Set(ONLY_INTEGER);
		return applySections({
			options: options.filter((option) => !exclude.has(option.label)),
			recommended: ['round()', 'floor()', 'ceil()'],
		});
	}
};

const dateOptions = (input: AutocompleteInput<Date>): Completion[] => {
	return applySections({
		options: sortCompletionsAlpha([
			...natives('date', input.transformLabel),
			...extensions('date', true, input.transformLabel),
		]),
		recommended: DATE_RECOMMENDED_OPTIONS,
	});
};

const luxonOptions = (input: AutocompleteInput<DateTime>): Completion[] => {
	return applySections({
		options: sortCompletionsAlpha(
			uniqBy(
				[
					...extensions('date', false, input.transformLabel),
					...luxonInstanceOptions(false, input.transformLabel),
				],
				(option) => option.label,
			),
		),
		recommended: LUXON_RECOMMENDED_OPTIONS,
		sections: LUXON_SECTIONS,
	});
};

const arrayOptions = (input: AutocompleteInput<unknown[]>): Completion[] => {
	const { resolved, transformLabel } = input;
	const options = applySections({
		options: sortCompletionsAlpha([
			...natives('array', transformLabel),
			...extensions('array', false, transformLabel),
		]),
		recommended: ARRAY_RECOMMENDED_OPTIONS,
		methodsSection: OTHER_SECTION,
		propSection: OTHER_SECTION,
		excludeRecommended: true,
	});

	if (resolved.length > 0 && resolved.some((i) => typeof i !== 'number')) {
		const NUMBER_ONLY_ARRAY_EXTENSIONS = new Set(ARRAY_NUMBER_ONLY_METHODS);

		return options.filter((m) => !NUMBER_ONLY_ARRAY_EXTENSIONS.has(m.label));
	}
	return options;
};

function ensureKeyCanBeResolved(obj: IDataObject, key: string) {
	try {
		obj[key];
	} catch (error) {
		// e.g. attempt to access disconnected node with `$()`
		throw new Error('Cannot generate options', { cause: error });
	}
}

export const variablesOptions = () => {
	const environmentsStore = useEnvironmentsStore();
	const variables = environmentsStore.variables;

	return variables.map((variable) =>
		createCompletionOption('Object', variable.key, 'keyword', {
			doc: {
				name: variable.key,
				returnType: 'string',
				description: i18n.baseText('codeNodeEditor.completer.$vars.varName'),
				docURL: 'https://docs.n8n.io/environments/variables/',
			},
		}),
	);
};

export const secretOptions = (base: string) => {
	const externalSecretsStore = useExternalSecretsStore();
	let resolved: Resolved;

	try {
		resolved = Expression.resolveWithoutWorkflow(`{{ ${base} }}`, {
			$secrets: externalSecretsStore.secretsAsObject,
		});
	} catch {
		return [];
	}

	if (resolved === null) return [];

	try {
		if (typeof resolved !== 'object') {
			return [];
		}
		return Object.entries(resolved).map(([secret, value]) =>
			createCompletionOption('', secret, 'keyword', {
				doc: {
					name: secret,
					returnType: typeof value,
					description: i18n.baseText('codeNodeEditor.completer.$secrets.provider.varName'),
					docURL: i18n.baseText('settings.externalSecrets.docs'),
				},
			}),
		);
	} catch {
		return [];
	}
};

export const secretProvidersOptions = () => {
	const externalSecretsStore = useExternalSecretsStore();

	return Object.keys(externalSecretsStore.secretsAsObject).map((provider) =>
		createCompletionOption('Object', provider, 'keyword', {
			doc: {
				name: provider,
				returnType: 'object',
				description: i18n.baseText('codeNodeEditor.completer.$secrets.provider'),
				docURL: i18n.baseText('settings.externalSecrets.docs'),
			},
		}),
	);
};

/**
 * Methods and fields defined on a Luxon `DateTime` class instance.
 */
export const luxonInstanceOptions = (
	includeHidden = false,
	transformLabel: (label: string) => string = (label) => label,
) => {
	const SKIP = new Set(['constructor', 'get', 'invalidExplanation', 'invalidReason']);

	return Object.entries(Object.getOwnPropertyDescriptors(DateTime.prototype))
		.filter(([key]) => !SKIP.has(key))
		.sort(([a], [b]) => a.localeCompare(b))
		.map(([key, descriptor]) => {
			const isFunction = typeof descriptor.value === 'function';
			const optionType = isFunction ? 'native-function' : 'keyword';
			return createLuxonAutocompleteOption(
				key,
				optionType,
				luxonInstanceDocs,
				i18n.luxonInstance,
				includeHidden,
				transformLabel,
			) as Completion;
		})
		.filter(Boolean);
};

/**
 * Methods defined on a Luxon `DateTime` class.
 */
export const luxonStaticOptions = () => {
	const SKIP = new Set(['prototype', 'name', 'length', 'invalid']);

	return sortCompletionsAlpha(
		Object.keys(Object.getOwnPropertyDescriptors(DateTime))
			.filter((key) => !SKIP.has(key) && !key.includes('_'))
			.map((key) => {
				return createLuxonAutocompleteOption(
					key,
					'native-function',
					luxonStaticDocs,
					i18n.luxonStatic,
				) as Completion;
			})
			.filter(Boolean),
	);
};

const createLuxonAutocompleteOption = (
	name: string,
	type: AutocompleteOptionType,
	docDefinition: NativeDoc,
	translations: Record<string, string | undefined>,
	includeHidden = false,
	transformLabel: (label: string) => string = (label) => label,
): Completion | null => {
	const isFunction = isFunctionOption(type);
	const label = isFunction ? name + '()' : name;

	let doc: DocMetadata | undefined;
	if (docDefinition.properties && docDefinition.properties.hasOwnProperty(name)) {
		doc = docDefinition.properties[name].doc;
	} else if (docDefinition.functions.hasOwnProperty(name)) {
		doc = docDefinition.functions[name].doc;
	} else {
		// Use inferred/default values if docs are still not updated
		// This should happen when our doc specification becomes
		// out-od-date with Luxon implementation
		const optionType = typeof DateTime.prototype[name as keyof DateTime];
		doc = {
			name,
			returnType: !optionType || optionType === 'undefined' ? '' : optionType,
			docURL: 'https://moment.github.io/luxon/api-docs/index.html#datetime',
		};
	}

	if (!doc || (doc?.hidden && !includeHidden)) {
		return null;
	}

	const option: Completion = {
		label,
		type,
		section: doc?.section,
		apply: applyCompletion({
			hasArgs: hasRequiredArgs(doc),
			defaultArgs: getDefaultArgs(doc),
			transformLabel,
		}),
	};
	option.info = createCompletionOption(
		'DateTime',
		name,
		type,
		{
			// Add translated description
			doc: { ...doc, description: translations[name] } as DocMetadata,
		},
		transformLabel,
	).info;
	return option;
};

/**
 * Methods defined on the global `Object`.
 */
export const objectGlobalOptions = () => {
	return ['assign', 'entries', 'keys', 'values'].map((key) => {
		const option: Completion = {
			label: key + '()',
			type: 'function',
		};

		const info = i18n.globalObject[key];

		if (info) option.info = info;

		return option;
	});
};

const regexes = {
	generalRef: /\$[^$'"]+\.(.*)/, // $input. or $json. or similar ones
	selectorRef: /\$\(['"][\S\s]+['"]\)\.(.*)/, // $('nodeName').

	numberLiteral: /\((\d+)\.?(\d*)\)\.(.*)/, // (123). or (123.4).
	singleQuoteStringLiteral: /('.+')\.([^'{\s])*/, // 'abc'.
	doubleQuoteStringLiteral: /(".+")\.([^"{\s])*/, // "abc".
	dateLiteral: /\(?new Date\(\(?.*?\)\)?\.(.*)/, // new Date(). or (new Date()).
	arrayLiteral: /(\[.*\])\.(.*)/, // [1, 2, 3].
	indexedAccess: /([^"{\s]+\[.+\])\.(.*)/, // 'abc'[0]. or 'abc'.split('')[0] or similar ones
	objectLiteral: /\(\{.*\}\)\.(.*)/, // ({}).

	mathGlobal: /Math\.(.*)/, // Math.
	datetimeGlobal: /DateTime\.(.*)/, // DateTime.
	objectGlobal: /Object\.(.*)/, // Object. or Object.method(arg).
};

const DATATYPE_REGEX = new RegExp(
	Object.values(regexes)
		.map((regex) => regex.source)
		.join('|'),
);<|MERGE_RESOLUTION|>--- conflicted
+++ resolved
@@ -405,12 +405,8 @@
 				label: isFunction ? key + '()' : key,
 				type: isFunction ? 'function' : 'keyword',
 				section: getObjectPropertySection({ name, key, isFunction }),
-<<<<<<< HEAD
 				apply: applyCompletion({ hasArgs, transformLabel }),
-=======
 				detail: getDetail(name, resolvedProp),
-				apply: applyCompletion(hasArgs, transformLabel),
->>>>>>> 7176cd14
 			};
 
 			const infoKey = [name, key].join('.');
