import type { Plugin } from 'vue';
import type { IDataObject, ITelemetrySettings, ITelemetryTrackProperties } from 'n8n-workflow';
import type { RouteLocation } from 'vue-router';

import type { INodeCreateElement, IUpdateInformation } from '@/Interface';
import type { IUserNodesPanelSession, RudderStack } from './telemetry.types';
import { useSettingsStore } from '@/stores/settings.store';
import { useRootStore } from '@/stores/n8nRoot.store';
import { useTelemetryStore } from '@/stores/telemetry.store';
import { SLACK_NODE_TYPE } from '@/constants';

export class Telemetry {
<<<<<<< HEAD
	private pageEventQueue: Array<{ route: RouteLocation }>;

	private previousPath: string;

	private get rudderStack() {
		return window.rudderanalytics;
	}

	private userNodesPanelSession: IUserNodesPanelSession = {
		sessionId: '',
		data: {
			nodeFilter: '',
			resultsNodes: [],
			filterMode: 'Regular',
=======
	constructor(
		private rudderStack: RudderStack,
		private userNodesPanelSession: IUserNodesPanelSession = {
			sessionId: '',
			data: {
				nodeFilter: '',
				resultsNodes: [],
				filterMode: 'Regular',
			},
>>>>>>> 139e08a5
		},
		private pageEventQueue: Array<{ route: RouteLocation }> = [],
		private previousPath: string = '',
	) {}

	init(
		telemetrySettings: ITelemetrySettings,
		{
			instanceId,
			userId,
			versionCli,
		}: {
			instanceId: string;
			userId?: string;
			versionCli: string;
		},
	) {
		if (!telemetrySettings.enabled || !telemetrySettings.config || this.rudderStack) return;

		const {
			config: { key, url },
		} = telemetrySettings;

		const settingsStore = useSettingsStore();
		const rootStore = useRootStore();

		const logLevel = settingsStore.logLevel;

		const logging = logLevel === 'debug' ? { logLevel: 'DEBUG' } : {};

		this.initRudderStack(key, url, {
			integrations: { All: false },
			loadIntegration: false,
			configUrl: 'https://api-rs.n8n.io',
			...logging,
		});
		useTelemetryStore().init(this);

		this.identify(instanceId, userId, versionCli);

		this.flushPageEvents();
		this.track('Session started', { session_id: rootStore.sessionId });
	}

	identify(instanceId: string, userId?: string, versionCli?: string) {
		const traits = { instance_id: instanceId, version_cli: versionCli };
		if (userId) {
			this.rudderStack.identify(`${instanceId}#${userId}`, traits);
		} else {
			this.rudderStack.reset();
		}
	}

	track(event: string, properties?: ITelemetryTrackProperties) {
		if (!this.rudderStack) return;

		const updatedProperties = {
			...properties,
			version_cli: useRootStore().versionCli,
		};

		this.rudderStack.track(event, updatedProperties);
	}

	page(route: Route) {
		if (this.rudderStack) {
			if (route.path === this.previousPath) {
				// avoid duplicate requests query is changed for example on search page
				return;
			}
			this.previousPath = route.path;

			const pageName = route.name;
			let properties: { [key: string]: string } = {};
			if (route.meta?.telemetry && typeof route.meta.telemetry.getProperties === 'function') {
				properties = route.meta.telemetry.getProperties(route);
			}

			const category = route.meta?.telemetry?.pageCategory || 'Editor';
			this.rudderStack.page(category, pageName, properties);
		} else {
			this.pageEventQueue.push({
				route,
			});
		}
	}

	flushPageEvents() {
		const queue = this.pageEventQueue;
		this.pageEventQueue = [];
		queue.forEach(({ route }) => {
			this.page(route);
		});
	}

	trackAskAI(event: string, properties: IDataObject = {}) {
		if (this.rudderStack) {
			properties.session_id = useRootStore().sessionId;
			switch (event) {
				case 'askAi.generationFinished':
					this.track('Ai code generation finished', properties);
				case 'ask.generationClicked':
					this.track('User clicked on generate code button', properties);
				default:
					break;
			}
		}
	}

	trackNodesPanel(event: string, properties: IDataObject = {}) {
		if (this.rudderStack) {
			properties.nodes_panel_session_id = this.userNodesPanelSession.sessionId;
			switch (event) {
				case 'nodeView.createNodeActiveChanged':
					if (properties.createNodeActive !== false) {
						this.resetNodesPanelSession();
						properties.nodes_panel_session_id = this.userNodesPanelSession.sessionId;
						this.track('User opened nodes panel', properties);
					}
					break;
				case 'nodeCreateList.destroyed':
					if (
						this.userNodesPanelSession.data.nodeFilter.length > 0 &&
						this.userNodesPanelSession.data.nodeFilter !== ''
					) {
						this.track('User entered nodes panel search term', this.generateNodesPanelEvent());
					}
					break;
				case 'nodeCreateList.nodeFilterChanged':
					if (
						(properties.newValue as string).length === 0 &&
						this.userNodesPanelSession.data.nodeFilter.length > 0
					) {
						this.track('User entered nodes panel search term', this.generateNodesPanelEvent());
					}

					if (
						(properties.newValue as string).length > ((properties.oldValue as string) || '').length
					) {
						this.userNodesPanelSession.data.nodeFilter = properties.newValue as string;
						this.userNodesPanelSession.data.resultsNodes = (
							(properties.filteredNodes || []) as INodeCreateElement[]
						).map((node: INodeCreateElement) => node.key);
					}
					break;
				case 'nodeCreateList.onCategoryExpanded':
					properties.is_subcategory = false;
					properties.nodes_panel_session_id = this.userNodesPanelSession.sessionId;
					this.track('User viewed node category', properties);
					break;
				case 'nodeCreateList.onViewActions':
					properties.nodes_panel_session_id = this.userNodesPanelSession.sessionId;
					this.track('User viewed node actions', properties);
					break;
				case 'nodeCreateList.onActionsCustmAPIClicked':
					properties.nodes_panel_session_id = this.userNodesPanelSession.sessionId;
					this.track('User clicked custom API from node actions', properties);
					break;
				case 'nodeCreateList.addAction':
					properties.nodes_panel_session_id = this.userNodesPanelSession.sessionId;
					this.track('User added action', properties);
					break;
				case 'nodeCreateList.onSubcategorySelected':
					properties.category_name = properties.subcategory;
					properties.is_subcategory = true;
					properties.nodes_panel_session_id = this.userNodesPanelSession.sessionId;
					delete properties.selected;
					this.track('User viewed node category', properties);
					break;
				case 'nodeView.addNodeButton':
					this.track('User added node to workflow canvas', properties);
					break;
				case 'nodeView.addSticky':
					this.track('User inserted workflow note', properties);
					break;
				default:
					break;
			}
		}
	}

	// We currently do not support tracking directly from within node implementation
	// so we are using this method as centralized way to track node parameters changes
	trackNodeParametersValuesChange(nodeType: string, change: IUpdateInformation) {
		if (this.rudderStack) {
			switch (nodeType) {
				case SLACK_NODE_TYPE:
					if (change.name === 'parameters.includeLinkToWorkflow') {
						this.track('User toggled n8n reference option');
					}
					break;

				default:
					break;
			}
		}
	}

	private resetNodesPanelSession() {
		this.userNodesPanelSession.sessionId = `nodes_panel_session_${new Date().valueOf()}`;
		this.userNodesPanelSession.data = {
			nodeFilter: '',
			resultsNodes: [],
			filterMode: 'All',
		};
	}

	private generateNodesPanelEvent() {
		return {
			search_string: this.userNodesPanelSession.data.nodeFilter,
			results_count: this.userNodesPanelSession.data.resultsNodes.length,
			filter_mode: this.userNodesPanelSession.data.filterMode,
			nodes_panel_session_id: this.userNodesPanelSession.sessionId,
		};
	}

	private initRudderStack(key: string, url: string, options: IDataObject) {
		this.rudderStack.methods = [
			'load',
			'page',
			'track',
			'identify',
			'alias',
			'group',
			'ready',
			'reset',
			'getAnonymousId',
			'setAnonymousId',
		];

		this.rudderStack.factory = (method: string) => {
			return (...args: unknown[]) => {
				const argsCopy = [method, ...args];
				this.rudderStack.push(argsCopy);

				return this.rudderStack;
			};
		};

		for (const method of this.rudderStack.methods) {
			this.rudderStack[method] = this.rudderStack.factory(method);
		}

		this.rudderStack.load(key, url, options);
	}
}

export const telemetry = new Telemetry(
	window.rudderanalytics ?? {
		identify: () => {},
		reset: () => {},
		track: () => {},
		page: () => {},
		push: () => {},
		load: () => {},
	},
);

export const TelemetryPlugin: Plugin<{}> = {
	install(app) {
		app.config.globalProperties.$telemetry = telemetry;
	},
};<|MERGE_RESOLUTION|>--- conflicted
+++ resolved
@@ -10,22 +10,6 @@
 import { SLACK_NODE_TYPE } from '@/constants';
 
 export class Telemetry {
-<<<<<<< HEAD
-	private pageEventQueue: Array<{ route: RouteLocation }>;
-
-	private previousPath: string;
-
-	private get rudderStack() {
-		return window.rudderanalytics;
-	}
-
-	private userNodesPanelSession: IUserNodesPanelSession = {
-		sessionId: '',
-		data: {
-			nodeFilter: '',
-			resultsNodes: [],
-			filterMode: 'Regular',
-=======
 	constructor(
 		private rudderStack: RudderStack,
 		private userNodesPanelSession: IUserNodesPanelSession = {
@@ -35,7 +19,6 @@
 				resultsNodes: [],
 				filterMode: 'Regular',
 			},
->>>>>>> 139e08a5
 		},
 		private pageEventQueue: Array<{ route: RouteLocation }> = [],
 		private previousPath: string = '',
