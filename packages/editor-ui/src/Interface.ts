--- conflicted
+++ resolved
@@ -1470,14 +1470,13 @@
 	displayOptions?: IDisplayOptions;
 };
 
-<<<<<<< HEAD
 export interface ResourceMapperReqParams {
 	nodeTypeAndVersion: INodeTypeNameVersion;
 	path: string;
 	methodName?: string;
 	currentNodeParameters: INodeParameters;
 	credentials?: INodeCredentials;
-=======
+}
 export interface EnvironmentVariable {
 	id: number;
 	key: string;
@@ -1486,7 +1485,6 @@
 
 export interface TemporaryEnvironmentVariable extends Omit<EnvironmentVariable, 'id'> {
 	id: string;
->>>>>>> 33299ca6
 }
 
 export type ExecutionFilterMetadata = {
