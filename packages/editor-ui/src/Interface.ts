import type {
	AI_NODE_CREATOR_VIEW,
	CREDENTIAL_EDIT_MODAL_KEY,
	SignInType,
	FAKE_DOOR_FEATURES,
	TRIGGER_NODE_CREATOR_VIEW,
	REGULAR_NODE_CREATOR_VIEW,
	AI_OTHERS_NODE_CREATOR_VIEW,
} from './constants';
import type { IMenuItem } from 'n8n-design-system';
import type {
	GenericValue,
	IConnections,
	ICredentialsDecrypted,
	ICredentialsEncrypted,
	ICredentialType,
	IDataObject,
	INode,
	INodeIssues,
	INodeParameters,
	INodeTypeDescription,
	IPinData,
	IRunExecutionData,
	IRun,
	IRunData,
	ITaskData,
	IWorkflowSettings as IWorkflowSettingsWorkflow,
	WorkflowExecuteMode,
	PublicInstalledPackage,
	INodeTypeNameVersion,
	ILoadOptions,
	INodeCredentials,
	INodeListSearchItems,
	NodeParameterValueType,
	IDisplayOptions,
	IExecutionsSummary,
	FeatureFlags,
	ExecutionStatus,
	ITelemetryTrackProperties,
	IUserManagementSettings,
	WorkflowSettings,
	IUserSettings,
	IN8nUISettings,
	BannerName,
	INodeExecutionData,
	INodeProperties,
	NodeConnectionType,
	INodeCredentialsDetails,
} from 'n8n-workflow';
import type { BulkCommand, Undoable } from '@/models/history';
import type { PartialBy, TupleToUnion } from '@/utils/typeHelpers';
import type { Component } from 'vue';
import type { Scope } from '@n8n/permissions';
import type { runExternalHook } from '@/utils/externalHooks';

export * from 'n8n-design-system/types';

declare global {
	interface Window {
		posthog?: {
			init(
				key: string,
				options?: {
					api_host?: string;
					autocapture?: boolean;
					disable_session_recording?: boolean;
					debug?: boolean;
					bootstrap?: {
						distinctId?: string;
						isIdentifiedID?: boolean;
						featureFlags: FeatureFlags;
					};
					session_recording?: {
						maskAllInputs?: boolean;
						maskInputFn?: ((text: string, element?: HTMLElement) => string) | null;
					};
				},
			): void;
			isFeatureEnabled?(flagName: string): boolean;
			getFeatureFlag?(flagName: string): boolean | string;
			identify?(
				id: string,
				userProperties?: Record<string, string | number>,
				userPropertiesOnce?: Record<string, string>,
			): void;
			reset?(resetDeviceId?: boolean): void;
			onFeatureFlags?(callback: (keys: string[], map: FeatureFlags) => void): void;
			reloadFeatureFlags?(): void;
			capture?(event: string, properties: IDataObject): void;
			register?(metadata: IDataObject): void;
			people?: {
				set?(metadata: IDataObject): void;
			};
			debug?(): void;
		};
		analytics?: {
			identify(userId: string): void;
			track(event: string, properties?: ITelemetryTrackProperties): void;
			page(category: string, name: string, properties?: ITelemetryTrackProperties): void;
		};
		featureFlags?: {
			getAll: () => FeatureFlags;
			getVariant: (name: string) => string | boolean | undefined;
			override: (name: string, value: string) => void;
		};
		// eslint-disable-next-line @typescript-eslint/naming-convention
		Cypress: unknown;
	}
}

export type EndpointStyle = {
	width?: number;
	height?: number;
	fill?: string;
	stroke?: string;
	outlineStroke?: string;
	lineWidth?: number;
	hover?: boolean;
	showOutputLabel?: boolean;
	size?: string;
	hoverMessage?: string;
};

export interface IUpdateInformation {
	name: string;
	key?: string;
	value:
		| string
		| number
		| { [key: string]: string | number | boolean }
		| NodeParameterValueType
		| INodeParameters; // with null makes problems in NodeSettings.vue
	node?: string;
	oldValue?: string | number;
}

export interface INodeUpdatePropertiesInformation {
	name: string; // Node-Name
	properties: {
		position: XYPosition;
		[key: string]: IDataObject | XYPosition;
	};
}

export type XYPosition = [number, number];

export interface INodeUi extends INode {
	position: XYPosition;
	color?: string;
	notes?: string;
	issues?: INodeIssues;
	name: string;
	pinData?: IDataObject;
}

export interface INodeTypesMaxCount {
	[key: string]: {
		exist: number;
		max: number;
		nodeNames: string[];
	};
}

export interface IExternalHooks {
	run: typeof runExternalHook;
}

export interface INodeTranslationHeaders {
	data: {
		[key: string]: {
			displayName: string;
			description: string;
		};
	};
}

export interface IAiDataContent {
	data: INodeExecutionData[] | null;
	inOut: 'input' | 'output';
	type: NodeConnectionType;
	metadata: {
		executionTime: number;
		startTime: number;
	};
}

export interface IAiData {
	data: IAiDataContent[];
	node: string;
	runIndex: number;
}

export interface IStartRunData {
	workflowData: IWorkflowData;
	startNodes?: string[];
	destinationNode?: string;
	runData?: IRunData;
	pinData?: IPinData;
}

export interface ITableData {
	columns: string[];
	data: GenericValue[][];
	hasJson: { [key: string]: boolean };
}

export interface IVariableItemSelected {
	variable: string;
}

export interface IVariableSelectorOption {
	name: string;
	key?: string;
	value?: string;
	options?: IVariableSelectorOption[] | null;
	allowParentSelect?: boolean;
	dataType?: string;
}

// Simple version of n8n-workflow.Workflow
export interface IWorkflowData {
	id?: string;
	name?: string;
	active?: boolean;
	nodes: INode[];
	connections: IConnections;
	settings?: IWorkflowSettings;
	tags?: string[];
	pinData?: IPinData;
	versionId?: string;
}

export interface IWorkflowDataUpdate {
	id?: string;
	name?: string;
	nodes?: INode[];
	connections?: IConnections;
	settings?: IWorkflowSettings;
	active?: boolean;
	tags?: ITag[] | string[]; // string[] when store or requested, ITag[] from API response
	pinData?: IPinData;
	versionId?: string;
	meta?: WorkflowMetadata;
}

export interface IWorkflowToShare extends IWorkflowDataUpdate {
	meta?: {
		instanceId: string;
	};
}

export interface IWorkflowTemplateNode
	extends Pick<INodeUi, 'name' | 'type' | 'position' | 'parameters' | 'typeVersion' | 'webhookId'> {
	// The credentials in a template workflow have a different type than in a regular workflow
	credentials?: IWorkflowTemplateNodeCredentials;
}

export interface IWorkflowTemplateNodeCredentials {
	[key: string]: string | INodeCredentialsDetails;
}

export interface IWorkflowTemplate {
	id: number;
	name: string;
	workflow: Pick<IWorkflowData, 'connections' | 'settings' | 'pinData'> & {
		nodes: IWorkflowTemplateNode[];
	};
}

export interface INewWorkflowData {
	name: string;
	onboardingFlowEnabled: boolean;
}

export interface WorkflowMetadata {
	onboardingId?: string;
}

// Almost identical to cli.Interfaces.ts
export interface IWorkflowDb {
	id: string;
	name: string;
	active: boolean;
	createdAt: number | string;
	updatedAt: number | string;
	nodes: INodeUi[];
	connections: IConnections;
	settings?: IWorkflowSettings;
	tags?: ITag[] | string[]; // string[] when store or requested, ITag[] from API response
	pinData?: IPinData;
	sharedWith?: Array<Partial<IUser>>;
	ownedBy?: Partial<IUser>;
	versionId: string;
	usedCredentials?: IUsedCredential[];
	meta?: WorkflowMetadata;
}

// Identical to cli.Interfaces.ts
export interface IWorkflowShortResponse {
	id: string;
	name: string;
	active: boolean;
	createdAt: number | string;
	updatedAt: number | string;
	tags: ITag[];
}

export interface IWorkflowsShareResponse {
	id: string;
	createdAt: number | string;
	updatedAt: number | string;
	sharedWith?: Array<Partial<IUser>>;
	ownedBy?: Partial<IUser>;
}

// Identical or almost identical to cli.Interfaces.ts

export interface IActivationError {
	time: number;
	error: {
		message: string;
	};
}

export interface IShareCredentialsPayload {
	shareWithIds: string[];
}

export interface IShareWorkflowsPayload {
	shareWithIds: string[];
}

export interface ICredentialsResponse extends ICredentialsEncrypted {
	id: string;
	createdAt: number | string;
	updatedAt: number | string;
	sharedWith?: Array<Partial<IUser>>;
	ownedBy?: Partial<IUser>;
	currentUserHasAccess?: boolean;
}

export interface ICredentialsBase {
	createdAt: number | string;
	updatedAt: number | string;
}

export interface ICredentialsDecryptedResponse extends ICredentialsBase, ICredentialsDecrypted {
	id: string;
}

export interface IExecutionBase {
	id?: string;
	finished: boolean;
	mode: WorkflowExecuteMode;
	retryOf?: string;
	retrySuccessId?: string;
	startedAt: Date;
	stoppedAt?: Date;
	workflowId?: string; // To be able to filter executions easily //
}

export interface IExecutionFlatted extends IExecutionBase {
	data: string;
	workflowData: IWorkflowDb;
}

export interface IExecutionFlattedResponse extends IExecutionFlatted {
	id: string;
}

export interface IExecutionPushResponse {
	executionId?: string;
	waitingForWebhook?: boolean;
}

export interface IExecutionResponse extends IExecutionBase {
	id: string;
	data?: IRunExecutionData;
	workflowData: IWorkflowDb;
	executedNode?: string;
}

export interface IExecutionShortResponse {
	id: string;
	workflowData: {
		id: string;
		name: string;
	};
	mode: WorkflowExecuteMode;
	finished: boolean;
	startedAt: Date;
	stoppedAt: Date;
	executionTime?: number;
}

export interface IExecutionsListResponse {
	count: number;
	results: IExecutionsSummary[];
	estimated: boolean;
}

export interface IExecutionsCurrentSummaryExtended {
	id: string;
	finished?: boolean;
	mode: WorkflowExecuteMode;
	retryOf?: string;
	retrySuccessId?: string;
	startedAt: Date;
	stoppedAt?: Date;
	workflowId: string;
	workflowName?: string;
}

export interface IExecutionsStopData {
	finished?: boolean;
	mode: WorkflowExecuteMode;
	startedAt: Date;
	stoppedAt: Date;
	status: ExecutionStatus;
}

export interface IExecutionDeleteFilter {
	deleteBefore?: Date;
	filters?: ExecutionsQueryFilter;
	ids?: string[];
}

export type PushDataUsersForWorkflow = {
	workflowId: string;
	activeUsers: Array<{ user: IUser; lastSeen: string }>;
};

type PushDataWorkflowUsersChanged = {
	data: PushDataUsersForWorkflow;
	type: 'activeWorkflowUsersChanged';
};

export type IPushData =
	| PushDataExecutionFinished
	| PushDataExecutionStarted
	| PushDataExecuteAfter
	| PushDataExecuteBefore
	| PushDataConsoleMessage
	| PushDataReloadNodeType
	| PushDataRemoveNodeType
	| PushDataTestWebhook
	| PushDataExecutionRecovered
	| PushDataWorkerStatusMessage
	| PushDataActiveWorkflowAdded
	| PushDataActiveWorkflowRemoved
	| PushDataWorkflowFailedToActivate
	| PushDataWorkflowUsersChanged;

type PushDataActiveWorkflowAdded = {
	data: IActiveWorkflowAdded;
	type: 'workflowActivated';
};

type PushDataActiveWorkflowRemoved = {
	data: IActiveWorkflowRemoved;
	type: 'workflowDeactivated';
};

type PushDataWorkflowFailedToActivate = {
	data: IWorkflowFailedToActivate;
	type: 'workflowFailedToActivate';
};

type PushDataExecutionRecovered = {
	data: IPushDataExecutionRecovered;
	type: 'executionRecovered';
};

type PushDataExecutionFinished = {
	data: IPushDataExecutionFinished;
	type: 'executionFinished';
};

type PushDataExecutionStarted = {
	data: IPushDataExecutionStarted;
	type: 'executionStarted';
};

type PushDataExecuteAfter = {
	data: IPushDataNodeExecuteAfter;
	type: 'nodeExecuteAfter';
};

type PushDataExecuteBefore = {
	data: IPushDataNodeExecuteBefore;
	type: 'nodeExecuteBefore';
};

type PushDataConsoleMessage = {
	data: IPushDataConsoleMessage;
	type: 'sendConsoleMessage';
};

type PushDataReloadNodeType = {
	data: IPushDataReloadNodeType;
	type: 'reloadNodeType';
};

type PushDataRemoveNodeType = {
	data: IPushDataRemoveNodeType;
	type: 'removeNodeType';
};

type PushDataTestWebhook = {
	data: IPushDataTestWebhook;
	type: 'testWebhookDeleted' | 'testWebhookReceived';
};

type PushDataWorkerStatusMessage = {
	data: IPushDataWorkerStatusMessage;
	type: 'sendWorkerStatusMessage';
};

export interface IPushDataExecutionStarted {
	executionId: string;
	mode: WorkflowExecuteMode;
	startedAt: Date;
	retryOf?: string;
	workflowId: string;
	workflowName?: string;
}
export interface IPushDataExecutionRecovered {
	executionId: string;
}

export interface IPushDataExecutionFinished {
	data: IRun;
	executionId: string;
	retryOf?: string;
}

export interface IActiveWorkflowAdded {
	workflowId: string;
}

export interface IActiveWorkflowRemoved {
	workflowId: string;
}

export interface IWorkflowFailedToActivate {
	workflowId: string;
	errorMessage: string;
}

export interface IPushDataUnsavedExecutionFinished {
	executionId: string;
	data: { finished: true; stoppedAt: Date };
}

export interface IPushDataExecutionStarted {
	executionId: string;
}

export interface IPushDataNodeExecuteAfter {
	data: ITaskData;
	executionId: string;
	nodeName: string;
}

export interface IPushDataNodeExecuteBefore {
	executionId: string;
	nodeName: string;
}

export interface IPushDataReloadNodeType {
	name: string;
	version: number;
}
export interface IPushDataRemoveNodeType {
	name: string;
	version: number;
}

export interface IPushDataTestWebhook {
	executionId: string;
	workflowId: string;
}

export interface IPushDataConsoleMessage {
	source: string;
	messages: string[];
}

export interface WorkerJobStatusSummary {
	jobId: string;
	executionId: string;
	retryOf?: string;
	startedAt: Date;
	mode: WorkflowExecuteMode;
	workflowName: string;
	workflowId: string;
	status: ExecutionStatus;
}

export interface IPushDataWorkerStatusPayload {
	workerId: string;
	runningJobsSummary: WorkerJobStatusSummary[];
	freeMem: number;
	totalMem: number;
	uptime: number;
	loadAvg: number[];
	cpus: string;
	arch: string;
	platform: NodeJS.Platform;
	hostname: string;
	interfaces: Array<{
		family: 'IPv4' | 'IPv6';
		address: string;
		internal: boolean;
	}>;
	version: string;
}

export interface IPushDataWorkerStatusMessage {
	workerId: string;
	status: IPushDataWorkerStatusPayload;
}

export type IPersonalizationSurveyAnswersV1 = {
	codingSkill?: string | null;
	companyIndustry?: string[] | null;
	companySize?: string | null;
	otherCompanyIndustry?: string | null;
	otherWorkArea?: string | null;
	workArea?: string[] | string | null;
};

export type IPersonalizationSurveyAnswersV2 = {
	version: 'v2';
	automationGoal?: string | null;
	codingSkill?: string | null;
	companyIndustryExtended?: string[] | null;
	companySize?: string | null;
	companyType?: string | null;
	customerType?: string | null;
	mspFocus?: string[] | null;
	mspFocusOther?: string | null;
	otherAutomationGoal?: string | null;
	otherCompanyIndustryExtended?: string[] | null;
};

export type IPersonalizationSurveyAnswersV3 = {
	version: 'v3';
	automationGoal?: string | null;
	otherAutomationGoal?: string | null;
	companyIndustryExtended?: string[] | null;
	otherCompanyIndustryExtended?: string[] | null;
	companySize?: string | null;
	companyType?: string | null;
	automationGoalSm?: string[] | null;
	automationGoalSmOther?: string | null;
	usageModes?: string[] | null;
	email?: string | null;
};

export type IPersonalizationSurveyAnswersV4 = {
	version: 'v4';
	automationGoalDevops?: string[] | null;
	automationGoalDevopsOther?: string | null;
	companyIndustryExtended?: string[] | null;
	otherCompanyIndustryExtended?: string[] | null;
	companySize?: string | null;
	companyType?: string | null;
	automationGoalSm?: string[] | null;
	automationGoalSmOther?: string | null;
	usageModes?: string[] | null;
	email?: string | null;
	role?: string | null;
	roleOther?: string | null;
	reportedSource?: string | null;
	reportedSourceOther?: string | null;
};

export type IPersonalizationLatestVersion = IPersonalizationSurveyAnswersV4;

export type IPersonalizationSurveyVersions =
	| IPersonalizationSurveyAnswersV1
	| IPersonalizationSurveyAnswersV2
	| IPersonalizationSurveyAnswersV3;

export type IRole = 'default' | 'owner' | 'member' | 'admin';

export interface IUserResponse {
	id: string;
	firstName?: string;
	lastName?: string;
	email?: string;
	createdAt?: string;
	globalRole?: {
		name: IRole;
		id: string;
		createdAt: Date;
	};
	globalScopes?: Scope[];
	personalizationAnswers?: IPersonalizationSurveyVersions | null;
	isPending: boolean;
	signInType?: SignInType;
	settings?: IUserSettings;
}

export interface CurrentUserResponse extends IUserResponse {
	featureFlags?: FeatureFlags;
}

export interface IUser extends IUserResponse {
	isDefaultUser: boolean;
	isPendingUser: boolean;
	hasRecoveryCodesLeft: boolean;
	isOwner: boolean;
	inviteAcceptUrl?: string;
	fullName?: string;
	createdAt?: string;
	mfaEnabled: boolean;
	globalRoleId?: number;
}

export interface IVersionNotificationSettings {
	enabled: boolean;
	endpoint: string;
	infoUrl: string;
}

export interface IUserListAction {
	label: string;
	value: string;
	guard?: (user: IUser) => boolean;
}

export interface IN8nPrompts {
	message: string;
	title: string;
	showContactPrompt: boolean;
	showValueSurvey: boolean;
}

export interface IN8nValueSurveyData {
	[key: string]: string;
}

export interface IN8nPromptResponse {
	updated: boolean;
}

export const enum UserManagementAuthenticationMethod {
	Email = 'email',
	Ldap = 'ldap',
	Saml = 'saml',
}

export interface IPermissionGroup {
	loginStatus?: ILogInStatus[];
	role?: IRole[];
}

export interface IPermissionAllowGroup extends IPermissionGroup {
	shouldAllow?: () => boolean;
}

export interface IPermissionDenyGroup extends IPermissionGroup {
	shouldDeny?: () => boolean;
}

export interface IPermissions {
	allow?: IPermissionAllowGroup;
	deny?: IPermissionDenyGroup;
}

export interface IUserPermissions {
	[category: string]: {
		[permission: string]: IPermissions;
	};
}

export interface ITemplatesCollection {
	id: number;
	name: string;
	nodes: ITemplatesNode[];
	workflows: Array<{ id: number }>;
}

interface ITemplatesImage {
	id: number;
	url: string;
}

interface ITemplatesCollectionExtended extends ITemplatesCollection {
	description: string | null;
	image: ITemplatesImage[];
	categories: ITemplatesCategory[];
	createdAt: string;
}

export interface ITemplatesCollectionFull extends ITemplatesCollectionExtended {
	full: true;
}

export interface ITemplatesCollectionResponse extends ITemplatesCollectionExtended {
	workflows: ITemplatesWorkflow[];
}

/**
 * A template without the actual workflow definition
 */
export interface ITemplatesWorkflow {
	id: number;
	createdAt: string;
	name: string;
	nodes: ITemplatesNode[];
	totalViews: number;
	user: {
		username: string;
	};
}

export interface ITemplatesWorkflowResponse extends ITemplatesWorkflow, IWorkflowTemplate {
	description: string | null;
	image: ITemplatesImage[];
	categories: ITemplatesCategory[];
}

/**
 * A template with also the full workflow definition
 */
export interface ITemplatesWorkflowFull extends ITemplatesWorkflowResponse {
	full: true;
}

export interface ITemplatesQuery {
	categories: number[];
	search: string;
}

export interface ITemplatesCategory {
	id: number;
	name: string;
}

export type WorkflowCallerPolicyDefaultOption = 'any' | 'none' | 'workflowsFromAList';

export interface IWorkflowSettings extends IWorkflowSettingsWorkflow {
	errorWorkflow?: string;
	saveManualExecutions?: boolean;
	timezone?: string;
	executionTimeout?: number;
	maxExecutionTimeout?: number;
	callerIds?: string;
	callerPolicy?: WorkflowSettings.CallerPolicy;
	executionOrder: NonNullable<IWorkflowSettingsWorkflow['executionOrder']>;
}

export interface ITimeoutHMS {
	hours: number;
	minutes: number;
	seconds: number;
}

export type WorkflowTitleStatus = 'EXECUTING' | 'IDLE' | 'ERROR' | 'DEBUG';

export type ExtractActionKeys<T> = T extends SimplifiedNodeType ? T['name'] : never;

export type ActionsRecord<T extends SimplifiedNodeType[]> = {
	[K in ExtractActionKeys<T[number]>]: ActionTypeDescription[];
};

export type SimplifiedNodeType = Pick<
	INodeTypeDescription,
	| 'displayName'
	| 'description'
	| 'name'
	| 'group'
	| 'icon'
	| 'iconUrl'
	| 'badgeIconUrl'
	| 'codex'
	| 'defaults'
	| 'outputs'
>;
export interface SubcategoryItemProps {
	description?: string;
	iconType?: string;
	icon?: string;
	iconProps?: {
		color?: string;
	};
	panelClass?: string;
	title?: string;
	subcategory?: string;
	defaults?: INodeParameters;
	forceIncludeNodes?: string[];
	sections?: string[];
}
export interface ViewItemProps {
	title: string;
	description: string;
	icon: string;
}
export interface LabelItemProps {
	key: string;
}
export interface ActionTypeDescription extends SimplifiedNodeType {
	displayOptions?: IDisplayOptions;
	values?: IDataObject;
	actionKey: string;
	codex: {
		label: string;
		categories: string[];
	};
}

export interface CategoryItemProps {
	name: string;
	count: number;
}

export interface CreateElementBase {
	uuid?: string;
	key: string;
}

export interface NodeCreateElement extends CreateElementBase {
	type: 'node';
	subcategory: string;
	properties: SimplifiedNodeType;
}

export interface CategoryCreateElement extends CreateElementBase {
	type: 'category';
	subcategory: string;
	properties: CategoryItemProps;
}

export interface SubcategoryCreateElement extends CreateElementBase {
	type: 'subcategory';
	properties: SubcategoryItemProps;
}

export interface SectionCreateElement extends CreateElementBase {
	type: 'section';
<<<<<<< HEAD
=======
	title: string;
>>>>>>> 39b3ce3c
	children: INodeCreateElement[];
}

export interface ViewCreateElement extends CreateElementBase {
	type: 'view';
	properties: ViewItemProps;
}

export interface LabelCreateElement extends CreateElementBase {
	type: 'label';
	subcategory: string;
	properties: LabelItemProps;
}

export interface ActionCreateElement extends CreateElementBase {
	type: 'action';
	subcategory: string;
	properties: ActionTypeDescription;
}

export type INodeCreateElement =
	| NodeCreateElement
	| CategoryCreateElement
	| SubcategoryCreateElement
	| SectionCreateElement
	| ViewCreateElement
	| LabelCreateElement
	| ActionCreateElement;

export interface SubcategorizedNodeTypes {
	[subcategory: string]: { [section: string]: INodeCreateElement[] };
}
export interface ITag {
	id: string;
	name: string;
	usageCount?: number;
	createdAt?: string;
	updatedAt?: string;
}

export interface ITagRow {
	tag?: ITag;
	usage?: string;
	create?: boolean;
	disable?: boolean;
	update?: boolean;
	delete?: boolean;
	canDelete?: boolean;
}

export interface IVersion {
	name: string;
	nodes: IVersionNode[];
	createdAt: string;
	description: string;
	documentationUrl: string;
	hasBreakingChange: boolean;
	hasSecurityFix: boolean;
	hasSecurityIssue: boolean;
	securityIssueFixVersion: string;
}

export interface IVersionNode {
	name: string;
	displayName: string;
	icon: string;
	iconUrl?: string;
	defaults: INodeParameters;
	iconData: {
		type: string;
		icon?: string;
		fileBuffer?: string;
	};
	typeVersion?: number;
}

export interface ITemplatesNode extends IVersionNode {
	categories?: ITemplatesCategory[];
}

export interface INodeMetadata {
	parametersLastUpdatedAt?: number;
	pristine: boolean;
}

export interface IUsedCredential {
	id: string;
	name: string;
	credentialType: string;
	currentUserHasAccess: boolean;
	ownedBy: Partial<IUser>;
	sharedWith: Array<Partial<IUser>>;
}

export interface WorkflowsState {
	activeExecutions: IExecutionsCurrentSummaryExtended[];
	activeWorkflows: string[];
	activeWorkflowExecution: IExecutionsSummary | null;
	currentWorkflowExecutions: IExecutionsSummary[];
	activeExecutionId: string | null;
	executingNode: string[];
	executionWaitingForWebhook: boolean;
	finishedExecutionsCount: number;
	nodeMetadata: NodeMetadataMap;
	subWorkflowExecutionError: Error | null;
	usedCredentials: Record<string, IUsedCredential>;
	workflow: IWorkflowDb;
	workflowExecutionData: IExecutionResponse | null;
	workflowExecutionPairedItemMappings: { [itemId: string]: Set<string> };
	workflowsById: IWorkflowsMap;
	isInDebugMode?: boolean;
}

export interface RootState {
	baseUrl: string;
	restEndpoint: string;
	defaultLocale: string;
	endpointWebhook: string;
	endpointWebhookTest: string;
	pushConnectionActive: boolean;
	timezone: string;
	executionTimeout: number;
	maxExecutionTimeout: number;
	versionCli: string;
	oauthCallbackUrls: object;
	n8nMetadata: {
		[key: string]: string | number | undefined;
	};
	sessionId: string;
	urlBaseWebhook: string;
	urlBaseEditor: string;
	instanceId: string;
	isNpmAvailable: boolean;
}

export interface NodeMetadataMap {
	[nodeName: string]: INodeMetadata;
}
export interface IRootState {
	activeExecutions: IExecutionsCurrentSummaryExtended[];
	activeWorkflows: string[];
	activeActions: string[];
	activeCredentialType: string | null;
	baseUrl: string;
	defaultLocale: string;
	endpointWebhook: string;
	endpointWebhookTest: string;
	executionId: string | null;
	executingNode: string[];
	executionWaitingForWebhook: boolean;
	pushConnectionActive: boolean;
	saveDataErrorExecution: string;
	saveDataSuccessExecution: string;
	saveManualExecutions: boolean;
	timezone: string;
	stateIsDirty: boolean;
	executionTimeout: number;
	maxExecutionTimeout: number;
	versionCli: string;
	oauthCallbackUrls: object;
	n8nMetadata: object;
	workflowExecutionData: IExecutionResponse | null;
	workflowExecutionPairedItemMappings: { [itemId: string]: Set<string> };
	lastSelectedNode: string | null;
	lastSelectedNodeOutputIndex: number | null;
	nodeViewOffsetPosition: XYPosition;
	nodeViewMoveInProgress: boolean;
	selectedNodes: INodeUi[];
	sessionId: string;
	urlBaseEditor: string;
	urlBaseWebhook: string;
	workflow: IWorkflowDb;
	workflowsById: IWorkflowsMap;
	sidebarMenuItems: IMenuItem[];
	instanceId: string;
	nodeMetadata: NodeMetadataMap;
	isNpmAvailable: boolean;
	subworkflowExecutionError: Error | null;
}

export interface CommunityPackageMap {
	[name: string]: PublicInstalledPackage;
}

export interface ICredentialTypeMap {
	[name: string]: ICredentialType;
}

export interface ICredentialMap {
	[name: string]: ICredentialsResponse;
}

export interface ICredentialsState {
	credentialTypes: ICredentialTypeMap;
	credentials: ICredentialMap;
}

export interface ITagsState {
	tags: { [id: string]: ITag };
	loading: boolean;
	fetchedAll: boolean;
	fetchedUsageCount: boolean;
}

export type Modals = {
	[CREDENTIAL_EDIT_MODAL_KEY]: NewCredentialsModal;
	[key: string]: ModalState;
};

export type ModalState = {
	open: boolean;
	mode?: string | null;
	data?: Record<string, unknown>;
	activeId?: string | null;
	curlCommand?: string;
	httpNodeParameters?: string;
};

export type NewCredentialsModal = ModalState & {
	showAuthSelector?: boolean;
};

export type IRunDataDisplayMode = 'table' | 'json' | 'binary' | 'schema' | 'html' | 'ai';
export type NodePanelType = 'input' | 'output';

export interface TargetItem {
	nodeName: string;
	itemIndex: number;
	runIndex: number;
	outputIndex: number;
}

export interface NDVState {
	activeNodeName: string | null;
	mainPanelDimensions: { [key: string]: { [key: string]: number } };
	sessionId: string;
	input: {
		displayMode: IRunDataDisplayMode;
		nodeName?: string;
		run?: number;
		branch?: number;
		data: {
			isEmpty: boolean;
		};
	};
	output: {
		branch?: number;
		displayMode: IRunDataDisplayMode;
		data: {
			isEmpty: boolean;
		};
		editMode: {
			enabled: boolean;
			value: string;
		};
	};
	focusedMappableInput: string;
	mappingTelemetry: { [key: string]: string | number | boolean };
	hoveringItem: null | TargetItem;
	draggable: {
		isDragging: boolean;
		type: string;
		data: string;
		canDrop: boolean;
		stickyPosition: null | XYPosition;
	};
	isMappingOnboarded: boolean;
}

export interface UIState {
	activeActions: string[];
	activeCredentialType: string | null;
	sidebarMenuCollapsed: boolean;
	modalStack: string[];
	modals: Modals;
	isPageLoading: boolean;
	currentView: string;
	mainPanelPosition: number;
	fakeDoorFeatures: IFakeDoor[];
	draggable: {
		isDragging: boolean;
		type: string;
		data: string;
		canDrop: boolean;
		stickyPosition: null | XYPosition;
	};
	stateIsDirty: boolean;
	lastSelectedNode: string | null;
	lastSelectedNodeOutputIndex: number | null;
	lastSelectedNodeEndpointUuid: string | null;
	nodeViewOffsetPosition: XYPosition;
	nodeViewMoveInProgress: boolean;
	selectedNodes: INodeUi[];
	sidebarMenuItems: IMenuItem[];
	nodeViewInitialized: boolean;
	addFirstStepOnLoad: boolean;
	executionSidebarAutoRefresh: boolean;
	bannersHeight: number;
	bannerStack: BannerName[];
	theme: ThemeOption;
}

export type IFakeDoor = {
	id: FAKE_DOOR_FEATURES;
	featureName: string;
	icon?: string;
	infoText?: string;
	actionBoxTitle: string;
	actionBoxDescription: string;
	actionBoxButtonLabel?: string;
	linkURL: string;
	uiLocations: IFakeDoorLocation[];
};

export type IFakeDoorLocation =
	| 'settings'
	| 'settings/users'
	| 'credentialsModal'
	| 'workflowShareModal';

export type NodeFilterType =
	| typeof REGULAR_NODE_CREATOR_VIEW
	| typeof TRIGGER_NODE_CREATOR_VIEW
	| typeof AI_NODE_CREATOR_VIEW
	| typeof AI_OTHERS_NODE_CREATOR_VIEW;

export type NodeCreatorOpenSource =
	| ''
	| 'context_menu'
	| 'no_trigger_execution_tooltip'
	| 'plus_endpoint'
	| 'add_input_endpoint'
	| 'trigger_placeholder_button'
	| 'tab'
	| 'node_connection_action'
	| 'node_connection_drop'
	| 'notice_error_message'
	| 'add_node_button';

export interface INodeCreatorState {
	itemsFilter: string;
	showScrim: boolean;
	rootViewHistory: NodeFilterType[];
	selectedView: NodeFilterType;
	openSource: NodeCreatorOpenSource;
}

export interface ISettingsState {
	initialized: boolean;
	settings: IN8nUISettings;
	promptsData: IN8nPrompts;
	userManagement: IUserManagementSettings;
	templatesEndpointHealthy: boolean;
	api: {
		enabled: boolean;
		latestVersion: number;
		path: string;
		swaggerUi: {
			enabled: boolean;
		};
	};
	ldap: {
		loginLabel: string;
		loginEnabled: boolean;
	};
	saml: {
		loginLabel: string;
		loginEnabled: boolean;
	};
	mfa: {
		enabled: boolean;
	};
	onboardingCallPromptEnabled: boolean;
	saveDataErrorExecution: string;
	saveDataSuccessExecution: string;
	saveManualExecutions: boolean;
}

export type NodeTypesByTypeNameAndVersion = {
	[nodeType: string]: {
		[version: number]: INodeTypeDescription;
	};
};

export interface INodeTypesState {
	nodeTypes: NodeTypesByTypeNameAndVersion;
}

export interface ITemplateState {
	categories: { [id: string]: ITemplatesCategory };
	collections: { [id: string]: ITemplatesCollection };
	workflows: { [id: string]: ITemplatesWorkflow | ITemplatesWorkflowFull };
	workflowSearches: {
		[search: string]: {
			workflowIds: string[];
			totalWorkflows: number;
			loadingMore?: boolean;
		};
	};
	collectionSearches: {
		[search: string]: {
			collectionIds: string[];
		};
	};
	currentSessionId: string;
	previousSessionId: string;
}

export interface IVersionsState {
	versionNotificationSettings: IVersionNotificationSettings;
	nextVersions: IVersion[];
	currentVersion: IVersion | undefined;
}

export interface IUsersState {
	initialized: boolean;
	currentUserId: null | string;
	users: { [userId: string]: IUser };
	currentUserCloudInfo: Cloud.UserAccount | null;
}

export interface IWorkflowsState {
	currentWorkflowExecutions: IExecutionsSummary[];
	activeWorkflowExecution: IExecutionsSummary | null;
	finishedExecutionsCount: number;
}
export interface IWorkflowsMap {
	[name: string]: IWorkflowDb;
}

export interface CommunityNodesState {
	availablePackageCount: number;
	installedPackages: CommunityPackageMap;
}

export interface IRestApiContext {
	baseUrl: string;
	sessionId: string;
}

export interface IZoomConfig {
	scale: number;
	offset: XYPosition;
	origin?: XYPosition;
}

export interface IBounds {
	minX: number;
	minY: number;
	maxX: number;
	maxY: number;
}

export type ILogInStatus = 'LoggedIn' | 'LoggedOut';

export interface IInviteResponse {
	user: {
		id: string;
		email: string;
		emailSent: boolean;
		inviteAcceptUrl: string;
	};
	error?: string;
}

export interface IOnboardingCallPromptResponse {
	nextPrompt: IOnboardingCallPrompt;
}

export interface IOnboardingCallPrompt {
	title: string;
	description: string;
	toast_sequence_number: number;
}

export interface ITab {
	value: string | number;
	label?: string;
	href?: string;
	icon?: string;
	align?: 'right';
	tooltip?: string;
}

export interface ITabBarItem {
	value: string;
	label: string;
	disabled?: boolean;
}

export interface IResourceLocatorResultExpanded extends INodeListSearchItems {
	linkAlt?: string;
}

export interface CurlToJSONResponse {
	'parameters.url': string;
	'parameters.authentication': string;
	'parameters.method': string;
	'parameters.sendHeaders': boolean;
	'parameters.headerParameters.parameters.0.name': string;
	'parameters.headerParameters.parameters.0.value': string;
	'parameters.sendQuery': boolean;
	'parameters.sendBody': boolean;
}

export interface HistoryState {
	redoStack: Undoable[];
	undoStack: Undoable[];
	currentBulkAction: BulkCommand | null;
	bulkInProgress: boolean;
}
export type Basic = string | number | boolean;
export type Primitives = Basic | bigint | symbol;

export type Optional<T> = T | undefined | null;

export type SchemaType =
	| 'string'
	| 'number'
	| 'boolean'
	| 'bigint'
	| 'symbol'
	| 'array'
	| 'object'
	| 'function'
	| 'null'
	| 'undefined';

export interface ILdapSyncData {
	id: number;
	startedAt: string;
	endedAt: string;
	created: number;
	updated: number;
	disabled: number;
	scanned: number;
	status: string;
	error: string;
	runMode: string;
}

export interface ILdapSyncTable {
	status: string;
	endedAt: string;
	runTime: string;
	runMode: string;
	details: string;
}

export interface ILdapConfig {
	loginEnabled: boolean;
	loginLabel: string;
	connectionUrl: string;
	allowUnauthorizedCerts: boolean;
	connectionSecurity: string;
	connectionPort: number;
	baseDn: string;
	bindingAdminDn: string;
	bindingAdminPassword: string;
	firstNameAttribute: string;
	lastNameAttribute: string;
	emailAttribute: string;
	loginIdAttribute: string;
	ldapIdAttribute: string;
	userFilter: string;
	synchronizationEnabled: boolean;
	synchronizationInterval: number; // minutes
	searchPageSize: number;
	searchTimeout: number;
}

export type Schema = { type: SchemaType; key?: string; value: string | Schema[]; path: string };

export type UsageState = {
	loading: boolean;
	data: {
		usage: {
			executions: {
				limit: number; // -1 for unlimited, from license
				value: number;
				warningThreshold: number; // hardcoded value in BE
			};
		};
		license: {
			planId: string; // community
			planName: string; // defaults to Community
		};
		managementToken?: string;
	};
};

export type NodeAuthenticationOption = {
	name: string;
	value: string;
	displayOptions?: IDisplayOptions;
};

export declare namespace DynamicNodeParameters {
	interface BaseRequest {
		path: string;
		nodeTypeAndVersion: INodeTypeNameVersion;
		currentNodeParameters: INodeParameters;
		methodName?: string;
		credentials?: INodeCredentials;
	}

	interface OptionsRequest extends BaseRequest {
		loadOptions?: ILoadOptions;
	}

	interface ResourceLocatorResultsRequest extends BaseRequest {
		methodName: string;
		filter?: string;
		paginationToken?: string;
	}

	interface ResourceMapperFieldsRequest extends BaseRequest {
		methodName: string;
	}
}

export interface EnvironmentVariable {
	id: number;
	key: string;
	value: string;
}

export interface TemporaryEnvironmentVariable extends Omit<EnvironmentVariable, 'id'> {
	id: string;
}

export type ExecutionFilterMetadata = {
	key: string;
	value: string;
};

export type ExecutionFilterType = {
	status: string;
	workflowId: string;
	startDate: string | Date;
	endDate: string | Date;
	tags: string[];
	metadata: ExecutionFilterMetadata[];
};

export type ExecutionsQueryFilter = {
	status?: ExecutionStatus[];
	workflowId?: string;
	finished?: boolean;
	waitTill?: boolean;
	metadata?: Array<{ key: string; value: string }>;
	startedAfter?: string;
	startedBefore?: string;
};

export type SamlAttributeMapping = {
	email: string;
	firstName: string;
	lastName: string;
	userPrincipalName: string;
};

export type SamlLoginBinding = 'post' | 'redirect';

export type SamlSignatureConfig = {
	prefix: 'ds';
	location: {
		reference: '/samlp:Response/saml:Issuer';
		action: 'after';
	};
};

export type SamlPreferencesLoginEnabled = {
	loginEnabled: boolean;
};

export type SamlPreferences = {
	mapping?: SamlAttributeMapping;
	metadata?: string;
	metadataUrl?: string;
	ignoreSSL?: boolean;
	loginBinding?: SamlLoginBinding;
	acsBinding?: SamlLoginBinding;
	authnRequestsSigned?: boolean;
	loginLabel?: string;
	wantAssertionsSigned?: boolean;
	wantMessageSigned?: boolean;
	signatureConfig?: SamlSignatureConfig;
} & PartialBy<SamlPreferencesLoginEnabled, 'loginEnabled'>;

export type SamlPreferencesExtractedData = {
	entityID: string;
	returnUrl: string;
};

export type SshKeyTypes = ['ed25519', 'rsa'];

export type SourceControlPreferences = {
	connected: boolean;
	repositoryUrl: string;
	branchName: string;
	branches: string[];
	branchReadOnly: boolean;
	branchColor: string;
	publicKey?: string;
	keyGeneratorType?: TupleToUnion<SshKeyTypes>;
	currentBranch?: string;
};

export interface SourceControlStatus {
	ahead: number;
	behind: number;
	conflicted: string[];
	created: string[];
	current: string;
	deleted: string[];
	detached: boolean;
	files: Array<{
		path: string;
		index: string;
		working_dir: string;
	}>;
	modified: string[];
	not_added: string[];
	renamed: string[];
	staged: string[];
	tracking: null;
}

export interface SourceControlAggregatedFile {
	conflict: boolean;
	file: string;
	id: string;
	location: string;
	name: string;
	status: string;
	type: string;
	updatedAt?: string;
}

export declare namespace Cloud {
	export interface PlanData {
		planId: number;
		monthlyExecutionsLimit: number;
		activeWorkflowsLimit: number;
		credentialsLimit: number;
		isActive: boolean;
		displayName: string;
		expirationDate: string;
		metadata: PlanMetadata;
	}

	export interface PlanMetadata {
		version: 'v1';
		group: 'opt-out' | 'opt-in' | 'trial';
		slug: 'pro-1' | 'pro-2' | 'starter' | 'trial-1';
		trial?: Trial;
	}

	interface Trial {
		length: number;
		gracePeriod: number;
	}

	export type UserAccount = {
		confirmed: boolean;
		username: string;
		email: string;
		hasEarlyAccess?: boolean;
	};
}

export interface CloudPlanState {
	initialized: boolean;
	data: Cloud.PlanData | null;
	usage: InstanceUsage | null;
	loadingPlan: boolean;
}

export interface InstanceUsage {
	timeframe?: string;
	executions: number;
	activeWorkflows: number;
}

export type CloudPlanAndUsageData = Cloud.PlanData & { usage: InstanceUsage };

export interface ExternalSecretsProviderSecret {
	key: string;
}

export type ExternalSecretsProviderData = Record<string, IUpdateInformation['value']>;

export interface ExternalSecretsProvider {
	icon: string;
	name: string;
	displayName: string;
	connected: boolean;
	connectedAt: string | false;
	state: 'connected' | 'tested' | 'initializing' | 'error';
	data?: ExternalSecretsProviderData;
}

export interface ExternalSecretsProviderWithProperties extends ExternalSecretsProvider {
	properties: INodeProperties[];
}

export type CloudUpdateLinkSourceType =
	| 'canvas-nav'
	| 'custom-data-filter'
	| 'workflow_sharing'
	| 'credential_sharing'
	| 'settings-n8n-api'
	| 'audit-logs'
	| 'ldap'
	| 'log-streaming'
	| 'source-control'
	| 'sso'
	| 'usage_page'
	| 'settings-users'
	| 'variables'
	| 'community-nodes';

export type UTMCampaign =
	| 'upgrade-custom-data-filter'
	| 'upgrade-canvas-nav'
	| 'upgrade-workflow-sharing'
	| 'upgrade-credentials-sharing'
	| 'upgrade-api'
	| 'upgrade-audit-logs'
	| 'upgrade-ldap'
	| 'upgrade-log-streaming'
	| 'upgrade-source-control'
	| 'upgrade-sso'
	| 'open'
	| 'upgrade-users'
	| 'upgrade-variables'
	| 'upgrade-community-nodes';

export type N8nBanners = {
	[key in BannerName]: {
		priority: number;
		component: Component;
	};
};

export type AddedNode = {
	type: string;
	openDetail?: boolean;
	isAutoAdd?: boolean;
	name?: string;
	position?: XYPosition;
};

export type AddedNodeConnection = {
	from: { nodeIndex: number; outputIndex?: number };
	to: { nodeIndex: number; inputIndex?: number };
};

export type AddedNodesAndConnections = {
	nodes: AddedNode[];
	connections: AddedNodeConnection[];
};

export type ToggleNodeCreatorOptions = {
	createNodeActive: boolean;
	source?: NodeCreatorOpenSource;
	nodeCreatorView?: string;
};

export type AppliedThemeOption = 'light' | 'dark';
export type ThemeOption = AppliedThemeOption | 'system';<|MERGE_RESOLUTION|>--- conflicted
+++ resolved
@@ -941,10 +941,7 @@
 
 export interface SectionCreateElement extends CreateElementBase {
 	type: 'section';
-<<<<<<< HEAD
-=======
 	title: string;
->>>>>>> 39b3ce3c
 	children: INodeCreateElement[];
 }
 
@@ -975,7 +972,7 @@
 	| ActionCreateElement;
 
 export interface SubcategorizedNodeTypes {
-	[subcategory: string]: { [section: string]: INodeCreateElement[] };
+	[subcategory: string]: INodeCreateElement[];
 }
 export interface ITag {
 	id: string;
