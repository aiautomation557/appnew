import type {
<<<<<<< HEAD
=======
	AI_NODE_CREATOR_VIEW,
>>>>>>> c05bc672
	CREDENTIAL_EDIT_MODAL_KEY,
	SignInType,
	FAKE_DOOR_FEATURES,
	TRIGGER_NODE_CREATOR_VIEW,
	REGULAR_NODE_CREATOR_VIEW,
<<<<<<< HEAD
} from './constants';
=======
	AI_OTHERS_NODE_CREATOR_VIEW,
} from './constants';

>>>>>>> c05bc672
import type { IMenuItem } from 'n8n-design-system';
import type {
	GenericValue,
	IConnections,
	ICredentialsDecrypted,
	ICredentialsEncrypted,
	ICredentialType,
	IDataObject,
	INode,
	INodeIssues,
	INodeParameters,
	INodeTypeDescription,
	IPinData,
	IRunExecutionData,
	IRun,
	IRunData,
	ITaskData,
	IWorkflowSettings as IWorkflowSettingsWorkflow,
	WorkflowExecuteMode,
	PublicInstalledPackage,
	INodeTypeNameVersion,
	ILoadOptions,
	INodeCredentials,
	INodeListSearchItems,
	NodeParameterValueType,
	IDisplayOptions,
	IExecutionsSummary,
	FeatureFlags,
	ExecutionStatus,
	ITelemetryTrackProperties,
	IUserManagementSettings,
	WorkflowSettings,
	IUserSettings,
	IN8nUISettings,
	BannerName,
	INodeExecutionData,
	INodeProperties,
} from 'n8n-workflow';
import type { BulkCommand, Undoable } from '@/models/history';
<<<<<<< HEAD
import type { PartialBy } from '@/utils/typeHelpers';
import type { ExternalHooks } from '@/mixins/externalHooks';
=======
import type { PartialBy, TupleToUnion } from '@/utils/typeHelpers';
import type { Component } from 'vue';
>>>>>>> c05bc672

export * from 'n8n-design-system/types';

declare global {
	interface Window {
		posthog?: {
			init(
				key: string,
				options?: {
					api_host?: string;
					autocapture?: boolean;
					disable_session_recording?: boolean;
					debug?: boolean;
					bootstrap?: {
						distinctId?: string;
						isIdentifiedID?: boolean;
						featureFlags: FeatureFlags;
					};
					session_recording?: {
						maskAllInputs?: boolean;
						maskInputFn?: ((text: string, element?: HTMLElement) => string) | null;
					};
				},
			): void;
			isFeatureEnabled?(flagName: string): boolean;
			getFeatureFlag?(flagName: string): boolean | string;
			identify?(
				id: string,
				userProperties?: Record<string, string | number>,
				userPropertiesOnce?: Record<string, string>,
			): void;
			reset?(resetDeviceId?: boolean): void;
			onFeatureFlags?(callback: (keys: string[], map: FeatureFlags) => void): void;
			reloadFeatureFlags?(): void;
<<<<<<< HEAD
			people?: {
				set(metadata: Record<string, unknown>): void;
			};
			feature_flags?: {
				getFlags(): Record<string, unknown>;
			};
			track?(name: string, properties?: ITelemetryTrackProperties): void;
			register?(metadata: Record<string, unknown>): void;
			capture?(name: string, properties?: ITelemetryTrackProperties): void;
		};
		featureFlag?: {
			getAll(): Record<string, unknown> | undefined;
			reload(): void;
			get(flagName: string): boolean | string | undefined;
			isEnabled(flagName: string): boolean | undefined;
=======
			capture?(event: string, properties: IDataObject): void;
			register?(metadata: IDataObject): void;
			people?: {
				set?(metadata: IDataObject): void;
			};
			debug?(): void;
>>>>>>> c05bc672
		};
		analytics?: {
			identify(userId: string): void;
			track(event: string, properties?: ITelemetryTrackProperties): void;
			page(category: string, name: string, properties?: ITelemetryTrackProperties): void;
		};
		featureFlags?: {
			getAll: () => FeatureFlags;
			getVariant: (name: string) => string | boolean | undefined;
			override: (name: string, value: string) => void;
		};
	}
}

export type EndpointStyle = {
	width?: number;
	height?: number;
	fill?: string;
	stroke?: string;
	outlineStroke?: string;
	lineWidth?: number;
	hover?: boolean;
	showOutputLabel?: boolean;
	size?: string;
	hoverMessage?: string;
};

export interface IUpdateInformation {
	name: string;
	key?: string;
	value:
		| string
		| number
		| { [key: string]: string | number | boolean }
		| NodeParameterValueType
		| INodeParameters; // with null makes problems in NodeSettings.vue
	node?: string;
	oldValue?: string | number;
}

export interface INodeUpdatePropertiesInformation {
	name: string; // Node-Name
	properties: {
		position: XYPosition;
		[key: string]: IDataObject | XYPosition;
	};
}

export type XYPosition = [number, number];

export interface INodeUi extends INode {
	position: XYPosition;
	color?: string;
	notes?: string;
	issues?: INodeIssues;
	name: string;
	pinData?: IDataObject;
}

export interface INodeTypesMaxCount {
	[key: string]: {
		exist: number;
		max: number;
		nodeNames: string[];
	};
}

export type ExtractArrayType<T> = T extends Array<infer U> ? U : () => void;
export type FunctionWithParams<T> = T extends (...args: any[]) => any ? T : never;

export interface IExternalHooks {
	run<Context extends keyof ExternalHooks, Event extends keyof ExternalHooks[Context]>(
		eventName: `${Context}.${Event extends string ? Event : never}`,
		metadata?: Parameters<FunctionWithParams<ExtractArrayType<ExternalHooks[Context][Event]>>>[0],
	): Promise<void>;
}

export interface INodeTranslationHeaders {
	data: {
		[key: string]: {
			displayName: string;
			description: string;
		};
	};
}

export interface IAiDataContent {
	data: INodeExecutionData[] | null;
	inOut: 'input' | 'output';
	type: NodeConnectionType;
	metadata: {
		executionTime: number;
		startTime: number;
	};
}

export interface IAiData {
	data: IAiDataContent[];
	node: string;
	runIndex: number;
}

export interface IStartRunData {
	workflowData: IWorkflowData;
	startNodes?: string[];
	destinationNode?: string;
	runData?: IRunData;
	pinData?: IPinData;
}

export interface ITableData {
	columns: string[];
	data: GenericValue[][];
	hasJson: { [key: string]: boolean };
}

export interface IVariableItemSelected {
	variable: string;
}

export interface IVariableSelectorOption {
	name: string;
	key?: string;
	value?: string;
	options?: IVariableSelectorOption[] | null;
	allowParentSelect?: boolean;
	dataType?: string;
}

// Simple version of n8n-workflow.Workflow
export interface IWorkflowData {
	id?: string;
	name?: string;
	active?: boolean;
	nodes: INode[];
	connections: IConnections;
	settings?: IWorkflowSettings;
	tags?: string[];
	pinData?: IPinData;
	versionId?: string;
}

export interface IWorkflowDataUpdate {
	id?: string;
	name?: string;
	nodes?: INode[];
	connections?: IConnections;
	settings?: IWorkflowSettings;
	active?: boolean;
	tags?: ITag[] | string[]; // string[] when store or requested, ITag[] from API response
	pinData?: IPinData;
	versionId?: string;
	meta?: WorkflowMetadata;
}

export interface IWorkflowToShare extends IWorkflowDataUpdate {
	meta?: {
		instanceId: string;
	};
}

export interface IWorkflowTemplate {
	id: number;
	name: string;
	workflow: Pick<IWorkflowData, 'nodes' | 'connections' | 'settings' | 'pinData'>;
}

export interface INewWorkflowData {
	name: string;
	onboardingFlowEnabled: boolean;
}

export interface WorkflowMetadata {
	onboardingId?: string;
}

// Almost identical to cli.Interfaces.ts
export interface IWorkflowDb {
	id: string;
	name: string;
	active: boolean;
	createdAt: number | string;
	updatedAt: number | string;
	nodes: INodeUi[];
	connections: IConnections;
	settings?: IWorkflowSettings;
	tags?: ITag[] | string[]; // string[] when store or requested, ITag[] from API response
	pinData?: IPinData;
	sharedWith?: Array<Partial<IUser>>;
	ownedBy?: Partial<IUser>;
	versionId: string;
	usedCredentials?: IUsedCredential[];
	meta?: WorkflowMetadata;
}

// Identical to cli.Interfaces.ts
export interface IWorkflowShortResponse {
	id: string;
	name: string;
	active: boolean;
	createdAt: number | string;
	updatedAt: number | string;
	tags: ITag[];
}

export interface IWorkflowsShareResponse {
	id: string;
	createdAt: number | string;
	updatedAt: number | string;
	sharedWith?: Array<Partial<IUser>>;
	ownedBy?: Partial<IUser>;
}

// Identical or almost identical to cli.Interfaces.ts

export interface IActivationError {
	time: number;
	error: {
		message: string;
	};
}

export interface IShareCredentialsPayload {
	shareWithIds: string[];
}

export interface IShareWorkflowsPayload {
	shareWithIds: string[];
}

export interface ICredentialsResponse extends ICredentialsEncrypted {
	id: string;
	createdAt: number | string;
	updatedAt: number | string;
	sharedWith?: Array<Partial<IUser>>;
	ownedBy?: Partial<IUser>;
	currentUserHasAccess?: boolean;
}

export interface ICredentialsBase {
	createdAt: number | string;
	updatedAt: number | string;
}

export interface ICredentialsDecryptedResponse extends ICredentialsBase, ICredentialsDecrypted {
	id: string;
}

export interface IExecutionBase {
	id?: string;
	finished: boolean;
	mode: WorkflowExecuteMode;
	retryOf?: string;
	retrySuccessId?: string;
	startedAt: Date;
	stoppedAt?: Date;
	workflowId?: string; // To be able to filter executions easily //
}

export interface IExecutionFlatted extends IExecutionBase {
	data: string;
	workflowData: IWorkflowDb;
}

export interface IExecutionFlattedResponse extends IExecutionFlatted {
	id: string;
}

export interface IExecutionPushResponse {
	executionId?: string;
	waitingForWebhook?: boolean;
}

export interface IExecutionResponse extends IExecutionBase {
	id: string;
	data?: IRunExecutionData;
	workflowData: IWorkflowDb;
	executedNode?: string;
}

export interface IExecutionShortResponse {
	id: string;
	workflowData: {
		id: string;
		name: string;
	};
	mode: WorkflowExecuteMode;
	finished: boolean;
	startedAt: Date;
	stoppedAt: Date;
	executionTime?: number;
}

export interface IExecutionsListResponse {
	count: number;
	results: IExecutionsSummary[];
	estimated: boolean;
}

export interface IExecutionsCurrentSummaryExtended {
	id: string;
	finished?: boolean;
	mode: WorkflowExecuteMode;
	retryOf?: string;
	retrySuccessId?: string;
	startedAt: Date;
	stoppedAt?: Date;
	workflowId: string;
	workflowName?: string;
}

export interface IExecutionsStopData {
	finished?: boolean;
	mode: WorkflowExecuteMode;
	startedAt: Date;
	stoppedAt: Date;
	status: ExecutionStatus;
}

export interface IExecutionDeleteFilter {
	deleteBefore?: Date;
	filters?: ExecutionsQueryFilter;
	ids?: string[];
}

export type IPushData =
	| PushDataExecutionFinished
	| PushDataExecutionStarted
	| PushDataExecuteAfter
	| PushDataExecuteBefore
	| PushDataConsoleMessage
	| PushDataReloadNodeType
	| PushDataRemoveNodeType
	| PushDataTestWebhook
	| PushDataExecutionRecovered;

type PushDataExecutionRecovered = {
	data: IPushDataExecutionRecovered;
	type: 'executionRecovered';
};

type PushDataExecutionFinished = {
	data: IPushDataExecutionFinished;
	type: 'executionFinished';
};

type PushDataExecutionStarted = {
	data: IPushDataExecutionStarted;
	type: 'executionStarted';
};

type PushDataExecuteAfter = {
	data: IPushDataNodeExecuteAfter;
	type: 'nodeExecuteAfter';
};

type PushDataExecuteBefore = {
	data: IPushDataNodeExecuteBefore;
	type: 'nodeExecuteBefore';
};

type PushDataConsoleMessage = {
	data: IPushDataConsoleMessage;
	type: 'sendConsoleMessage';
};

type PushDataReloadNodeType = {
	data: IPushDataReloadNodeType;
	type: 'reloadNodeType';
};

type PushDataRemoveNodeType = {
	data: IPushDataRemoveNodeType;
	type: 'removeNodeType';
};

type PushDataTestWebhook = {
	data: IPushDataTestWebhook;
	type: 'testWebhookDeleted' | 'testWebhookReceived';
};

export interface IPushDataExecutionStarted {
	executionId: string;
	mode: WorkflowExecuteMode;
	startedAt: Date;
	retryOf?: string;
	workflowId: string;
	workflowName?: string;
}
export interface IPushDataExecutionRecovered {
	executionId: string;
}

export interface IPushDataExecutionFinished {
	data: IRun;
	executionId: string;
	retryOf?: string;
}

export interface IPushDataUnsavedExecutionFinished {
	executionId: string;
	data: { finished: true; stoppedAt: Date };
}

export interface IPushDataExecutionStarted {
	executionId: string;
}

export interface IPushDataNodeExecuteAfter {
	data: ITaskData;
	executionId: string;
	nodeName: string;
}

export interface IPushDataNodeExecuteBefore {
	executionId: string;
	nodeName: string;
}

export interface IPushDataReloadNodeType {
	name: string;
	version: number;
}
export interface IPushDataRemoveNodeType {
	name: string;
	version: number;
}

export interface IPushDataTestWebhook {
	executionId: string;
	workflowId: string;
}

export interface IPushDataConsoleMessage {
	source: string;
	messages: string[];
}

export type IPersonalizationSurveyAnswersV1 = {
	codingSkill?: string | null;
	companyIndustry?: string[] | null;
	companySize?: string | null;
	otherCompanyIndustry?: string | null;
	otherWorkArea?: string | null;
	workArea?: string[] | string | null;
};

export type IPersonalizationSurveyAnswersV2 = {
	version: 'v2';
	automationGoal?: string | null;
	codingSkill?: string | null;
	companyIndustryExtended?: string[] | null;
	companySize?: string | null;
	companyType?: string | null;
	customerType?: string | null;
	mspFocus?: string[] | null;
	mspFocusOther?: string | null;
	otherAutomationGoal?: string | null;
	otherCompanyIndustryExtended?: string[] | null;
};

export type IPersonalizationSurveyAnswersV3 = {
	version: 'v3';
	automationGoal?: string | null;
	otherAutomationGoal?: string | null;
	companyIndustryExtended?: string[] | null;
	otherCompanyIndustryExtended?: string[] | null;
	companySize?: string | null;
	companyType?: string | null;
	automationGoalSm?: string[] | null;
	automationGoalSmOther?: string | null;
	usageModes?: string[] | null;
	email?: string | null;
};

export type IPersonalizationSurveyAnswersV4 = {
	version: 'v4';
	automationGoalDevops?: string[] | null;
	automationGoalDevopsOther?: string | null;
	companyIndustryExtended?: string[] | null;
	otherCompanyIndustryExtended?: string[] | null;
	companySize?: string | null;
	companyType?: string | null;
	automationGoalSm?: string[] | null;
	automationGoalSmOther?: string | null;
	usageModes?: string[] | null;
	email?: string | null;
	role?: string | null;
	roleOther?: string | null;
	reportedSource?: string | null;
	reportedSourceOther?: string | null;
};

export type IPersonalizationLatestVersion = IPersonalizationSurveyAnswersV4;

export type IPersonalizationSurveyVersions =
	| IPersonalizationSurveyAnswersV1
	| IPersonalizationSurveyAnswersV2
	| IPersonalizationSurveyAnswersV3;

export type IRole = 'default' | 'owner' | 'member';

export interface IUserResponse {
	id: string;
	firstName?: string;
	lastName?: string;
	email?: string;
	createdAt?: string;
	globalRole?: {
		name: IRole;
		id: string;
		createdAt: Date;
	};
	personalizationAnswers?: IPersonalizationSurveyVersions | null;
	isPending: boolean;
	signInType?: SignInType;
	settings?: IUserSettings;
}

export interface CurrentUserResponse extends IUserResponse {
	featureFlags?: FeatureFlags;
}

export interface IUser extends IUserResponse {
	isDefaultUser: boolean;
	isPendingUser: boolean;
	hasRecoveryCodesLeft: boolean;
	isOwner: boolean;
	inviteAcceptUrl?: string;
	fullName?: string;
	createdAt?: string;
	mfaEnabled: boolean;
}

export interface IVersionNotificationSettings {
	enabled: boolean;
	endpoint: string;
	infoUrl: string;
}

export interface IUserListAction {
	label: string;
	value: string;
	guard?: (user: IUser) => boolean;
}

export interface IN8nPrompts {
	message: string;
	title: string;
	showContactPrompt: boolean;
	showValueSurvey: boolean;
}

export interface IN8nValueSurveyData {
	[key: string]: string;
}

export interface IN8nPromptResponse {
	updated: boolean;
}

export const enum UserManagementAuthenticationMethod {
	Email = 'email',
	Ldap = 'ldap',
	Saml = 'saml',
}

export interface IPermissionGroup {
	loginStatus?: ILogInStatus[];
	role?: IRole[];
}

export interface IPermissionAllowGroup extends IPermissionGroup {
	shouldAllow?: () => boolean;
}

export interface IPermissionDenyGroup extends IPermissionGroup {
	shouldDeny?: () => boolean;
}

export interface IPermissions {
	allow?: IPermissionAllowGroup;
	deny?: IPermissionDenyGroup;
}

export interface IUserPermissions {
	[category: string]: {
		[permission: string]: IPermissions;
	};
}

export interface ITemplatesCollection {
	id: number;
	name: string;
	nodes: ITemplatesNode[];
	workflows: Array<{ id: number }>;
}

interface ITemplatesImage {
	id: number;
	url: string;
}

interface ITemplatesCollectionExtended extends ITemplatesCollection {
	description: string | null;
	image: ITemplatesImage[];
	categories: ITemplatesCategory[];
	createdAt: string;
}

export interface ITemplatesCollectionFull extends ITemplatesCollectionExtended {
	full: true;
}

export interface ITemplatesCollectionResponse extends ITemplatesCollectionExtended {
	workflows: ITemplatesWorkflow[];
}

export interface ITemplatesWorkflow {
	id: number;
	createdAt: string;
	name: string;
	nodes: ITemplatesNode[];
	totalViews: number;
	user: {
		username: string;
	};
}

export interface ITemplatesWorkflowResponse extends ITemplatesWorkflow, IWorkflowTemplate {
	description: string | null;
	image: ITemplatesImage[];
	categories: ITemplatesCategory[];
}

export interface ITemplatesWorkflowFull extends ITemplatesWorkflowResponse {
	full: true;
}

export interface ITemplatesQuery {
	categories: number[];
	search: string;
}

export interface ITemplatesCategory {
	id: number;
	name: string;
}

export type WorkflowCallerPolicyDefaultOption = 'any' | 'none' | 'workflowsFromAList';

export interface IWorkflowSettings extends IWorkflowSettingsWorkflow {
	errorWorkflow?: string;
	saveManualExecutions?: boolean;
	timezone?: string;
	executionTimeout?: number;
	maxExecutionTimeout?: number;
	callerIds?: string;
	callerPolicy?: WorkflowSettings.CallerPolicy;
	executionOrder: NonNullable<IWorkflowSettingsWorkflow['executionOrder']>;
}

export interface ITimeoutHMS {
	hours: number;
	minutes: number;
	seconds: number;
}

export type WorkflowTitleStatus = 'EXECUTING' | 'IDLE' | 'ERROR' | 'DEBUG';

export type ExtractActionKeys<T> = T extends SimplifiedNodeType ? T['name'] : never;

export type ActionsRecord<T extends SimplifiedNodeType[]> = {
	[K in ExtractActionKeys<T[number]>]: ActionTypeDescription[];
};

export type SimplifiedNodeType = Pick<
	INodeTypeDescription,
	| 'displayName'
	| 'description'
	| 'name'
	| 'group'
	| 'icon'
	| 'iconUrl'
	| 'codex'
	| 'defaults'
	| 'outputs'
>;
export interface SubcategoryItemProps {
	description?: string;
	iconType?: string;
	icon?: string;
	iconProps?: {
		color?: string;
	};
	panelClass?: string;
	title?: string;
	subcategory?: string;
	defaults?: INodeParameters;
	forceIncludeNodes?: string[];
}
export interface ViewItemProps {
	title: string;
	description: string;
	icon: string;
}
export interface LabelItemProps {
	key: string;
}
export interface ActionTypeDescription extends SimplifiedNodeType {
	displayOptions?: IDisplayOptions;
	values?: IDataObject;
	actionKey: string;
	codex: {
		label: string;
		categories: string[];
	};
}

export interface CategoryItemProps {
	name: string;
	count: number;
}

export interface CreateElementBase {
	uuid?: string;
	key: string;
}

export interface NodeCreateElement extends CreateElementBase {
	type: 'node';
	subcategory: string;
	properties: SimplifiedNodeType;
}

export interface CategoryCreateElement extends CreateElementBase {
	type: 'category';
	subcategory: string;
	properties: CategoryItemProps;
}

export interface SubcategoryCreateElement extends CreateElementBase {
	type: 'subcategory';
	properties: SubcategoryItemProps;
}
export interface ViewCreateElement extends CreateElementBase {
	type: 'view';
	properties: ViewItemProps;
}

export interface LabelCreateElement extends CreateElementBase {
	type: 'label';
	subcategory: string;
	properties: LabelItemProps;
}

export interface ActionCreateElement extends CreateElementBase {
	type: 'action';
	subcategory: string;
	properties: ActionTypeDescription;
}

export type INodeCreateElement =
	| NodeCreateElement
	| CategoryCreateElement
	| SubcategoryCreateElement
	| ViewCreateElement
	| LabelCreateElement
	| ActionCreateElement;

export interface SubcategorizedNodeTypes {
	[subcategory: string]: INodeCreateElement[];
}
export interface ITag {
	id: string;
	name: string;
	usageCount?: number;
	createdAt?: string;
	updatedAt?: string;
}

export interface ITagRow {
	tag?: ITag;
	usage?: string;
	create?: boolean;
	disable?: boolean;
	update?: boolean;
	delete?: boolean;
	canDelete?: boolean;
}

export interface IVersion {
	name: string;
	nodes: IVersionNode[];
	createdAt: string;
	description: string;
	documentationUrl: string;
	hasBreakingChange: boolean;
	hasSecurityFix: boolean;
	hasSecurityIssue: boolean;
	securityIssueFixVersion: string;
}

export interface IVersionNode {
	name: string;
	displayName: string;
	icon: string;
	iconUrl?: string;
	defaults: INodeParameters;
	iconData: {
		type: string;
		icon?: string;
		fileBuffer?: string;
	};
	typeVersion?: number;
}

export interface ITemplatesNode extends IVersionNode {
	categories?: ITemplatesCategory[];
}

export interface INodeMetadata {
	parametersLastUpdatedAt?: number;
	pristine: boolean;
}

export interface IUsedCredential {
	id: string;
	name: string;
	credentialType: string;
	currentUserHasAccess: boolean;
	ownedBy: Partial<IUser>;
	sharedWith: Array<Partial<IUser>>;
}

export interface WorkflowsState {
	activeExecutions: IExecutionsCurrentSummaryExtended[];
	activeWorkflows: string[];
	activeWorkflowExecution: IExecutionsSummary | null;
	currentWorkflowExecutions: IExecutionsSummary[];
	activeExecutionId: string | null;
	executingNode: string[];
	executionWaitingForWebhook: boolean;
	finishedExecutionsCount: number;
	nodeMetadata: NodeMetadataMap;
	subWorkflowExecutionError: Error | null;
	usedCredentials: Record<string, IUsedCredential>;
	workflow: IWorkflowDb;
	workflowExecutionData: IExecutionResponse | null;
	workflowExecutionPairedItemMappings: { [itemId: string]: Set<string> };
	workflowsById: IWorkflowsMap;
	isInDebugMode?: boolean;
}

export interface RootState {
	baseUrl: string;
	restEndpoint: string;
	defaultLocale: string;
	endpointWebhook: string;
	endpointWebhookTest: string;
	pushConnectionActive: boolean;
	timezone: string;
	executionTimeout: number;
	maxExecutionTimeout: number;
	versionCli: string;
	oauthCallbackUrls: object;
	n8nMetadata: {
		[key: string]: string | number | undefined;
	};
	sessionId: string;
	urlBaseWebhook: string;
	urlBaseEditor: string;
	instanceId: string;
	isNpmAvailable: boolean;
}

export interface NodeMetadataMap {
	[nodeName: string]: INodeMetadata;
}
export interface IRootState {
	activeExecutions: IExecutionsCurrentSummaryExtended[];
	activeWorkflows: string[];
	activeActions: string[];
	activeCredentialType: string | null;
	baseUrl: string;
	defaultLocale: string;
	endpointWebhook: string;
	endpointWebhookTest: string;
	executionId: string | null;
	executingNode: string[];
	executionWaitingForWebhook: boolean;
	pushConnectionActive: boolean;
	saveDataErrorExecution: string;
	saveDataSuccessExecution: string;
	saveManualExecutions: boolean;
	timezone: string;
	stateIsDirty: boolean;
	executionTimeout: number;
	maxExecutionTimeout: number;
	versionCli: string;
	oauthCallbackUrls: object;
	n8nMetadata: object;
	workflowExecutionData: IExecutionResponse | null;
	workflowExecutionPairedItemMappings: { [itemId: string]: Set<string> };
	lastSelectedNode: string | null;
	lastSelectedNodeOutputIndex: number | null;
	nodeViewOffsetPosition: XYPosition;
	nodeViewMoveInProgress: boolean;
	selectedNodes: INodeUi[];
	sessionId: string;
	urlBaseEditor: string;
	urlBaseWebhook: string;
	workflow: IWorkflowDb;
	workflowsById: IWorkflowsMap;
	sidebarMenuItems: IMenuItem[];
	instanceId: string;
	nodeMetadata: NodeMetadataMap;
	isNpmAvailable: boolean;
	subworkflowExecutionError: Error | null;
}

export interface CommunityPackageMap {
	[name: string]: PublicInstalledPackage;
}

export interface ICredentialTypeMap {
	[name: string]: ICredentialType;
}

export interface ICredentialMap {
	[name: string]: ICredentialsResponse;
}

export interface ICredentialsState {
	credentialTypes: ICredentialTypeMap;
	credentials: ICredentialMap;
}

export interface ITagsState {
	tags: { [id: string]: ITag };
	loading: boolean;
	fetchedAll: boolean;
	fetchedUsageCount: boolean;
}

export type Modals = {
	[CREDENTIAL_EDIT_MODAL_KEY]: NewCredentialsModal;
	[key: string]: ModalState;
};

export type ModalState = {
	open: boolean;
	mode?: string | null;
	data?: Record<string, unknown>;
	activeId?: string | null;
	curlCommand?: string;
	httpNodeParameters?: string;
};

export type NewCredentialsModal = ModalState & {
	showAuthSelector?: boolean;
};

export type IRunDataDisplayMode = 'table' | 'json' | 'binary' | 'schema' | 'html' | 'ai';
export type NodePanelType = 'input' | 'output';

export interface TargetItem {
	nodeName: string;
	itemIndex: number;
	runIndex: number;
	outputIndex: number;
}

export interface NDVState {
	activeNodeName: string | null;
	mainPanelDimensions: { [key: string]: { [key: string]: number } };
	sessionId: string;
	input: {
		displayMode: IRunDataDisplayMode;
		nodeName?: string;
		run?: number;
		branch?: number;
		data: {
			isEmpty: boolean;
		};
	};
	output: {
		branch?: number;
		displayMode: IRunDataDisplayMode;
		data: {
			isEmpty: boolean;
		};
		editMode: {
			enabled: boolean;
			value: string;
		};
	};
	focusedMappableInput: string;
	mappingTelemetry: { [key: string]: string | number | boolean };
	hoveringItem: null | TargetItem;
	draggable: {
		isDragging: boolean;
		type: string;
		data: string;
		canDrop: boolean;
		stickyPosition: null | XYPosition;
	};
	isMappingOnboarded: boolean;
}

export interface UIState {
	activeActions: string[];
	activeCredentialType: string | null;
	sidebarMenuCollapsed: boolean;
	modalStack: string[];
	modals: Modals;
	isPageLoading: boolean;
	currentView: string;
	mainPanelPosition: number;
	fakeDoorFeatures: IFakeDoor[];
	draggable: {
		isDragging: boolean;
		type: string;
		data: string;
		canDrop: boolean;
		stickyPosition: null | XYPosition;
	};
	stateIsDirty: boolean;
	lastSelectedNode: string | null;
	lastSelectedNodeOutputIndex: number | null;
	lastSelectedNodeEndpointUuid: string | null;
	nodeViewOffsetPosition: XYPosition;
	nodeViewMoveInProgress: boolean;
	selectedNodes: INodeUi[];
	sidebarMenuItems: IMenuItem[];
	nodeViewInitialized: boolean;
	addFirstStepOnLoad: boolean;
	executionSidebarAutoRefresh: boolean;
	bannersHeight: number;
	bannerStack: BannerName[];
}

export type IFakeDoor = {
	id: FAKE_DOOR_FEATURES;
	featureName: string;
	icon?: string;
	infoText?: string;
	actionBoxTitle: string;
	actionBoxDescription: string;
	actionBoxButtonLabel?: string;
	linkURL: string;
	uiLocations: IFakeDoorLocation[];
};

export type IFakeDoorLocation =
	| 'settings'
	| 'settings/users'
	| 'credentialsModal'
	| 'workflowShareModal';

export type NodeFilterType =
	| typeof REGULAR_NODE_CREATOR_VIEW
	| typeof TRIGGER_NODE_CREATOR_VIEW
	| typeof AI_NODE_CREATOR_VIEW
	| typeof AI_OTHERS_NODE_CREATOR_VIEW;

export type NodeCreatorOpenSource =
	| ''
	| 'no_trigger_execution_tooltip'
	| 'plus_endpoint'
	| 'add_input_endpoint'
	| 'trigger_placeholder_button'
	| 'tab'
	| 'node_connection_action'
	| 'node_connection_drop'
	| 'add_node_button';

export interface INodeCreatorState {
	itemsFilter: string;
	showScrim: boolean;
	rootViewHistory: NodeFilterType[];
	selectedView: NodeFilterType;
	openSource: NodeCreatorOpenSource;
}

export interface ISettingsState {
	settings: IN8nUISettings;
	promptsData: IN8nPrompts;
	userManagement: IUserManagementSettings;
	templatesEndpointHealthy: boolean;
	api: {
		enabled: boolean;
		latestVersion: number;
		path: string;
		swaggerUi: {
			enabled: boolean;
		};
	};
	ldap: {
		loginLabel: string;
		loginEnabled: boolean;
	};
	saml: {
		loginLabel: string;
		loginEnabled: boolean;
	};
	mfa: {
		enabled: boolean;
	};
	onboardingCallPromptEnabled: boolean;
	saveDataErrorExecution: string;
	saveDataSuccessExecution: string;
	saveManualExecutions: boolean;
}

export interface INodeTypesState {
	nodeTypes: {
		[nodeType: string]: {
			[version: number]: INodeTypeDescription;
		};
	};
}

export interface ITemplateState {
	categories: { [id: string]: ITemplatesCategory };
	collections: { [id: string]: ITemplatesCollection };
	workflows: { [id: string]: ITemplatesWorkflow };
	workflowSearches: {
		[search: string]: {
			workflowIds: string[];
			totalWorkflows: number;
			loadingMore?: boolean;
		};
	};
	collectionSearches: {
		[search: string]: {
			collectionIds: string[];
		};
	};
	currentSessionId: string;
	previousSessionId: string;
}

export interface IVersionsState {
	versionNotificationSettings: IVersionNotificationSettings;
	nextVersions: IVersion[];
	currentVersion: IVersion | undefined;
}

export interface IUsersState {
	currentUserId: null | string;
	users: { [userId: string]: IUser };
	currentUserCloudInfo: Cloud.UserAccount | null;
}

export interface IWorkflowsState {
	currentWorkflowExecutions: IExecutionsSummary[];
	activeWorkflowExecution: IExecutionsSummary | null;
	finishedExecutionsCount: number;
}
export interface IWorkflowsMap {
	[name: string]: IWorkflowDb;
}

export interface CommunityNodesState {
	availablePackageCount: number;
	installedPackages: CommunityPackageMap;
}

export interface IRestApiContext {
	baseUrl: string;
	sessionId: string;
}

export interface IZoomConfig {
	scale: number;
	offset: XYPosition;
	origin?: XYPosition;
}

export interface IBounds {
	minX: number;
	minY: number;
	maxX: number;
	maxY: number;
}

export type ILogInStatus = 'LoggedIn' | 'LoggedOut';

export interface IInviteResponse {
	user: {
		id: string;
		email: string;
		emailSent: boolean;
		inviteAcceptUrl: string;
	};
	error?: string;
}

export interface IOnboardingCallPromptResponse {
	nextPrompt: IOnboardingCallPrompt;
}

export interface IOnboardingCallPrompt {
	title: string;
	description: string;
	toast_sequence_number: number;
}

export interface ITab {
	value: string | number;
	label?: string;
	href?: string;
	icon?: string;
	align?: 'right';
	tooltip?: string;
}

export interface ITabBarItem {
	value: string;
	label: string;
	disabled?: boolean;
}

export interface IResourceLocatorReqParams {
	nodeTypeAndVersion: INodeTypeNameVersion;
	path: string;
	methodName?: string;
	searchList?: ILoadOptions;
	currentNodeParameters: INodeParameters;
	credentials?: INodeCredentials;
	filter?: string;
	paginationToken?: unknown;
}

export interface IResourceLocatorResultExpanded extends INodeListSearchItems {
	linkAlt?: string;
}

export interface CurlToJSONResponse {
	'parameters.url': string;
	'parameters.authentication': string;
	'parameters.method': string;
	'parameters.sendHeaders': boolean;
	'parameters.headerParameters.parameters.0.name': string;
	'parameters.headerParameters.parameters.0.value': string;
	'parameters.sendQuery': boolean;
	'parameters.sendBody': boolean;
}

export interface HistoryState {
	redoStack: Undoable[];
	undoStack: Undoable[];
	currentBulkAction: BulkCommand | null;
	bulkInProgress: boolean;
}
export type Basic = string | number | boolean;
export type Primitives = Basic | bigint | symbol;

export type Optional<T> = T | undefined | null;

export type SchemaType =
	| 'string'
	| 'number'
	| 'boolean'
	| 'bigint'
	| 'symbol'
	| 'array'
	| 'object'
	| 'function'
	| 'null'
	| 'undefined';

export interface ILdapSyncData {
	id: number;
	startedAt: string;
	endedAt: string;
	created: number;
	updated: number;
	disabled: number;
	scanned: number;
	status: string;
	error: string;
	runMode: string;
}

export interface ILdapSyncTable {
	status: string;
	endedAt: string;
	runTime: string;
	runMode: string;
	details: string;
}

export interface ILdapConfig {
	loginEnabled: boolean;
	loginLabel: string;
	connectionUrl: string;
	allowUnauthorizedCerts: boolean;
	connectionSecurity: string;
	connectionPort: number;
	baseDn: string;
	bindingAdminDn: string;
	bindingAdminPassword: string;
	firstNameAttribute: string;
	lastNameAttribute: string;
	emailAttribute: string;
	loginIdAttribute: string;
	ldapIdAttribute: string;
	userFilter: string;
	synchronizationEnabled: boolean;
	synchronizationInterval: number; // minutes
	searchPageSize: number;
	searchTimeout: number;
}

export type Schema = { type: SchemaType; key?: string; value: string | Schema[]; path: string };

export type UsageState = {
	loading: boolean;
	data: {
		usage: {
			executions: {
				limit: number; // -1 for unlimited, from license
				value: number;
				warningThreshold: number; // hardcoded value in BE
			};
		};
		license: {
			planId: string; // community
			planName: string; // defaults to Community
		};
		managementToken?: string;
	};
};

export type NodeAuthenticationOption = {
	name: string;
	value: string;
	displayOptions?: IDisplayOptions;
};

export interface ResourceMapperReqParams {
	nodeTypeAndVersion: INodeTypeNameVersion;
	path: string;
	methodName?: string;
	currentNodeParameters: INodeParameters;
	credentials?: INodeCredentials;
}
export interface EnvironmentVariable {
	id: number;
	key: string;
	value: string;
}

export interface TemporaryEnvironmentVariable extends Omit<EnvironmentVariable, 'id'> {
	id: string;
}

export type ExecutionFilterMetadata = {
	key: string;
	value: string;
};

export type ExecutionFilterType = {
	status: string;
	workflowId: string;
	startDate: string | Date;
	endDate: string | Date;
	tags: string[];
	metadata: ExecutionFilterMetadata[];
};

export type ExecutionsQueryFilter = {
	status?: ExecutionStatus[];
	workflowId?: string;
	finished?: boolean;
	waitTill?: boolean;
	metadata?: Array<{ key: string; value: string }>;
	startedAfter?: string;
	startedBefore?: string;
};

export type SamlAttributeMapping = {
	email: string;
	firstName: string;
	lastName: string;
	userPrincipalName: string;
};

export type SamlLoginBinding = 'post' | 'redirect';

export type SamlSignatureConfig = {
	prefix: 'ds';
	location: {
		reference: '/samlp:Response/saml:Issuer';
		action: 'after';
	};
};

export type SamlPreferencesLoginEnabled = {
	loginEnabled: boolean;
};

export type SamlPreferences = {
	mapping?: SamlAttributeMapping;
	metadata?: string;
	metadataUrl?: string;
	ignoreSSL?: boolean;
	loginBinding?: SamlLoginBinding;
	acsBinding?: SamlLoginBinding;
	authnRequestsSigned?: boolean;
	loginLabel?: string;
	wantAssertionsSigned?: boolean;
	wantMessageSigned?: boolean;
	signatureConfig?: SamlSignatureConfig;
} & PartialBy<SamlPreferencesLoginEnabled, 'loginEnabled'>;

export type SamlPreferencesExtractedData = {
	entityID: string;
	returnUrl: string;
};

export type SshKeyTypes = ['ed25519', 'rsa'];

export type SourceControlPreferences = {
	connected: boolean;
	repositoryUrl: string;
	branchName: string;
	branches: string[];
	branchReadOnly: boolean;
	branchColor: string;
	publicKey?: string;
	keyGeneratorType?: TupleToUnion<SshKeyTypes>;
	currentBranch?: string;
};

export interface SourceControlStatus {
	ahead: number;
	behind: number;
	conflicted: string[];
	created: string[];
	current: string;
	deleted: string[];
	detached: boolean;
	files: Array<{
		path: string;
		index: string;
		working_dir: string;
	}>;
	modified: string[];
	not_added: string[];
	renamed: string[];
	staged: string[];
	tracking: null;
}

export interface SourceControlAggregatedFile {
	conflict: boolean;
	file: string;
	id: string;
	location: string;
	name: string;
	status: string;
	type: string;
	updatedAt?: string;
}

export declare namespace Cloud {
	export interface PlanData {
		planId: number;
		monthlyExecutionsLimit: number;
		activeWorkflowsLimit: number;
		credentialsLimit: number;
		isActive: boolean;
		displayName: string;
		expirationDate: string;
		metadata: PlanMetadata;
	}

	export interface PlanMetadata {
		version: 'v1';
		group: 'opt-out' | 'opt-in' | 'trial';
		slug: 'pro-1' | 'pro-2' | 'starter' | 'trial-1';
		trial?: Trial;
	}

	interface Trial {
		length: number;
		gracePeriod: number;
	}

	export type UserAccount = {
		confirmed: boolean;
		username: string;
		email: string;
		hasEarlyAccess?: boolean;
	};
}

export interface CloudPlanState {
	data: Cloud.PlanData | null;
	usage: InstanceUsage | null;
	loadingPlan: boolean;
}

export interface InstanceUsage {
	timeframe?: string;
	executions: number;
	activeWorkflows: number;
}

export type CloudPlanAndUsageData = Cloud.PlanData & { usage: InstanceUsage };

export interface ExternalSecretsProviderSecret {
	key: string;
}

export type ExternalSecretsProviderData = Record<string, IUpdateInformation['value']>;

export interface ExternalSecretsProvider {
	icon: string;
	name: string;
	displayName: string;
	connected: boolean;
	connectedAt: string | false;
	state: 'connected' | 'tested' | 'initializing' | 'error';
	data?: ExternalSecretsProviderData;
}

export interface ExternalSecretsProviderWithProperties extends ExternalSecretsProvider {
	properties: INodeProperties[];
}

export type CloudUpdateLinkSourceType =
	| 'canvas-nav'
	| 'custom-data-filter'
	| 'workflow_sharing'
	| 'credential_sharing'
	| 'settings-n8n-api'
	| 'audit-logs'
	| 'ldap'
	| 'log-streaming'
	| 'source-control'
	| 'sso'
	| 'usage_page'
	| 'settings-users'
	| 'variables'
	| 'community-nodes';

export type UTMCampaign =
	| 'upgrade-custom-data-filter'
	| 'upgrade-canvas-nav'
	| 'upgrade-workflow-sharing'
	| 'upgrade-credentials-sharing'
	| 'upgrade-api'
	| 'upgrade-audit-logs'
	| 'upgrade-ldap'
	| 'upgrade-log-streaming'
	| 'upgrade-source-control'
	| 'upgrade-sso'
	| 'open'
	| 'upgrade-users'
	| 'upgrade-variables'
	| 'upgrade-community-nodes';

export type N8nBanners = {
	[key in BannerName]: {
		priority: number;
		component: Component;
	};
};

export type AddedNode = {
	type: string;
	openDetail?: boolean;
	isAutoAdd?: boolean;
	name?: string;
	position?: XYPosition;
};

export type AddedNodeConnection = {
	from: { nodeIndex: number; outputIndex?: number };
	to: { nodeIndex: number; inputIndex?: number };
};

export type AddedNodesAndConnections = {
	nodes: AddedNode[];
	connections: AddedNodeConnection[];
};

export type ToggleNodeCreatorOptions = {
	createNodeActive: boolean;
	source?: NodeCreatorOpenSource;
	nodeCreatorView?: string;
};<|MERGE_RESOLUTION|>--- conflicted
+++ resolved
@@ -1,20 +1,12 @@
 import type {
-<<<<<<< HEAD
-=======
 	AI_NODE_CREATOR_VIEW,
->>>>>>> c05bc672
 	CREDENTIAL_EDIT_MODAL_KEY,
 	SignInType,
 	FAKE_DOOR_FEATURES,
 	TRIGGER_NODE_CREATOR_VIEW,
 	REGULAR_NODE_CREATOR_VIEW,
-<<<<<<< HEAD
-} from './constants';
-=======
 	AI_OTHERS_NODE_CREATOR_VIEW,
 } from './constants';
-
->>>>>>> c05bc672
 import type { IMenuItem } from 'n8n-design-system';
 import type {
 	GenericValue,
@@ -54,13 +46,9 @@
 	INodeProperties,
 } from 'n8n-workflow';
 import type { BulkCommand, Undoable } from '@/models/history';
-<<<<<<< HEAD
-import type { PartialBy } from '@/utils/typeHelpers';
 import type { ExternalHooks } from '@/mixins/externalHooks';
-=======
 import type { PartialBy, TupleToUnion } from '@/utils/typeHelpers';
 import type { Component } from 'vue';
->>>>>>> c05bc672
 
 export * from 'n8n-design-system/types';
 
@@ -95,30 +83,12 @@
 			reset?(resetDeviceId?: boolean): void;
 			onFeatureFlags?(callback: (keys: string[], map: FeatureFlags) => void): void;
 			reloadFeatureFlags?(): void;
-<<<<<<< HEAD
-			people?: {
-				set(metadata: Record<string, unknown>): void;
-			};
-			feature_flags?: {
-				getFlags(): Record<string, unknown>;
-			};
-			track?(name: string, properties?: ITelemetryTrackProperties): void;
-			register?(metadata: Record<string, unknown>): void;
-			capture?(name: string, properties?: ITelemetryTrackProperties): void;
-		};
-		featureFlag?: {
-			getAll(): Record<string, unknown> | undefined;
-			reload(): void;
-			get(flagName: string): boolean | string | undefined;
-			isEnabled(flagName: string): boolean | undefined;
-=======
 			capture?(event: string, properties: IDataObject): void;
 			register?(metadata: IDataObject): void;
 			people?: {
 				set?(metadata: IDataObject): void;
 			};
 			debug?(): void;
->>>>>>> c05bc672
 		};
 		analytics?: {
 			identify(userId: string): void;
