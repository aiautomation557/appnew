--- conflicted
+++ resolved
@@ -1836,11 +1836,8 @@
 	| 'community-nodes'
 	| 'workflow-history'
 	| 'worker-view'
-<<<<<<< HEAD
-	| 'external-secrets';
-=======
+	| 'external-secrets'
 	| 'rbac';
->>>>>>> 48588194
 
 export type UTMCampaign =
 	| 'upgrade-custom-data-filter'
@@ -1860,11 +1857,8 @@
 	| 'upgrade-workflow-history'
 	| 'upgrade-advanced-permissions'
 	| 'upgrade-worker-view'
-<<<<<<< HEAD
-	| 'upgrade-external-secrets';
-=======
+	| 'upgrade-external-secrets'
 	| 'upgrade-rbac';
->>>>>>> 48588194
 
 export type N8nBanners = {
 	[key in BannerName]: {
