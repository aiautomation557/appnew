import type { CREDENTIAL_EDIT_MODAL_KEY } from './constants';
/* eslint-disable @typescript-eslint/no-explicit-any */
import type { IMenuItem } from 'n8n-design-system';
import type {
	GenericValue,
	IConnections,
	ICredentialsDecrypted,
	ICredentialsEncrypted,
	ICredentialType,
	IDataObject,
	INode,
	INodeIssues,
	INodeParameters,
	INodeTypeDescription,
	IPinData,
	IRunExecutionData,
	IRun,
	IRunData,
	ITaskData,
	IWorkflowSettings as IWorkflowSettingsWorkflow,
	WorkflowExecuteMode,
	PublicInstalledPackage,
	INodeTypeNameVersion,
	ILoadOptions,
	INodeCredentials,
	INodeListSearchItems,
	NodeParameterValueType,
	IDisplayOptions,
	IExecutionsSummary,
	FeatureFlags,
	ExecutionStatus,
	ITelemetryTrackProperties,
	IN8nUISettings,
	IUserManagementSettings,
	WorkflowSettings,
} from 'n8n-workflow';
<<<<<<< HEAD
import { SignInType } from './constants';
import {
	FAKE_DOOR_FEATURES,
	TRIGGER_NODE_CREATOR_VIEW,
	REGULAR_NODE_CREATOR_VIEW,
} from './constants';
import { BulkCommand, Undoable } from '@/models/history';
import { PartialBy } from '@/utils/typeHelpers';
=======
import type { SignInType } from './constants';
import type { FAKE_DOOR_FEATURES, TRIGGER_NODE_FILTER, REGULAR_NODE_FILTER } from './constants';
import type { BulkCommand, Undoable } from '@/models/history';
import type { PartialBy } from '@/utils/typeHelpers';
>>>>>>> 88724bb0

export * from 'n8n-design-system/types';

declare global {
	interface Window {
		posthog?: {
			init(
				key: string,
				options?: {
					api_host?: string;
					autocapture?: boolean;
					disable_session_recording?: boolean;
					debug?: boolean;
					bootstrap?: {
						distinctId?: string;
						isIdentifiedID?: boolean;
						featureFlags: FeatureFlags;
					};
				},
			): void;
			isFeatureEnabled?(flagName: string): boolean;
			getFeatureFlag?(flagName: string): boolean | string;
			identify?(
				id: string,
				userProperties?: Record<string, string | number>,
				userPropertiesOnce?: Record<string, string>,
			): void;
			reset?(resetDeviceId?: boolean): void;
			onFeatureFlags?(callback: (keys: string[], map: FeatureFlags) => void): void;
			reloadFeatureFlags?(): void;
		};
		analytics?: {
			track(event: string, proeprties?: ITelemetryTrackProperties): void;
		};
		featureFlags?: {
			getAll: () => FeatureFlags;
			getVariant: (name: string) => string | boolean | undefined;
			override: (name: string, value: string) => void;
		};
	}
}

export type EndpointStyle = {
	width?: number;
	height?: number;
	fill?: string;
	stroke?: string;
	outlineStroke?: string;
	lineWidth?: number;
	hover?: boolean;
	showOutputLabel?: boolean;
	size?: string;
	hoverMessage?: string;
};

export interface IUpdateInformation {
	name: string;
	key?: string;
	value:
		| string
		| number
		| { [key: string]: string | number | boolean }
		| NodeParameterValueType
		| INodeParameters; // with null makes problems in NodeSettings.vue
	node?: string;
	oldValue?: string | number;
}

export interface INodeUpdatePropertiesInformation {
	name: string; // Node-Name
	properties: {
		position: XYPosition;
		[key: string]: IDataObject | XYPosition;
	};
}

export type XYPosition = [number, number];

export interface INodeUi extends INode {
	position: XYPosition;
	color?: string;
	notes?: string;
	issues?: INodeIssues;
	name: string;
	pinData?: IDataObject;
}

export interface INodeTypesMaxCount {
	[key: string]: {
		exist: number;
		max: number;
		nodeNames: string[];
	};
}

export interface IExternalHooks {
	run(eventName: string, metadata?: IDataObject): Promise<void>;
}

export interface INodeTranslationHeaders {
	data: {
		[key: string]: {
			displayName: string;
			description: string;
		};
	};
}

export interface IStartRunData {
	workflowData: IWorkflowData;
	startNodes?: string[];
	destinationNode?: string;
	runData?: IRunData;
	pinData?: IPinData;
}

export interface ITableData {
	columns: string[];
	data: GenericValue[][];
	hasJson: { [key: string]: boolean };
}

export interface IVariableItemSelected {
	variable: string;
}

export interface IVariableSelectorOption {
	name: string;
	key?: string;
	value?: string;
	options?: IVariableSelectorOption[] | null;
	allowParentSelect?: boolean;
	dataType?: string;
}

// Simple version of n8n-workflow.Workflow
export interface IWorkflowData {
	id?: string;
	name?: string;
	active?: boolean;
	nodes: INode[];
	connections: IConnections;
	settings?: IWorkflowSettings;
	tags?: string[];
	pinData?: IPinData;
	versionId?: string;
}

export interface IWorkflowDataUpdate {
	id?: string;
	name?: string;
	nodes?: INode[];
	connections?: IConnections;
	settings?: IWorkflowSettings;
	active?: boolean;
	tags?: ITag[] | string[]; // string[] when store or requested, ITag[] from API response
	pinData?: IPinData;
	versionId?: string;
}

export interface IWorkflowToShare extends IWorkflowDataUpdate {
	meta?: {
		instanceId: string;
	};
}

export interface IWorkflowTemplate {
	id: number;
	name: string;
	workflow: {
		nodes: INodeUi[];
		connections: IConnections;
	};
}

export interface INewWorkflowData {
	name: string;
	onboardingFlowEnabled: boolean;
}

// Almost identical to cli.Interfaces.ts
export interface IWorkflowDb {
	id: string;
	name: string;
	active: boolean;
	createdAt: number | string;
	updatedAt: number | string;
	nodes: INodeUi[];
	connections: IConnections;
	settings?: IWorkflowSettings;
	tags?: ITag[] | string[]; // string[] when store or requested, ITag[] from API response
	pinData?: IPinData;
	sharedWith?: Array<Partial<IUser>>;
	ownedBy?: Partial<IUser>;
	versionId: string;
	usedCredentials?: IUsedCredential[];
}

// Identical to cli.Interfaces.ts
export interface IWorkflowShortResponse {
	id: string;
	name: string;
	active: boolean;
	createdAt: number | string;
	updatedAt: number | string;
	tags: ITag[];
}

export interface IWorkflowsShareResponse {
	id: string;
	createdAt: number | string;
	updatedAt: number | string;
	sharedWith?: Array<Partial<IUser>>;
	ownedBy?: Partial<IUser>;
}

// Identical or almost identical to cli.Interfaces.ts

export interface IActivationError {
	time: number;
	error: {
		message: string;
	};
}

export interface IShareCredentialsPayload {
	shareWithIds: string[];
}

export interface IShareWorkflowsPayload {
	shareWithIds: string[];
}

export interface ICredentialsResponse extends ICredentialsEncrypted {
	id: string;
	createdAt: number | string;
	updatedAt: number | string;
	sharedWith?: Array<Partial<IUser>>;
	ownedBy?: Partial<IUser>;
	currentUserHasAccess?: boolean;
}

export interface ICredentialsBase {
	createdAt: number | string;
	updatedAt: number | string;
}

export interface ICredentialsDecryptedResponse extends ICredentialsBase, ICredentialsDecrypted {
	id: string;
}

export interface IExecutionBase {
	id?: string;
	finished: boolean;
	mode: WorkflowExecuteMode;
	retryOf?: string;
	retrySuccessId?: string;
	startedAt: Date;
	stoppedAt?: Date;
	workflowId?: string; // To be able to filter executions easily //
}

export interface IExecutionFlatted extends IExecutionBase {
	data: string;
	workflowData: IWorkflowDb;
}

export interface IExecutionFlattedResponse extends IExecutionFlatted {
	id: string;
}

export interface IExecutionPushResponse {
	executionId?: string;
	waitingForWebhook?: boolean;
}

export interface IExecutionResponse extends IExecutionBase {
	id: string;
	data?: IRunExecutionData;
	workflowData: IWorkflowDb;
	executedNode?: string;
}

export interface IExecutionShortResponse {
	id: string;
	workflowData: {
		id: string;
		name: string;
	};
	mode: WorkflowExecuteMode;
	finished: boolean;
	startedAt: Date;
	stoppedAt: Date;
	executionTime?: number;
}

export interface IExecutionsListResponse {
	count: number;
	results: IExecutionsSummary[];
	estimated: boolean;
}

export interface IExecutionsCurrentSummaryExtended {
	id: string;
	finished?: boolean;
	mode: WorkflowExecuteMode;
	retryOf?: string;
	retrySuccessId?: string;
	startedAt: Date;
	stoppedAt?: Date;
	workflowId: string;
	workflowName?: string;
}

export interface IExecutionsStopData {
	finished?: boolean;
	mode: WorkflowExecuteMode;
	startedAt: Date;
	stoppedAt: Date;
	status: ExecutionStatus;
}

export interface IExecutionDeleteFilter {
	deleteBefore?: Date;
	filters?: ExecutionsQueryFilter;
	ids?: string[];
}

export type IPushData =
	| PushDataExecutionFinished
	| PushDataExecutionStarted
	| PushDataExecuteAfter
	| PushDataExecuteBefore
	| PushDataConsoleMessage
	| PushDataReloadNodeType
	| PushDataRemoveNodeType
	| PushDataTestWebhook
	| PushDataExecutionRecovered;

type PushDataExecutionRecovered = {
	data: IPushDataExecutionRecovered;
	type: 'executionRecovered';
};

type PushDataExecutionFinished = {
	data: IPushDataExecutionFinished;
	type: 'executionFinished';
};

type PushDataExecutionStarted = {
	data: IPushDataExecutionStarted;
	type: 'executionStarted';
};

type PushDataExecuteAfter = {
	data: IPushDataNodeExecuteAfter;
	type: 'nodeExecuteAfter';
};

type PushDataExecuteBefore = {
	data: IPushDataNodeExecuteBefore;
	type: 'nodeExecuteBefore';
};

type PushDataConsoleMessage = {
	data: IPushDataConsoleMessage;
	type: 'sendConsoleMessage';
};

type PushDataReloadNodeType = {
	data: IPushDataReloadNodeType;
	type: 'reloadNodeType';
};

type PushDataRemoveNodeType = {
	data: IPushDataRemoveNodeType;
	type: 'removeNodeType';
};

type PushDataTestWebhook = {
	data: IPushDataTestWebhook;
	type: 'testWebhookDeleted' | 'testWebhookReceived';
};

export interface IPushDataExecutionStarted {
	executionId: string;
	mode: WorkflowExecuteMode;
	startedAt: Date;
	retryOf?: string;
	workflowId: string;
	workflowName?: string;
}
export interface IPushDataExecutionRecovered {
	executionId: string;
}

export interface IPushDataExecutionFinished {
	data: IRun;
	executionId: string;
	retryOf?: string;
}

export interface IPushDataUnsavedExecutionFinished {
	executionId: string;
	data: { finished: true; stoppedAt: Date };
}

export interface IPushDataExecutionStarted {
	executionId: string;
}

export interface IPushDataNodeExecuteAfter {
	data: ITaskData;
	executionId: string;
	nodeName: string;
}

export interface IPushDataNodeExecuteBefore {
	executionId: string;
	nodeName: string;
}

export interface IPushDataReloadNodeType {
	name: string;
	version: number;
}
export interface IPushDataRemoveNodeType {
	name: string;
	version: number;
}

export interface IPushDataTestWebhook {
	executionId: string;
	workflowId: string;
}

export interface IPushDataConsoleMessage {
	source: string;
	messages: string[];
}

export type IPersonalizationSurveyAnswersV1 = {
	codingSkill?: string | null;
	companyIndustry?: string[] | null;
	companySize?: string | null;
	otherCompanyIndustry?: string | null;
	otherWorkArea?: string | null;
	workArea?: string[] | string | null;
};

export type IPersonalizationSurveyAnswersV2 = {
	version: 'v2';
	automationGoal?: string | null;
	codingSkill?: string | null;
	companyIndustryExtended?: string[] | null;
	companySize?: string | null;
	companyType?: string | null;
	customerType?: string | null;
	mspFocus?: string[] | null;
	mspFocusOther?: string | null;
	otherAutomationGoal?: string | null;
	otherCompanyIndustryExtended?: string[] | null;
};

export type IPersonalizationSurveyAnswersV3 = {
	version: 'v3';
	automationGoal?: string | null;
	otherAutomationGoal?: string | null;
	companyIndustryExtended?: string[] | null;
	otherCompanyIndustryExtended?: string[] | null;
	companySize?: string | null;
	companyType?: string | null;
	automationGoalSm?: string[] | null;
	automationGoalSmOther?: string | null;
	usageModes?: string[] | null;
	email?: string | null;
};

export type IPersonalizationSurveyAnswersV4 = {
	version: 'v4';
	automationGoalDevops?: string[] | null;
	automationGoalDevopsOther?: string | null;
	companyIndustryExtended?: string[] | null;
	otherCompanyIndustryExtended?: string[] | null;
	companySize?: string | null;
	companyType?: string | null;
	automationGoalSm?: string[] | null;
	automationGoalSmOther?: string | null;
	usageModes?: string[] | null;
	email?: string | null;
	role?: string | null;
	roleOther?: string | null;
	reportedSource?: string | null;
	reportedSourceOther?: string | null;
};

export type IPersonalizationLatestVersion = IPersonalizationSurveyAnswersV4;

export type IPersonalizationSurveyVersions =
	| IPersonalizationSurveyAnswersV1
	| IPersonalizationSurveyAnswersV2
	| IPersonalizationSurveyAnswersV3;

export type IRole = 'default' | 'owner' | 'member';

export interface IUserResponse {
	id: string;
	firstName?: string;
	lastName?: string;
	email?: string;
	createdAt?: string;
	globalRole?: {
		name: IRole;
		id: string;
		createdAt: Date;
	};
	personalizationAnswers?: IPersonalizationSurveyVersions | null;
	isPending: boolean;
	signInType?: SignInType;
	settings?: {
		isOnboarded?: boolean;
		showUserActivationSurvey?: boolean;
		firstSuccessfulWorkflowId?: string;
		userActivated?: boolean;
	};
}

export interface CurrentUserResponse extends IUserResponse {
	featureFlags?: FeatureFlags;
}

export interface IUser extends IUserResponse {
	isDefaultUser: boolean;
	isPendingUser: boolean;
	isOwner: boolean;
	inviteAcceptUrl?: string;
	fullName?: string;
}

export interface IVersionNotificationSettings {
	enabled: boolean;
	endpoint: string;
	infoUrl: string;
}

export interface IN8nPrompts {
	message: string;
	title: string;
	showContactPrompt: boolean;
	showValueSurvey: boolean;
}

export interface IN8nValueSurveyData {
	[key: string]: string;
}

export interface IN8nPromptResponse {
	updated: boolean;
}

export const enum UserManagementAuthenticationMethod {
	Email = 'email',
	Ldap = 'ldap',
	Saml = 'saml',
}

export interface IPermissionGroup {
	loginStatus?: ILogInStatus[];
	role?: IRole[];
}

export interface IPermissionAllowGroup extends IPermissionGroup {
	shouldAllow?: () => boolean;
}

export interface IPermissionDenyGroup extends IPermissionGroup {
	shouldDeny?: () => boolean;
}

export interface IPermissions {
	allow?: IPermissionAllowGroup;
	deny?: IPermissionDenyGroup;
}

export interface IUserPermissions {
	[category: string]: {
		[permission: string]: IPermissions;
	};
}

export interface ITemplatesCollection {
	id: number;
	name: string;
	nodes: ITemplatesNode[];
	workflows: Array<{ id: number }>;
}

interface ITemplatesImage {
	id: number;
	url: string;
}

interface ITemplatesCollectionExtended extends ITemplatesCollection {
	description: string | null;
	image: ITemplatesImage[];
	categories: ITemplatesCategory[];
	createdAt: string;
}

export interface ITemplatesCollectionFull extends ITemplatesCollectionExtended {
	full: true;
}

export interface ITemplatesCollectionResponse extends ITemplatesCollectionExtended {
	workflows: ITemplatesWorkflow[];
}

export interface ITemplatesWorkflow {
	id: number;
	createdAt: string;
	name: string;
	nodes: ITemplatesNode[];
	totalViews: number;
	user: {
		username: string;
	};
}

export interface ITemplatesWorkflowResponse extends ITemplatesWorkflow, IWorkflowTemplate {
	description: string | null;
	image: ITemplatesImage[];
	categories: ITemplatesCategory[];
}

export interface ITemplatesWorkflowFull extends ITemplatesWorkflowResponse {
	full: true;
}

export interface ITemplatesQuery {
	categories: number[];
	search: string;
}

export interface ITemplatesCategory {
	id: number;
	name: string;
}

export type WorkflowCallerPolicyDefaultOption = 'any' | 'none' | 'workflowsFromAList';

export interface IWorkflowSettings extends IWorkflowSettingsWorkflow {
	errorWorkflow?: string;
	saveManualExecutions?: boolean;
	timezone?: string;
	executionTimeout?: number;
	maxExecutionTimeout?: number;
	callerIds?: string;
	callerPolicy?: WorkflowSettings.CallerPolicy;
}

export interface ITimeoutHMS {
	hours: number;
	minutes: number;
	seconds: number;
}

export type WorkflowTitleStatus = 'EXECUTING' | 'IDLE' | 'ERROR';

export type ExtractActionKeys<T> = T extends SimplifiedNodeType ? T['name'] : never;

export type ActionsRecord<T extends SimplifiedNodeType[]> = {
	[K in ExtractActionKeys<T[number]>]: ActionTypeDescription[];
};

export interface SimplifiedNodeType
	extends Pick<
		INodeTypeDescription,
		'displayName' | 'description' | 'name' | 'group' | 'icon' | 'iconUrl' | 'codex' | 'defaults'
	> {}
export interface SubcategoryItemProps {
	description?: string;
	iconType?: string;
	icon?: string;
	title?: string;
	subcategory?: string;
	defaults?: INodeParameters;
	forceIncludeNodes?: string[];
}
export interface ViewItemProps {
	title: string;
	description: string;
	icon: string;
}
export interface LabelItemProps {
	key: string;
}
export interface ActionTypeDescription extends SimplifiedNodeType {
	displayOptions?: IDisplayOptions;
	values?: IDataObject;
	actionKey: string;
	codex: {
		label: string;
		categories: string[];
	};
}

export interface CategoryItemProps {
	name: string;
	count: number;
}

export interface CreateElementBase {
	uuid?: string;
	key: string;
}

export interface NodeCreateElement extends CreateElementBase {
	type: 'node';
	subcategory: string;
	properties: SimplifiedNodeType;
}

export interface CategoryCreateElement extends CreateElementBase {
	type: 'category';
	subcategory: string;
	properties: CategoryItemProps;
}

export interface SubcategoryCreateElement extends CreateElementBase {
	type: 'subcategory';
	properties: SubcategoryItemProps;
}
export interface ViewCreateElement extends CreateElementBase {
	type: 'view';
	properties: ViewItemProps;
}

export interface LabelCreateElement extends CreateElementBase {
	type: 'label';
	subcategory: string;
	properties: LabelItemProps;
}

export interface ActionCreateElement extends CreateElementBase {
	type: 'action';
	subcategory: string;
	properties: ActionTypeDescription;
}

export type INodeCreateElement =
	| NodeCreateElement
	| CategoryCreateElement
	| SubcategoryCreateElement
	| ViewCreateElement
	| LabelCreateElement
	| ActionCreateElement;

export interface SubcategorizedNodeTypes {
	[subcategory: string]: INodeCreateElement[];
}
export interface ITag {
	id: string;
	name: string;
	usageCount?: number;
	createdAt?: string;
	updatedAt?: string;
}

export interface ITagRow {
	tag?: ITag;
	usage?: string;
	create?: boolean;
	disable?: boolean;
	update?: boolean;
	delete?: boolean;
	canDelete?: boolean;
}

export interface IVersion {
	name: string;
	nodes: IVersionNode[];
	createdAt: string;
	description: string;
	documentationUrl: string;
	hasBreakingChange: boolean;
	hasSecurityFix: boolean;
	hasSecurityIssue: boolean;
	securityIssueFixVersion: string;
}

export interface IVersionNode {
	name: string;
	displayName: string;
	icon: string;
	iconUrl?: string;
	defaults: INodeParameters;
	iconData: {
		type: string;
		icon?: string;
		fileBuffer?: string;
	};
	typeVersion?: number;
}

export interface ITemplatesNode extends IVersionNode {
	categories?: ITemplatesCategory[];
}

export interface INodeMetadata {
	parametersLastUpdatedAt?: number;
	pristine: boolean;
}

export interface IUsedCredential {
	id: string;
	name: string;
	credentialType: string;
	currentUserHasAccess: boolean;
	ownedBy: Partial<IUser>;
	sharedWith: Array<Partial<IUser>>;
}

export interface WorkflowsState {
	activeExecutions: IExecutionsCurrentSummaryExtended[];
	activeWorkflows: string[];
	activeWorkflowExecution: IExecutionsSummary | null;
	currentWorkflowExecutions: IExecutionsSummary[];
	activeExecutionId: string | null;
	executingNode: string | null;
	executionWaitingForWebhook: boolean;
	finishedExecutionsCount: number;
	nodeMetadata: NodeMetadataMap;
	subWorkflowExecutionError: Error | null;
	usedCredentials: Record<string, IUsedCredential>;
	workflow: IWorkflowDb;
	workflowExecutionData: IExecutionResponse | null;
	workflowExecutionPairedItemMappings: { [itemId: string]: Set<string> };
	workflowsById: IWorkflowsMap;
}

export interface RootState {
	baseUrl: string;
	restEndpoint: string;
	defaultLocale: string;
	endpointWebhook: string;
	endpointWebhookTest: string;
	pushConnectionActive: boolean;
	timezone: string;
	executionTimeout: number;
	maxExecutionTimeout: number;
	versionCli: string;
	oauthCallbackUrls: object;
	n8nMetadata: {
		[key: string]: string | number | undefined;
	};
	sessionId: string;
	urlBaseWebhook: string;
	urlBaseEditor: string;
	instanceId: string;
	isNpmAvailable: boolean;
}

export interface NodeMetadataMap {
	[nodeName: string]: INodeMetadata;
}
export interface IRootState {
	activeExecutions: IExecutionsCurrentSummaryExtended[];
	activeWorkflows: string[];
	activeActions: string[];
	activeCredentialType: string | null;
	baseUrl: string;
	defaultLocale: string;
	endpointWebhook: string;
	endpointWebhookTest: string;
	executionId: string | null;
	executingNode: string | null;
	executionWaitingForWebhook: boolean;
	pushConnectionActive: boolean;
	saveDataErrorExecution: string;
	saveDataSuccessExecution: string;
	saveManualExecutions: boolean;
	timezone: string;
	stateIsDirty: boolean;
	executionTimeout: number;
	maxExecutionTimeout: number;
	versionCli: string;
	oauthCallbackUrls: object;
	n8nMetadata: object;
	workflowExecutionData: IExecutionResponse | null;
	workflowExecutionPairedItemMappings: { [itemId: string]: Set<string> };
	lastSelectedNode: string | null;
	lastSelectedNodeOutputIndex: number | null;
	nodeViewOffsetPosition: XYPosition;
	nodeViewMoveInProgress: boolean;
	selectedNodes: INodeUi[];
	sessionId: string;
	urlBaseEditor: string;
	urlBaseWebhook: string;
	workflow: IWorkflowDb;
	workflowsById: IWorkflowsMap;
	sidebarMenuItems: IMenuItem[];
	instanceId: string;
	nodeMetadata: NodeMetadataMap;
	isNpmAvailable: boolean;
	subworkflowExecutionError: Error | null;
}

export interface CommunityPackageMap {
	[name: string]: PublicInstalledPackage;
}

export interface ICredentialTypeMap {
	[name: string]: ICredentialType;
}

export interface ICredentialMap {
	[name: string]: ICredentialsResponse;
}

export interface ICredentialsState {
	credentialTypes: ICredentialTypeMap;
	credentials: ICredentialMap;
}

export interface ITagsState {
	tags: { [id: string]: ITag };
	loading: boolean;
	fetchedAll: boolean;
	fetchedUsageCount: boolean;
}

export type Modals =
	| {
			[key: string]: ModalState;
	  }
	| {
			[CREDENTIAL_EDIT_MODAL_KEY]: NewCredentialsModal;
	  };

export type ModalState = {
	open: boolean;
	mode?: string | null;
	data?: Record<string, unknown>;
	activeId?: string | null;
	curlCommand?: string;
	httpNodeParameters?: string;
};

export type NewCredentialsModal = ModalState & {
	showAuthSelector?: boolean;
};

export type IRunDataDisplayMode = 'table' | 'json' | 'binary' | 'schema' | 'html';
export type NodePanelType = 'input' | 'output';

export interface TargetItem {
	nodeName: string;
	itemIndex: number;
	runIndex: number;
	outputIndex: number;
}

export interface NDVState {
	activeNodeName: string | null;
	mainPanelDimensions: { [key: string]: { [key: string]: number } };
	sessionId: string;
	input: {
		displayMode: IRunDataDisplayMode;
		nodeName?: string;
		run?: number;
		branch?: number;
		data: {
			isEmpty: boolean;
		};
	};
	output: {
		branch?: number;
		displayMode: IRunDataDisplayMode;
		data: {
			isEmpty: boolean;
		};
		editMode: {
			enabled: boolean;
			value: string;
		};
	};
	focusedMappableInput: string;
	mappingTelemetry: { [key: string]: string | number | boolean };
	hoveringItem: null | TargetItem;
	draggable: {
		isDragging: boolean;
		type: string;
		data: string;
		canDrop: boolean;
		stickyPosition: null | XYPosition;
	};
	isMappingOnboarded: boolean;
}

export interface UIState {
	activeActions: string[];
	activeCredentialType: string | null;
	sidebarMenuCollapsed: boolean;
	modalStack: string[];
	modals: Modals;
	isPageLoading: boolean;
	currentView: string;
	mainPanelPosition: number;
	fakeDoorFeatures: IFakeDoor[];
	draggable: {
		isDragging: boolean;
		type: string;
		data: string;
		canDrop: boolean;
		stickyPosition: null | XYPosition;
	};
	stateIsDirty: boolean;
	lastSelectedNode: string | null;
	lastSelectedNodeOutputIndex: number | null;
	nodeViewOffsetPosition: XYPosition;
	nodeViewMoveInProgress: boolean;
	selectedNodes: INodeUi[];
	sidebarMenuItems: IMenuItem[];
	nodeViewInitialized: boolean;
	addFirstStepOnLoad: boolean;
	executionSidebarAutoRefresh: boolean;
}
export type IFakeDoor = {
	id: FAKE_DOOR_FEATURES;
	featureName: string;
	icon?: string;
	infoText?: string;
	actionBoxTitle: string;
	actionBoxDescription: string;
	actionBoxButtonLabel?: string;
	linkURL: string;
	uiLocations: IFakeDoorLocation[];
};

export type IFakeDoorLocation =
	| 'settings'
	| 'settings/users'
	| 'credentialsModal'
	| 'workflowShareModal';

export type NodeFilterType = typeof REGULAR_NODE_CREATOR_VIEW | typeof TRIGGER_NODE_CREATOR_VIEW;

export type NodeCreatorOpenSource =
	| ''
	| 'no_trigger_execution_tooltip'
	| 'plus_endpoint'
	| 'trigger_placeholder_button'
	| 'tab'
	| 'node_connection_action'
	| 'node_connection_drop'
	| 'add_node_button';

export interface INodeCreatorState {
	itemsFilter: string;
	showScrim: boolean;
	rootViewHistory: NodeFilterType[];
	selectedView: NodeFilterType;
	openSource: NodeCreatorOpenSource;
}

export interface ISettingsState {
	settings: IN8nUISettings;
	promptsData: IN8nPrompts;
	userManagement: IUserManagementSettings;
	templatesEndpointHealthy: boolean;
	api: {
		enabled: boolean;
		latestVersion: number;
		path: string;
		swaggerUi: {
			enabled: boolean;
		};
	};
	ldap: {
		loginLabel: string;
		loginEnabled: boolean;
	};
	saml: {
		loginLabel: string;
		loginEnabled: boolean;
	};
	onboardingCallPromptEnabled: boolean;
	saveDataErrorExecution: string;
	saveDataSuccessExecution: string;
	saveManualExecutions: boolean;
}

export interface INodeTypesState {
	nodeTypes: {
		[nodeType: string]: {
			[version: number]: INodeTypeDescription;
		};
	};
}

export interface ITemplateState {
	categories: { [id: string]: ITemplatesCategory };
	collections: { [id: string]: ITemplatesCollection };
	workflows: { [id: string]: ITemplatesWorkflow };
	workflowSearches: {
		[search: string]: {
			workflowIds: string[];
			totalWorkflows: number;
			loadingMore?: boolean;
		};
	};
	collectionSearches: {
		[search: string]: {
			collectionIds: string[];
		};
	};
	currentSessionId: string;
	previousSessionId: string;
}

export interface IVersionsState {
	versionNotificationSettings: IVersionNotificationSettings;
	nextVersions: IVersion[];
	currentVersion: IVersion | undefined;
}

export interface IUsersState {
	currentUserId: null | string;
	users: { [userId: string]: IUser };
}

export interface IWorkflowsState {
	currentWorkflowExecutions: IExecutionsSummary[];
	activeWorkflowExecution: IExecutionsSummary | null;
	finishedExecutionsCount: number;
}
export interface IWorkflowsMap {
	[name: string]: IWorkflowDb;
}

export interface CommunityNodesState {
	availablePackageCount: number;
	installedPackages: CommunityPackageMap;
}

export interface IRestApiContext {
	baseUrl: string;
	sessionId: string;
}

export interface IZoomConfig {
	scale: number;
	offset: XYPosition;
}

export interface IBounds {
	minX: number;
	minY: number;
	maxX: number;
	maxY: number;
}

export type ILogInStatus = 'LoggedIn' | 'LoggedOut';

export interface IInviteResponse {
	user: {
		id: string;
		email: string;
		emailSent: boolean;
		inviteAcceptUrl: string;
	};
	error?: string;
}

export interface IOnboardingCallPromptResponse {
	nextPrompt: IOnboardingCallPrompt;
}

export interface IOnboardingCallPrompt {
	title: string;
	description: string;
	toast_sequence_number: number;
}

export interface ITab {
	value: string | number;
	label?: string;
	href?: string;
	icon?: string;
	align?: 'right';
	tooltip?: string;
}

export interface ITabBarItem {
	value: string;
	label: string;
	disabled?: boolean;
}

export interface IResourceLocatorReqParams {
	nodeTypeAndVersion: INodeTypeNameVersion;
	path: string;
	methodName?: string;
	searchList?: ILoadOptions;
	currentNodeParameters: INodeParameters;
	credentials?: INodeCredentials;
	filter?: string;
	paginationToken?: unknown;
}

export interface IResourceLocatorResultExpanded extends INodeListSearchItems {
	linkAlt?: string;
}

export interface CurlToJSONResponse {
	'parameters.url': string;
	'parameters.authentication': string;
	'parameters.method': string;
	'parameters.sendHeaders': boolean;
	'parameters.headerParameters.parameters.0.name': string;
	'parameters.headerParameters.parameters.0.value': string;
	'parameters.sendQuery': boolean;
	'parameters.sendBody': boolean;
}

export interface HistoryState {
	redoStack: Undoable[];
	undoStack: Undoable[];
	currentBulkAction: BulkCommand | null;
	bulkInProgress: boolean;
}
export type Basic = string | number | boolean;
export type Primitives = Basic | bigint | symbol;

export type Optional<T> = T | undefined | null;

export type SchemaType =
	| 'string'
	| 'number'
	| 'boolean'
	| 'bigint'
	| 'symbol'
	| 'array'
	| 'object'
	| 'function'
	| 'null'
	| 'undefined';

export interface ILdapSyncData {
	id: number;
	startedAt: string;
	endedAt: string;
	created: number;
	updated: number;
	disabled: number;
	scanned: number;
	status: string;
	error: string;
	runMode: string;
}

export interface ILdapSyncTable {
	status: string;
	endedAt: string;
	runTime: string;
	runMode: string;
	details: string;
}

export interface ILdapConfig {
	loginEnabled: boolean;
	loginLabel: string;
	connectionUrl: string;
	allowUnauthorizedCerts: boolean;
	connectionSecurity: string;
	connectionPort: number;
	baseDn: string;
	bindingAdminDn: string;
	bindingAdminPassword: string;
	firstNameAttribute: string;
	lastNameAttribute: string;
	emailAttribute: string;
	loginIdAttribute: string;
	ldapIdAttribute: string;
	userFilter: string;
	synchronizationEnabled: boolean;
	synchronizationInterval: number; // minutes
	searchPageSize: number;
	searchTimeout: number;
}

export type Schema = { type: SchemaType; key?: string; value: string | Schema[]; path: string };

export type UsageState = {
	loading: boolean;
	data: {
		usage: {
			executions: {
				limit: number; // -1 for unlimited, from license
				value: number;
				warningThreshold: number; // hardcoded value in BE
			};
		};
		license: {
			planId: string; // community
			planName: string; // defaults to Community
		};
		managementToken?: string;
	};
};

export type NodeAuthenticationOption = {
	name: string;
	value: string;
	displayOptions?: IDisplayOptions;
};

export interface EnvironmentVariable {
	id: number;
	key: string;
	value: string;
}

export interface TemporaryEnvironmentVariable extends Omit<EnvironmentVariable, 'id'> {
	id: string;
}

export type ExecutionFilterMetadata = {
	key: string;
	value: string;
};

export type ExecutionFilterType = {
	status: string;
	workflowId: string;
	startDate: string | Date;
	endDate: string | Date;
	tags: string[];
	metadata: ExecutionFilterMetadata[];
};

export type ExecutionsQueryFilter = {
	status?: ExecutionStatus[];
	workflowId?: string;
	finished?: boolean;
	waitTill?: boolean;
	metadata?: Array<{ key: string; value: string }>;
	startedAfter?: string;
	startedBefore?: string;
};

export type SamlAttributeMapping = {
	email: string;
	firstName: string;
	lastName: string;
	userPrincipalName: string;
};

export type SamlLoginBinding = 'post' | 'redirect';

export type SamlSignatureConfig = {
	prefix: 'ds';
	location: {
		reference: '/samlp:Response/saml:Issuer';
		action: 'after';
	};
};

export type SamlPreferencesLoginEnabled = {
	loginEnabled: boolean;
};

export type SamlPreferences = {
	mapping?: SamlAttributeMapping;
	metadata?: string;
	metadataUrl?: string;
	ignoreSSL?: boolean;
	loginBinding?: SamlLoginBinding;
	acsBinding?: SamlLoginBinding;
	authnRequestsSigned?: boolean;
	loginLabel?: string;
	wantAssertionsSigned?: boolean;
	wantMessageSigned?: boolean;
	signatureConfig?: SamlSignatureConfig;
} & PartialBy<SamlPreferencesLoginEnabled, 'loginEnabled'>;

export type SamlPreferencesExtractedData = {
	entityID: string;
	returnUrl: string;
};<|MERGE_RESOLUTION|>--- conflicted
+++ resolved
@@ -34,21 +34,14 @@
 	IUserManagementSettings,
 	WorkflowSettings,
 } from 'n8n-workflow';
-<<<<<<< HEAD
-import { SignInType } from './constants';
-import {
+import type { SignInType } from './constants';
+import type {
 	FAKE_DOOR_FEATURES,
 	TRIGGER_NODE_CREATOR_VIEW,
 	REGULAR_NODE_CREATOR_VIEW,
 } from './constants';
-import { BulkCommand, Undoable } from '@/models/history';
-import { PartialBy } from '@/utils/typeHelpers';
-=======
-import type { SignInType } from './constants';
-import type { FAKE_DOOR_FEATURES, TRIGGER_NODE_FILTER, REGULAR_NODE_FILTER } from './constants';
 import type { BulkCommand, Undoable } from '@/models/history';
 import type { PartialBy } from '@/utils/typeHelpers';
->>>>>>> 88724bb0
 
 export * from 'n8n-design-system/types';
 
