import type { CREDENTIAL_EDIT_MODAL_KEY } from './constants';

import type { IMenuItem } from 'n8n-design-system';
import type {
	GenericValue,
	IConnections,
	ICredentialsDecrypted,
	ICredentialsEncrypted,
	ICredentialType,
	IDataObject,
	INode,
	INodeIssues,
	INodeParameters,
	INodeTypeDescription,
	IPinData,
	IRunExecutionData,
	IRun,
	IRunData,
	ITaskData,
	IWorkflowSettings as IWorkflowSettingsWorkflow,
	WorkflowExecuteMode,
	PublicInstalledPackage,
	INodeTypeNameVersion,
	ILoadOptions,
	INodeCredentials,
	INodeListSearchItems,
	NodeParameterValueType,
	IDisplayOptions,
	IExecutionsSummary,
	FeatureFlags,
	ExecutionStatus,
	ITelemetryTrackProperties,
	IN8nUISettings,
	IUserManagementSettings,
	WorkflowSettings,
	IUserSettings,
	Banners,
} from 'n8n-workflow';
<<<<<<< HEAD
import { SignInType } from './constants';
import { FAKE_DOOR_FEATURES, TRIGGER_NODE_FILTER, REGULAR_NODE_FILTER } from './constants';
import { BulkCommand, Undoable } from '@/models/history';
import { ExternalHooks } from '@/mixins/externalHooks';
=======
import type { SignInType } from './constants';
import type {
	FAKE_DOOR_FEATURES,
	TRIGGER_NODE_CREATOR_VIEW,
	REGULAR_NODE_CREATOR_VIEW,
} from './constants';
import type { BulkCommand, Undoable } from '@/models/history';
import type { PartialBy } from '@/utils/typeHelpers';
>>>>>>> 96874103

export * from 'n8n-design-system/types';

declare global {
	interface Window {
		posthog?: {
			init(
				key: string,
				options?: {
					api_host?: string;
					autocapture?: boolean;
					disable_session_recording?: boolean;
					debug?: boolean;
					bootstrap?: {
						distinctId?: string;
						isIdentifiedID?: boolean;
						featureFlags: FeatureFlags;
					};
					session_recording?: {
						maskAllInputs?: boolean;
						maskInputFn?: ((text: string, element?: HTMLElement) => string) | null;
					};
				},
			): void;
			isFeatureEnabled?(flagName: string): boolean;
			getFeatureFlag?(flagName: string): boolean | string;
			identify?(
				id: string,
				userProperties?: Record<string, string | number>,
				userPropertiesOnce?: Record<string, string>,
			): void;
			reset?(resetDeviceId?: boolean): void;
			onFeatureFlags?(callback: (keys: string[], map: FeatureFlags) => void): void;
			reloadFeatureFlags?(): void;
			people?: {
				set(metadata: Record<string, unknown>): void;
			};
			feature_flags?: {
				getFlags(): Record<string, unknown>;
			};
			track?(name: string, properties?: ITelemetryTrackProperties): void;
			register?(metadata: Record<string, unknown>): void;
			capture?(name: string, properties?: ITelemetryTrackProperties): void;
		};
		featureFlag?: {
			getAll(): Record<string, unknown> | undefined;
			reload(): void;
			get(flagName: string): boolean | string | undefined;
			isEnabled(flagName: string): boolean | undefined;
		};
		analytics?: {
			identify(userId: string): void;
			track(event: string, properties?: ITelemetryTrackProperties): void;
			page(category: string, name: string, properties?: ITelemetryTrackProperties): void;
		};
		featureFlags?: {
			getAll: () => FeatureFlags;
			getVariant: (name: string) => string | boolean | undefined;
			override: (name: string, value: string) => void;
		};
	}
}

export type EndpointStyle = {
	width?: number;
	height?: number;
	fill?: string;
	stroke?: string;
	outlineStroke?: string;
	lineWidth?: number;
	hover?: boolean;
	showOutputLabel?: boolean;
	size?: string;
	hoverMessage?: string;
};

export interface IUpdateInformation {
	name: string;
	key?: string;
	value:
		| string
		| number
		| { [key: string]: string | number | boolean }
		| NodeParameterValueType
		| INodeParameters; // with null makes problems in NodeSettings.vue
	node?: string;
	oldValue?: string | number;
}

export interface INodeUpdatePropertiesInformation {
	name: string; // Node-Name
	properties: {
		position: XYPosition;
		[key: string]: IDataObject | XYPosition;
	};
}

export type XYPosition = [number, number];

export interface INodeUi extends INode {
	position: XYPosition;
	color?: string;
	notes?: string;
	issues?: INodeIssues;
	name: string;
	pinData?: IDataObject;
}

export interface INodeTypesMaxCount {
	[key: string]: {
		exist: number;
		max: number;
		nodeNames: string[];
	};
}

export type ExtractArrayType<T> = T extends Array<infer U> ? U : () => void;
export type FunctionWithParams<T> = T extends (...args: any[]) => any ? T : never;

export interface IExternalHooks {
	run<Context extends keyof ExternalHooks, Event extends keyof ExternalHooks[Context]>(
		eventName: `${Context}.${Event extends string ? Event : never}`,
		metadata?: Parameters<FunctionWithParams<ExtractArrayType<ExternalHooks[Context][Event]>>>[0],
	): Promise<void>;
}

export interface INodeTranslationHeaders {
	data: {
		[key: string]: {
			displayName: string;
			description: string;
		};
	};
}

export interface IStartRunData {
	workflowData: IWorkflowData;
	startNodes?: string[];
	destinationNode?: string;
	runData?: IRunData;
	pinData?: IPinData;
}

export interface ITableData {
	columns: string[];
	data: GenericValue[][];
	hasJson: { [key: string]: boolean };
}

export interface IVariableItemSelected {
	variable: string;
}

export interface IVariableSelectorOption {
	name: string;
	key?: string;
	value?: string;
	options?: IVariableSelectorOption[] | null;
	allowParentSelect?: boolean;
	dataType?: string;
}

// Simple version of n8n-workflow.Workflow
export interface IWorkflowData {
	id?: string;
	name?: string;
	active?: boolean;
	nodes: INode[];
	connections: IConnections;
	settings?: IWorkflowSettings;
	tags?: string[];
	pinData?: IPinData;
	versionId?: string;
}

export interface IWorkflowDataUpdate {
	id?: string;
	name?: string;
	nodes?: INode[];
	connections?: IConnections;
	settings?: IWorkflowSettings;
	active?: boolean;
	tags?: ITag[] | string[]; // string[] when store or requested, ITag[] from API response
	pinData?: IPinData;
	versionId?: string;
}

export interface IWorkflowToShare extends IWorkflowDataUpdate {
	meta?: {
		instanceId: string;
	};
}

export interface IWorkflowTemplate {
	id: number;
	name: string;
	workflow: {
		nodes: INodeUi[];
		connections: IConnections;
	};
}

export interface INewWorkflowData {
	name: string;
	onboardingFlowEnabled: boolean;
}

// Almost identical to cli.Interfaces.ts
export interface IWorkflowDb {
	id: string;
	name: string;
	active: boolean;
	createdAt: number | string;
	updatedAt: number | string;
	nodes: INodeUi[];
	connections: IConnections;
	settings?: IWorkflowSettings;
	tags?: ITag[] | string[]; // string[] when store or requested, ITag[] from API response
	pinData?: IPinData;
	sharedWith?: Array<Partial<IUser>>;
	ownedBy?: Partial<IUser>;
	versionId: string;
	usedCredentials?: IUsedCredential[];
}

// Identical to cli.Interfaces.ts
export interface IWorkflowShortResponse {
	id: string;
	name: string;
	active: boolean;
	createdAt: number | string;
	updatedAt: number | string;
	tags: ITag[];
}

export interface IWorkflowsShareResponse {
	id: string;
	createdAt: number | string;
	updatedAt: number | string;
	sharedWith?: Array<Partial<IUser>>;
	ownedBy?: Partial<IUser>;
}

// Identical or almost identical to cli.Interfaces.ts

export interface IActivationError {
	time: number;
	error: {
		message: string;
	};
}

export interface IShareCredentialsPayload {
	shareWithIds: string[];
}

export interface IShareWorkflowsPayload {
	shareWithIds: string[];
}

export interface ICredentialsResponse extends ICredentialsEncrypted {
	id: string;
	createdAt: number | string;
	updatedAt: number | string;
	sharedWith?: Array<Partial<IUser>>;
	ownedBy?: Partial<IUser>;
	currentUserHasAccess?: boolean;
}

export interface ICredentialsBase {
	createdAt: number | string;
	updatedAt: number | string;
}

export interface ICredentialsDecryptedResponse extends ICredentialsBase, ICredentialsDecrypted {
	id: string;
}

export interface IExecutionBase {
	id?: string;
	finished: boolean;
	mode: WorkflowExecuteMode;
	retryOf?: string;
	retrySuccessId?: string;
	startedAt: Date;
	stoppedAt?: Date;
	workflowId?: string; // To be able to filter executions easily //
}

export interface IExecutionFlatted extends IExecutionBase {
	data: string;
	workflowData: IWorkflowDb;
}

export interface IExecutionFlattedResponse extends IExecutionFlatted {
	id: string;
}

export interface IExecutionPushResponse {
	executionId?: string;
	waitingForWebhook?: boolean;
}

export interface IExecutionResponse extends IExecutionBase {
	id: string;
	data?: IRunExecutionData;
	workflowData: IWorkflowDb;
	executedNode?: string;
}

export interface IExecutionShortResponse {
	id: string;
	workflowData: {
		id: string;
		name: string;
	};
	mode: WorkflowExecuteMode;
	finished: boolean;
	startedAt: Date;
	stoppedAt: Date;
	executionTime?: number;
}

export interface IExecutionsListResponse {
	count: number;
	results: IExecutionsSummary[];
	estimated: boolean;
}

export interface IExecutionsCurrentSummaryExtended {
	id: string;
	finished?: boolean;
	mode: WorkflowExecuteMode;
	retryOf?: string;
	retrySuccessId?: string;
	startedAt: Date;
	stoppedAt?: Date;
	workflowId: string;
	workflowName?: string;
}

export interface IExecutionsStopData {
	finished?: boolean;
	mode: WorkflowExecuteMode;
	startedAt: Date;
	stoppedAt: Date;
	status: ExecutionStatus;
}

export interface IExecutionDeleteFilter {
	deleteBefore?: Date;
	filters?: ExecutionsQueryFilter;
	ids?: string[];
}

export type IPushData =
	| PushDataExecutionFinished
	| PushDataExecutionStarted
	| PushDataExecuteAfter
	| PushDataExecuteBefore
	| PushDataConsoleMessage
	| PushDataReloadNodeType
	| PushDataRemoveNodeType
	| PushDataTestWebhook
	| PushDataExecutionRecovered;

type PushDataExecutionRecovered = {
	data: IPushDataExecutionRecovered;
	type: 'executionRecovered';
};

type PushDataExecutionFinished = {
	data: IPushDataExecutionFinished;
	type: 'executionFinished';
};

type PushDataExecutionStarted = {
	data: IPushDataExecutionStarted;
	type: 'executionStarted';
};

type PushDataExecuteAfter = {
	data: IPushDataNodeExecuteAfter;
	type: 'nodeExecuteAfter';
};

type PushDataExecuteBefore = {
	data: IPushDataNodeExecuteBefore;
	type: 'nodeExecuteBefore';
};

type PushDataConsoleMessage = {
	data: IPushDataConsoleMessage;
	type: 'sendConsoleMessage';
};

type PushDataReloadNodeType = {
	data: IPushDataReloadNodeType;
	type: 'reloadNodeType';
};

type PushDataRemoveNodeType = {
	data: IPushDataRemoveNodeType;
	type: 'removeNodeType';
};

type PushDataTestWebhook = {
	data: IPushDataTestWebhook;
	type: 'testWebhookDeleted' | 'testWebhookReceived';
};

export interface IPushDataExecutionStarted {
	executionId: string;
	mode: WorkflowExecuteMode;
	startedAt: Date;
	retryOf?: string;
	workflowId: string;
	workflowName?: string;
}
export interface IPushDataExecutionRecovered {
	executionId: string;
}

export interface IPushDataExecutionFinished {
	data: IRun;
	executionId: string;
	retryOf?: string;
}

export interface IPushDataUnsavedExecutionFinished {
	executionId: string;
	data: { finished: true; stoppedAt: Date };
}

export interface IPushDataExecutionStarted {
	executionId: string;
}

export interface IPushDataNodeExecuteAfter {
	data: ITaskData;
	executionId: string;
	nodeName: string;
}

export interface IPushDataNodeExecuteBefore {
	executionId: string;
	nodeName: string;
}

export interface IPushDataReloadNodeType {
	name: string;
	version: number;
}
export interface IPushDataRemoveNodeType {
	name: string;
	version: number;
}

export interface IPushDataTestWebhook {
	executionId: string;
	workflowId: string;
}

export interface IPushDataConsoleMessage {
	source: string;
	messages: string[];
}

export type IPersonalizationSurveyAnswersV1 = {
	codingSkill?: string | null;
	companyIndustry?: string[] | null;
	companySize?: string | null;
	otherCompanyIndustry?: string | null;
	otherWorkArea?: string | null;
	workArea?: string[] | string | null;
};

export type IPersonalizationSurveyAnswersV2 = {
	version: 'v2';
	automationGoal?: string | null;
	codingSkill?: string | null;
	companyIndustryExtended?: string[] | null;
	companySize?: string | null;
	companyType?: string | null;
	customerType?: string | null;
	mspFocus?: string[] | null;
	mspFocusOther?: string | null;
	otherAutomationGoal?: string | null;
	otherCompanyIndustryExtended?: string[] | null;
};

export type IPersonalizationSurveyAnswersV3 = {
	version: 'v3';
	automationGoal?: string | null;
	otherAutomationGoal?: string | null;
	companyIndustryExtended?: string[] | null;
	otherCompanyIndustryExtended?: string[] | null;
	companySize?: string | null;
	companyType?: string | null;
	automationGoalSm?: string[] | null;
	automationGoalSmOther?: string | null;
	usageModes?: string[] | null;
	email?: string | null;
};

export type IPersonalizationSurveyAnswersV4 = {
	version: 'v4';
	automationGoalDevops?: string[] | null;
	automationGoalDevopsOther?: string | null;
	companyIndustryExtended?: string[] | null;
	otherCompanyIndustryExtended?: string[] | null;
	companySize?: string | null;
	companyType?: string | null;
	automationGoalSm?: string[] | null;
	automationGoalSmOther?: string | null;
	usageModes?: string[] | null;
	email?: string | null;
	role?: string | null;
	roleOther?: string | null;
	reportedSource?: string | null;
	reportedSourceOther?: string | null;
};

export type IPersonalizationLatestVersion = IPersonalizationSurveyAnswersV4;

export type IPersonalizationSurveyVersions =
	| IPersonalizationSurveyAnswersV1
	| IPersonalizationSurveyAnswersV2
	| IPersonalizationSurveyAnswersV3;

export type IRole = 'default' | 'owner' | 'member';

export interface IUserResponse {
	id: string;
	firstName?: string;
	lastName?: string;
	email?: string;
	createdAt?: string;
	globalRole?: {
		name: IRole;
		id: string;
		createdAt: Date;
	};
	personalizationAnswers?: IPersonalizationSurveyVersions | null;
	isPending: boolean;
	signInType?: SignInType;
	settings?: IUserSettings;
}

export interface CurrentUserResponse extends IUserResponse {
	featureFlags?: FeatureFlags;
}

export interface IUser extends IUserResponse {
	isDefaultUser: boolean;
	isPendingUser: boolean;
	isOwner: boolean;
	inviteAcceptUrl?: string;
	fullName?: string;
}

export interface IVersionNotificationSettings {
	enabled: boolean;
	endpoint: string;
	infoUrl: string;
}

export interface IUserListAction {
	label: string;
	value: string;
	guard?: (user: IUser) => boolean;
}

export interface IN8nPrompts {
	message: string;
	title: string;
	showContactPrompt: boolean;
	showValueSurvey: boolean;
}

export interface IN8nValueSurveyData {
	[key: string]: string;
}

export interface IN8nPromptResponse {
	updated: boolean;
}

export const enum UserManagementAuthenticationMethod {
	Email = 'email',
	Ldap = 'ldap',
	Saml = 'saml',
}

export interface IPermissionGroup {
	loginStatus?: ILogInStatus[];
	role?: IRole[];
}

export interface IPermissionAllowGroup extends IPermissionGroup {
	shouldAllow?: () => boolean;
}

export interface IPermissionDenyGroup extends IPermissionGroup {
	shouldDeny?: () => boolean;
}

export interface IPermissions {
	allow?: IPermissionAllowGroup;
	deny?: IPermissionDenyGroup;
}

export interface IUserPermissions {
	[category: string]: {
		[permission: string]: IPermissions;
	};
}

export interface ITemplatesCollection {
	id: number;
	name: string;
	nodes: ITemplatesNode[];
	workflows: Array<{ id: number }>;
}

interface ITemplatesImage {
	id: number;
	url: string;
}

interface ITemplatesCollectionExtended extends ITemplatesCollection {
	description: string | null;
	image: ITemplatesImage[];
	categories: ITemplatesCategory[];
	createdAt: string;
}

export interface ITemplatesCollectionFull extends ITemplatesCollectionExtended {
	full: true;
}

export interface ITemplatesCollectionResponse extends ITemplatesCollectionExtended {
	workflows: ITemplatesWorkflow[];
}

export interface ITemplatesWorkflow {
	id: number;
	createdAt: string;
	name: string;
	nodes: ITemplatesNode[];
	totalViews: number;
	user: {
		username: string;
	};
}

export interface ITemplatesWorkflowResponse extends ITemplatesWorkflow, IWorkflowTemplate {
	description: string | null;
	image: ITemplatesImage[];
	categories: ITemplatesCategory[];
}

export interface ITemplatesWorkflowFull extends ITemplatesWorkflowResponse {
	full: true;
}

export interface ITemplatesQuery {
	categories: number[];
	search: string;
}

export interface ITemplatesCategory {
	id: number;
	name: string;
}

export type WorkflowCallerPolicyDefaultOption = 'any' | 'none' | 'workflowsFromAList';

export interface IWorkflowSettings extends IWorkflowSettingsWorkflow {
	errorWorkflow?: string;
	saveManualExecutions?: boolean;
	timezone?: string;
	executionTimeout?: number;
	maxExecutionTimeout?: number;
	callerIds?: string;
	callerPolicy?: WorkflowSettings.CallerPolicy;
	executionOrder: NonNullable<IWorkflowSettingsWorkflow['executionOrder']>;
}

export interface ITimeoutHMS {
	hours: number;
	minutes: number;
	seconds: number;
}

export type WorkflowTitleStatus = 'EXECUTING' | 'IDLE' | 'ERROR';

export type ExtractActionKeys<T> = T extends SimplifiedNodeType ? T['name'] : never;

export type ActionsRecord<T extends SimplifiedNodeType[]> = {
	[K in ExtractActionKeys<T[number]>]: ActionTypeDescription[];
};

export interface SimplifiedNodeType
	extends Pick<
		INodeTypeDescription,
		'displayName' | 'description' | 'name' | 'group' | 'icon' | 'iconUrl' | 'codex' | 'defaults'
	> {}
export interface SubcategoryItemProps {
	description?: string;
	iconType?: string;
	icon?: string;
	title?: string;
	subcategory?: string;
	defaults?: INodeParameters;
	forceIncludeNodes?: string[];
}
export interface ViewItemProps {
	title: string;
	description: string;
	icon: string;
}
export interface LabelItemProps {
	key: string;
}
export interface ActionTypeDescription extends SimplifiedNodeType {
	displayOptions?: IDisplayOptions;
	values?: IDataObject;
	actionKey: string;
	codex: {
		label: string;
		categories: string[];
	};
}

export interface CategoryItemProps {
	name: string;
	count: number;
}

export interface CreateElementBase {
	uuid?: string;
	key: string;
}

export interface NodeCreateElement extends CreateElementBase {
	type: 'node';
	subcategory: string;
	properties: SimplifiedNodeType;
}

export interface CategoryCreateElement extends CreateElementBase {
	type: 'category';
	subcategory: string;
	properties: CategoryItemProps;
}

export interface SubcategoryCreateElement extends CreateElementBase {
	type: 'subcategory';
	properties: SubcategoryItemProps;
}
export interface ViewCreateElement extends CreateElementBase {
	type: 'view';
	properties: ViewItemProps;
}

export interface LabelCreateElement extends CreateElementBase {
	type: 'label';
	subcategory: string;
	properties: LabelItemProps;
}

export interface ActionCreateElement extends CreateElementBase {
	type: 'action';
	subcategory: string;
	properties: ActionTypeDescription;
}

export type INodeCreateElement =
	| NodeCreateElement
	| CategoryCreateElement
	| SubcategoryCreateElement
	| ViewCreateElement
	| LabelCreateElement
	| ActionCreateElement;

export interface SubcategorizedNodeTypes {
	[subcategory: string]: INodeCreateElement[];
}
export interface ITag {
	id: string;
	name: string;
	usageCount?: number;
	createdAt?: string;
	updatedAt?: string;
}

export interface ITagRow {
	tag?: ITag;
	usage?: string;
	create?: boolean;
	disable?: boolean;
	update?: boolean;
	delete?: boolean;
	canDelete?: boolean;
}

export interface IVersion {
	name: string;
	nodes: IVersionNode[];
	createdAt: string;
	description: string;
	documentationUrl: string;
	hasBreakingChange: boolean;
	hasSecurityFix: boolean;
	hasSecurityIssue: boolean;
	securityIssueFixVersion: string;
}

export interface IVersionNode {
	name: string;
	displayName: string;
	icon: string;
	iconUrl?: string;
	defaults: INodeParameters;
	iconData: {
		type: string;
		icon?: string;
		fileBuffer?: string;
	};
	typeVersion?: number;
}

export interface ITemplatesNode extends IVersionNode {
	categories?: ITemplatesCategory[];
}

export interface INodeMetadata {
	parametersLastUpdatedAt?: number;
	pristine: boolean;
}

export interface IUsedCredential {
	id: string;
	name: string;
	credentialType: string;
	currentUserHasAccess: boolean;
	ownedBy: Partial<IUser>;
	sharedWith: Array<Partial<IUser>>;
}

export interface WorkflowsState {
	activeExecutions: IExecutionsCurrentSummaryExtended[];
	activeWorkflows: string[];
	activeWorkflowExecution: IExecutionsSummary | null;
	currentWorkflowExecutions: IExecutionsSummary[];
	activeExecutionId: string | null;
	executingNode: string | null;
	executionWaitingForWebhook: boolean;
	finishedExecutionsCount: number;
	nodeMetadata: NodeMetadataMap;
	subWorkflowExecutionError: Error | null;
	usedCredentials: Record<string, IUsedCredential>;
	workflow: IWorkflowDb;
	workflowExecutionData: IExecutionResponse | null;
	workflowExecutionPairedItemMappings: { [itemId: string]: Set<string> };
	workflowsById: IWorkflowsMap;
}

export interface RootState {
	baseUrl: string;
	restEndpoint: string;
	defaultLocale: string;
	endpointWebhook: string;
	endpointWebhookTest: string;
	pushConnectionActive: boolean;
	timezone: string;
	executionTimeout: number;
	maxExecutionTimeout: number;
	versionCli: string;
	oauthCallbackUrls: object;
	n8nMetadata: {
		[key: string]: string | number | undefined;
	};
	sessionId: string;
	urlBaseWebhook: string;
	urlBaseEditor: string;
	instanceId: string;
	isNpmAvailable: boolean;
}

export interface NodeMetadataMap {
	[nodeName: string]: INodeMetadata;
}
export interface IRootState {
	activeExecutions: IExecutionsCurrentSummaryExtended[];
	activeWorkflows: string[];
	activeActions: string[];
	activeCredentialType: string | null;
	baseUrl: string;
	defaultLocale: string;
	endpointWebhook: string;
	endpointWebhookTest: string;
	executionId: string | null;
	executingNode: string | null;
	executionWaitingForWebhook: boolean;
	pushConnectionActive: boolean;
	saveDataErrorExecution: string;
	saveDataSuccessExecution: string;
	saveManualExecutions: boolean;
	timezone: string;
	stateIsDirty: boolean;
	executionTimeout: number;
	maxExecutionTimeout: number;
	versionCli: string;
	oauthCallbackUrls: object;
	n8nMetadata: object;
	workflowExecutionData: IExecutionResponse | null;
	workflowExecutionPairedItemMappings: { [itemId: string]: Set<string> };
	lastSelectedNode: string | null;
	lastSelectedNodeOutputIndex: number | null;
	nodeViewOffsetPosition: XYPosition;
	nodeViewMoveInProgress: boolean;
	selectedNodes: INodeUi[];
	sessionId: string;
	urlBaseEditor: string;
	urlBaseWebhook: string;
	workflow: IWorkflowDb;
	workflowsById: IWorkflowsMap;
	sidebarMenuItems: IMenuItem[];
	instanceId: string;
	nodeMetadata: NodeMetadataMap;
	isNpmAvailable: boolean;
	subworkflowExecutionError: Error | null;
}

export interface CommunityPackageMap {
	[name: string]: PublicInstalledPackage;
}

export interface ICredentialTypeMap {
	[name: string]: ICredentialType;
}

export interface ICredentialMap {
	[name: string]: ICredentialsResponse;
}

export interface ICredentialsState {
	credentialTypes: ICredentialTypeMap;
	credentials: ICredentialMap;
}

export interface ITagsState {
	tags: { [id: string]: ITag };
	loading: boolean;
	fetchedAll: boolean;
	fetchedUsageCount: boolean;
}

export type Modals = {
	[CREDENTIAL_EDIT_MODAL_KEY]: NewCredentialsModal;
	[key: string]: ModalState;
};

export type ModalState = {
	open: boolean;
	mode?: string | null;
	data?: Record<string, unknown>;
	activeId?: string | null;
	curlCommand?: string;
	httpNodeParameters?: string;
};

export type NewCredentialsModal = ModalState & {
	showAuthSelector?: boolean;
};

export type IRunDataDisplayMode = 'table' | 'json' | 'binary' | 'schema' | 'html';
export type NodePanelType = 'input' | 'output';

export interface TargetItem {
	nodeName: string;
	itemIndex: number;
	runIndex: number;
	outputIndex: number;
}

export interface NDVState {
	activeNodeName: string | null;
	mainPanelDimensions: { [key: string]: { [key: string]: number } };
	sessionId: string;
	input: {
		displayMode: IRunDataDisplayMode;
		nodeName?: string;
		run?: number;
		branch?: number;
		data: {
			isEmpty: boolean;
		};
	};
	output: {
		branch?: number;
		displayMode: IRunDataDisplayMode;
		data: {
			isEmpty: boolean;
		};
		editMode: {
			enabled: boolean;
			value: string;
		};
	};
	focusedMappableInput: string;
	mappingTelemetry: { [key: string]: string | number | boolean };
	hoveringItem: null | TargetItem;
	draggable: {
		isDragging: boolean;
		type: string;
		data: string;
		canDrop: boolean;
		stickyPosition: null | XYPosition;
	};
	isMappingOnboarded: boolean;
}

export interface UIState {
	activeActions: string[];
	activeCredentialType: string | null;
	sidebarMenuCollapsed: boolean;
	modalStack: string[];
	modals: Modals;
	isPageLoading: boolean;
	currentView: string;
	mainPanelPosition: number;
	fakeDoorFeatures: IFakeDoor[];
	draggable: {
		isDragging: boolean;
		type: string;
		data: string;
		canDrop: boolean;
		stickyPosition: null | XYPosition;
	};
	stateIsDirty: boolean;
	lastSelectedNode: string | null;
	lastSelectedNodeOutputIndex: number | null;
	nodeViewOffsetPosition: XYPosition;
	nodeViewMoveInProgress: boolean;
	selectedNodes: INodeUi[];
	sidebarMenuItems: IMenuItem[];
	nodeViewInitialized: boolean;
	addFirstStepOnLoad: boolean;
	executionSidebarAutoRefresh: boolean;
	bannersHeight: number;
	banners: { [key in Banners]: { dismissed: boolean; type?: 'temporary' | 'permanent' } };
}

export type IFakeDoor = {
	id: FAKE_DOOR_FEATURES;
	featureName: string;
	icon?: string;
	infoText?: string;
	actionBoxTitle: string;
	actionBoxDescription: string;
	actionBoxButtonLabel?: string;
	linkURL: string;
	uiLocations: IFakeDoorLocation[];
};

export type IFakeDoorLocation =
	| 'settings'
	| 'settings/users'
	| 'credentialsModal'
	| 'workflowShareModal';

export type NodeFilterType = typeof REGULAR_NODE_CREATOR_VIEW | typeof TRIGGER_NODE_CREATOR_VIEW;

export type NodeCreatorOpenSource =
	| ''
	| 'no_trigger_execution_tooltip'
	| 'plus_endpoint'
	| 'trigger_placeholder_button'
	| 'tab'
	| 'node_connection_action'
	| 'node_connection_drop'
	| 'add_node_button';

export interface INodeCreatorState {
	itemsFilter: string;
	showScrim: boolean;
	rootViewHistory: NodeFilterType[];
	selectedView: NodeFilterType;
	openSource: NodeCreatorOpenSource;
}

export interface ISettingsState {
	settings: IN8nUISettings;
	promptsData: IN8nPrompts;
	userManagement: IUserManagementSettings;
	templatesEndpointHealthy: boolean;
	api: {
		enabled: boolean;
		latestVersion: number;
		path: string;
		swaggerUi: {
			enabled: boolean;
		};
	};
	ldap: {
		loginLabel: string;
		loginEnabled: boolean;
	};
	saml: {
		loginLabel: string;
		loginEnabled: boolean;
	};
	onboardingCallPromptEnabled: boolean;
	saveDataErrorExecution: string;
	saveDataSuccessExecution: string;
	saveManualExecutions: boolean;
}

export interface INodeTypesState {
	nodeTypes: {
		[nodeType: string]: {
			[version: number]: INodeTypeDescription;
		};
	};
}

export interface ITemplateState {
	categories: { [id: string]: ITemplatesCategory };
	collections: { [id: string]: ITemplatesCollection };
	workflows: { [id: string]: ITemplatesWorkflow };
	workflowSearches: {
		[search: string]: {
			workflowIds: string[];
			totalWorkflows: number;
			loadingMore?: boolean;
		};
	};
	collectionSearches: {
		[search: string]: {
			collectionIds: string[];
		};
	};
	currentSessionId: string;
	previousSessionId: string;
}

export interface IVersionsState {
	versionNotificationSettings: IVersionNotificationSettings;
	nextVersions: IVersion[];
	currentVersion: IVersion | undefined;
}

export interface IUsersState {
	currentUserId: null | string;
	users: { [userId: string]: IUser };
}

export interface IWorkflowsState {
	currentWorkflowExecutions: IExecutionsSummary[];
	activeWorkflowExecution: IExecutionsSummary | null;
	finishedExecutionsCount: number;
}
export interface IWorkflowsMap {
	[name: string]: IWorkflowDb;
}

export interface CommunityNodesState {
	availablePackageCount: number;
	installedPackages: CommunityPackageMap;
}

export interface IRestApiContext {
	baseUrl: string;
	sessionId: string;
}

export interface IZoomConfig {
	scale: number;
	offset: XYPosition;
}

export interface IBounds {
	minX: number;
	minY: number;
	maxX: number;
	maxY: number;
}

export type ILogInStatus = 'LoggedIn' | 'LoggedOut';

export interface IInviteResponse {
	user: {
		id: string;
		email: string;
		emailSent: boolean;
		inviteAcceptUrl: string;
	};
	error?: string;
}

export interface IOnboardingCallPromptResponse {
	nextPrompt: IOnboardingCallPrompt;
}

export interface IOnboardingCallPrompt {
	title: string;
	description: string;
	toast_sequence_number: number;
}

export interface ITab {
	value: string | number;
	label?: string;
	href?: string;
	icon?: string;
	align?: 'right';
	tooltip?: string;
}

export interface ITabBarItem {
	value: string;
	label: string;
	disabled?: boolean;
}

export interface IResourceLocatorReqParams {
	nodeTypeAndVersion: INodeTypeNameVersion;
	path: string;
	methodName?: string;
	searchList?: ILoadOptions;
	currentNodeParameters: INodeParameters;
	credentials?: INodeCredentials;
	filter?: string;
	paginationToken?: unknown;
}

export interface IResourceLocatorResultExpanded extends INodeListSearchItems {
	linkAlt?: string;
}

export interface CurlToJSONResponse {
	'parameters.url': string;
	'parameters.authentication': string;
	'parameters.method': string;
	'parameters.sendHeaders': boolean;
	'parameters.headerParameters.parameters.0.name': string;
	'parameters.headerParameters.parameters.0.value': string;
	'parameters.sendQuery': boolean;
	'parameters.sendBody': boolean;
}

export interface HistoryState {
	redoStack: Undoable[];
	undoStack: Undoable[];
	currentBulkAction: BulkCommand | null;
	bulkInProgress: boolean;
}
export type Basic = string | number | boolean;
export type Primitives = Basic | bigint | symbol;

export type Optional<T> = T | undefined | null;

export type SchemaType =
	| 'string'
	| 'number'
	| 'boolean'
	| 'bigint'
	| 'symbol'
	| 'array'
	| 'object'
	| 'function'
	| 'null'
	| 'undefined';

export interface ILdapSyncData {
	id: number;
	startedAt: string;
	endedAt: string;
	created: number;
	updated: number;
	disabled: number;
	scanned: number;
	status: string;
	error: string;
	runMode: string;
}

export interface ILdapSyncTable {
	status: string;
	endedAt: string;
	runTime: string;
	runMode: string;
	details: string;
}

export interface ILdapConfig {
	loginEnabled: boolean;
	loginLabel: string;
	connectionUrl: string;
	allowUnauthorizedCerts: boolean;
	connectionSecurity: string;
	connectionPort: number;
	baseDn: string;
	bindingAdminDn: string;
	bindingAdminPassword: string;
	firstNameAttribute: string;
	lastNameAttribute: string;
	emailAttribute: string;
	loginIdAttribute: string;
	ldapIdAttribute: string;
	userFilter: string;
	synchronizationEnabled: boolean;
	synchronizationInterval: number; // minutes
	searchPageSize: number;
	searchTimeout: number;
}

export type Schema = { type: SchemaType; key?: string; value: string | Schema[]; path: string };

export type UsageState = {
	loading: boolean;
	data: {
		usage: {
			executions: {
				limit: number; // -1 for unlimited, from license
				value: number;
				warningThreshold: number; // hardcoded value in BE
			};
		};
		license: {
			planId: string; // community
			planName: string; // defaults to Community
		};
		managementToken?: string;
	};
};

export type NodeAuthenticationOption = {
	name: string;
	value: string;
	displayOptions?: IDisplayOptions;
};

export interface ResourceMapperReqParams {
	nodeTypeAndVersion: INodeTypeNameVersion;
	path: string;
	methodName?: string;
	currentNodeParameters: INodeParameters;
	credentials?: INodeCredentials;
}
export interface EnvironmentVariable {
	id: number;
	key: string;
	value: string;
}

export interface TemporaryEnvironmentVariable extends Omit<EnvironmentVariable, 'id'> {
	id: string;
}

export type ExecutionFilterMetadata = {
	key: string;
	value: string;
};

export type ExecutionFilterType = {
	status: string;
	workflowId: string;
	startDate: string | Date;
	endDate: string | Date;
	tags: string[];
	metadata: ExecutionFilterMetadata[];
};

export type ExecutionsQueryFilter = {
	status?: ExecutionStatus[];
	workflowId?: string;
	finished?: boolean;
	waitTill?: boolean;
	metadata?: Array<{ key: string; value: string }>;
	startedAfter?: string;
	startedBefore?: string;
};

export type SamlAttributeMapping = {
	email: string;
	firstName: string;
	lastName: string;
	userPrincipalName: string;
};

export type SamlLoginBinding = 'post' | 'redirect';

export type SamlSignatureConfig = {
	prefix: 'ds';
	location: {
		reference: '/samlp:Response/saml:Issuer';
		action: 'after';
	};
};

export type SamlPreferencesLoginEnabled = {
	loginEnabled: boolean;
};

export type SamlPreferences = {
	mapping?: SamlAttributeMapping;
	metadata?: string;
	metadataUrl?: string;
	ignoreSSL?: boolean;
	loginBinding?: SamlLoginBinding;
	acsBinding?: SamlLoginBinding;
	authnRequestsSigned?: boolean;
	loginLabel?: string;
	wantAssertionsSigned?: boolean;
	wantMessageSigned?: boolean;
	signatureConfig?: SamlSignatureConfig;
} & PartialBy<SamlPreferencesLoginEnabled, 'loginEnabled'>;

export type SamlPreferencesExtractedData = {
	entityID: string;
	returnUrl: string;
};

export type SourceControlPreferences = {
	connected: boolean;
	repositoryUrl: string;
	branchName: string;
	branches: string[];
	branchReadOnly: boolean;
	branchColor: string;
	publicKey?: string;
	currentBranch?: string;
};

export interface SourceControlStatus {
	ahead: number;
	behind: number;
	conflicted: string[];
	created: string[];
	current: string;
	deleted: string[];
	detached: boolean;
	files: Array<{
		path: string;
		index: string;
		working_dir: string;
	}>;
	modified: string[];
	not_added: string[];
	renamed: string[];
	staged: string[];
	tracking: null;
}

export interface SourceControlAggregatedFile {
	conflict: boolean;
	file: string;
	id: string;
	location: string;
	name: string;
	status: string;
	type: string;
	updatedAt?: string;
}

export declare namespace Cloud {
	export interface PlanData {
		planId: number;
		monthlyExecutionsLimit: number;
		activeWorkflowsLimit: number;
		credentialsLimit: number;
		isActive: boolean;
		displayName: string;
		expirationDate: string;
		metadata: PlanMetadata;
	}

	export interface PlanMetadata {
		version: 'v1';
		group: 'opt-out' | 'opt-in' | 'trial';
		slug: 'pro-1' | 'pro-2' | 'starter' | 'trial-1';
		trial?: Trial;
	}

	interface Trial {
		length: number;
		gracePeriod: number;
	}
}

export interface CloudPlanState {
	data: Cloud.PlanData | null;
	usage: InstanceUsage | null;
	loadingPlan: boolean;
}

export interface InstanceUsage {
	timeframe?: string;
	executions: number;
	activeWorkflows: number;
}

export type CloudPlanAndUsageData = Cloud.PlanData & { usage: InstanceUsage };

export type CloudUpdateLinkSourceType =
	| 'canvas-nav'
	| 'custom-data-filter'
	| 'workflow_sharing'
	| 'credential_sharing'
	| 'settings-n8n-api'
	| 'audit-logs'
	| 'ldap'
	| 'log-streaming'
	| 'source-control'
	| 'sso'
	| 'usage_page'
	| 'settings-users'
	| 'variables';

export type UTMCampaign =
	| 'upgrade-custom-data-filter'
	| 'upgrade-canvas-nav'
	| 'upgrade-workflow-sharing'
	| 'upgrade-credentials-sharing'
	| 'upgrade-api'
	| 'upgrade-audit-logs'
	| 'upgrade-ldap'
	| 'upgrade-log-streaming'
	| 'upgrade-source-control'
	| 'upgrade-sso'
	| 'open'
	| 'upgrade-users'
	| 'upgrade-variables';<|MERGE_RESOLUTION|>--- conflicted
+++ resolved
@@ -1,5 +1,10 @@
-import type { CREDENTIAL_EDIT_MODAL_KEY } from './constants';
-
+import type {
+	CREDENTIAL_EDIT_MODAL_KEY,
+	SignInType,
+	FAKE_DOOR_FEATURES,
+	TRIGGER_NODE_CREATOR_VIEW,
+	REGULAR_NODE_CREATOR_VIEW,
+} from './constants';
 import type { IMenuItem } from 'n8n-design-system';
 import type {
 	GenericValue,
@@ -36,21 +41,9 @@
 	IUserSettings,
 	Banners,
 } from 'n8n-workflow';
-<<<<<<< HEAD
-import { SignInType } from './constants';
-import { FAKE_DOOR_FEATURES, TRIGGER_NODE_FILTER, REGULAR_NODE_FILTER } from './constants';
-import { BulkCommand, Undoable } from '@/models/history';
-import { ExternalHooks } from '@/mixins/externalHooks';
-=======
-import type { SignInType } from './constants';
-import type {
-	FAKE_DOOR_FEATURES,
-	TRIGGER_NODE_CREATOR_VIEW,
-	REGULAR_NODE_CREATOR_VIEW,
-} from './constants';
 import type { BulkCommand, Undoable } from '@/models/history';
 import type { PartialBy } from '@/utils/typeHelpers';
->>>>>>> 96874103
+import type { ExternalHooks } from '@/mixins/externalHooks';
 
 export * from 'n8n-design-system/types';
 
