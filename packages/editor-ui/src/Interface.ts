import { IMenuItem } from 'n8n-design-system';
import {
	jsPlumbInstance,
	DragOptions,
	DropOptions,
	ElementGroupRef,
	Endpoint,
	EndpointOptions,
	EndpointRectangle,
	EndpointRectangleOptions,
	EndpointSpec,
} from "jsplumb";
import {
	GenericValue,
	IConnections,
	ICredentialsDecrypted,
	ICredentialsEncrypted,
	ICredentialType,
	IDataObject,
	INode,
	INodeIssues,
	INodeParameters,
	INodeTypeDescription,
	IPinData,
	IRunExecutionData,
	IRun,
	IRunData,
	ITaskData,
	ITelemetrySettings,
	IWorkflowSettings as IWorkflowSettingsWorkflow,
	WorkflowExecuteMode,
	PublicInstalledPackage,
	INodeTypeNameVersion,
	ILoadOptions,
	INodeCredentials,
	INodeListSearchItems,
	NodeParameterValueType,
	IConnection,
} from 'n8n-workflow';
import { FAKE_DOOR_FEATURES } from './constants';
import {ICredentialsDb} from "n8n";
import { BulkCommand, Undoable } from '@/models/history';

export * from 'n8n-design-system/src/types';

declare module 'jsplumb' {
	interface PaintStyle {
		stroke?: string;
		fill?: string;
		strokeWidth?: number;
		outlineStroke?: string;
		outlineWidth?: number;
	}

	// Extend jsPlumb Anchor interface
	interface Anchor {
		lastReturnValue: number[];
	}

	interface Connection {
		__meta?: {
			sourceNodeName: string,
			sourceOutputIndex: number,
			targetNodeName: string,
			targetOutputIndex: number,
		};
		canvas?: HTMLElement;
		connector?: {
			setTargetEndpoint: (endpoint: Endpoint) => void;
			resetTargetEndpoint: () => void;
			bounds: {
				minX: number;
				maxX: number;
				minY: number;
				maxY: number;
			}
		};

		// bind(event: string, (connection: Connection): void;): void; // tslint:disable-line:no-any
		bind(event: string, callback: Function): void;
		removeOverlay(name: string): void;
		removeOverlays(): void;
		setParameter(name: string, value: any): void; // tslint:disable-line:no-any
		setPaintStyle(arg0: PaintStyle): void;
		addOverlay(arg0: any[]): void; // tslint:disable-line:no-any
		setConnector(arg0: any[]): void; // tslint:disable-line:no-any
		getUuids(): [string, string];
	}

	interface Endpoint {
		endpoint: any; // tslint:disable-line:no-any
		elementId: string;
		__meta?: {
			nodeName: string,
			nodeId: string,
			index: number,
			totalEndpoints: number;
		};
		getUuid(): string;
		getOverlay(name: string): any; // tslint:disable-line:no-any
		repaint(params?: object): void;
	}

	interface N8nPlusEndpoint extends Endpoint {
		setSuccessOutput(message: string): void;
		clearSuccessOutput(): void;
	}

	interface Overlay {
		setVisible(visible: boolean): void;
		setLocation(location: number): void;
		canvas?: HTMLElement;
	}

	interface OnConnectionBindInfo {
		originalSourceEndpoint: Endpoint;
		originalTargetEndpoint: Endpoint;
		getParameters(): { index: number };
	}
}

// EndpointOptions from jsplumb seems incomplete and wrong so we define an own one
export type IEndpointOptions = Omit<EndpointOptions, 'endpoint' | 'dragProxy'> & {
	endpointStyle: EndpointStyle
	endpointHoverStyle: EndpointStyle
	endpoint?: EndpointSpec | string
	dragAllowedWhenFull?: boolean
	dropOptions?: DropOptions & {
		tolerance: string
	};
	dragProxy?: string | string[] | EndpointSpec | [ EndpointRectangle,  EndpointRectangleOptions & { strokeWidth: number } ]
};

export type EndpointStyle = {
	width?: number
	height?: number
	fill?: string
	stroke?: string
	outlineStroke?:string
	lineWidth?: number
	hover?: boolean
	showOutputLabel?: boolean
	size?: string
	hoverMessage?: string
};

export type IDragOptions = DragOptions & {
	grid: [number, number]
	filter: string
};

export type IJsPlumbInstance = Omit<jsPlumbInstance, 'addEndpoint' | 'draggable'> & {
	clearDragSelection: () => void
	addEndpoint(el: ElementGroupRef, params?: IEndpointOptions, referenceParams?: IEndpointOptions): Endpoint | Endpoint[]
	draggable(el: {}, options?: IDragOptions): IJsPlumbInstance
};

export interface IUpdateInformation {
	name: string;
	key?: string;
	value: string | number | { [key: string]: string | number | boolean } | NodeParameterValueType | INodeParameters; // with null makes problems in NodeSettings.vue
	node?: string;
	oldValue?: string | number;
}

export interface INodeUpdatePropertiesInformation {
	name: string; // Node-Name
	properties: {
		[key: string]: IDataObject | XYPosition;
	};
}

export type XYPosition = [number, number];

export interface INodeUi extends INode {
	position: XYPosition;
	color?: string;
	notes?: string;
	issues?: INodeIssues;
	name: string;
	pinData?: IDataObject;
}

export interface INodeTypesMaxCount {
	[key: string]: {
		exist: number;
		max: number;
		nodeNames: string[];
	};
}

export interface IExternalHooks {
	run(eventName: string, metadata?: IDataObject): Promise<void>;
}

/**
 * @deprecated Do not add methods to this interface.
 */
export interface IRestApi {
	getActiveWorkflows(): Promise<string[]>;
	getActivationError(id: string): Promise<IActivationError | undefined >;
	getCurrentExecutions(filter: object): Promise<IExecutionsCurrentSummaryExtended[]>;
	getPastExecutions(filter: object, limit: number, lastId?: string | number, firstId?: string | number): Promise<IExecutionsListResponse>;
	stopCurrentExecution(executionId: string): Promise<IExecutionsStopData>;
	makeRestApiRequest(method: string, endpoint: string, data?: any): Promise<any>; // tslint:disable-line:no-any
	getCredentialTranslation(credentialType: string): Promise<object>;
	removeTestWebhook(workflowId: string): Promise<boolean>;
	runWorkflow(runData: IStartRunData): Promise<IExecutionPushResponse>;
	createNewWorkflow(sendData: IWorkflowDataUpdate): Promise<IWorkflowDb>;
	updateWorkflow(id: string, data: IWorkflowDataUpdate, forceSave?: boolean): Promise<IWorkflowDb>;
	deleteWorkflow(name: string): Promise<void>;
	getWorkflow(id: string): Promise<IWorkflowDb>;
	getWorkflows(filter?: object): Promise<IWorkflowShortResponse[]>;
	getWorkflowFromUrl(url: string): Promise<IWorkflowDb>;
	getExecution(id: string): Promise<IExecutionResponse | undefined>;
	deleteExecutions(sendData: IExecutionDeleteFilter): Promise<void>;
	retryExecution(id: string, loadWorkflow?: boolean): Promise<boolean>;
	getTimezones(): Promise<IDataObject>;
	getBinaryBufferString(dataPath: string): Promise<string>;
	getBinaryUrl(dataPath: string): string;
}

export interface INodeTranslationHeaders {
	data: {
		[key: string]: {
			displayName: string;
			description: string;
		},
	};
}

export interface IStartRunData {
	workflowData: IWorkflowData;
	startNodes?: string[];
	destinationNode?: string;
	runData?: IRunData;
	pinData?: IPinData;
}

export interface ITableData {
	columns: string[];
	data: GenericValue[][];
	hasJson: {[key: string]: boolean};
}

export interface IVariableItemSelected {
	variable: string;
}

export interface IVariableSelectorOption {
	name: string;
	key?: string;
	value?: string;
	options?: IVariableSelectorOption[] | null;
	allowParentSelect?: boolean;
	dataType?: string;
}

// Simple version of n8n-workflow.Workflow
export interface IWorkflowData {
	id?: string | number;
	name?: string;
	active?: boolean;
	nodes: INode[];
	connections: IConnections;
	settings?: IWorkflowSettings;
	tags?: string[];
	pinData?: IPinData;
	versionId?: string;
}

export interface IWorkflowDataUpdate {
	id?: string | number;
	name?: string;
	nodes?: INode[];
	connections?: IConnections;
	settings?: IWorkflowSettings;
	active?: boolean;
	tags?: ITag[] | string[]; // string[] when store or requested, ITag[] from API response
	pinData?: IPinData;
	versionId?: string;
}

export interface IWorkflowToShare extends IWorkflowDataUpdate {
	meta?: {
		instanceId: string;
	};
}

export interface IWorkflowTemplate {
	id: number;
	name: string;
	workflow: {
		nodes: INodeUi[];
		connections: IConnections;
	};
}

export interface INewWorkflowData {
	name: string;
	onboardingFlowEnabled: boolean;
}

// Almost identical to cli.Interfaces.ts
export interface IWorkflowDb {
	id: string;
	name: string;
	active: boolean;
	createdAt: number | string;
	updatedAt: number | string;
	nodes: INodeUi[];
	connections: IConnections;
	settings?: IWorkflowSettings;
	tags?: ITag[] | string[]; // string[] when store or requested, ITag[] from API response
	pinData?: IPinData;
	sharedWith?: Array<Partial<IUser>>;
	ownedBy?: Partial<IUser>;
	versionId: string;
	usedCredentials?: Array<Partial<ICredentialsDb>>;
}

// Identical to cli.Interfaces.ts
export interface IWorkflowShortResponse {
	id: string;
	name: string;
	active: boolean;
	createdAt: number | string;
	updatedAt: number | string;
	tags: ITag[];
}

export interface IWorkflowsShareResponse {
	id: string;
	createdAt: number | string;
	updatedAt: number | string;
	sharedWith?: Array<Partial<IUser>>;
	ownedBy?: Partial<IUser>;
}


// Identical or almost identical to cli.Interfaces.ts

export interface IActivationError {
	time: number;
	error: {
		message: string;
	};
}

export interface IShareCredentialsPayload {
	shareWithIds: string[];
}

export interface IShareWorkflowsPayload {
	shareWithIds: string[];
}

export interface ICredentialsResponse extends ICredentialsEncrypted {
	id: string;
	createdAt: number | string;
	updatedAt: number | string;
	sharedWith?: Array<Partial<IUser>>;
	ownedBy?: Partial<IUser>;
	currentUserHasAccess?: boolean;
}

export interface ICredentialsBase {
	createdAt: number | string;
	updatedAt: number | string;
}

export interface ICredentialsDecryptedResponse extends ICredentialsBase, ICredentialsDecrypted{
	id: string;
}

export interface IExecutionBase {
	id?: number | string;
	finished: boolean;
	mode: WorkflowExecuteMode;
	retryOf?: string;
	retrySuccessId?: string;
	startedAt: Date;
	stoppedAt?: Date;
	workflowId?: string; // To be able to filter executions easily //
}

export interface IExecutionFlatted extends IExecutionBase {
	data: string;
	workflowData: IWorkflowDb;
}

export interface IExecutionFlattedResponse extends IExecutionFlatted {
	id: string;
}

export interface IExecutionPushResponse {
	executionId?: string;
	waitingForWebhook?: boolean;
}

export interface IExecutionResponse extends IExecutionBase {
	id: string;
	data?: IRunExecutionData;
	workflowData: IWorkflowDb;
	executedNode?: string;
}

export interface IExecutionShortResponse {
	id: string;
	workflowData: {
		id: string;
		name: string;
	};
	mode: WorkflowExecuteMode;
	finished: boolean;
	startedAt: Date;
	stoppedAt: Date;
	executionTime?: number;
}

export interface IExecutionsListResponse {
	count: number;
	results: IExecutionsSummary[];
	estimated: boolean;
}

export interface IExecutionsCurrentSummaryExtended {
	id: string;
	finished?: boolean;
	mode: WorkflowExecuteMode;
	retryOf?: string;
	retrySuccessId?: string;
	startedAt: Date;
	stoppedAt?: Date;
	workflowId: string;
	workflowName?: string;
}

export interface IExecutionsStopData {
	finished?: boolean;
	mode: WorkflowExecuteMode;
	startedAt: Date;
	stoppedAt: Date;
}

export interface IExecutionsSummary {
	id: string;
	mode: WorkflowExecuteMode;
	finished?: boolean;
	retryOf?: string;
	retrySuccessId?: string;
	waitTill?: Date;
	startedAt: Date;
	stoppedAt?: Date;
	workflowId: string;
	workflowName?: string;
}

export interface IExecutionDeleteFilter {
	deleteBefore?: Date;
	filters?: IDataObject;
	ids?: string[];
}

export type IPushData =
	| PushDataExecutionFinished
	| PushDataExecutionStarted
	| PushDataExecuteAfter
	| PushDataExecuteBefore
	| PushDataConsoleMessage
	| PushDataReloadNodeType
	| PushDataRemoveNodeType
	| PushDataTestWebhook;

type PushDataExecutionFinished = {
	data: IPushDataExecutionFinished;
	type: 'executionFinished';
};

type PushDataExecutionStarted = {
	data: IPushDataExecutionStarted;
	type: 'executionStarted';
};

type PushDataExecuteAfter = {
	data: IPushDataNodeExecuteAfter;
	type: 'nodeExecuteAfter';
};

type PushDataExecuteBefore = {
	data: IPushDataNodeExecuteBefore;
	type: 'nodeExecuteBefore';
};

type PushDataConsoleMessage = {
	data: IPushDataConsoleMessage;
	type: 'sendConsoleMessage';
};

type PushDataReloadNodeType = {
	data: IPushDataReloadNodeType;
	type: 'reloadNodeType';
};

type PushDataRemoveNodeType = {
	data: IPushDataRemoveNodeType;
	type: 'removeNodeType';
};

type PushDataTestWebhook = {
	data: IPushDataTestWebhook;
	type: 'testWebhookDeleted' | 'testWebhookReceived';
};

export interface IPushDataExecutionStarted {
	executionId: string;
	mode: WorkflowExecuteMode;
	startedAt: Date;
	retryOf?: string;
	workflowId: string;
	workflowName?: string;
}

export interface IPushDataExecutionFinished {
	data: IRun;
	executionId: string;
	retryOf?: string;
}

export interface IPushDataExecutionStarted {
	executionId: string;
}

export interface IPushDataNodeExecuteAfter {
	data: ITaskData;
	executionId: string;
	nodeName: string;
}

export interface IPushDataNodeExecuteBefore {
	executionId: string;
	nodeName: string;
}

export interface IPushDataReloadNodeType {
	name: string;
	version: number;
}
export interface IPushDataRemoveNodeType {
	name: string;
	version: number;
}

export interface IPushDataTestWebhook {
	executionId: string;
	workflowId: string;
}

export interface IPushDataConsoleMessage {
	source: string;
	messages: string[];
}

export type IPersonalizationSurveyAnswersV1 = {
	codingSkill?: string | null;
	companyIndustry?: string[] | null;
	companySize?: string | null;
	otherCompanyIndustry?: string | null;
	otherWorkArea?: string | null;
	workArea?: string[] | string | null;
};

export type IPersonalizationSurveyAnswersV2 = {
	version: 'v2';
	automationGoal?: string | null;
	codingSkill?: string | null;
	companyIndustryExtended?: string[] | null;
	companySize?: string | null;
	companyType?: string | null;
	customerType?: string | null;
	mspFocus?: string[] | null;
	mspFocusOther?: string | null;
	otherAutomationGoal?: string | null;
	otherCompanyIndustryExtended?: string[] | null;
};

export type IPersonalizationSurveyAnswersV3 = {
	version: 'v3';
	automationGoal?: string | null;
	otherAutomationGoal?: string | null;
	companyIndustryExtended?: string[] | null;
	otherCompanyIndustryExtended?: string[] | null;
	companySize?: string | null;
	companyType?: string | null;
	automationGoalSm?: string[] | null;
	automationGoalSmOther?: string | null;
	usageModes?: string[] | null;
};

export type IPersonalizationLatestVersion = IPersonalizationSurveyAnswersV3;

export type IPersonalizationSurveyVersions = IPersonalizationSurveyAnswersV1 | IPersonalizationSurveyAnswersV2 | IPersonalizationSurveyAnswersV3;

export type IRole = 'default' | 'owner' | 'member';

export interface IUserResponse {
	id: string;
	firstName?: string;
	lastName?: string;
	email?: string;
	globalRole?: {
		name: IRole;
		id: string;
		createdAt: Date;
	};
	personalizationAnswers?: IPersonalizationSurveyVersions | null;
	isPending: boolean;
}

export interface IUser extends IUserResponse {
	isDefaultUser: boolean;
	isPendingUser: boolean;
	isOwner: boolean;
	fullName?: string;
	createdAt?: Date;
}

export interface IVersionNotificationSettings {
	enabled: boolean;
	endpoint: string;
	infoUrl: string;
}

export interface IN8nPrompts {
	message: string;
	title: string;
	showContactPrompt: boolean;
	showValueSurvey: boolean;
}

export interface IN8nValueSurveyData {
	[key: string]: string;
}

export interface IN8nPromptResponse {
	updated: boolean;
}

export interface IUserManagementConfig {
	enabled: boolean;
	showSetupOnFirstLoad?: boolean;
	smtpSetup: boolean;
}

export interface IPermissionGroup {
	loginStatus?: ILogInStatus[];
	role?: IRole[];
}

export interface IPermissionAllowGroup extends IPermissionGroup {
	shouldAllow?: () => boolean;
}

export interface IPermissionDenyGroup extends IPermissionGroup {
	shouldDeny?: () => boolean;
}

export interface IPermissions {
	allow?: IPermissionAllowGroup;
	deny?: IPermissionDenyGroup;
}

export interface IUserPermissions {
	[category: string]: {
		[permission: string]: IPermissions;
	};
}

export interface ITemplatesCollection {
	id: number;
	name: string;
	nodes: ITemplatesNode[];
	workflows: Array<{id: number}>;
}

interface ITemplatesImage {
	id: number;
	url: string;
}

interface ITemplatesCollectionExtended extends ITemplatesCollection {
	description: string | null;
	image: ITemplatesImage[];
	categories: ITemplatesCategory[];
	createdAt: string;
}

export interface ITemplatesCollectionFull extends ITemplatesCollectionExtended {
	full: true;
}

export interface ITemplatesCollectionResponse extends ITemplatesCollectionExtended {
	workflows: ITemplatesWorkflow[];
}

export interface ITemplatesWorkflow {
	id: number;
	createdAt: string;
	name: string;
	nodes: ITemplatesNode[];
	totalViews: number;
	user: {
		username: string;
	};
}

export interface ITemplatesWorkflowResponse extends ITemplatesWorkflow, IWorkflowTemplate {
	description: string | null;
	image: ITemplatesImage[];
	categories: ITemplatesCategory[];
}

export interface ITemplatesWorkflowFull extends ITemplatesWorkflowResponse {
	full: true;
}

export interface ITemplatesQuery {
	categories: number[];
	search: string;
}

export interface ITemplatesCategory {
	id: number;
	name: string;
}

export type WorkflowCallerPolicyDefaultOption = 'any' | 'none' | 'workflowsFromAList';

export interface IN8nUISettings {
	endpointWebhook: string;
	endpointWebhookTest: string;
	saveDataErrorExecution: string;
	saveDataSuccessExecution: string;
	saveManualExecutions: boolean;
	workflowCallerPolicyDefaultOption: WorkflowCallerPolicyDefaultOption;
	timezone: string;
	executionTimeout: number;
	maxExecutionTimeout: number;
	oauthCallbackUrls: {
		oauth1: string;
		oauth2: string;
	};
	urlBaseEditor: string;
	urlBaseWebhook: string;
	versionCli: string;
	n8nMetadata?: {
		[key: string]: string | number | undefined;
	};
	versionNotifications: IVersionNotificationSettings;
	instanceId: string;
	personalizationSurveyEnabled: boolean;
	telemetry: ITelemetrySettings;
	userManagement: IUserManagementConfig;
	defaultLocale: string;
	workflowTagsDisabled: boolean;
	logLevel: ILogLevel;
	hiringBannerEnabled: boolean;
	templates: {
		enabled: boolean;
		host: string;
	};
	executionMode: string;
	communityNodesEnabled: boolean;
	isNpmAvailable: boolean;
	publicApi: {
		enabled: boolean;
		latestVersion: number;
		path: string;
	};
	onboardingCallPromptEnabled: boolean;
	allowedModules: {
		builtIn?: string[];
		external?: string[];
	};
	enterprise: Record<string, boolean>;
	deployment?: {
		type: string;
	};
	isWorkflowSharingEnabled: boolean;
}

export interface IWorkflowSettings extends IWorkflowSettingsWorkflow {
	errorWorkflow?: string;
	saveDataErrorExecution?: string;
	saveDataSuccessExecution?: string;
	saveManualExecutions?: boolean;
	timezone?: string;
	executionTimeout?: number;
	callerIds?: string;
	callerPolicy?: WorkflowCallerPolicyDefaultOption;
}

export interface ITimeoutHMS {
	hours: number;
	minutes: number;
	seconds: number;
}

export type WorkflowTitleStatus = 'EXECUTING' | 'IDLE' | 'ERROR';

export interface ISubcategoryItemProps {
	subcategory: string;
	description: string;
	icon?: string;
	defaults?: INodeParameters;
	iconData?: {
		type: string;
		icon?: string;
		fileBuffer?: string;
	};
}

export interface INodeItemProps {
	subcategory: string;
	nodeType: INodeTypeDescription;
}

export interface ICategoryItemProps {
	expanded: boolean;
}

export interface INodeCreateElement {
	type: 'node' | 'category' | 'subcategory';
	category: string;
	key: string;
	includedByTrigger?: boolean;
	includedByRegular?: boolean;
	properties: ISubcategoryItemProps | INodeItemProps | ICategoryItemProps;
}

export interface ICategoriesWithNodes {
	[category: string]: {
		[subcategory: string]: {
			regularCount: number;
			triggerCount: number;
			nodes: INodeCreateElement[];
		};
	};
}

export interface ITag {
	id: string;
	name: string;
	usageCount?: number;
	createdAt?: string;
	updatedAt?: string;
}

export interface ITagRow {
	tag?: ITag;
	usage?: string;
	create?: boolean;
	disable?: boolean;
	update?: boolean;
	delete?: boolean;
	canDelete?: boolean;
}

export interface IVersion {
	name: string;
	nodes: IVersionNode[];
	createdAt: string;
	description: string;
	documentationUrl: string;
	hasBreakingChange: boolean;
	hasSecurityFix: boolean;
	hasSecurityIssue: boolean;
	securityIssueFixVersion: string;
}

export interface IVersionNode {
	name: string;
	displayName: string;
	icon: string;
	iconUrl?: string;
	defaults: INodeParameters;
	iconData: {
		type: string;
		icon?: string;
		fileBuffer?: string;
	};
	typeVersion?: number;
}

export interface ITemplatesNode extends IVersionNode {
	categories?: ITemplatesCategory[];
}

export interface INodeMetadata {
	parametersLastUpdatedAt?: number;
}

export interface IUsedCredential {
	id: string;
	name: string;
	credentialType: string;
	currentUserHasAccess: boolean;
}

export interface WorkflowsState {
	activeExecutions: IExecutionsCurrentSummaryExtended[];
	activeWorkflows: string[];
	activeWorkflowExecution: IExecutionsSummary | null;
	currentWorkflowExecutions: IExecutionsSummary[];
	activeExecutionId: string | null;
	executingNode: string | null;
	executionWaitingForWebhook: boolean;
	finishedExecutionsCount: number;
	nodeMetadata: NodeMetadataMap;
	subWorkflowExecutionError: Error | null;
	usedCredentials: Record<string, IUsedCredential>;
	workflow: IWorkflowDb;
	workflowExecutionData: IExecutionResponse | null;
	workflowExecutionPairedItemMappings: {[itemId: string]: Set<string>};
	workflowsById: IWorkflowsMap;
}

export interface RootState {
	baseUrl: string;
	defaultLocale: string;
	endpointWebhook: string;
	endpointWebhookTest: string;
	pushConnectionActive: boolean;
	timezone: string;
	executionTimeout: number;
	maxExecutionTimeout: number;
	versionCli: string;
	oauthCallbackUrls: object;
	n8nMetadata: {
		[key: string]: string | number | undefined;
	};
	sessionId: string;
	urlBaseWebhook: string;
	urlBaseEditor: string;
	instanceId: string;
	isNpmAvailable: boolean;
}

export interface NodeMetadataMap {
	[nodeName: string]: INodeMetadata;
}
export interface IRootState {
	activeExecutions: IExecutionsCurrentSummaryExtended[];
	activeWorkflows: string[];
	activeActions: string[];
	activeCredentialType: string | null;
	baseUrl: string;
	defaultLocale: string;
	endpointWebhook: string;
	endpointWebhookTest: string;
	executionId: string | null;
	executingNode: string | null;
	executionWaitingForWebhook: boolean;
	pushConnectionActive: boolean;
	saveDataErrorExecution: string;
	saveDataSuccessExecution: string;
	saveManualExecutions: boolean;
	timezone: string;
	stateIsDirty: boolean;
	executionTimeout: number;
	maxExecutionTimeout: number;
	versionCli: string;
	oauthCallbackUrls: object;
	n8nMetadata: object;
	workflowExecutionData: IExecutionResponse | null;
	workflowExecutionPairedItemMappings: {[itemId: string]: Set<string>};
	lastSelectedNode: string | null;
	lastSelectedNodeOutputIndex: number | null;
	nodeViewOffsetPosition: XYPosition;
	nodeViewMoveInProgress: boolean;
	selectedNodes: INodeUi[];
	sessionId: string;
	urlBaseEditor: string;
	urlBaseWebhook: string;
	workflow: IWorkflowDb;
	workflowsById: IWorkflowsMap;
	sidebarMenuItems: IMenuItem[];
	instanceId: string;
	nodeMetadata: NodeMetadataMap;
	isNpmAvailable: boolean;
	subworkflowExecutionError: Error | null;
}

export interface CommunityPackageMap {
	[name: string]: PublicInstalledPackage;
}

export interface ICredentialTypeMap {
	[name: string]: ICredentialType;
}

export interface ICredentialMap {
	[name: string]: ICredentialsResponse;
}

export interface ICredentialsState {
	credentialTypes: ICredentialTypeMap;
	credentials: ICredentialMap;
}

export interface ITagsState {
	tags: { [id: string]: ITag };
	loading: boolean;
	fetchedAll: boolean;
	fetchedUsageCount: boolean;
}

export interface IModalState {
	open: boolean;
	mode?: string | null;
	data?: Record<string, unknown>;
	activeId?: string | null;
	curlCommand?: string;
	httpNodeParameters?: string;
}

export interface NestedRecord<T> {
	[key: string]: T | NestedRecord<T>;
}

export type IRunDataDisplayMode = 'table' | 'json' | 'binary' | 'schema';
export type NodePanelType = 'input' | 'output';

export interface TargetItem {
	nodeName: string;
	itemIndex: number;
	runIndex: number;
	outputIndex: number;
}

export interface NDVState {
	activeNodeName: string | null;
	mainPanelDimensions: {[key: string]: {[key: string]: number}};
	sessionId: string;
	input: {
		displayMode: IRunDataDisplayMode;
		nodeName?: string;
		run?: number;
		branch?: number;
		data: {
			isEmpty: boolean;
		}
	};
	output: {
		branch?: number;
		displayMode: IRunDataDisplayMode;
		data: {
			isEmpty: boolean;
		}
		editMode: {
			enabled: boolean;
			value: string;
		};
	};
	focusedMappableInput: string;
	mappingTelemetry: {[key: string]: string | number | boolean};
	hoveringItem: null | TargetItem;
	draggable: {
		isDragging: boolean;
		type: string;
		data: string;
		canDrop: boolean;
		stickyPosition: null | XYPosition;
	};
}


export interface IUiState {
	sidebarMenuCollapsed: boolean;
	modalStack: string[];
	modals: {
		[key: string]: IModalState;
	};
	isPageLoading: boolean;
	currentView: string;
	fakeDoorFeatures: IFakeDoor[];
	nodeViewInitialized: boolean;
	addFirstStepOnLoad: boolean;
	executionSidebarAutoRefresh: boolean;
}

export interface UIState {
	activeActions: string[];
	activeCredentialType: string | null;
	sidebarMenuCollapsed: boolean;
	modalStack: string[];
	modals: {
		[key: string]: IModalState;
	};
	isPageLoading: boolean;
	currentView: string;
	mainPanelPosition: number;
	fakeDoorFeatures: IFakeDoor[];
	dynamicTranslations: NestedRecord<string>;
	draggable: {
		isDragging: boolean;
		type: string;
		data: string;
		canDrop: boolean;
		stickyPosition: null | XYPosition;
	};
	stateIsDirty: boolean;
	lastSelectedNode: string | null;
	lastSelectedNodeOutputIndex: number | null;
	nodeViewOffsetPosition: XYPosition;
	nodeViewMoveInProgress: boolean;
	selectedNodes: INodeUi[];
	sidebarMenuItems: IMenuItem[];
	nodeViewInitialized: boolean;
	addFirstStepOnLoad: boolean;
	executionSidebarAutoRefresh: boolean;
}

export type ILogLevel = 'info' | 'debug' | 'warn' | 'error' | 'verbose';

export type IFakeDoor = {
	id: FAKE_DOOR_FEATURES,
	featureName: string,
	icon?: string,
	infoText?: string,
	actionBoxTitle: string,
	actionBoxDescription: string,
	actionBoxButtonLabel?: string,
	linkURL: string,
	uiLocations: IFakeDoorLocation[],
};

export type IFakeDoorLocation = 'settings' | 'credentialsModal' | 'workflowShareModal';

export type INodeFilterType = "Regular" | "Trigger" | "All";

export interface INodeCreatorState {
	itemsFilter: string;
	showTabs: boolean;
	showScrim: boolean;
	selectedType: INodeFilterType;
}

export interface ISettingsState {
	settings: IN8nUISettings;
	promptsData: IN8nPrompts;
	userManagement: IUserManagementConfig;
	templatesEndpointHealthy: boolean;
	api: {
		enabled: boolean;
		latestVersion: number;
		path: string;
	};
	onboardingCallPromptEnabled: boolean;
	saveDataErrorExecution: string;
	saveDataSuccessExecution: string;
	saveManualExecutions: boolean;
}

export interface INodeTypesState {
	nodeTypes: {
		[nodeType: string]: {
			[version: number]: INodeTypeDescription;
		}
	};
}

export interface ITemplateState {
	categories: {[id: string]: ITemplatesCategory};
	collections: {[id: string]: ITemplatesCollection};
	workflows: {[id: string]: ITemplatesWorkflow};
	workflowSearches: {
		[search: string]: {
			workflowIds: string[];
			totalWorkflows: number;
			loadingMore?: boolean;
		}
	};
	collectionSearches: {
		[search: string]: {
			collectionIds: string[];
		}
	};
	currentSessionId: string;
	previousSessionId: string;
}

export interface IVersionsState {
	versionNotificationSettings: IVersionNotificationSettings;
	nextVersions: IVersion[];
	currentVersion: IVersion | undefined;
}

export interface IUsersState {
	currentUserId: null | string;
	users: {[userId: string]: IUser};
}

export interface IWorkflowsState {
	currentWorkflowExecutions: IExecutionsSummary[];
	activeWorkflowExecution: IExecutionsSummary | null;
	finishedExecutionsCount: number;
}
	export interface IWorkflowsMap {
	[name: string]: IWorkflowDb;
}

export interface CommunityNodesState {
	availablePackageCount: number;
	installedPackages: CommunityPackageMap;
}

export interface IRestApiContext {
	baseUrl: string;
	sessionId: string;
}

export interface IZoomConfig {
	scale: number;
	offset: XYPosition;
}

export interface IBounds {
	minX: number;
	minY: number;
	maxX: number;
	maxY: number;
}

export type ILogInStatus = 'LoggedIn' | 'LoggedOut';

export interface IInviteResponse {
	user: {
		id: string;
		email: string;
	};
	error?: string;
}

export interface IOnboardingCallPromptResponse {
	nextPrompt: IOnboardingCallPrompt;
}

export interface IOnboardingCallPrompt {
	title: string;
	description: string;
	toast_sequence_number: number;
}

export interface ITab {
	value: string | number;
	label?: string;
	href?: string;
	icon?: string;
	align?: 'right';
	tooltip?: string;
}

export interface ITabBarItem {
	value: string;
	label: string;
	disabled?: boolean;
}

export interface IResourceLocatorReqParams {
	nodeTypeAndVersion: INodeTypeNameVersion;
	path: string;
	methodName?: string;
	searchList?: ILoadOptions;
	currentNodeParameters: INodeParameters;
	credentials?: INodeCredentials;
	filter?: string;
	paginationToken?: unknown;
}

export interface IResourceLocatorResultExpanded extends INodeListSearchItems {
	linkAlt?: string;
}

export interface CurlToJSONResponse {
	"parameters.url": string;
	"parameters.authentication": string;
	"parameters.method": string;
	"parameters.sendHeaders": boolean;
	"parameters.headerParameters.parameters.0.name": string;
	"parameters.headerParameters.parameters.0.value": string;
	"parameters.sendQuery": boolean;
	"parameters.sendBody": boolean;
}

<<<<<<< HEAD
export interface HistoryState {
	redoStack: Undoable[];
	undoStack: Undoable[];
	currentBulkAction: BulkCommand | null;
	bulkInProgress: boolean;
}
=======
export type Basic = string | number | boolean;
export type Primitives = Basic | bigint | symbol;

export type Optional<T> = T | undefined | null;

export type SchemaType =
	| 'string'
	| 'number'
	| 'boolean'
	| 'bigint'
	| 'symbol'
	| 'array'
	| 'object'
	| 'function'
	| 'null'
	| 'undefined';
export type Schema = { type: SchemaType, key?: string, value: string | Schema[], path: string };
>>>>>>> b71295e4
<|MERGE_RESOLUTION|>--- conflicted
+++ resolved
@@ -1293,14 +1293,12 @@
 	"parameters.sendBody": boolean;
 }
 
-<<<<<<< HEAD
 export interface HistoryState {
 	redoStack: Undoable[];
 	undoStack: Undoable[];
 	currentBulkAction: BulkCommand | null;
 	bulkInProgress: boolean;
 }
-=======
 export type Basic = string | number | boolean;
 export type Primitives = Basic | bigint | symbol;
 
@@ -1317,5 +1315,4 @@
 	| 'function'
 	| 'null'
 	| 'undefined';
-export type Schema = { type: SchemaType, key?: string, value: string | Schema[], path: string };
->>>>>>> b71295e4
+export type Schema = { type: SchemaType, key?: string, value: string | Schema[], path: string };