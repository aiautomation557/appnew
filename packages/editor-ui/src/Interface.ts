--- conflicted
+++ resolved
@@ -38,11 +38,8 @@
 	INodeListSearchItems,
 	NodeParameterValueType,
 	INodeActionTypeDescription,
-<<<<<<< HEAD
+	IDisplayOptions,
 	IExecutionsSummary,
-=======
-	IDisplayOptions,
->>>>>>> c93664a5
 	IAbstractEventMessage,
 } from 'n8n-workflow';
 import { FAKE_DOOR_FEATURES } from './constants';
