import type { CREDENTIAL_EDIT_MODAL_KEY } from './constants';
/* eslint-disable @typescript-eslint/no-explicit-any */
import type { IMenuItem } from 'n8n-design-system';
import type {
	GenericValue,
	IConnections,
	ICredentialsDecrypted,
	ICredentialsEncrypted,
	ICredentialType,
	IDataObject,
	INode,
	INodeIssues,
	INodeParameters,
	INodeTypeDescription,
	IPinData,
	IRunExecutionData,
	IRun,
	IRunData,
	ITaskData,
	IWorkflowSettings as IWorkflowSettingsWorkflow,
	WorkflowExecuteMode,
	PublicInstalledPackage,
	INodeTypeNameVersion,
	ILoadOptions,
	INodeCredentials,
	INodeListSearchItems,
	NodeParameterValueType,
	IDisplayOptions,
	IExecutionsSummary,
	FeatureFlags,
	ExecutionStatus,
	ITelemetryTrackProperties,
	IN8nUISettings,
	IUserManagementSettings,
	WorkflowSettings,
	IUserSettings,
	Banners,
} from 'n8n-workflow';
import type { SignInType } from './constants';
import type {
	FAKE_DOOR_FEATURES,
	TRIGGER_NODE_CREATOR_VIEW,
	REGULAR_NODE_CREATOR_VIEW,
} from './constants';
import type { BulkCommand, Undoable } from '@/models/history';
import type { PartialBy } from '@/utils/typeHelpers';

export * from 'n8n-design-system/types';

declare global {
	interface Window {
		posthog?: {
			init(
				key: string,
				options?: {
					api_host?: string;
					autocapture?: boolean;
					disable_session_recording?: boolean;
					debug?: boolean;
					bootstrap?: {
						distinctId?: string;
						isIdentifiedID?: boolean;
						featureFlags: FeatureFlags;
					};
					session_recording?: {
						maskAllInputs?: boolean;
						maskInputFn?: ((text: string, element?: HTMLElement) => string) | null;
					};
				},
			): void;
			isFeatureEnabled?(flagName: string): boolean;
			getFeatureFlag?(flagName: string): boolean | string;
			identify?(
				id: string,
				userProperties?: Record<string, string | number>,
				userPropertiesOnce?: Record<string, string>,
			): void;
			reset?(resetDeviceId?: boolean): void;
			onFeatureFlags?(callback: (keys: string[], map: FeatureFlags) => void): void;
			reloadFeatureFlags?(): void;
		};
		analytics?: {
			track(event: string, proeprties?: ITelemetryTrackProperties): void;
		};
		featureFlags?: {
			getAll: () => FeatureFlags;
			getVariant: (name: string) => string | boolean | undefined;
			override: (name: string, value: string) => void;
		};
	}
}

export type EndpointStyle = {
	width?: number;
	height?: number;
	fill?: string;
	stroke?: string;
	outlineStroke?: string;
	lineWidth?: number;
	hover?: boolean;
	showOutputLabel?: boolean;
	size?: string;
	hoverMessage?: string;
};

export interface IUpdateInformation {
	name: string;
	key?: string;
	value:
		| string
		| number
		| { [key: string]: string | number | boolean }
		| NodeParameterValueType
		| INodeParameters; // with null makes problems in NodeSettings.vue
	node?: string;
	oldValue?: string | number;
}

export interface INodeUpdatePropertiesInformation {
	name: string; // Node-Name
	properties: {
		position: XYPosition;
		[key: string]: IDataObject | XYPosition;
	};
}

export type XYPosition = [number, number];

export interface INodeUi extends INode {
	position: XYPosition;
	color?: string;
	notes?: string;
	issues?: INodeIssues;
	name: string;
	pinData?: IDataObject;
}

export interface INodeTypesMaxCount {
	[key: string]: {
		exist: number;
		max: number;
		nodeNames: string[];
	};
}

export interface IExternalHooks {
	run(eventName: string, metadata?: IDataObject): Promise<void>;
}

export interface INodeTranslationHeaders {
	data: {
		[key: string]: {
			displayName: string;
			description: string;
		};
	};
}

export interface IStartRunData {
	workflowData: IWorkflowData;
	startNodes?: string[];
	destinationNode?: string;
	runData?: IRunData;
	pinData?: IPinData;
}

export interface ITableData {
	columns: string[];
	data: GenericValue[][];
	hasJson: { [key: string]: boolean };
}

export interface IVariableItemSelected {
	variable: string;
}

export interface IVariableSelectorOption {
	name: string;
	key?: string;
	value?: string;
	options?: IVariableSelectorOption[] | null;
	allowParentSelect?: boolean;
	dataType?: string;
}

// Simple version of n8n-workflow.Workflow
export interface IWorkflowData {
	id?: string;
	name?: string;
	active?: boolean;
	nodes: INode[];
	connections: IConnections;
	settings?: IWorkflowSettings;
	tags?: string[];
	pinData?: IPinData;
	versionId?: string;
}

export interface IWorkflowDataUpdate {
	id?: string;
	name?: string;
	nodes?: INode[];
	connections?: IConnections;
	settings?: IWorkflowSettings;
	active?: boolean;
	tags?: ITag[] | string[]; // string[] when store or requested, ITag[] from API response
	pinData?: IPinData;
	versionId?: string;
}

export interface IWorkflowToShare extends IWorkflowDataUpdate {
	meta?: {
		instanceId: string;
	};
}

export interface IWorkflowTemplate {
	id: number;
	name: string;
	workflow: {
		nodes: INodeUi[];
		connections: IConnections;
	};
}

export interface INewWorkflowData {
	name: string;
	onboardingFlowEnabled: boolean;
}

// Almost identical to cli.Interfaces.ts
export interface IWorkflowDb {
	id: string;
	name: string;
	active: boolean;
	createdAt: number | string;
	updatedAt: number | string;
	nodes: INodeUi[];
	connections: IConnections;
	settings?: IWorkflowSettings;
	tags?: ITag[] | string[]; // string[] when store or requested, ITag[] from API response
	pinData?: IPinData;
	sharedWith?: Array<Partial<IUser>>;
	ownedBy?: Partial<IUser>;
	versionId: string;
	usedCredentials?: IUsedCredential[];
}

// Identical to cli.Interfaces.ts
export interface IWorkflowShortResponse {
	id: string;
	name: string;
	active: boolean;
	createdAt: number | string;
	updatedAt: number | string;
	tags: ITag[];
}

export interface IWorkflowsShareResponse {
	id: string;
	createdAt: number | string;
	updatedAt: number | string;
	sharedWith?: Array<Partial<IUser>>;
	ownedBy?: Partial<IUser>;
}

// Identical or almost identical to cli.Interfaces.ts

export interface IActivationError {
	time: number;
	error: {
		message: string;
	};
}

export interface IShareCredentialsPayload {
	shareWithIds: string[];
}

export interface IShareWorkflowsPayload {
	shareWithIds: string[];
}

export interface ICredentialsResponse extends ICredentialsEncrypted {
	id: string;
	createdAt: number | string;
	updatedAt: number | string;
	sharedWith?: Array<Partial<IUser>>;
	ownedBy?: Partial<IUser>;
	currentUserHasAccess?: boolean;
}

export interface ICredentialsBase {
	createdAt: number | string;
	updatedAt: number | string;
}

export interface ICredentialsDecryptedResponse extends ICredentialsBase, ICredentialsDecrypted {
	id: string;
}

export interface IExecutionBase {
	id?: string;
	finished: boolean;
	mode: WorkflowExecuteMode;
	retryOf?: string;
	retrySuccessId?: string;
	startedAt: Date;
	stoppedAt?: Date;
	workflowId?: string; // To be able to filter executions easily //
}

export interface IExecutionFlatted extends IExecutionBase {
	data: string;
	workflowData: IWorkflowDb;
}

export interface IExecutionFlattedResponse extends IExecutionFlatted {
	id: string;
}

export interface IExecutionPushResponse {
	executionId?: string;
	waitingForWebhook?: boolean;
}

export interface IExecutionResponse extends IExecutionBase {
	id: string;
	data?: IRunExecutionData;
	workflowData: IWorkflowDb;
	executedNode?: string;
}

export interface IExecutionShortResponse {
	id: string;
	workflowData: {
		id: string;
		name: string;
	};
	mode: WorkflowExecuteMode;
	finished: boolean;
	startedAt: Date;
	stoppedAt: Date;
	executionTime?: number;
}

export interface IExecutionsListResponse {
	count: number;
	results: IExecutionsSummary[];
	estimated: boolean;
}

export interface IExecutionsCurrentSummaryExtended {
	id: string;
	finished?: boolean;
	mode: WorkflowExecuteMode;
	retryOf?: string;
	retrySuccessId?: string;
	startedAt: Date;
	stoppedAt?: Date;
	workflowId: string;
	workflowName?: string;
}

export interface IExecutionsStopData {
	finished?: boolean;
	mode: WorkflowExecuteMode;
	startedAt: Date;
	stoppedAt: Date;
	status: ExecutionStatus;
}

export interface IExecutionDeleteFilter {
	deleteBefore?: Date;
	filters?: ExecutionsQueryFilter;
	ids?: string[];
}

export type IPushData =
	| PushDataExecutionFinished
	| PushDataExecutionStarted
	| PushDataExecuteAfter
	| PushDataExecuteBefore
	| PushDataConsoleMessage
	| PushDataReloadNodeType
	| PushDataRemoveNodeType
	| PushDataTestWebhook
	| PushDataExecutionRecovered;

type PushDataExecutionRecovered = {
	data: IPushDataExecutionRecovered;
	type: 'executionRecovered';
};

type PushDataExecutionFinished = {
	data: IPushDataExecutionFinished;
	type: 'executionFinished';
};

type PushDataExecutionStarted = {
	data: IPushDataExecutionStarted;
	type: 'executionStarted';
};

type PushDataExecuteAfter = {
	data: IPushDataNodeExecuteAfter;
	type: 'nodeExecuteAfter';
};

type PushDataExecuteBefore = {
	data: IPushDataNodeExecuteBefore;
	type: 'nodeExecuteBefore';
};

type PushDataConsoleMessage = {
	data: IPushDataConsoleMessage;
	type: 'sendConsoleMessage';
};

type PushDataReloadNodeType = {
	data: IPushDataReloadNodeType;
	type: 'reloadNodeType';
};

type PushDataRemoveNodeType = {
	data: IPushDataRemoveNodeType;
	type: 'removeNodeType';
};

type PushDataTestWebhook = {
	data: IPushDataTestWebhook;
	type: 'testWebhookDeleted' | 'testWebhookReceived';
};

export interface IPushDataExecutionStarted {
	executionId: string;
	mode: WorkflowExecuteMode;
	startedAt: Date;
	retryOf?: string;
	workflowId: string;
	workflowName?: string;
}
export interface IPushDataExecutionRecovered {
	executionId: string;
}

export interface IPushDataExecutionFinished {
	data: IRun;
	executionId: string;
	retryOf?: string;
}

export interface IPushDataUnsavedExecutionFinished {
	executionId: string;
	data: { finished: true; stoppedAt: Date };
}

export interface IPushDataExecutionStarted {
	executionId: string;
}

export interface IPushDataNodeExecuteAfter {
	data: ITaskData;
	executionId: string;
	nodeName: string;
}

export interface IPushDataNodeExecuteBefore {
	executionId: string;
	nodeName: string;
}

export interface IPushDataReloadNodeType {
	name: string;
	version: number;
}
export interface IPushDataRemoveNodeType {
	name: string;
	version: number;
}

export interface IPushDataTestWebhook {
	executionId: string;
	workflowId: string;
}

export interface IPushDataConsoleMessage {
	source: string;
	messages: string[];
}

export type IPersonalizationSurveyAnswersV1 = {
	codingSkill?: string | null;
	companyIndustry?: string[] | null;
	companySize?: string | null;
	otherCompanyIndustry?: string | null;
	otherWorkArea?: string | null;
	workArea?: string[] | string | null;
};

export type IPersonalizationSurveyAnswersV2 = {
	version: 'v2';
	automationGoal?: string | null;
	codingSkill?: string | null;
	companyIndustryExtended?: string[] | null;
	companySize?: string | null;
	companyType?: string | null;
	customerType?: string | null;
	mspFocus?: string[] | null;
	mspFocusOther?: string | null;
	otherAutomationGoal?: string | null;
	otherCompanyIndustryExtended?: string[] | null;
};

export type IPersonalizationSurveyAnswersV3 = {
	version: 'v3';
	automationGoal?: string | null;
	otherAutomationGoal?: string | null;
	companyIndustryExtended?: string[] | null;
	otherCompanyIndustryExtended?: string[] | null;
	companySize?: string | null;
	companyType?: string | null;
	automationGoalSm?: string[] | null;
	automationGoalSmOther?: string | null;
	usageModes?: string[] | null;
	email?: string | null;
};

export type IPersonalizationSurveyAnswersV4 = {
	version: 'v4';
	automationGoalDevops?: string[] | null;
	automationGoalDevopsOther?: string | null;
	companyIndustryExtended?: string[] | null;
	otherCompanyIndustryExtended?: string[] | null;
	companySize?: string | null;
	companyType?: string | null;
	automationGoalSm?: string[] | null;
	automationGoalSmOther?: string | null;
	usageModes?: string[] | null;
	email?: string | null;
	role?: string | null;
	roleOther?: string | null;
	reportedSource?: string | null;
	reportedSourceOther?: string | null;
};

export type IPersonalizationLatestVersion = IPersonalizationSurveyAnswersV4;

export type IPersonalizationSurveyVersions =
	| IPersonalizationSurveyAnswersV1
	| IPersonalizationSurveyAnswersV2
	| IPersonalizationSurveyAnswersV3;

export type IRole = 'default' | 'owner' | 'member';

export interface IUserResponse {
	id: string;
	firstName?: string;
	lastName?: string;
	email?: string;
	createdAt?: string;
	globalRole?: {
		name: IRole;
		id: string;
		createdAt: Date;
	};
	personalizationAnswers?: IPersonalizationSurveyVersions | null;
	isPending: boolean;
	signInType?: SignInType;
	settings?: IUserSettings;
}

export interface CurrentUserResponse extends IUserResponse {
	featureFlags?: FeatureFlags;
}

export interface IUser extends IUserResponse {
	isDefaultUser: boolean;
	isPendingUser: boolean;
	isOwner: boolean;
	inviteAcceptUrl?: string;
	fullName?: string;
}

export interface IVersionNotificationSettings {
	enabled: boolean;
	endpoint: string;
	infoUrl: string;
}

export interface IUserListAction {
	label: string;
	value: string;
	guard?: (user: IUser) => boolean;
}

export interface IN8nPrompts {
	message: string;
	title: string;
	showContactPrompt: boolean;
	showValueSurvey: boolean;
}

export interface IN8nValueSurveyData {
	[key: string]: string;
}

export interface IN8nPromptResponse {
	updated: boolean;
}

export const enum UserManagementAuthenticationMethod {
	Email = 'email',
	Ldap = 'ldap',
	Saml = 'saml',
}

export interface IPermissionGroup {
	loginStatus?: ILogInStatus[];
	role?: IRole[];
}

export interface IPermissionAllowGroup extends IPermissionGroup {
	shouldAllow?: () => boolean;
}

export interface IPermissionDenyGroup extends IPermissionGroup {
	shouldDeny?: () => boolean;
}

export interface IPermissions {
	allow?: IPermissionAllowGroup;
	deny?: IPermissionDenyGroup;
}

export interface IUserPermissions {
	[category: string]: {
		[permission: string]: IPermissions;
	};
}

export interface ITemplatesCollection {
	id: number;
	name: string;
	nodes: ITemplatesNode[];
	workflows: Array<{ id: number }>;
}

interface ITemplatesImage {
	id: number;
	url: string;
}

interface ITemplatesCollectionExtended extends ITemplatesCollection {
	description: string | null;
	image: ITemplatesImage[];
	categories: ITemplatesCategory[];
	createdAt: string;
}

export interface ITemplatesCollectionFull extends ITemplatesCollectionExtended {
	full: true;
}

export interface ITemplatesCollectionResponse extends ITemplatesCollectionExtended {
	workflows: ITemplatesWorkflow[];
}

export interface ITemplatesWorkflow {
	id: number;
	createdAt: string;
	name: string;
	nodes: ITemplatesNode[];
	totalViews: number;
	user: {
		username: string;
	};
}

export interface ITemplatesWorkflowResponse extends ITemplatesWorkflow, IWorkflowTemplate {
	description: string | null;
	image: ITemplatesImage[];
	categories: ITemplatesCategory[];
}

export interface ITemplatesWorkflowFull extends ITemplatesWorkflowResponse {
	full: true;
}

export interface ITemplatesQuery {
	categories: number[];
	search: string;
}

export interface ITemplatesCategory {
	id: number;
	name: string;
}

export type WorkflowCallerPolicyDefaultOption = 'any' | 'none' | 'workflowsFromAList';

export interface IWorkflowSettings extends IWorkflowSettingsWorkflow {
	errorWorkflow?: string;
	saveManualExecutions?: boolean;
	timezone?: string;
	executionTimeout?: number;
	maxExecutionTimeout?: number;
	callerIds?: string;
	callerPolicy?: WorkflowSettings.CallerPolicy;
	executionOrder: NonNullable<IWorkflowSettingsWorkflow['executionOrder']>;
}

export interface ITimeoutHMS {
	hours: number;
	minutes: number;
	seconds: number;
}

export type WorkflowTitleStatus = 'EXECUTING' | 'IDLE' | 'ERROR';

export type ExtractActionKeys<T> = T extends SimplifiedNodeType ? T['name'] : never;

export type ActionsRecord<T extends SimplifiedNodeType[]> = {
	[K in ExtractActionKeys<T[number]>]: ActionTypeDescription[];
};

export interface SimplifiedNodeType
	extends Pick<
		INodeTypeDescription,
		'displayName' | 'description' | 'name' | 'group' | 'icon' | 'iconUrl' | 'codex' | 'defaults'
	> {}
export interface SubcategoryItemProps {
	description?: string;
	iconType?: string;
	icon?: string;
	title?: string;
	subcategory?: string;
	defaults?: INodeParameters;
	forceIncludeNodes?: string[];
}
export interface ViewItemProps {
	title: string;
	description: string;
	icon: string;
}
export interface LabelItemProps {
	key: string;
}
export interface ActionTypeDescription extends SimplifiedNodeType {
	displayOptions?: IDisplayOptions;
	values?: IDataObject;
	actionKey: string;
	codex: {
		label: string;
		categories: string[];
	};
}

export interface CategoryItemProps {
	name: string;
	count: number;
}

export interface CreateElementBase {
	uuid?: string;
	key: string;
}

export interface NodeCreateElement extends CreateElementBase {
	type: 'node';
	subcategory: string;
	properties: SimplifiedNodeType;
}

export interface CategoryCreateElement extends CreateElementBase {
	type: 'category';
	subcategory: string;
	properties: CategoryItemProps;
}

export interface SubcategoryCreateElement extends CreateElementBase {
	type: 'subcategory';
	properties: SubcategoryItemProps;
}
export interface ViewCreateElement extends CreateElementBase {
	type: 'view';
	properties: ViewItemProps;
}

export interface LabelCreateElement extends CreateElementBase {
	type: 'label';
	subcategory: string;
	properties: LabelItemProps;
}

export interface ActionCreateElement extends CreateElementBase {
	type: 'action';
	subcategory: string;
	properties: ActionTypeDescription;
}

export type INodeCreateElement =
	| NodeCreateElement
	| CategoryCreateElement
	| SubcategoryCreateElement
	| ViewCreateElement
	| LabelCreateElement
	| ActionCreateElement;

export interface SubcategorizedNodeTypes {
	[subcategory: string]: INodeCreateElement[];
}
export interface ITag {
	id: string;
	name: string;
	usageCount?: number;
	createdAt?: string;
	updatedAt?: string;
}

export interface ITagRow {
	tag?: ITag;
	usage?: string;
	create?: boolean;
	disable?: boolean;
	update?: boolean;
	delete?: boolean;
	canDelete?: boolean;
}

export interface IVersion {
	name: string;
	nodes: IVersionNode[];
	createdAt: string;
	description: string;
	documentationUrl: string;
	hasBreakingChange: boolean;
	hasSecurityFix: boolean;
	hasSecurityIssue: boolean;
	securityIssueFixVersion: string;
}

export interface IVersionNode {
	name: string;
	displayName: string;
	icon: string;
	iconUrl?: string;
	defaults: INodeParameters;
	iconData: {
		type: string;
		icon?: string;
		fileBuffer?: string;
	};
	typeVersion?: number;
}

export interface ITemplatesNode extends IVersionNode {
	categories?: ITemplatesCategory[];
}

export interface INodeMetadata {
	parametersLastUpdatedAt?: number;
	pristine: boolean;
}

export interface IUsedCredential {
	id: string;
	name: string;
	credentialType: string;
	currentUserHasAccess: boolean;
	ownedBy: Partial<IUser>;
	sharedWith: Array<Partial<IUser>>;
}

export interface WorkflowsState {
	activeExecutions: IExecutionsCurrentSummaryExtended[];
	activeWorkflows: string[];
	activeWorkflowExecution: IExecutionsSummary | null;
	currentWorkflowExecutions: IExecutionsSummary[];
	activeExecutionId: string | null;
	executingNode: string | null;
	executionWaitingForWebhook: boolean;
	finishedExecutionsCount: number;
	nodeMetadata: NodeMetadataMap;
	subWorkflowExecutionError: Error | null;
	usedCredentials: Record<string, IUsedCredential>;
	workflow: IWorkflowDb;
	workflowExecutionData: IExecutionResponse | null;
	workflowExecutionPairedItemMappings: { [itemId: string]: Set<string> };
	workflowsById: IWorkflowsMap;
}

export interface RootState {
	baseUrl: string;
	restEndpoint: string;
	defaultLocale: string;
	endpointWebhook: string;
	endpointWebhookTest: string;
	pushConnectionActive: boolean;
	timezone: string;
	executionTimeout: number;
	maxExecutionTimeout: number;
	versionCli: string;
	oauthCallbackUrls: object;
	n8nMetadata: {
		[key: string]: string | number | undefined;
	};
	sessionId: string;
	urlBaseWebhook: string;
	urlBaseEditor: string;
	instanceId: string;
	isNpmAvailable: boolean;
}

export interface NodeMetadataMap {
	[nodeName: string]: INodeMetadata;
}
export interface IRootState {
	activeExecutions: IExecutionsCurrentSummaryExtended[];
	activeWorkflows: string[];
	activeActions: string[];
	activeCredentialType: string | null;
	baseUrl: string;
	defaultLocale: string;
	endpointWebhook: string;
	endpointWebhookTest: string;
	executionId: string | null;
	executingNode: string | null;
	executionWaitingForWebhook: boolean;
	pushConnectionActive: boolean;
	saveDataErrorExecution: string;
	saveDataSuccessExecution: string;
	saveManualExecutions: boolean;
	timezone: string;
	stateIsDirty: boolean;
	executionTimeout: number;
	maxExecutionTimeout: number;
	versionCli: string;
	oauthCallbackUrls: object;
	n8nMetadata: object;
	workflowExecutionData: IExecutionResponse | null;
	workflowExecutionPairedItemMappings: { [itemId: string]: Set<string> };
	lastSelectedNode: string | null;
	lastSelectedNodeOutputIndex: number | null;
	nodeViewOffsetPosition: XYPosition;
	nodeViewMoveInProgress: boolean;
	selectedNodes: INodeUi[];
	sessionId: string;
	urlBaseEditor: string;
	urlBaseWebhook: string;
	workflow: IWorkflowDb;
	workflowsById: IWorkflowsMap;
	sidebarMenuItems: IMenuItem[];
	instanceId: string;
	nodeMetadata: NodeMetadataMap;
	isNpmAvailable: boolean;
	subworkflowExecutionError: Error | null;
}

export interface CommunityPackageMap {
	[name: string]: PublicInstalledPackage;
}

export interface ICredentialTypeMap {
	[name: string]: ICredentialType;
}

export interface ICredentialMap {
	[name: string]: ICredentialsResponse;
}

export interface ICredentialsState {
	credentialTypes: ICredentialTypeMap;
	credentials: ICredentialMap;
}

export interface ITagsState {
	tags: { [id: string]: ITag };
	loading: boolean;
	fetchedAll: boolean;
	fetchedUsageCount: boolean;
}

export type Modals = {
	[CREDENTIAL_EDIT_MODAL_KEY]: NewCredentialsModal;
	[key: string]: ModalState;
};

export type ModalState = {
	open: boolean;
	mode?: string | null;
	data?: Record<string, unknown>;
	activeId?: string | null;
	curlCommand?: string;
	httpNodeParameters?: string;
};

export type NewCredentialsModal = ModalState & {
	showAuthSelector?: boolean;
};

export type IRunDataDisplayMode = 'table' | 'json' | 'binary' | 'schema' | 'html';
export type NodePanelType = 'input' | 'output';

export interface TargetItem {
	nodeName: string;
	itemIndex: number;
	runIndex: number;
	outputIndex: number;
}

export interface NDVState {
	activeNodeName: string | null;
	mainPanelDimensions: { [key: string]: { [key: string]: number } };
	sessionId: string;
	input: {
		displayMode: IRunDataDisplayMode;
		nodeName?: string;
		run?: number;
		branch?: number;
		data: {
			isEmpty: boolean;
		};
	};
	output: {
		branch?: number;
		displayMode: IRunDataDisplayMode;
		data: {
			isEmpty: boolean;
		};
		editMode: {
			enabled: boolean;
			value: string;
		};
	};
	focusedMappableInput: string;
	mappingTelemetry: { [key: string]: string | number | boolean };
	hoveringItem: null | TargetItem;
	draggable: {
		isDragging: boolean;
		type: string;
		data: string;
		canDrop: boolean;
		stickyPosition: null | XYPosition;
	};
	isMappingOnboarded: boolean;
}

export interface UIState {
	activeActions: string[];
	activeCredentialType: string | null;
	sidebarMenuCollapsed: boolean;
	modalStack: string[];
	modals: Modals;
	isPageLoading: boolean;
	currentView: string;
	mainPanelPosition: number;
	fakeDoorFeatures: IFakeDoor[];
	draggable: {
		isDragging: boolean;
		type: string;
		data: string;
		canDrop: boolean;
		stickyPosition: null | XYPosition;
	};
	stateIsDirty: boolean;
	lastSelectedNode: string | null;
	lastSelectedNodeOutputIndex: number | null;
	nodeViewOffsetPosition: XYPosition;
	nodeViewMoveInProgress: boolean;
	selectedNodes: INodeUi[];
	sidebarMenuItems: IMenuItem[];
	nodeViewInitialized: boolean;
	addFirstStepOnLoad: boolean;
	executionSidebarAutoRefresh: boolean;
	bannersHeight: number;
	banners: { [key in Banners]: { dismissed: boolean; type?: 'temporary' | 'permanent' } };
}

export type IFakeDoor = {
	id: FAKE_DOOR_FEATURES;
	featureName: string;
	icon?: string;
	infoText?: string;
	actionBoxTitle: string;
	actionBoxDescription: string;
	actionBoxButtonLabel?: string;
	linkURL: string;
	uiLocations: IFakeDoorLocation[];
};

export type IFakeDoorLocation =
	| 'settings'
	| 'settings/users'
	| 'credentialsModal'
	| 'workflowShareModal';

export type NodeFilterType = typeof REGULAR_NODE_CREATOR_VIEW | typeof TRIGGER_NODE_CREATOR_VIEW;

export type NodeCreatorOpenSource =
	| ''
	| 'no_trigger_execution_tooltip'
	| 'plus_endpoint'
	| 'trigger_placeholder_button'
	| 'tab'
	| 'node_connection_action'
	| 'node_connection_drop'
	| 'add_node_button';

export interface INodeCreatorState {
	itemsFilter: string;
	showScrim: boolean;
	rootViewHistory: NodeFilterType[];
	selectedView: NodeFilterType;
	openSource: NodeCreatorOpenSource;
}

export interface ISettingsState {
	settings: IN8nUISettings;
	promptsData: IN8nPrompts;
	userManagement: IUserManagementSettings;
	templatesEndpointHealthy: boolean;
	api: {
		enabled: boolean;
		latestVersion: number;
		path: string;
		swaggerUi: {
			enabled: boolean;
		};
	};
	ldap: {
		loginLabel: string;
		loginEnabled: boolean;
	};
	saml: {
		loginLabel: string;
		loginEnabled: boolean;
	};
	onboardingCallPromptEnabled: boolean;
	saveDataErrorExecution: string;
	saveDataSuccessExecution: string;
	saveManualExecutions: boolean;
}

export interface INodeTypesState {
	nodeTypes: {
		[nodeType: string]: {
			[version: number]: INodeTypeDescription;
		};
	};
}

export interface ITemplateState {
	categories: { [id: string]: ITemplatesCategory };
	collections: { [id: string]: ITemplatesCollection };
	workflows: { [id: string]: ITemplatesWorkflow };
	workflowSearches: {
		[search: string]: {
			workflowIds: string[];
			totalWorkflows: number;
			loadingMore?: boolean;
		};
	};
	collectionSearches: {
		[search: string]: {
			collectionIds: string[];
		};
	};
	currentSessionId: string;
	previousSessionId: string;
}

export interface IVersionsState {
	versionNotificationSettings: IVersionNotificationSettings;
	nextVersions: IVersion[];
	currentVersion: IVersion | undefined;
}

export interface IUsersState {
	currentUserId: null | string;
	users: { [userId: string]: IUser };
}

export interface IWorkflowsState {
	currentWorkflowExecutions: IExecutionsSummary[];
	activeWorkflowExecution: IExecutionsSummary | null;
	finishedExecutionsCount: number;
}
export interface IWorkflowsMap {
	[name: string]: IWorkflowDb;
}

export interface CommunityNodesState {
	availablePackageCount: number;
	installedPackages: CommunityPackageMap;
}

export interface IRestApiContext {
	baseUrl: string;
	sessionId: string;
}

export interface IZoomConfig {
	scale: number;
	offset: XYPosition;
}

export interface IBounds {
	minX: number;
	minY: number;
	maxX: number;
	maxY: number;
}

export type ILogInStatus = 'LoggedIn' | 'LoggedOut';

export interface IInviteResponse {
	user: {
		id: string;
		email: string;
		emailSent: boolean;
		inviteAcceptUrl: string;
	};
	error?: string;
}

export interface IOnboardingCallPromptResponse {
	nextPrompt: IOnboardingCallPrompt;
}

export interface IOnboardingCallPrompt {
	title: string;
	description: string;
	toast_sequence_number: number;
}

export interface ITab {
	value: string | number;
	label?: string;
	href?: string;
	icon?: string;
	align?: 'right';
	tooltip?: string;
}

export interface ITabBarItem {
	value: string;
	label: string;
	disabled?: boolean;
}

export interface IResourceLocatorReqParams {
	nodeTypeAndVersion: INodeTypeNameVersion;
	path: string;
	methodName?: string;
	searchList?: ILoadOptions;
	currentNodeParameters: INodeParameters;
	credentials?: INodeCredentials;
	filter?: string;
	paginationToken?: unknown;
}

export interface IResourceLocatorResultExpanded extends INodeListSearchItems {
	linkAlt?: string;
}

export interface CurlToJSONResponse {
	'parameters.url': string;
	'parameters.authentication': string;
	'parameters.method': string;
	'parameters.sendHeaders': boolean;
	'parameters.headerParameters.parameters.0.name': string;
	'parameters.headerParameters.parameters.0.value': string;
	'parameters.sendQuery': boolean;
	'parameters.sendBody': boolean;
}

export interface HistoryState {
	redoStack: Undoable[];
	undoStack: Undoable[];
	currentBulkAction: BulkCommand | null;
	bulkInProgress: boolean;
}
export type Basic = string | number | boolean;
export type Primitives = Basic | bigint | symbol;

export type Optional<T> = T | undefined | null;

export type SchemaType =
	| 'string'
	| 'number'
	| 'boolean'
	| 'bigint'
	| 'symbol'
	| 'array'
	| 'object'
	| 'function'
	| 'null'
	| 'undefined';

export interface ILdapSyncData {
	id: number;
	startedAt: string;
	endedAt: string;
	created: number;
	updated: number;
	disabled: number;
	scanned: number;
	status: string;
	error: string;
	runMode: string;
}

export interface ILdapSyncTable {
	status: string;
	endedAt: string;
	runTime: string;
	runMode: string;
	details: string;
}

export interface ILdapConfig {
	loginEnabled: boolean;
	loginLabel: string;
	connectionUrl: string;
	allowUnauthorizedCerts: boolean;
	connectionSecurity: string;
	connectionPort: number;
	baseDn: string;
	bindingAdminDn: string;
	bindingAdminPassword: string;
	firstNameAttribute: string;
	lastNameAttribute: string;
	emailAttribute: string;
	loginIdAttribute: string;
	ldapIdAttribute: string;
	userFilter: string;
	synchronizationEnabled: boolean;
	synchronizationInterval: number; // minutes
	searchPageSize: number;
	searchTimeout: number;
}

export type Schema = { type: SchemaType; key?: string; value: string | Schema[]; path: string };

export type UsageState = {
	loading: boolean;
	data: {
		usage: {
			executions: {
				limit: number; // -1 for unlimited, from license
				value: number;
				warningThreshold: number; // hardcoded value in BE
			};
		};
		license: {
			planId: string; // community
			planName: string; // defaults to Community
		};
		managementToken?: string;
	};
};

export type NodeAuthenticationOption = {
	name: string;
	value: string;
	displayOptions?: IDisplayOptions;
};

export interface ResourceMapperReqParams {
	nodeTypeAndVersion: INodeTypeNameVersion;
	path: string;
	methodName?: string;
	currentNodeParameters: INodeParameters;
	credentials?: INodeCredentials;
}
export interface EnvironmentVariable {
	id: number;
	key: string;
	value: string;
}

export interface TemporaryEnvironmentVariable extends Omit<EnvironmentVariable, 'id'> {
	id: string;
}

export type ExecutionFilterMetadata = {
	key: string;
	value: string;
};

export type ExecutionFilterType = {
	status: string;
	workflowId: string;
	startDate: string | Date;
	endDate: string | Date;
	tags: string[];
	metadata: ExecutionFilterMetadata[];
};

export type ExecutionsQueryFilter = {
	status?: ExecutionStatus[];
	workflowId?: string;
	finished?: boolean;
	waitTill?: boolean;
	metadata?: Array<{ key: string; value: string }>;
	startedAfter?: string;
	startedBefore?: string;
};

export type SamlAttributeMapping = {
	email: string;
	firstName: string;
	lastName: string;
	userPrincipalName: string;
};

export type SamlLoginBinding = 'post' | 'redirect';

export type SamlSignatureConfig = {
	prefix: 'ds';
	location: {
		reference: '/samlp:Response/saml:Issuer';
		action: 'after';
	};
};

export type SamlPreferencesLoginEnabled = {
	loginEnabled: boolean;
};

export type SamlPreferences = {
	mapping?: SamlAttributeMapping;
	metadata?: string;
	metadataUrl?: string;
	ignoreSSL?: boolean;
	loginBinding?: SamlLoginBinding;
	acsBinding?: SamlLoginBinding;
	authnRequestsSigned?: boolean;
	loginLabel?: string;
	wantAssertionsSigned?: boolean;
	wantMessageSigned?: boolean;
	signatureConfig?: SamlSignatureConfig;
} & PartialBy<SamlPreferencesLoginEnabled, 'loginEnabled'>;

export type SamlPreferencesExtractedData = {
	entityID: string;
	returnUrl: string;
};

export type SourceControlPreferences = {
	connected: boolean;
	repositoryUrl: string;
	authorName: string;
	authorEmail: string;
	branchName: string;
	branches: string[];
	branchReadOnly: boolean;
	branchColor: string;
	publicKey?: string;
	currentBranch?: string;
};

export interface SourceControlStatus {
	ahead: number;
	behind: number;
	conflicted: string[];
	created: string[];
	current: string;
	deleted: string[];
	detached: boolean;
	files: Array<{
		path: string;
		index: string;
		working_dir: string;
	}>;
	modified: string[];
	not_added: string[];
	renamed: string[];
	staged: string[];
	tracking: null;
}

export interface SourceControlAggregatedFile {
	conflict: boolean;
	file: string;
	id: string;
	location: string;
	name: string;
	status: string;
	type: string;
	updatedAt?: string;
}

export declare namespace Cloud {
	export interface PlanData {
		planId: number;
		monthlyExecutionsLimit: number;
		activeWorkflowsLimit: number;
		credentialsLimit: number;
		isActive: boolean;
		displayName: string;
		expirationDate: string;
		metadata: PlanMetadata;
	}

	export interface PlanMetadata {
		version: 'v1';
		group: 'opt-out' | 'opt-in' | 'trial';
		slug: 'pro-1' | 'pro-2' | 'starter' | 'trial-1';
		trial?: Trial;
	}

	interface Trial {
		length: number;
		gracePeriod: number;
	}
}

export interface CloudPlanState {
	data: Cloud.PlanData | null;
	usage: InstanceUsage | null;
	loadingPlan: boolean;
}

export interface InstanceUsage {
	timeframe?: string;
	executions: number;
	activeWorkflows: number;
}

export type CloudPlanAndUsageData = Cloud.PlanData & { usage: InstanceUsage };

<<<<<<< HEAD
export type AuditLog = {
	event: {
		name: string;
		time: string;
	};
	user: {
		email: string;
		ip: string;
	};
	workflow: {
		id: string;
		name: string;
	};
};
=======
export type CloudUpdateLinkSourceType =
	| 'canvas-nav'
	| 'custom-data-filter'
	| 'workflow_sharing'
	| 'credential_sharing'
	| 'settings-n8n-api'
	| 'audit-logs'
	| 'ldap'
	| 'log-streaming'
	| 'source-control'
	| 'sso'
	| 'usage_page'
	| 'settings-users'
	| 'variables';

export type UTMCampaign =
	| 'upgrade-custom-data-filter'
	| 'upgrade-canvas-nav'
	| 'upgrade-workflow-sharing'
	| 'upgrade-canvas-nav'
	| 'upgrade-credentials-sharing'
	| 'upgrade-workflow-sharing'
	| 'upgrade-api'
	| 'upgrade-audit-logs'
	| 'upgrade-ldap'
	| 'upgrade-log-streaming'
	| 'upgrade-source-control'
	| 'upgrade-sso'
	| 'open'
	| 'upgrade-users'
	| 'upgrade-variables';
>>>>>>> 95837d26
<|MERGE_RESOLUTION|>--- conflicted
+++ resolved
@@ -1531,22 +1531,6 @@
 
 export type CloudPlanAndUsageData = Cloud.PlanData & { usage: InstanceUsage };
 
-<<<<<<< HEAD
-export type AuditLog = {
-	event: {
-		name: string;
-		time: string;
-	};
-	user: {
-		email: string;
-		ip: string;
-	};
-	workflow: {
-		id: string;
-		name: string;
-	};
-};
-=======
 export type CloudUpdateLinkSourceType =
 	| 'canvas-nav'
 	| 'custom-data-filter'
@@ -1578,4 +1562,18 @@
 	| 'open'
 	| 'upgrade-users'
 	| 'upgrade-variables';
->>>>>>> 95837d26
+
+export type AuditLog = {
+	event: {
+		name: string;
+		time: string;
+	};
+	user: {
+		email: string;
+		ip: string;
+	};
+	workflow: {
+		id: string;
+		name: string;
+	};
+};