
import {
	GenericValue,
	IConnections,
	ICredentialsDecrypted,
	ICredentialsEncrypted,
	ICredentialType,
	IDataObject,
	ILoadOptions,
	INode,
	INodeCredentials,
	INodeIssues,
	INodeParameters,
	INodePropertyOptions,
	INodeTypeDescription,
	INodeTypeNameVersion,
	IPinData,
	IRunExecutionData,
	IRun,
	IRunData,
	ITaskData,
	ITelemetrySettings,
	IWorkflowSettings as IWorkflowSettingsWorkflow,
	WorkflowExecuteMode,
	PublicInstalledPackage,
} from 'n8n-workflow';
import { FAKE_DOOR_FEATURES } from './constants';

export * from 'n8n-design-system/src/types';

declare module 'jsplumb' {
	interface PaintStyle {
		stroke?: string;
		fill?: string;
		strokeWidth?: number;
		outlineStroke?: string;
		outlineWidth?: number;
	}

	interface Anchor {
		lastReturnValue: number[];
	}

	interface Connection {
		__meta?: {
			sourceNodeName: string,
			sourceOutputIndex: number,
			targetNodeName: string,
			targetOutputIndex: number,
		};
		canvas?: HTMLElement;
		connector?: {
			setTargetEndpoint: (endpoint: Endpoint) => void;
			resetTargetEndpoint: () => void;
			bounds: {
				minX: number;
				maxX: number;
				minY: number;
				maxY: number;
			}
		};

		// bind(event: string, (connection: Connection): void;): void; // tslint:disable-line:no-any
		bind(event: string, callback: Function): void;
		removeOverlay(name: string): void;
		removeOverlays(): void;
		setParameter(name: string, value: any): void; // tslint:disable-line:no-any
		setPaintStyle(arg0: PaintStyle): void;
		addOverlay(arg0: any[]): void; // tslint:disable-line:no-any
		setConnector(arg0: any[]): void; // tslint:disable-line:no-any
		getUuids(): [string, string];
	}

	interface Endpoint {
		endpoint: any; // tslint:disable-line:no-any
		elementId: string;
		__meta?: {
			nodeName: string,
			nodeId: string,
			index: number,
			totalEndpoints: number;
		};
		getUuid(): string;
		getOverlay(name: string): any; // tslint:disable-line:no-any
		repaint(params?: object): void;
	}

	interface N8nPlusEndpoint extends Endpoint {
		setSuccessOutput(message: string): void;
		clearSuccessOutput(): void;
	}

	interface Overlay {
		setVisible(visible: boolean): void;
		setLocation(location: number): void;
		canvas?: HTMLElement;
	}

	interface OnConnectionBindInfo {
		originalSourceEndpoint: Endpoint;
		originalTargetEndpoint: Endpoint;
		getParameters(): { index: number };
	}
}

// EndpointOptions from jsplumb seems incomplete and wrong so we define an own one
export interface IEndpointOptions {
	anchor?: any; // tslint:disable-line:no-any
	createEndpoint?: boolean;
	dragAllowedWhenFull?: boolean;
	dropOptions?: any; // tslint:disable-line:no-any
	dragProxy?: any; // tslint:disable-line:no-any
	endpoint?: string;
	endpointStyle?: object;
	endpointHoverStyle?: object;
	isSource?: boolean;
	isTarget?: boolean;
	maxConnections?: number;
	overlays?: any; // tslint:disable-line:no-any
	parameters?: any; // tslint:disable-line:no-any
	uuid?: string;
	enabled?: boolean;
	cssClass?: string;
}

export interface IUpdateInformation {
	name: string;
	key: string;
	value: string | number; // with null makes problems in NodeSettings.vue
	node?: string;
	oldValue?: string | number;
}

export interface INodeUpdatePropertiesInformation {
	name: string; // Node-Name
	properties: {
		[key: string]: IDataObject;
	};
}

export type XYPosition = [number, number];

export type MessageType = 'success' | 'warning' | 'info' | 'error';
export interface INodeUi extends INode {
	position: XYPosition;
	color?: string;
	notes?: string;
	issues?: INodeIssues;
	name: string;
	pinData?: IDataObject;
}

export interface INodeTypesMaxCount {
	[key: string]: {
		exist: number;
		max: number;
		nodeNames: string[];
	};
}

export interface IExternalHooks {
	run(eventName: string, metadata?: IDataObject): Promise<void>;
}

/**
 * @deprecated Do not add methods to this interface.
 */
export interface IRestApi {
	getActiveWorkflows(): Promise<string[]>;
	getActivationError(id: string): Promise<IActivationError | undefined >;
	getCurrentExecutions(filter: object): Promise<IExecutionsCurrentSummaryExtended[]>;
	getPastExecutions(filter: object, limit: number, lastId?: string | number, firstId?: string | number): Promise<IExecutionsListResponse>;
	stopCurrentExecution(executionId: string): Promise<IExecutionsStopData>;
	makeRestApiRequest(method: string, endpoint: string, data?: any): Promise<any>; // tslint:disable-line:no-any
	getCredentialTranslation(credentialType: string): Promise<object>;
	removeTestWebhook(workflowId: string): Promise<boolean>;
	runWorkflow(runData: IStartRunData): Promise<IExecutionPushResponse>;
	createNewWorkflow(sendData: IWorkflowDataUpdate): Promise<IWorkflowDb>;
	updateWorkflow(id: string, data: IWorkflowDataUpdate): Promise<IWorkflowDb>;
	deleteWorkflow(name: string): Promise<void>;
	getWorkflow(id: string): Promise<IWorkflowDb>;
	getWorkflows(filter?: object): Promise<IWorkflowShortResponse[]>;
	getWorkflowFromUrl(url: string): Promise<IWorkflowDb>;
	getExecution(id: string): Promise<IExecutionResponse>;
	deleteExecutions(sendData: IExecutionDeleteFilter): Promise<void>;
	retryExecution(id: string, loadWorkflow?: boolean): Promise<boolean>;
	getTimezones(): Promise<IDataObject>;
	getBinaryBufferString(dataPath: string): Promise<string>;
}

export interface INodeTranslationHeaders {
	data: {
		[key: string]: {
			displayName: string;
			description: string;
		},
	};
}

export interface IBinaryDisplayData {
	index: number;
	key: string;
	node: string;
	outputIndex: number;
	runIndex: number;
}

export interface IStartRunData {
	workflowData: IWorkflowData;
	startNodes?: string[];
	destinationNode?: string;
	runData?: IRunData;
	pinData?: IPinData;
}

export interface IRunDataUi {
	node?: string;
	workflowData: IWorkflowData;
}

export interface ITableData {
	columns: string[];
	data: GenericValue[][];
}

export interface IVariableItemSelected {
	variable: string;
}

export interface IVariableSelectorOption {
	name: string;
	key?: string;
	value?: string;
	options?: IVariableSelectorOption[] | null;
	allowParentSelect?: boolean;
	dataType?: string;
}

// Simple version of n8n-workflow.Workflow
export interface IWorkflowData {
	id?: string | number;
	name?: string;
	active?: boolean;
	nodes: INode[];
	connections: IConnections;
	settings?: IWorkflowSettings;
	tags?: string[];
	pinData?: IPinData;
}

export interface IWorkflowDataUpdate {
	id?: string | number;
	name?: string;
	nodes?: INode[];
	connections?: IConnections;
	settings?: IWorkflowSettings;
	active?: boolean;
	tags?: ITag[] | string[]; // string[] when store or requested, ITag[] from API response
	pinData?: IPinData;
}

export interface IWorkflowToShare extends IWorkflowDataUpdate {
	meta?: {
		instanceId: string;
	};
}

export interface IWorkflowTemplate {
	id: number;
	name: string;
	workflow: {
		nodes: INodeUi[];
		connections: IConnections;
	};
}

// Almost identical to cli.Interfaces.ts
export interface IWorkflowDb {
	id: string;
	name: string;
	active: boolean;
	createdAt: number | string;
	updatedAt: number | string;
	nodes: INodeUi[];
	connections: IConnections;
	settings?: IWorkflowSettings;
	tags?: ITag[] | string[]; // string[] when store or requested, ITag[] from API response
	pinData?: IPinData;
}

// Identical to cli.Interfaces.ts
export interface IWorkflowShortResponse {
	id: string;
	name: string;
	active: boolean;
	createdAt: number | string;
	updatedAt: number | string;
	tags: ITag[];
}


// Identical or almost identical to cli.Interfaces.ts

export interface IActivationError {
	time: number;
	error: {
		message: string;
	};
}

export interface ICredentialsResponse extends ICredentialsEncrypted {
	id: string;
	createdAt: number | string;
	updatedAt: number | string;
}

export interface ICredentialsBase {
	createdAt: number | string;
	updatedAt: number | string;
}

export interface ICredentialsDecryptedResponse extends ICredentialsBase, ICredentialsDecrypted{
	id: string;
}

export interface IExecutionBase {
	id?: number | string;
	finished: boolean;
	mode: WorkflowExecuteMode;
	retryOf?: string;
	retrySuccessId?: string;
	startedAt: Date;
	stoppedAt?: Date;
	workflowId?: string; // To be able to filter executions easily //
}

export interface IExecutionFlatted extends IExecutionBase {
	data: string;
	workflowData: IWorkflowDb;
}

export interface IExecutionFlattedResponse extends IExecutionFlatted {
	id: string;
}

export interface IExecutionPushResponse {
	executionId?: string;
	waitingForWebhook?: boolean;
}

export interface IExecutionResponse extends IExecutionBase {
	id: string;
	data: IRunExecutionData;
	workflowData: IWorkflowDb;
	executedNode?: string;
}

export interface IExecutionShortResponse {
	id: string;
	workflowData: {
		id: string;
		name: string;
	};
	mode: WorkflowExecuteMode;
	finished: boolean;
	startedAt: Date;
	stoppedAt: Date;
	executionTime?: number;
}

export interface IExecutionsListResponse {
	count: number;
	results: IExecutionsSummary[];
	estimated: boolean;
}

export interface IExecutionsCurrentSummaryExtended {
	id: string;
	finished?: boolean;
	mode: WorkflowExecuteMode;
	retryOf?: string;
	retrySuccessId?: string;
	startedAt: Date;
	stoppedAt?: Date;
	workflowId: string;
	workflowName?: string;
}

export interface IExecutionsStopData {
	finished?: boolean;
	mode: WorkflowExecuteMode;
	startedAt: Date;
	stoppedAt: Date;
}

export interface IExecutionsSummary {
	id: string;
	mode: WorkflowExecuteMode;
	finished?: boolean;
	retryOf?: string;
	retrySuccessId?: string;
	waitTill?: Date;
	startedAt: Date;
	stoppedAt?: Date;
	workflowId: string;
	workflowName?: string;
}

export interface IExecutionDeleteFilter {
	deleteBefore?: Date;
	filters?: IDataObject;
	ids?: string[];
}

export type IPushDataType = IPushData['type'];

export type IPushData =
	| PushDataExecutionFinished
	| PushDataExecutionStarted
	| PushDataExecuteAfter
	| PushDataExecuteBefore
	| PushDataConsoleMessage
	| PushDataReloadNodeType
	| PushDataRemoveNodeType
	| PushDataTestWebhook;

type PushDataExecutionFinished = {
	data: IPushDataExecutionFinished;
	type: 'executionFinished';
};

type PushDataExecutionStarted = {
	data: IPushDataExecutionStarted;
	type: 'executionStarted';
};

type PushDataExecuteAfter = {
	data: IPushDataNodeExecuteAfter;
	type: 'nodeExecuteAfter';
};

type PushDataExecuteBefore = {
	data: IPushDataNodeExecuteBefore;
	type: 'nodeExecuteBefore';
};

type PushDataConsoleMessage = {
	data: IPushDataConsoleMessage;
	type: 'sendConsoleMessage';
};

type PushDataReloadNodeType = {
	data: IPushDataReloadNodeType;
	type: 'reloadNodeType';
};

type PushDataRemoveNodeType = {
	data: IPushDataRemoveNodeType;
	type: 'removeNodeType';
};

type PushDataTestWebhook = {
	data: IPushDataTestWebhook;
	type: 'testWebhookDeleted' | 'testWebhookReceived';
};

export interface IPushDataExecutionStarted {
	executionId: string;
	mode: WorkflowExecuteMode;
	startedAt: Date;
	retryOf?: string;
	workflowId: string;
	workflowName?: string;
}

export interface IPushDataExecutionFinished {
	data: IRun;
	executionId: string;
	retryOf?: string;
}

export interface IPushDataExecutionStarted {
	executionId: string;
}

export interface IPushDataNodeExecuteAfter {
	data: ITaskData;
	executionId: string;
	nodeName: string;
}

export interface IPushDataNodeExecuteBefore {
	executionId: string;
	nodeName: string;
}

export interface IPushDataReloadNodeType {
	name: string;
	version: number;
}
export interface IPushDataRemoveNodeType {
	name: string;
	version: number;
}

export interface IPushDataTestWebhook {
	executionId: string;
	workflowId: string;
}

export interface IPushDataConsoleMessage {
	source: string;
	messages: string[];
}

export type IPersonalizationSurveyAnswersV1 = {
	codingSkill?: string | null;
	companyIndustry?: string[] | null;
	companySize?: string | null;
	otherCompanyIndustry?: string | null;
	otherWorkArea?: string | null;
	workArea?: string[] | string | null;
};

export type IPersonalizationSurveyAnswersV2 = {
	version: 'v2';
	automationGoal?: string | null;
	codingSkill?: string | null;
	companyIndustryExtended?: string[] | null;
	companySize?: string | null;
	companyType?: string | null;
	mspFocus?: string[] | null;
	mspFocusOther?: string | null;
	otherAutomationGoal?: string | null;
	otherCompanyIndustryExtended?: string[] | null;
};

export type IRole = 'default' | 'owner' | 'member';

export interface IUserResponse {
	id: string;
	firstName?: string;
	lastName?: string;
	email?: string;
	globalRole?: {
		name: IRole;
		id: string;
		createdAt: Date;
	};
	personalizationAnswers?: IPersonalizationSurveyAnswersV1 | IPersonalizationSurveyAnswersV2 | null;
	isPending: boolean;
}

export interface IUser extends IUserResponse {
	isDefaultUser: boolean;
	isPendingUser: boolean;
	isOwner: boolean;
	fullName?: string;
	createdAt?: Date;
}

export interface IVersionNotificationSettings {
	enabled: boolean;
	endpoint: string;
	infoUrl: string;
}

export interface IN8nPrompts {
	message: string;
	title: string;
	showContactPrompt: boolean;
	showValueSurvey: boolean;
}

export interface IN8nValueSurveyData {
	[key: string]: string;
}

export interface IN8nPromptResponse {
	updated: boolean;
}

export interface IUserManagementConfig {
	enabled: boolean;
	showSetupOnFirstLoad?: boolean;
	smtpSetup: boolean;
}

export interface IPermissionGroup {
	loginStatus?: ILogInStatus[];
	role?: IRole[];
}

export interface IPermissionAllowGroup extends IPermissionGroup {
	shouldAllow?: () => boolean;
}

export interface IPermissionDenyGroup extends IPermissionGroup {
	shouldDeny?: () => boolean;
}

export interface IPermissions {
	allow?: IPermissionAllowGroup;
	deny?: IPermissionDenyGroup;
}

export interface IUserPermissions {
	[category: string]: {
		[permission: string]: IPermissions;
	};
}

export interface ITemplatesCollection {
	id: number;
	name: string;
	nodes: ITemplatesNode[];
	workflows: Array<{id: number}>;
}

interface ITemplatesImage {
	id: number;
	url: string;
}

interface ITemplatesCollectionExtended extends ITemplatesCollection {
	description: string | null;
	image: ITemplatesImage[];
	categories: ITemplatesCategory[];
	createdAt: string;
}

export interface ITemplatesCollectionFull extends ITemplatesCollectionExtended {
	full: true;
}

export interface ITemplatesCollectionResponse extends ITemplatesCollectionExtended {
	workflows: ITemplatesWorkflow[];
}

export interface ITemplatesWorkflow {
	id: number;
	createdAt: string;
	name: string;
	nodes: ITemplatesNode[];
	totalViews: number;
	user: {
		username: string;
	};
}

export interface ITemplatesWorkflowResponse extends ITemplatesWorkflow, IWorkflowTemplate {
	description: string | null;
	image: ITemplatesImage[];
	categories: ITemplatesCategory[];
}

export interface ITemplatesWorkflowFull extends ITemplatesWorkflowResponse {
	full: true;
}

export interface ITemplatesQuery {
	categories: number[];
	search: string;
}

export interface ITemplatesCategory {
	id: number;
	name: string;
}

export interface IN8nUISettings {
	endpointWebhook: string;
	endpointWebhookTest: string;
	saveDataErrorExecution: string;
	saveDataSuccessExecution: string;
	saveManualExecutions: boolean;
	timezone: string;
	executionTimeout: number;
	maxExecutionTimeout: number;
	oauthCallbackUrls: {
		oauth1: string;
		oauth2: string;
	};
	urlBaseWebhook: string;
	versionCli: string;
	n8nMetadata?: {
		[key: string]: string | number | undefined;
	};
	versionNotifications: IVersionNotificationSettings;
	instanceId: string;
	personalizationSurveyEnabled: boolean;
	telemetry: ITelemetrySettings;
	userManagement: IUserManagementConfig;
	defaultLocale: string;
	workflowTagsDisabled: boolean;
	logLevel: ILogLevel;
	hiringBannerEnabled: boolean;
	templates: {
		enabled: boolean;
		host: string;
	};
	executionMode: string;
	communityNodesEnabled: boolean;
	publicApi: {
		enabled: boolean;
		latestVersion: number;
		path: string;
	};
	onboardingCallPromptEnabled: boolean;
}

export interface IWorkflowSettings extends IWorkflowSettingsWorkflow {
	errorWorkflow?: string;
	saveDataErrorExecution?: string;
	saveDataSuccessExecution?: string;
	saveManualExecutions?: boolean;
	timezone?: string;
	executionTimeout?: number;
}

export interface ITimeoutHMS {
	hours: number;
	minutes: number;
	seconds: number;
}

export type WorkflowTitleStatus = 'EXECUTING' | 'IDLE' | 'ERROR';

export type MenuItemType = 'link';
export type MenuItemPosition = 'top' | 'bottom';

export interface IMenuItem {
	id: string;
	type: MenuItemType;
	position?: MenuItemPosition;
	properties: ILinkMenuItemProperties;
}

export interface ILinkMenuItemProperties {
	title: string;
	icon: string;
	href: string;
	newWindow?: boolean;
}

export interface ISubcategoryItemProps {
	subcategory: string;
	description: string;
}

export interface INodeItemProps {
	subcategory: string;
	nodeType: INodeTypeDescription;
}

export interface ICategoryItemProps {
	expanded: boolean;
}

export interface INodeCreateElement {
	type: 'node' | 'category' | 'subcategory';
	category: string;
	key: string;
	includedByTrigger?: boolean;
	includedByRegular?: boolean;
	properties: ISubcategoryItemProps | INodeItemProps | ICategoryItemProps;
}

export interface ICategoriesWithNodes {
	[category: string]: {
		[subcategory: string]: {
			regularCount: number;
			triggerCount: number;
			nodes: INodeCreateElement[];
		};
	};
}

export interface ITag {
	id: string;
	name: string;
	usageCount?: number;
	createdAt?: string;
	updatedAt?: string;
}

export interface ITagRow {
	tag?: ITag;
	usage?: string;
	create?: boolean;
	disable?: boolean;
	update?: boolean;
	delete?: boolean;
	canDelete?: boolean;
}

export interface IVersion {
	name: string;
	nodes: IVersionNode[];
	createdAt: string;
	description: string;
	documentationUrl: string;
	hasBreakingChange: boolean;
	hasSecurityFix: boolean;
	hasSecurityIssue: boolean;
	securityIssueFixVersion: string;
}

export interface IVersionNode {
	name: string;
	displayName: string;
	icon: string;
	defaults: INodeParameters;
	iconData: {
		type: string;
		icon?: string;
		fileBuffer?: string;
	};
	typeVersion?: number;
}

export interface ITemplatesNode extends IVersionNode {
	categories?: ITemplatesCategory[];
}

export interface INodeMetadata {
	parametersLastUpdatedAt?: number;
}

export interface IRootState {
	activeExecutions: IExecutionsCurrentSummaryExtended[];
	activeWorkflows: string[];
	activeActions: string[];
	activeCredentialType: string | null;
	activeNode: string | null;
	baseUrl: string;
	defaultLocale: string;
	endpointWebhook: string;
	endpointWebhookTest: string;
	executionId: string | null;
	executingNode: string | null;
	executionWaitingForWebhook: boolean;
	pushConnectionActive: boolean;
	saveDataErrorExecution: string;
	saveDataSuccessExecution: string;
	saveManualExecutions: boolean;
	timezone: string;
	stateIsDirty: boolean;
	executionTimeout: number;
	maxExecutionTimeout: number;
	versionCli: string;
	oauthCallbackUrls: object;
	n8nMetadata: object;
	workflowExecutionData: IExecutionResponse | null;
	lastSelectedNode: string | null;
	lastSelectedNodeOutputIndex: number | null;
<<<<<<< HEAD
	nodeTypes: INodeTypeDescription[];
=======
	nodeIndex: Array<string | null>;
>>>>>>> 7e578b7f
	nodeViewOffsetPosition: XYPosition;
	nodeViewMoveInProgress: boolean;
	selectedNodes: INodeUi[];
	sessionId: string;
	urlBaseWebhook: string;
	workflow: IWorkflowDb;
	sidebarMenuItems: IMenuItem[];
	instanceId: string;
	nodeMetadata: {[nodeName: string]: INodeMetadata};
}

export interface ICommunityPackageMap {
	[name: string]: PublicInstalledPackage;
}

export interface ICredentialTypeMap {
	[name: string]: ICredentialType;
}

export interface ICredentialMap {
	[name: string]: ICredentialsResponse;
}

export interface ICredentialsState {
	credentialTypes: ICredentialTypeMap;
	credentials: ICredentialMap;
}

export interface ITagsState {
	tags: { [id: string]: ITag };
	isLoading: boolean;
	fetchedAll: boolean;
	fetchedUsageCount: boolean;
}

export interface IModalState {
	open: boolean;
	mode?: string | null;
	activeId?: string | null;
}

export type IRunDataDisplayMode = 'table' | 'json' | 'binary';

export interface IUiState {
	sidebarMenuCollapsed: boolean;
	modalStack: string[];
	modals: {
		[key: string]: IModalState;
	};
	isPageLoading: boolean;
	currentView: string;
	ndv: {
		sessionId: string;
		input: {
			displayMode: IRunDataDisplayMode;
		};
		output: {
			displayMode: IRunDataDisplayMode;
			editMode: {
				enabled: boolean;
				value: string;
			};
		};
		focusedMappableInput: string;
		mappingTelemetry: {[key: string]: string | number | boolean};
	};
	mainPanelPosition: number;
	fakeDoorFeatures: IFakeDoor[];
	draggable: {
		isDragging: boolean;
		type: string;
		data: string;
		canDrop: boolean;
		stickyPosition: null | XYPosition;
	};
}

export type ILogLevel = 'info' | 'debug' | 'warn' | 'error' | 'verbose';

export type IFakeDoor = {
	id: FAKE_DOOR_FEATURES,
	featureName: string,
	icon?: string,
	infoText?: string,
	actionBoxTitle: string,
	actionBoxDescription: string,
	linkURL: string,
	uiLocations: IFakeDoorLocation[],
};

export type IFakeDoorLocation = 'settings' | 'credentialsModal';

export interface ISettingsState {
	settings: IN8nUISettings;
	promptsData: IN8nPrompts;
	userManagement: IUserManagementConfig;
	templatesEndpointHealthy: boolean;
	api: {
		enabled: boolean;
		latestVersion: number;
		path: string;
	};
	onboardingCallPromptEnabled: boolean;
}

export interface INodeTypesState {
	nodeTypes: { [nodeType: string]: INodeTypeDescription };
}

export interface ITemplateState {
	categories: {[id: string]: ITemplatesCategory};
	collections: {[id: string]: ITemplatesCollection};
	workflows: {[id: string]: ITemplatesWorkflow};
	workflowSearches: {
		[search: string]: {
			workflowIds: string[];
			totalWorkflows: number;
			loadingMore?: boolean;
		}
	};
	collectionSearches: {
		[search: string]: {
			collectionIds: string[];
		}
	};
	currentSessionId: string;
	previousSessionId: string;
}

export interface IVersionsState {
	versionNotificationSettings: IVersionNotificationSettings;
	nextVersions: IVersion[];
	currentVersion: IVersion | undefined;
}

export interface IUsersState {
	currentUserId: null | string;
	users: {[userId: string]: IUser};
}

export interface IWorkflowsState {
}

export interface ICommunityNodesState {
	availablePackageCount: number;
	installedPackages: ICommunityPackageMap;
}

export interface IRestApiContext {
	baseUrl: string;
	sessionId: string;
}

export interface IZoomConfig {
	scale: number;
	offset: XYPosition;
}

export interface IBounds {
	minX: number;
	minY: number;
	maxX: number;
	maxY: number;
}

export type ILogInStatus = 'LoggedIn' | 'LoggedOut';

export interface IInviteResponse {
	user: {
		id: string;
		email: string;
	};
	error?: string;
}

export interface IOnboardingCallPromptResponse {
	nextPrompt: IOnboardingCallPrompt;
}

export interface IOnboardingCallPrompt {
	title: string;
	body: string;
	index: number;
}

export interface ITab {
	value: string | number;
	label?: string;
	href?: string;
	icon?: string;
	align?: 'right';
	tooltip?: string;
}<|MERGE_RESOLUTION|>--- conflicted
+++ resolved
@@ -854,11 +854,6 @@
 	workflowExecutionData: IExecutionResponse | null;
 	lastSelectedNode: string | null;
 	lastSelectedNodeOutputIndex: number | null;
-<<<<<<< HEAD
-	nodeTypes: INodeTypeDescription[];
-=======
-	nodeIndex: Array<string | null>;
->>>>>>> 7e578b7f
 	nodeViewOffsetPosition: XYPosition;
 	nodeViewMoveInProgress: boolean;
 	selectedNodes: INodeUi[];
