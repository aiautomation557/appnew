--- conflicted
+++ resolved
@@ -926,9 +926,7 @@
 		mappingTelemetry: {[key: string]: string | number | boolean};
 	};
 	mainPanelPosition: number;
-<<<<<<< HEAD
 	fakeDoorFeatures: IFakeDoor[];
-=======
 	draggable: {
 		isDragging: boolean;
 		type: string;
@@ -936,7 +934,6 @@
 		canDrop: boolean;
 		stickyPosition: null | XYPosition;
 	};
->>>>>>> 08841f05
 }
 
 export type ILogLevel = 'info' | 'debug' | 'warn' | 'error' | 'verbose';
