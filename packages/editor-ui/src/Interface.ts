import {
	GenericValue,
	IConnections,
	ICredentialsDecrypted,
	ICredentialsEncrypted,
	ICredentialType,
	IDataObject,
	INode,
	INodeIssues,
	INodeParameters,
	INodeTypeDescription,
	IPinData,
	IRunExecutionData,
	IRun,
	IRunData,
	ITaskData,
	ITelemetrySettings,
	IWorkflowSettings as IWorkflowSettingsWorkflow,
	WorkflowExecuteMode,
	PublicInstalledPackage,
<<<<<<< HEAD
	IResourceLocatorResult,
	INodeTypeNameVersion,
	ILoadOptions,
	INodeCredentials,
=======
	INodeListSearchItems,
>>>>>>> 258290cf
} from 'n8n-workflow';
import { FAKE_DOOR_FEATURES } from './constants';

export * from 'n8n-design-system/src/types';

declare module 'jsplumb' {
	interface PaintStyle {
		stroke?: string;
		fill?: string;
		strokeWidth?: number;
		outlineStroke?: string;
		outlineWidth?: number;
	}

	// Extend jsPlumb Anchor interface
	interface Anchor {
		lastReturnValue: number[];
	}

	interface Connection {
		__meta?: {
			sourceNodeName: string,
			sourceOutputIndex: number,
			targetNodeName: string,
			targetOutputIndex: number,
		};
		canvas?: HTMLElement;
		connector?: {
			setTargetEndpoint: (endpoint: Endpoint) => void;
			resetTargetEndpoint: () => void;
			bounds: {
				minX: number;
				maxX: number;
				minY: number;
				maxY: number;
			}
		};

		// bind(event: string, (connection: Connection): void;): void; // tslint:disable-line:no-any
		bind(event: string, callback: Function): void;
		removeOverlay(name: string): void;
		removeOverlays(): void;
		setParameter(name: string, value: any): void; // tslint:disable-line:no-any
		setPaintStyle(arg0: PaintStyle): void;
		addOverlay(arg0: any[]): void; // tslint:disable-line:no-any
		setConnector(arg0: any[]): void; // tslint:disable-line:no-any
		getUuids(): [string, string];
	}

	interface Endpoint {
		endpoint: any; // tslint:disable-line:no-any
		elementId: string;
		__meta?: {
			nodeName: string,
			nodeId: string,
			index: number,
			totalEndpoints: number;
		};
		getUuid(): string;
		getOverlay(name: string): any; // tslint:disable-line:no-any
		repaint(params?: object): void;
	}

	interface N8nPlusEndpoint extends Endpoint {
		setSuccessOutput(message: string): void;
		clearSuccessOutput(): void;
	}

	interface Overlay {
		setVisible(visible: boolean): void;
		setLocation(location: number): void;
		canvas?: HTMLElement;
	}

	interface OnConnectionBindInfo {
		originalSourceEndpoint: Endpoint;
		originalTargetEndpoint: Endpoint;
		getParameters(): { index: number };
	}
}

// EndpointOptions from jsplumb seems incomplete and wrong so we define an own one
export interface IEndpointOptions {
	anchor?: any; // tslint:disable-line:no-any
	createEndpoint?: boolean;
	dragAllowedWhenFull?: boolean;
	dropOptions?: any; // tslint:disable-line:no-any
	dragProxy?: any; // tslint:disable-line:no-any
	endpoint?: string;
	endpointStyle?: object;
	endpointHoverStyle?: object;
	isSource?: boolean;
	isTarget?: boolean;
	maxConnections?: number;
	overlays?: any; // tslint:disable-line:no-any
	parameters?: any; // tslint:disable-line:no-any
	uuid?: string;
	enabled?: boolean;
	cssClass?: string;
}

export interface IUpdateInformation {
	name: string;
	key: string;
	value: string | number; // with null makes problems in NodeSettings.vue
	node?: string;
	oldValue?: string | number;
}

export interface INodeUpdatePropertiesInformation {
	name: string; // Node-Name
	properties: {
		[key: string]: IDataObject;
	};
}

export type XYPosition = [number, number];

export interface INodeUi extends INode {
	position: XYPosition;
	color?: string;
	notes?: string;
	issues?: INodeIssues;
	name: string;
	pinData?: IDataObject;
}

export interface INodeTypesMaxCount {
	[key: string]: {
		exist: number;
		max: number;
		nodeNames: string[];
	};
}

export interface IExternalHooks {
	run(eventName: string, metadata?: IDataObject): Promise<void>;
}

/**
 * @deprecated Do not add methods to this interface.
 */
export interface IRestApi {
	getActiveWorkflows(): Promise<string[]>;
	getActivationError(id: string): Promise<IActivationError | undefined >;
	getCurrentExecutions(filter: object): Promise<IExecutionsCurrentSummaryExtended[]>;
	getPastExecutions(filter: object, limit: number, lastId?: string | number, firstId?: string | number): Promise<IExecutionsListResponse>;
	stopCurrentExecution(executionId: string): Promise<IExecutionsStopData>;
	makeRestApiRequest(method: string, endpoint: string, data?: any): Promise<any>; // tslint:disable-line:no-any
	getCredentialTranslation(credentialType: string): Promise<object>;
	removeTestWebhook(workflowId: string): Promise<boolean>;
	runWorkflow(runData: IStartRunData): Promise<IExecutionPushResponse>;
	createNewWorkflow(sendData: IWorkflowDataUpdate): Promise<IWorkflowDb>;
	updateWorkflow(id: string, data: IWorkflowDataUpdate): Promise<IWorkflowDb>;
	deleteWorkflow(name: string): Promise<void>;
	getWorkflow(id: string): Promise<IWorkflowDb>;
	getWorkflows(filter?: object): Promise<IWorkflowShortResponse[]>;
	getWorkflowFromUrl(url: string): Promise<IWorkflowDb>;
	getExecution(id: string): Promise<IExecutionResponse>;
	deleteExecutions(sendData: IExecutionDeleteFilter): Promise<void>;
	retryExecution(id: string, loadWorkflow?: boolean): Promise<boolean>;
	getTimezones(): Promise<IDataObject>;
	getBinaryBufferString(dataPath: string): Promise<string>;
}

export interface INodeTranslationHeaders {
	data: {
		[key: string]: {
			displayName: string;
			description: string;
		},
	};
}

export interface IBinaryDisplayData {
	index: number;
	key: string;
	node: string;
	outputIndex: number;
	runIndex: number;
}

export interface IStartRunData {
	workflowData: IWorkflowData;
	startNodes?: string[];
	destinationNode?: string;
	runData?: IRunData;
	pinData?: IPinData;
}

export interface IRunDataUi {
	node?: string;
	workflowData: IWorkflowData;
}

export interface ITableData {
	columns: string[];
	data: GenericValue[][];
	hasJson: {[key: string]: boolean};
}

export interface IVariableItemSelected {
	variable: string;
}

export interface IVariableSelectorOption {
	name: string;
	key?: string;
	value?: string;
	options?: IVariableSelectorOption[] | null;
	allowParentSelect?: boolean;
	dataType?: string;
}

// Simple version of n8n-workflow.Workflow
export interface IWorkflowData {
	id?: string | number;
	name?: string;
	active?: boolean;
	nodes: INode[];
	connections: IConnections;
	settings?: IWorkflowSettings;
	tags?: string[];
	pinData?: IPinData;
}

export interface IWorkflowDataUpdate {
	id?: string | number;
	name?: string;
	nodes?: INode[];
	connections?: IConnections;
	settings?: IWorkflowSettings;
	active?: boolean;
	tags?: ITag[] | string[]; // string[] when store or requested, ITag[] from API response
	pinData?: IPinData;
}

export interface IWorkflowToShare extends IWorkflowDataUpdate {
	meta?: {
		instanceId: string;
	};
}

export interface IWorkflowTemplate {
	id: number;
	name: string;
	workflow: {
		nodes: INodeUi[];
		connections: IConnections;
	};
}

// Almost identical to cli.Interfaces.ts
export interface IWorkflowDb {
	id: string;
	name: string;
	active: boolean;
	createdAt: number | string;
	updatedAt: number | string;
	nodes: INodeUi[];
	connections: IConnections;
	settings?: IWorkflowSettings;
	tags?: ITag[] | string[]; // string[] when store or requested, ITag[] from API response
	pinData?: IPinData;
}

// Identical to cli.Interfaces.ts
export interface IWorkflowShortResponse {
	id: string;
	name: string;
	active: boolean;
	createdAt: number | string;
	updatedAt: number | string;
	tags: ITag[];
}


// Identical or almost identical to cli.Interfaces.ts

export interface IActivationError {
	time: number;
	error: {
		message: string;
	};
}

export interface ICredentialsResponse extends ICredentialsEncrypted {
	id: string;
	createdAt: number | string;
	updatedAt: number | string;
}

export interface ICredentialsBase {
	createdAt: number | string;
	updatedAt: number | string;
}

export interface ICredentialsDecryptedResponse extends ICredentialsBase, ICredentialsDecrypted{
	id: string;
}

export interface IExecutionBase {
	id?: number | string;
	finished: boolean;
	mode: WorkflowExecuteMode;
	retryOf?: string;
	retrySuccessId?: string;
	startedAt: Date;
	stoppedAt?: Date;
	workflowId?: string; // To be able to filter executions easily //
}

export interface IExecutionFlatted extends IExecutionBase {
	data: string;
	workflowData: IWorkflowDb;
}

export interface IExecutionFlattedResponse extends IExecutionFlatted {
	id: string;
}

export interface IExecutionPushResponse {
	executionId?: string;
	waitingForWebhook?: boolean;
}

export interface IExecutionResponse extends IExecutionBase {
	id: string;
	data: IRunExecutionData;
	workflowData: IWorkflowDb;
	executedNode?: string;
}

export interface IExecutionShortResponse {
	id: string;
	workflowData: {
		id: string;
		name: string;
	};
	mode: WorkflowExecuteMode;
	finished: boolean;
	startedAt: Date;
	stoppedAt: Date;
	executionTime?: number;
}

export interface IExecutionsListResponse {
	count: number;
	results: IExecutionsSummary[];
	estimated: boolean;
}

export interface IExecutionsCurrentSummaryExtended {
	id: string;
	finished?: boolean;
	mode: WorkflowExecuteMode;
	retryOf?: string;
	retrySuccessId?: string;
	startedAt: Date;
	stoppedAt?: Date;
	workflowId: string;
	workflowName?: string;
}

export interface IExecutionsStopData {
	finished?: boolean;
	mode: WorkflowExecuteMode;
	startedAt: Date;
	stoppedAt: Date;
}

export interface IExecutionsSummary {
	id: string;
	mode: WorkflowExecuteMode;
	finished?: boolean;
	retryOf?: string;
	retrySuccessId?: string;
	waitTill?: Date;
	startedAt: Date;
	stoppedAt?: Date;
	workflowId: string;
	workflowName?: string;
}

export interface IExecutionDeleteFilter {
	deleteBefore?: Date;
	filters?: IDataObject;
	ids?: string[];
}

export type IPushData =
	| PushDataExecutionFinished
	| PushDataExecutionStarted
	| PushDataExecuteAfter
	| PushDataExecuteBefore
	| PushDataConsoleMessage
	| PushDataReloadNodeType
	| PushDataRemoveNodeType
	| PushDataTestWebhook;

type PushDataExecutionFinished = {
	data: IPushDataExecutionFinished;
	type: 'executionFinished';
};

type PushDataExecutionStarted = {
	data: IPushDataExecutionStarted;
	type: 'executionStarted';
};

type PushDataExecuteAfter = {
	data: IPushDataNodeExecuteAfter;
	type: 'nodeExecuteAfter';
};

type PushDataExecuteBefore = {
	data: IPushDataNodeExecuteBefore;
	type: 'nodeExecuteBefore';
};

type PushDataConsoleMessage = {
	data: IPushDataConsoleMessage;
	type: 'sendConsoleMessage';
};

type PushDataReloadNodeType = {
	data: IPushDataReloadNodeType;
	type: 'reloadNodeType';
};

type PushDataRemoveNodeType = {
	data: IPushDataRemoveNodeType;
	type: 'removeNodeType';
};

type PushDataTestWebhook = {
	data: IPushDataTestWebhook;
	type: 'testWebhookDeleted' | 'testWebhookReceived';
};

export interface IPushDataExecutionStarted {
	executionId: string;
	mode: WorkflowExecuteMode;
	startedAt: Date;
	retryOf?: string;
	workflowId: string;
	workflowName?: string;
}

export interface IPushDataExecutionFinished {
	data: IRun;
	executionId: string;
	retryOf?: string;
}

export interface IPushDataExecutionStarted {
	executionId: string;
}

export interface IPushDataNodeExecuteAfter {
	data: ITaskData;
	executionId: string;
	nodeName: string;
}

export interface IPushDataNodeExecuteBefore {
	executionId: string;
	nodeName: string;
}

export interface IPushDataReloadNodeType {
	name: string;
	version: number;
}
export interface IPushDataRemoveNodeType {
	name: string;
	version: number;
}

export interface IPushDataTestWebhook {
	executionId: string;
	workflowId: string;
}

export interface IPushDataConsoleMessage {
	source: string;
	messages: string[];
}

export type IPersonalizationSurveyAnswersV1 = {
	codingSkill?: string | null;
	companyIndustry?: string[] | null;
	companySize?: string | null;
	otherCompanyIndustry?: string | null;
	otherWorkArea?: string | null;
	workArea?: string[] | string | null;
};

export type IPersonalizationSurveyAnswersV2 = {
	version: 'v2';
	automationGoal?: string | null;
	codingSkill?: string | null;
	companyIndustryExtended?: string[] | null;
	companySize?: string | null;
	companyType?: string | null;
	customerType?: string | null;
	mspFocus?: string[] | null;
	mspFocusOther?: string | null;
	otherAutomationGoal?: string | null;
	otherCompanyIndustryExtended?: string[] | null;
};

export type IPersonalizationSurveyAnswersV3 = {
	version: 'v3';
	automationGoal?: string | null;
	otherAutomationGoal?: string | null;
	companyIndustryExtended?: string[] | null;
	otherCompanyIndustryExtended?: string[] | null;
	companySize?: string | null;
	companyType?: string | null;
	automationGoalSm?: string[] | null;
	automationGoalSmOther?: string | null;
	usageModes?: string[] | null;
};

export type IPersonalizationLatestVersion = IPersonalizationSurveyAnswersV3;

export type IPersonalizationSurveyVersions = IPersonalizationSurveyAnswersV1 | IPersonalizationSurveyAnswersV2 | IPersonalizationSurveyAnswersV3;

export type IRole = 'default' | 'owner' | 'member';

export interface IUserResponse {
	id: string;
	firstName?: string;
	lastName?: string;
	email?: string;
	globalRole?: {
		name: IRole;
		id: string;
		createdAt: Date;
	};
	personalizationAnswers?: IPersonalizationSurveyVersions | null;
	isPending: boolean;
}

export interface IUser extends IUserResponse {
	isDefaultUser: boolean;
	isPendingUser: boolean;
	isOwner: boolean;
	fullName?: string;
	createdAt?: Date;
}

export interface IVersionNotificationSettings {
	enabled: boolean;
	endpoint: string;
	infoUrl: string;
}

export interface IN8nPrompts {
	message: string;
	title: string;
	showContactPrompt: boolean;
	showValueSurvey: boolean;
}

export interface IN8nValueSurveyData {
	[key: string]: string;
}

export interface IN8nPromptResponse {
	updated: boolean;
}

export interface IUserManagementConfig {
	enabled: boolean;
	showSetupOnFirstLoad?: boolean;
	smtpSetup: boolean;
}

export interface IPermissionGroup {
	loginStatus?: ILogInStatus[];
	role?: IRole[];
}

export interface IPermissionAllowGroup extends IPermissionGroup {
	shouldAllow?: () => boolean;
}

export interface IPermissionDenyGroup extends IPermissionGroup {
	shouldDeny?: () => boolean;
}

export interface IPermissions {
	allow?: IPermissionAllowGroup;
	deny?: IPermissionDenyGroup;
}

export interface IUserPermissions {
	[category: string]: {
		[permission: string]: IPermissions;
	};
}

export interface ITemplatesCollection {
	id: number;
	name: string;
	nodes: ITemplatesNode[];
	workflows: Array<{id: number}>;
}

interface ITemplatesImage {
	id: number;
	url: string;
}

interface ITemplatesCollectionExtended extends ITemplatesCollection {
	description: string | null;
	image: ITemplatesImage[];
	categories: ITemplatesCategory[];
	createdAt: string;
}

export interface ITemplatesCollectionFull extends ITemplatesCollectionExtended {
	full: true;
}

export interface ITemplatesCollectionResponse extends ITemplatesCollectionExtended {
	workflows: ITemplatesWorkflow[];
}

export interface ITemplatesWorkflow {
	id: number;
	createdAt: string;
	name: string;
	nodes: ITemplatesNode[];
	totalViews: number;
	user: {
		username: string;
	};
}

export interface ITemplatesWorkflowResponse extends ITemplatesWorkflow, IWorkflowTemplate {
	description: string | null;
	image: ITemplatesImage[];
	categories: ITemplatesCategory[];
}

export interface ITemplatesWorkflowFull extends ITemplatesWorkflowResponse {
	full: true;
}

export interface ITemplatesQuery {
	categories: number[];
	search: string;
}

export interface ITemplatesCategory {
	id: number;
	name: string;
}

export interface IN8nUISettings {
	endpointWebhook: string;
	endpointWebhookTest: string;
	saveDataErrorExecution: string;
	saveDataSuccessExecution: string;
	saveManualExecutions: boolean;
	timezone: string;
	executionTimeout: number;
	maxExecutionTimeout: number;
	oauthCallbackUrls: {
		oauth1: string;
		oauth2: string;
	};
	urlBaseEditor: string;
	urlBaseWebhook: string;
	versionCli: string;
	n8nMetadata?: {
		[key: string]: string | number | undefined;
	};
	versionNotifications: IVersionNotificationSettings;
	instanceId: string;
	personalizationSurveyEnabled: boolean;
	telemetry: ITelemetrySettings;
	userManagement: IUserManagementConfig;
	defaultLocale: string;
	workflowTagsDisabled: boolean;
	logLevel: ILogLevel;
	hiringBannerEnabled: boolean;
	templates: {
		enabled: boolean;
		host: string;
	};
	executionMode: string;
	communityNodesEnabled: boolean;
	isNpmAvailable: boolean;
	publicApi: {
		enabled: boolean;
		latestVersion: number;
		path: string;
	};
	onboardingCallPromptEnabled: boolean;
}

export interface IWorkflowSettings extends IWorkflowSettingsWorkflow {
	errorWorkflow?: string;
	saveDataErrorExecution?: string;
	saveDataSuccessExecution?: string;
	saveManualExecutions?: boolean;
	timezone?: string;
	executionTimeout?: number;
}

export interface ITimeoutHMS {
	hours: number;
	minutes: number;
	seconds: number;
}

export type WorkflowTitleStatus = 'EXECUTING' | 'IDLE' | 'ERROR';

export type MenuItemType = 'link';
export type MenuItemPosition = 'top' | 'bottom';

export interface IMenuItem {
	id: string;
	type: MenuItemType;
	position?: MenuItemPosition;
	properties: ILinkMenuItemProperties;
}

export interface ILinkMenuItemProperties {
	title: string;
	icon: string;
	href: string;
	newWindow?: boolean;
}

export interface ISubcategoryItemProps {
	subcategory: string;
	description: string;
}

export interface INodeItemProps {
	subcategory: string;
	nodeType: INodeTypeDescription;
}

export interface ICategoryItemProps {
	expanded: boolean;
}

export interface INodeCreateElement {
	type: 'node' | 'category' | 'subcategory';
	category: string;
	key: string;
	includedByTrigger?: boolean;
	includedByRegular?: boolean;
	properties: ISubcategoryItemProps | INodeItemProps | ICategoryItemProps;
}

export interface ICategoriesWithNodes {
	[category: string]: {
		[subcategory: string]: {
			regularCount: number;
			triggerCount: number;
			nodes: INodeCreateElement[];
		};
	};
}

export interface ITag {
	id: string;
	name: string;
	usageCount?: number;
	createdAt?: string;
	updatedAt?: string;
}

export interface ITagRow {
	tag?: ITag;
	usage?: string;
	create?: boolean;
	disable?: boolean;
	update?: boolean;
	delete?: boolean;
	canDelete?: boolean;
}

export interface IVersion {
	name: string;
	nodes: IVersionNode[];
	createdAt: string;
	description: string;
	documentationUrl: string;
	hasBreakingChange: boolean;
	hasSecurityFix: boolean;
	hasSecurityIssue: boolean;
	securityIssueFixVersion: string;
}

export interface IVersionNode {
	name: string;
	displayName: string;
	icon: string;
	defaults: INodeParameters;
	iconData: {
		type: string;
		icon?: string;
		fileBuffer?: string;
	};
	typeVersion?: number;
}

export interface ITemplatesNode extends IVersionNode {
	categories?: ITemplatesCategory[];
}

export interface INodeMetadata {
	parametersLastUpdatedAt?: number;
}

export interface IRootState {
	activeExecutions: IExecutionsCurrentSummaryExtended[];
	activeWorkflows: string[];
	activeActions: string[];
	activeCredentialType: string | null;
	activeNode: string | null;
	baseUrl: string;
	defaultLocale: string;
	endpointWebhook: string;
	endpointWebhookTest: string;
	executionId: string | null;
	executingNode: string | null;
	executionWaitingForWebhook: boolean;
	pushConnectionActive: boolean;
	saveDataErrorExecution: string;
	saveDataSuccessExecution: string;
	saveManualExecutions: boolean;
	timezone: string;
	stateIsDirty: boolean;
	executionTimeout: number;
	maxExecutionTimeout: number;
	versionCli: string;
	oauthCallbackUrls: object;
	n8nMetadata: object;
	workflowExecutionData: IExecutionResponse | null;
	lastSelectedNode: string | null;
	lastSelectedNodeOutputIndex: number | null;
	nodeViewOffsetPosition: XYPosition;
	nodeViewMoveInProgress: boolean;
	selectedNodes: INodeUi[];
	sessionId: string;
	urlBaseEditor: string;
	urlBaseWebhook: string;
	workflow: IWorkflowDb;
	sidebarMenuItems: IMenuItem[];
	instanceId: string;
	nodeMetadata: {[nodeName: string]: INodeMetadata};
	isNpmAvailable: boolean;
}

export interface ICommunityPackageMap {
	[name: string]: PublicInstalledPackage;
}

export interface ICredentialTypeMap {
	[name: string]: ICredentialType;
}

export interface ICredentialMap {
	[name: string]: ICredentialsResponse;
}

export interface ICredentialsState {
	credentialTypes: ICredentialTypeMap;
	credentials: ICredentialMap;
}

export interface ITagsState {
	tags: { [id: string]: ITag };
	isLoading: boolean;
	fetchedAll: boolean;
	fetchedUsageCount: boolean;
}

export interface IModalState {
	open: boolean;
	mode?: string | null;
	activeId?: string | null;
}

export type IRunDataDisplayMode = 'table' | 'json' | 'binary';

export interface IUiState {
	sidebarMenuCollapsed: boolean;
	modalStack: string[];
	modals: {
		[key: string]: IModalState;
	};
	isPageLoading: boolean;
	currentView: string;
	ndv: {
		sessionId: string;
		input: {
			displayMode: IRunDataDisplayMode;
		};
		output: {
			displayMode: IRunDataDisplayMode;
			editMode: {
				enabled: boolean;
				value: string;
			};
		};
		focusedMappableInput: string;
		mappingTelemetry: {[key: string]: string | number | boolean};
	};
	mainPanelPosition: number;
	fakeDoorFeatures: IFakeDoor[];
	draggable: {
		isDragging: boolean;
		type: string;
		data: string;
		canDrop: boolean;
		stickyPosition: null | XYPosition;
	};
}

export type ILogLevel = 'info' | 'debug' | 'warn' | 'error' | 'verbose';

export type IFakeDoor = {
	id: FAKE_DOOR_FEATURES,
	featureName: string,
	icon?: string,
	infoText?: string,
	actionBoxTitle: string,
	actionBoxDescription: string,
	linkURL: string,
	uiLocations: IFakeDoorLocation[],
};

export type IFakeDoorLocation = 'settings' | 'credentialsModal';

export interface ISettingsState {
	settings: IN8nUISettings;
	promptsData: IN8nPrompts;
	userManagement: IUserManagementConfig;
	templatesEndpointHealthy: boolean;
	api: {
		enabled: boolean;
		latestVersion: number;
		path: string;
	};
	onboardingCallPromptEnabled: boolean;
}

export interface INodeTypesState {
	nodeTypes: {
		[nodeType: string]: {
			[version: number]: INodeTypeDescription;
		}
	};
}

export interface ITemplateState {
	categories: {[id: string]: ITemplatesCategory};
	collections: {[id: string]: ITemplatesCollection};
	workflows: {[id: string]: ITemplatesWorkflow};
	workflowSearches: {
		[search: string]: {
			workflowIds: string[];
			totalWorkflows: number;
			loadingMore?: boolean;
		}
	};
	collectionSearches: {
		[search: string]: {
			collectionIds: string[];
		}
	};
	currentSessionId: string;
	previousSessionId: string;
}

export interface IVersionsState {
	versionNotificationSettings: IVersionNotificationSettings;
	nextVersions: IVersion[];
	currentVersion: IVersion | undefined;
}

export interface IUsersState {
	currentUserId: null | string;
	users: {[userId: string]: IUser};
}

export interface IWorkflowsState {
}

export interface ICommunityNodesState {
	availablePackageCount: number;
	installedPackages: ICommunityPackageMap;
}

export interface IRestApiContext {
	baseUrl: string;
	sessionId: string;
}

export interface IZoomConfig {
	scale: number;
	offset: XYPosition;
}

export interface IBounds {
	minX: number;
	minY: number;
	maxX: number;
	maxY: number;
}

export type ILogInStatus = 'LoggedIn' | 'LoggedOut';

export interface IInviteResponse {
	user: {
		id: string;
		email: string;
	};
	error?: string;
}

export interface IOnboardingCallPromptResponse {
	nextPrompt: IOnboardingCallPrompt;
}

export interface IOnboardingCallPrompt {
	title: string;
	body: string;
	index: number;
}

export interface ITab {
	value: string | number;
	label?: string;
	href?: string;
	icon?: string;
	align?: 'right';
	tooltip?: string;
}

export interface IResourceLocatorReqParams {
	nodeTypeAndVersion: INodeTypeNameVersion;
	path: string;
	methodName?: string;
	searchList?: ILoadOptions;
	currentNodeParameters: INodeParameters;
	credentials?: INodeCredentials;
	filter?: string;
	paginationToken?: unknown;
}

export interface IResourceLocatorResultExpanded extends INodeListSearchItems {
	linkAlt?: string;
}<|MERGE_RESOLUTION|>--- conflicted
+++ resolved
@@ -18,14 +18,11 @@
 	IWorkflowSettings as IWorkflowSettingsWorkflow,
 	WorkflowExecuteMode,
 	PublicInstalledPackage,
-<<<<<<< HEAD
 	IResourceLocatorResult,
 	INodeTypeNameVersion,
 	ILoadOptions,
 	INodeCredentials,
-=======
 	INodeListSearchItems,
->>>>>>> 258290cf
 } from 'n8n-workflow';
 import { FAKE_DOOR_FEATURES } from './constants';
 
