import type {
	AI_NODE_CREATOR_VIEW,
	CREDENTIAL_EDIT_MODAL_KEY,
	SignInType,
	FAKE_DOOR_FEATURES,
	TRIGGER_NODE_CREATOR_VIEW,
	REGULAR_NODE_CREATOR_VIEW,
	AI_OTHERS_NODE_CREATOR_VIEW,
	VIEWS,
	ROLE,
} from '@/constants';
import type { IMenuItem } from 'n8n-design-system';
import {
	type GenericValue,
	type IConnections,
	type ICredentialsDecrypted,
	type ICredentialsEncrypted,
	type ICredentialType,
	type IDataObject,
	type INode,
	type INodeIssues,
	type INodeParameters,
	type INodeTypeDescription,
	type IPinData,
	type IRunExecutionData,
	type IRun,
	type IRunData,
	type ITaskData,
	type IWorkflowSettings as IWorkflowSettingsWorkflow,
	type WorkflowExecuteMode,
	type PublicInstalledPackage,
	type INodeTypeNameVersion,
	type ILoadOptions,
	type INodeCredentials,
	type INodeListSearchItems,
	type NodeParameterValueType,
	type IDisplayOptions,
	type ExecutionSummary,
	type FeatureFlags,
	type ExecutionStatus,
	type ITelemetryTrackProperties,
	type IUserManagementSettings,
	type WorkflowSettings,
	type IUserSettings,
	type IN8nUISettings,
	type BannerName,
	type INodeExecutionData,
	type INodeProperties,
	type NodeConnectionType,
	type INodeCredentialsDetails,
	type StartNodeData,
} from 'n8n-workflow';
import type { BulkCommand, Undoable } from '@/models/history';
import type { PartialBy, TupleToUnion } from '@/utils/typeHelpers';
import type { Component } from 'vue';
import type { Scope } from '@n8n/permissions';
import type { NotificationOptions as ElementNotificationOptions } from 'element-plus';
import type { ProjectSharingData } from '@/features/projects/projects.types';
import type { Connection } from '@jsplumb/core';

export * from 'n8n-design-system/types';

declare global {
	interface Window {
		posthog?: {
			init(
				key: string,
				options?: {
					api_host?: string;
					autocapture?: boolean;
					disable_session_recording?: boolean;
					debug?: boolean;
					bootstrap?: {
						distinctId?: string;
						isIdentifiedID?: boolean;
						featureFlags: FeatureFlags;
					};
					session_recording?: {
						maskAllInputs?: boolean;
						maskInputFn?: ((text: string, element?: HTMLElement) => string) | null;
					};
				},
			): void;
			isFeatureEnabled?(flagName: string): boolean;
			getFeatureFlag?(flagName: string): boolean | string;
			identify?(
				id: string,
				userProperties?: Record<string, string | number>,
				userPropertiesOnce?: Record<string, string>,
			): void;
			reset?(resetDeviceId?: boolean): void;
			onFeatureFlags?(callback: (keys: string[], map: FeatureFlags) => void): void;
			reloadFeatureFlags?(): void;
			capture?(event: string, properties: IDataObject): void;
			register?(metadata: IDataObject): void;
			people?: {
				set?(metadata: IDataObject): void;
			};
			debug?(): void;
		};
		analytics?: {
			identify(userId: string): void;
			track(event: string, properties?: ITelemetryTrackProperties): void;
			page(category: string, name: string, properties?: ITelemetryTrackProperties): void;
		};
		featureFlags?: {
			getAll: () => FeatureFlags;
			getVariant: (name: string) => string | boolean | undefined;
			override: (name: string, value: string) => void;
		};
		// eslint-disable-next-line @typescript-eslint/naming-convention
		Cypress: unknown;

		Sentry?: {
			captureException: (error: Error, metadata?: unknown) => void;
		};
	}
}

export type EndpointStyle = {
	width?: number;
	height?: number;
	fill?: string;
	stroke?: string;
	outlineStroke?: string;
	lineWidth?: number;
	hover?: boolean;
	showOutputLabel?: boolean;
	size?: string;
	hoverMessage?: string;
};

<<<<<<< HEAD
export type EndpointMeta = {
	__meta?: {
		index: number;
		totalEndpoints: number;
		endpointLabelLength: number;
	};
};

export interface IUpdateInformation {
	name: string;
	key?: string;
	value:
=======
export interface IUpdateInformation<
	T extends NodeParameterValueType =
>>>>>>> 711c46f2
		| string
		| number
		| { [key: string]: string | number | boolean }
		| NodeParameterValueType
		| INodeParameters,
> {
	name: string;
	key?: string;
	value: T;
	node?: string;
	oldValue?: string | number;
	type?: 'optionsOrderChanged';
}

export interface INodeUpdatePropertiesInformation {
	name: string; // Node-Name
	properties: {
		position: XYPosition;
		[key: string]: IDataObject | XYPosition;
	};
}

export type XYPosition = [number, number];

export interface INodeUi extends INode {
	position: XYPosition;
	color?: string;
	notes?: string;
	issues?: INodeIssues;
	name: string;
	pinData?: IDataObject;
}

export interface INodeTypesMaxCount {
	[key: string]: {
		exist: number;
		max: number;
		nodeNames: string[];
	};
}

export interface INodeTranslationHeaders {
	data: {
		[key: string]: {
			displayName: string;
			description: string;
		};
	};
}

export interface IAiDataContent {
	data: INodeExecutionData[] | null;
	inOut: 'input' | 'output';
	type: NodeConnectionType;
	metadata: {
		executionTime: number;
		startTime: number;
	};
}

export interface IAiData {
	data: IAiDataContent[];
	node: string;
	runIndex: number;
}

export interface IStartRunData {
	workflowData: IWorkflowData;
	startNodes?: StartNodeData[];
	destinationNode?: string;
	runData?: IRunData;
	pinData?: IPinData;
}

export interface ITableData {
	columns: string[];
	data: GenericValue[][];
	hasJson: { [key: string]: boolean };
}

export interface IVariableItemSelected {
	variable: string;
}

export interface IVariableSelectorOption {
	name: string;
	key?: string;
	value?: string;
	options?: IVariableSelectorOption[] | null;
	allowParentSelect?: boolean;
	dataType?: string;
}

// Simple version of n8n-workflow.Workflow
export interface IWorkflowData {
	id?: string;
	name?: string;
	active?: boolean;
	nodes: INode[];
	connections: IConnections;
	settings?: IWorkflowSettings;
	tags?: string[];
	pinData?: IPinData;
	versionId?: string;
	meta?: WorkflowMetadata;
}

export interface IWorkflowDataUpdate {
	id?: string;
	name?: string;
	nodes?: INode[];
	connections?: IConnections;
	settings?: IWorkflowSettings;
	active?: boolean;
	tags?: ITag[] | string[]; // string[] when store or requested, ITag[] from API response
	pinData?: IPinData;
	versionId?: string;
	meta?: WorkflowMetadata;
}

export interface IWorkflowToShare extends IWorkflowDataUpdate {
	meta?: WorkflowMetadata;
}

export interface NewWorkflowResponse {
	name: string;
	onboardingFlowEnabled?: boolean;
	defaultSettings: IWorkflowSettings;
}

export interface IWorkflowTemplateNode
	extends Pick<INodeUi, 'name' | 'type' | 'position' | 'parameters' | 'typeVersion' | 'webhookId'> {
	// The credentials in a template workflow have a different type than in a regular workflow
	credentials?: IWorkflowTemplateNodeCredentials;
}

export interface IWorkflowTemplateNodeCredentials {
	[key: string]: string | INodeCredentialsDetails;
}

export interface IWorkflowTemplate {
	id: number;
	name: string;
	workflow: Pick<IWorkflowData, 'connections' | 'settings' | 'pinData'> & {
		nodes: IWorkflowTemplateNode[];
	};
}

export interface INewWorkflowData {
	name: string;
	onboardingFlowEnabled: boolean;
}

export interface WorkflowMetadata {
	onboardingId?: string;
	templateId?: string;
	instanceId?: string;
	templateCredsSetupCompleted?: boolean;
}

// Almost identical to cli.Interfaces.ts
export interface IWorkflowDb {
	id: string;
	name: string;
	active: boolean;
	createdAt: number | string;
	updatedAt: number | string;
	nodes: INodeUi[];
	connections: IConnections;
	settings?: IWorkflowSettings;
	tags?: ITag[] | string[]; // string[] when store or requested, ITag[] from API response
	pinData?: IPinData;
	sharedWithProjects?: ProjectSharingData[];
	homeProject?: ProjectSharingData;
	scopes?: Scope[];
	versionId: string;
	usedCredentials?: IUsedCredential[];
	meta?: WorkflowMetadata;
}

// Identical to cli.Interfaces.ts
export interface IWorkflowShortResponse {
	id: string;
	name: string;
	active: boolean;
	createdAt: number | string;
	updatedAt: number | string;
	tags: ITag[];
}

export interface IWorkflowsShareResponse {
	id: string;
	createdAt: number | string;
	updatedAt: number | string;
	sharedWithProjects?: ProjectSharingData[];
	homeProject?: ProjectSharingData;
}

// Identical or almost identical to cli.Interfaces.ts

export interface IActivationError {
	time: number;
	error: {
		message: string;
	};
}

export interface IShareCredentialsPayload {
	shareWithIds: string[];
}

export interface IShareWorkflowsPayload {
	shareWithIds: string[];
}

export interface ICredentialsResponse extends ICredentialsEncrypted {
	id: string;
	createdAt: number | string;
	updatedAt: number | string;
	sharedWithProjects?: ProjectSharingData[];
	homeProject?: ProjectSharingData;
	currentUserHasAccess?: boolean;
	scopes?: Scope[];
}

export interface ICredentialsBase {
	createdAt: number | string;
	updatedAt: number | string;
}

export interface ICredentialsDecryptedResponse extends ICredentialsBase, ICredentialsDecrypted {
	id: string;
}

export interface IExecutionBase {
	id?: string;
	finished: boolean;
	mode: WorkflowExecuteMode;
	retryOf?: string;
	retrySuccessId?: string;
	startedAt: Date;
	stoppedAt?: Date;
	workflowId?: string; // To be able to filter executions easily //
}

export interface IExecutionFlatted extends IExecutionBase {
	data: string;
	workflowData: IWorkflowDb;
}

export interface IExecutionFlattedResponse extends IExecutionFlatted {
	id: string;
}

export interface IExecutionPushResponse {
	executionId?: string;
	waitingForWebhook?: boolean;
}

export interface IExecutionResponse extends IExecutionBase {
	id: string;
	status: string;
	data?: IRunExecutionData;
	workflowData: IWorkflowDb;
	executedNode?: string;
}

export interface IExecutionShortResponse {
	id: string;
	workflowData: {
		id: string;
		name: string;
	};
	mode: WorkflowExecuteMode;
	finished: boolean;
	startedAt: Date;
	stoppedAt: Date;
	executionTime?: number;
}

export interface IExecutionsListResponse {
	count: number;
	results: ExecutionSummary[];
	estimated: boolean;
}

export interface IExecutionsCurrentSummaryExtended {
	id: string;
	finished?: boolean;
	mode: WorkflowExecuteMode;
	retryOf?: string;
	retrySuccessId?: string;
	startedAt: Date;
	stoppedAt?: Date;
	workflowId: string;
	workflowName?: string;
}

export interface IExecutionsStopData {
	finished?: boolean;
	mode: WorkflowExecuteMode;
	startedAt: Date;
	stoppedAt: Date;
	status: ExecutionStatus;
}

export interface IExecutionDeleteFilter {
	deleteBefore?: Date;
	filters?: ExecutionsQueryFilter;
	ids?: string[];
}

export type PushDataUsersForWorkflow = {
	workflowId: string;
	activeUsers: Array<{ user: IUser; lastSeen: string }>;
};

type PushDataWorkflowUsersChanged = {
	data: PushDataUsersForWorkflow;
	type: 'activeWorkflowUsersChanged';
};

export type IPushData =
	| PushDataExecutionFinished
	| PushDataExecutionStarted
	| PushDataExecuteAfter
	| PushDataExecuteBefore
	| PushDataNodeDescriptionUpdated
	| PushDataConsoleMessage
	| PushDataReloadNodeType
	| PushDataRemoveNodeType
	| PushDataTestWebhook
	| PushDataExecutionRecovered
	| PushDataWorkerStatusMessage
	| PushDataActiveWorkflowAdded
	| PushDataActiveWorkflowRemoved
	| PushDataWorkflowFailedToActivate
	| PushDataWorkflowUsersChanged;

export type PushDataActiveWorkflowAdded = {
	data: IActiveWorkflowAdded;
	type: 'workflowActivated';
};

export type PushDataActiveWorkflowRemoved = {
	data: IActiveWorkflowRemoved;
	type: 'workflowDeactivated';
};

export type PushDataWorkflowFailedToActivate = {
	data: IWorkflowFailedToActivate;
	type: 'workflowFailedToActivate';
};

export type PushDataExecutionRecovered = {
	data: IPushDataExecutionRecovered;
	type: 'executionRecovered';
};

export type PushDataExecutionFinished = {
	data: IPushDataExecutionFinished;
	type: 'executionFinished';
};

export type PushDataExecutionStarted = {
	data: IPushDataExecutionStarted;
	type: 'executionStarted';
};

export type PushDataExecuteAfter = {
	data: IPushDataNodeExecuteAfter;
	type: 'nodeExecuteAfter';
};

export type PushDataExecuteBefore = {
	data: IPushDataNodeExecuteBefore;
	type: 'nodeExecuteBefore';
};

export type PushDataNodeDescriptionUpdated = {
	data: {};
	type: 'nodeDescriptionUpdated';
};

export type PushDataConsoleMessage = {
	data: IPushDataConsoleMessage;
	type: 'sendConsoleMessage';
};

export type PushDataReloadNodeType = {
	data: IPushDataReloadNodeType;
	type: 'reloadNodeType';
};

export type PushDataRemoveNodeType = {
	data: IPushDataRemoveNodeType;
	type: 'removeNodeType';
};

export type PushDataTestWebhook = {
	data: IPushDataTestWebhook;
	type: 'testWebhookDeleted' | 'testWebhookReceived';
};

export type PushDataWorkerStatusMessage = {
	data: IPushDataWorkerStatusMessage;
	type: 'sendWorkerStatusMessage';
};

export interface IPushDataExecutionStarted {
	executionId: string;
	mode: WorkflowExecuteMode;
	startedAt: Date;
	retryOf?: string;
	workflowId: string;
	workflowName?: string;
}
export interface IPushDataExecutionRecovered {
	executionId: string;
}

export interface IPushDataExecutionFinished {
	data: IRun;
	executionId: string;
	retryOf?: string;
}

export interface IActiveWorkflowAdded {
	workflowId: string;
}

export interface IActiveWorkflowRemoved {
	workflowId: string;
}

export interface IWorkflowFailedToActivate {
	workflowId: string;
	errorMessage: string;
}

export interface IPushDataUnsavedExecutionFinished {
	executionId: string;
	data: { finished: true; stoppedAt: Date };
}

export interface IPushDataExecutionStarted {
	executionId: string;
}

export interface IPushDataNodeExecuteAfter {
	data: ITaskData;
	executionId: string;
	nodeName: string;
}

export interface IPushDataNodeExecuteBefore {
	executionId: string;
	nodeName: string;
}

export interface IPushDataReloadNodeType {
	name: string;
	version: number;
}
export interface IPushDataRemoveNodeType {
	name: string;
	version: number;
}

export interface IPushDataTestWebhook {
	executionId: string;
	workflowId: string;
}

export interface IPushDataConsoleMessage {
	source: string;
	messages: string[];
}

export interface WorkerJobStatusSummary {
	jobId: string;
	executionId: string;
	retryOf?: string;
	startedAt: Date;
	mode: WorkflowExecuteMode;
	workflowName: string;
	workflowId: string;
	status: ExecutionStatus;
}

export interface IPushDataWorkerStatusPayload {
	workerId: string;
	runningJobsSummary: WorkerJobStatusSummary[];
	freeMem: number;
	totalMem: number;
	uptime: number;
	loadAvg: number[];
	cpus: string;
	arch: string;
	platform: NodeJS.Platform;
	hostname: string;
	interfaces: Array<{
		family: 'IPv4' | 'IPv6';
		address: string;
		internal: boolean;
	}>;
	version: string;
}

export interface IPushDataWorkerStatusMessage {
	workerId: string;
	status: IPushDataWorkerStatusPayload;
}

export type IPersonalizationSurveyAnswersV1 = {
	codingSkill?: string | null;
	companyIndustry?: string[] | null;
	companySize?: string | null;
	otherCompanyIndustry?: string | null;
	otherWorkArea?: string | null;
	workArea?: string[] | string | null;
};

export type IPersonalizationSurveyAnswersV2 = {
	version: 'v2';
	automationGoal?: string | null;
	codingSkill?: string | null;
	companyIndustryExtended?: string[] | null;
	companySize?: string | null;
	companyType?: string | null;
	customerType?: string | null;
	mspFocus?: string[] | null;
	mspFocusOther?: string | null;
	otherAutomationGoal?: string | null;
	otherCompanyIndustryExtended?: string[] | null;
};

export type IPersonalizationSurveyAnswersV3 = {
	version: 'v3';
	automationGoal?: string | null;
	otherAutomationGoal?: string | null;
	companyIndustryExtended?: string[] | null;
	otherCompanyIndustryExtended?: string[] | null;
	companySize?: string | null;
	companyType?: string | null;
	automationGoalSm?: string[] | null;
	automationGoalSmOther?: string | null;
	usageModes?: string[] | null;
	email?: string | null;
};

export type IPersonalizationSurveyAnswersV4 = {
	version: 'v4';
	automationGoalDevops?: string[] | null;
	automationGoalDevopsOther?: string | null;
	companyIndustryExtended?: string[] | null;
	otherCompanyIndustryExtended?: string[] | null;
	companySize?: string | null;
	companyType?: string | null;
	automationGoalSm?: string[] | null;
	automationGoalSmOther?: string | null;
	usageModes?: string[] | null;
	email?: string | null;
	role?: string | null;
	roleOther?: string | null;
	reportedSource?: string | null;
	reportedSourceOther?: string | null;
};

export type IPersonalizationLatestVersion = IPersonalizationSurveyAnswersV4;

export type IPersonalizationSurveyVersions =
	| IPersonalizationSurveyAnswersV1
	| IPersonalizationSurveyAnswersV2
	| IPersonalizationSurveyAnswersV3
	| IPersonalizationSurveyAnswersV4;

export type Roles = typeof ROLE;
export type IRole = Roles[keyof Roles];
export type InvitableRoleName = Roles['Member' | 'Admin'];

export interface IUserResponse {
	id: string;
	firstName?: string;
	lastName?: string;
	email?: string;
	createdAt?: string;
	role?: IRole;
	globalScopes?: Scope[];
	personalizationAnswers?: IPersonalizationSurveyVersions | null;
	isPending: boolean;
	signInType?: SignInType;
	settings?: IUserSettings;
}

export interface CurrentUserResponse extends IUserResponse {
	featureFlags?: FeatureFlags;
}

export interface IUser extends IUserResponse {
	isDefaultUser: boolean;
	isPendingUser: boolean;
	hasRecoveryCodesLeft: boolean;
	inviteAcceptUrl?: string;
	fullName?: string;
	createdAt?: string;
	mfaEnabled: boolean;
}

export interface IVersionNotificationSettings {
	enabled: boolean;
	endpoint: string;
	infoUrl: string;
}

export interface IUserListAction {
	label: string;
	value: string;
	guard?: (user: IUser) => boolean;
}

export interface IN8nPrompts {
	message: string;
	title: string;
	showContactPrompt: boolean;
	showValueSurvey: boolean;
}

export interface IN8nValueSurveyData {
	[key: string]: string;
}

export interface IN8nPromptResponse {
	updated: boolean;
}

export const enum UserManagementAuthenticationMethod {
	Email = 'email',
	Ldap = 'ldap',
	Saml = 'saml',
}

export interface IPermissionGroup {
	loginStatus?: ILogInStatus[];
	role?: IRole[];
}

export interface IPermissionAllowGroup extends IPermissionGroup {
	shouldAllow?: () => boolean;
}

export interface IPermissionDenyGroup extends IPermissionGroup {
	shouldDeny?: () => boolean;
}

export interface IPermissions {
	allow?: IPermissionAllowGroup;
	deny?: IPermissionDenyGroup;
}

export interface IUserPermissions {
	[category: string]: {
		[permission: string]: IPermissions;
	};
}

export interface ITemplatesCollection {
	id: number;
	name: string;
	nodes: ITemplatesNode[];
	workflows: Array<{ id: number }>;
}

interface ITemplatesImage {
	id: number;
	url: string;
}

interface ITemplatesCollectionExtended extends ITemplatesCollection {
	description: string | null;
	image: ITemplatesImage[];
	categories: ITemplatesCategory[];
	createdAt: string;
}

export interface ITemplatesCollectionFull extends ITemplatesCollectionExtended {
	full: true;
}

export interface ITemplatesCollectionResponse extends ITemplatesCollectionExtended {
	workflows: ITemplatesWorkflow[];
}

/**
 * A template without the actual workflow definition
 */
export interface ITemplatesWorkflow {
	id: number;
	createdAt: string;
	name: string;
	nodes: ITemplatesNode[];
	totalViews: number;
	user: {
		username: string;
	};
}

export interface ITemplatesWorkflowInfo {
	nodeCount: number;
	nodeTypes: {
		[key: string]: {
			count: number;
		};
	};
}

export type TemplateSearchFacet = {
	field_name: string;
	sampled: boolean;
	stats: {
		total_values: number;
	};
	counts: Array<{
		count: number;
		highlighted: string;
		value: string;
	}>;
};

export interface ITemplatesWorkflowResponse extends ITemplatesWorkflow, IWorkflowTemplate {
	description: string | null;
	image: ITemplatesImage[];
	categories: ITemplatesCategory[];
	workflowInfo: ITemplatesWorkflowInfo;
}

/**
 * A template with also the full workflow definition
 */
export interface ITemplatesWorkflowFull extends ITemplatesWorkflowResponse {
	full: true;
}

export interface ITemplatesQuery {
	categories: string[];
	search: string;
}

export interface ITemplatesCategory {
	id: number;
	name: string;
}

export type WorkflowCallerPolicyDefaultOption = 'any' | 'none' | 'workflowsFromAList';

export interface IWorkflowSettings extends IWorkflowSettingsWorkflow {
	errorWorkflow?: string;
	saveManualExecutions?: boolean;
	timezone?: string;
	executionTimeout?: number;
	maxExecutionTimeout?: number;
	callerIds?: string;
	callerPolicy?: WorkflowSettings.CallerPolicy;
	executionOrder: NonNullable<IWorkflowSettingsWorkflow['executionOrder']>;
}

export interface ITimeoutHMS {
	hours: number;
	minutes: number;
	seconds: number;
}

export type WorkflowTitleStatus = 'EXECUTING' | 'IDLE' | 'ERROR' | 'DEBUG';

export type ExtractActionKeys<T> = T extends SimplifiedNodeType ? T['name'] : never;

export type ActionsRecord<T extends SimplifiedNodeType[]> = {
	[K in ExtractActionKeys<T[number]>]: ActionTypeDescription[];
};

export type SimplifiedNodeType = Pick<
	INodeTypeDescription,
	| 'displayName'
	| 'description'
	| 'name'
	| 'group'
	| 'icon'
	| 'iconUrl'
	| 'badgeIconUrl'
	| 'codex'
	| 'defaults'
	| 'outputs'
>;
export interface SubcategoryItemProps {
	description?: string;
	iconType?: string;
	icon?: string;
	iconProps?: {
		color?: string;
	};
	panelClass?: string;
	title?: string;
	subcategory?: string;
	defaults?: INodeParameters;
	forceIncludeNodes?: string[];
	sections?: string[];
}
export interface ViewItemProps {
	title: string;
	description: string;
	icon: string;
	tag?: string;
}
export interface LabelItemProps {
	key: string;
}
export interface ActionTypeDescription extends SimplifiedNodeType {
	displayOptions?: IDisplayOptions;
	values?: IDataObject;
	actionKey: string;
	codex: {
		label: string;
		categories: string[];
	};
}

export interface CategoryItemProps {
	name: string;
	count: number;
}

export interface CreateElementBase {
	uuid?: string;
	key: string;
}

export interface NodeCreateElement extends CreateElementBase {
	type: 'node';
	subcategory: string;
	properties: SimplifiedNodeType;
}

export interface CategoryCreateElement extends CreateElementBase {
	type: 'category';
	subcategory: string;
	properties: CategoryItemProps;
}

export interface SubcategoryCreateElement extends CreateElementBase {
	type: 'subcategory';
	properties: SubcategoryItemProps;
}

export interface SectionCreateElement extends CreateElementBase {
	type: 'section';
	title: string;
	children: INodeCreateElement[];
}

export interface ViewCreateElement extends CreateElementBase {
	type: 'view';
	properties: ViewItemProps;
}

export interface LabelCreateElement extends CreateElementBase {
	type: 'label';
	subcategory: string;
	properties: LabelItemProps;
}

export interface ActionCreateElement extends CreateElementBase {
	type: 'action';
	subcategory: string;
	properties: ActionTypeDescription;
}

export type INodeCreateElement =
	| NodeCreateElement
	| CategoryCreateElement
	| SubcategoryCreateElement
	| SectionCreateElement
	| ViewCreateElement
	| LabelCreateElement
	| ActionCreateElement;

export interface SubcategorizedNodeTypes {
	[subcategory: string]: INodeCreateElement[];
}
export interface ITag {
	id: string;
	name: string;
	usageCount?: number;
	createdAt?: string;
	updatedAt?: string;
}

export interface ITagRow {
	tag?: ITag;
	usage?: string;
	create?: boolean;
	disable?: boolean;
	update?: boolean;
	delete?: boolean;
	canDelete?: boolean;
}

export interface IVersion {
	name: string;
	nodes: IVersionNode[];
	createdAt: string;
	description: string;
	documentationUrl: string;
	hasBreakingChange: boolean;
	hasSecurityFix: boolean;
	hasSecurityIssue: boolean;
	securityIssueFixVersion: string;
}

export interface IVersionNode {
	name: string;
	displayName: string;
	icon: string;
	iconUrl?: string;
	defaults: INodeParameters;
	iconData: {
		type: string;
		icon?: string;
		fileBuffer?: string;
	};
	typeVersion?: number;
}

export interface ITemplatesNode extends IVersionNode {
	id: number;
	categories?: ITemplatesCategory[];
}

export interface INodeMetadata {
	parametersLastUpdatedAt?: number;
	pristine: boolean;
}

export interface IUsedCredential {
	id: string;
	name: string;
	credentialType: string;
	currentUserHasAccess: boolean;
	homeProject?: ProjectSharingData;
	sharedWithProjects?: ProjectSharingData[];
}

export interface WorkflowsState {
	activeExecutions: IExecutionsCurrentSummaryExtended[];
	activeWorkflows: string[];
	activeWorkflowExecution: ExecutionSummary | null;
	currentWorkflowExecutions: ExecutionSummary[];
	activeExecutionId: string | null;
	executingNode: string[];
	executionWaitingForWebhook: boolean;
	finishedExecutionsCount: number;
	nodeMetadata: NodeMetadataMap;
	subWorkflowExecutionError: Error | null;
	usedCredentials: Record<string, IUsedCredential>;
	workflow: IWorkflowDb;
	workflowExecutionData: IExecutionResponse | null;
	workflowExecutionPairedItemMappings: { [itemId: string]: Set<string> };
	workflowsById: IWorkflowsMap;
	chatMessages: string[];
	isInDebugMode?: boolean;
}

export interface RootState {
	baseUrl: string;
	restEndpoint: string;
	defaultLocale: string;
	endpointForm: string;
	endpointFormTest: string;
	endpointFormWaiting: string;
	endpointWebhook: string;
	endpointWebhookTest: string;
	pushConnectionActive: boolean;
	timezone: string;
	executionTimeout: number;
	maxExecutionTimeout: number;
	versionCli: string;
	oauthCallbackUrls: object;
	n8nMetadata: {
		[key: string]: string | number | undefined;
	};
	pushRef: string;
	urlBaseWebhook: string;
	urlBaseEditor: string;
	instanceId: string;
	isNpmAvailable: boolean;
	binaryDataMode: string;
}

export interface NodeMetadataMap {
	[nodeName: string]: INodeMetadata;
}
export interface IRootState {
	activeExecutions: IExecutionsCurrentSummaryExtended[];
	activeWorkflows: string[];
	activeActions: string[];
	activeCredentialType: string | null;
	baseUrl: string;
	defaultLocale: string;
	endpointForm: string;
	endpointFormTest: string;
	endpointFormWaiting: string;
	endpointWebhook: string;
	endpointWebhookTest: string;
	executionId: string | null;
	executingNode: string[];
	executionWaitingForWebhook: boolean;
	pushConnectionActive: boolean;
	saveDataErrorExecution: string;
	saveDataSuccessExecution: string;
	saveManualExecutions: boolean;
	timezone: string;
	stateIsDirty: boolean;
	executionTimeout: number;
	maxExecutionTimeout: number;
	versionCli: string;
	oauthCallbackUrls: object;
	n8nMetadata: object;
	workflowExecutionData: IExecutionResponse | null;
	workflowExecutionPairedItemMappings: { [itemId: string]: Set<string> };
	lastSelectedNode: string | null;
	lastSelectedNodeOutputIndex: number | null;
	nodeViewOffsetPosition: XYPosition;
	nodeViewMoveInProgress: boolean;
	selectedNodes: INodeUi[];
	pushRef: string;
	urlBaseEditor: string;
	urlBaseWebhook: string;
	workflow: IWorkflowDb;
	workflowsById: IWorkflowsMap;
	sidebarMenuItems: IMenuItem[];
	instanceId: string;
	nodeMetadata: NodeMetadataMap;
	isNpmAvailable: boolean;
	subworkflowExecutionError: Error | null;
	binaryDataMode: string;
}

export interface CommunityPackageMap {
	[name: string]: PublicInstalledPackage;
}

export interface ICredentialTypeMap {
	[name: string]: ICredentialType;
}

export interface ICredentialMap {
	[name: string]: ICredentialsResponse;
}

export interface ICredentialsState {
	credentialTypes: ICredentialTypeMap;
	credentials: ICredentialMap;
}

export interface ITagsState {
	tags: { [id: string]: ITag };
	loading: boolean;
	fetchedAll: boolean;
	fetchedUsageCount: boolean;
}

export type Modals = {
	[CREDENTIAL_EDIT_MODAL_KEY]: NewCredentialsModal;
	[key: string]: ModalState;
};

export type ModalState = {
	open: boolean;
	mode?: string | null;
	data?: Record<string, unknown>;
	activeId?: string | null;
	curlCommand?: string;
	httpNodeParameters?: string;
};

export interface NewCredentialsModal extends ModalState {
	showAuthSelector?: boolean;
}

export type IRunDataDisplayMode = 'table' | 'json' | 'binary' | 'schema' | 'html' | 'ai';
export type NodePanelType = 'input' | 'output';

export interface TargetItem {
	nodeName: string;
	itemIndex: number;
	runIndex: number;
	outputIndex: number;
}

export interface NDVState {
	activeNodeName: string | null;
	mainPanelDimensions: { [key: string]: { [key: string]: number } };
	pushRef: string;
	input: {
		displayMode: IRunDataDisplayMode;
		nodeName?: string;
		run?: number;
		branch?: number;
		data: {
			isEmpty: boolean;
		};
	};
	output: {
		branch?: number;
		displayMode: IRunDataDisplayMode;
		data: {
			isEmpty: boolean;
		};
		editMode: {
			enabled: boolean;
			value: string;
		};
	};
	focusedMappableInput: string;
	focusedInputPath: string;
	mappingTelemetry: { [key: string]: string | number | boolean };
	hoveringItem: null | TargetItem;
	expressionOutputItemIndex: number;
	draggable: {
		isDragging: boolean;
		type: string;
		data: string;
		dimensions: DOMRect | null;
		activeTarget: { id: string; stickyPosition: null | XYPosition } | null;
	};
	isMappingOnboarded: boolean;
	isTableHoverOnboarded: boolean;
	isAutocompleteOnboarded: boolean;
	highlightDraggables: boolean;
}

export interface NotificationOptions extends Partial<ElementNotificationOptions> {
	message: string | ElementNotificationOptions['message'];
}

export interface UIState {
	activeActions: string[];
	activeCredentialType: string | null;
	sidebarMenuCollapsed: boolean;
	modalStack: string[];
	modals: Modals;
	isPageLoading: boolean;
	currentView: string;
	mainPanelPosition: number;
	fakeDoorFeatures: IFakeDoor[];
	draggable: {
		isDragging: boolean;
		type: string;
		data: string;
		canDrop: boolean;
		stickyPosition: null | XYPosition;
	};
	stateIsDirty: boolean;
	lastSelectedNode: string | null;
	lastSelectedNodeOutputIndex: number | null;
	lastSelectedNodeEndpointUuid: string | null;
	nodeViewOffsetPosition: XYPosition;
	nodeViewMoveInProgress: boolean;
	selectedNodes: INodeUi[];
	nodeViewInitialized: boolean;
	addFirstStepOnLoad: boolean;
	bannersHeight: number;
	bannerStack: BannerName[];
	theme: ThemeOption;
	suggestedTemplates?: SuggestedTemplates;
	pendingNotificationsForViews: {
		[key in VIEWS]?: NotificationOptions[];
	};
}

export type IFakeDoor = {
	id: FAKE_DOOR_FEATURES;
	featureName: string;
	icon?: string;
	infoText?: string;
	actionBoxTitle: string;
	actionBoxDescription: string;
	actionBoxButtonLabel?: string;
	linkURL: string;
	uiLocations: IFakeDoorLocation[];
};

export type IFakeDoorLocation =
	| 'settings'
	| 'settings/users'
	| 'credentialsModal'
	| 'workflowShareModal';

export type NodeFilterType =
	| typeof REGULAR_NODE_CREATOR_VIEW
	| typeof TRIGGER_NODE_CREATOR_VIEW
	| typeof AI_NODE_CREATOR_VIEW
	| typeof AI_OTHERS_NODE_CREATOR_VIEW;

export type NodeCreatorOpenSource =
	| ''
	| 'context_menu'
	| 'no_trigger_execution_tooltip'
	| 'plus_endpoint'
	| 'add_input_endpoint'
	| 'trigger_placeholder_button'
	| 'tab'
	| 'node_connection_action'
	| 'node_connection_drop'
	| 'notice_error_message'
	| 'add_node_button';

export interface INodeCreatorState {
	itemsFilter: string;
	showScrim: boolean;
	rootViewHistory: NodeFilterType[];
	selectedView: NodeFilterType;
	openSource: NodeCreatorOpenSource;
}

export interface ISettingsState {
	initialized: boolean;
	settings: IN8nUISettings;
	promptsData: IN8nPrompts;
	userManagement: IUserManagementSettings;
	templatesEndpointHealthy: boolean;
	api: {
		enabled: boolean;
		latestVersion: number;
		path: string;
		swaggerUi: {
			enabled: boolean;
		};
	};
	ldap: {
		loginLabel: string;
		loginEnabled: boolean;
	};
	saml: {
		loginLabel: string;
		loginEnabled: boolean;
	};
	mfa: {
		enabled: boolean;
	};
	onboardingCallPromptEnabled: boolean;
	saveDataErrorExecution: string;
	saveDataSuccessExecution: string;
	saveManualExecutions: boolean;
}

export type NodeTypesByTypeNameAndVersion = {
	[nodeType: string]: {
		[version: number]: INodeTypeDescription;
	};
};

export interface INodeTypesState {
	nodeTypes: NodeTypesByTypeNameAndVersion;
}

export interface ITemplateState {
	categories: ITemplatesCategory[];
	collections: { [id: string]: ITemplatesCollection };
	workflows: { [id: string]: ITemplatesWorkflow | ITemplatesWorkflowFull };
	workflowSearches: {
		[search: string]: {
			workflowIds: string[];
			totalWorkflows: number;
			loadingMore?: boolean;
			categories?: ITemplatesCategory[];
		};
	};
	collectionSearches: {
		[search: string]: {
			collectionIds: string[];
		};
	};
	currentSessionId: string;
	previousSessionId: string;
	currentN8nPath: string;
}

export interface IVersionsState {
	versionNotificationSettings: IVersionNotificationSettings;
	nextVersions: IVersion[];
	currentVersion: IVersion | undefined;
}

export interface IUsersState {
	initialized: boolean;
	currentUserId: null | string;
	users: { [userId: string]: IUser };
	currentUserCloudInfo: Cloud.UserAccount | null;
}

export interface IWorkflowsState {
	currentWorkflowExecutions: ExecutionSummary[];
	activeWorkflowExecution: ExecutionSummary | null;
	finishedExecutionsCount: number;
}
export interface IWorkflowsMap {
	[name: string]: IWorkflowDb;
}

export interface CommunityNodesState {
	availablePackageCount: number;
	installedPackages: CommunityPackageMap;
}

export interface IRestApiContext {
	baseUrl: string;
	pushRef: string;
}

export interface IZoomConfig {
	scale: number;
	offset: XYPosition;
	origin?: XYPosition;
}

export interface IBounds {
	minX: number;
	minY: number;
	maxX: number;
	maxY: number;
}

export type ILogInStatus = 'LoggedIn' | 'LoggedOut';

export interface IInviteResponse {
	user: {
		id: string;
		email: string;
		emailSent: boolean;
		inviteAcceptUrl: string;
	};
	error?: string;
}

export interface IOnboardingCallPromptResponse {
	nextPrompt: IOnboardingCallPrompt;
}

export interface IOnboardingCallPrompt {
	title: string;
	description: string;
	toast_sequence_number: number;
}

export interface ITab {
	value: string | number;
	label?: string;
	href?: string;
	icon?: string;
	align?: 'right';
	tooltip?: string;
}

export interface ITabBarItem {
	value: string;
	label: string;
	disabled?: boolean;
}

export interface IResourceLocatorResultExpanded extends INodeListSearchItems {
	linkAlt?: string;
}

export interface CurlToJSONResponse {
	'parameters.url': string;
	'parameters.authentication': string;
	'parameters.method': string;
	'parameters.sendHeaders': boolean;
	'parameters.headerParameters.parameters.0.name': string;
	'parameters.headerParameters.parameters.0.value': string;
	'parameters.sendQuery': boolean;
	'parameters.sendBody': boolean;
}

export interface HistoryState {
	redoStack: Undoable[];
	undoStack: Undoable[];
	currentBulkAction: BulkCommand | null;
	bulkInProgress: boolean;
}
export type Basic = string | number | boolean;
export type Primitives = Basic | bigint | symbol;

export type Optional<T> = T | undefined | null;

export type SchemaType =
	| 'string'
	| 'number'
	| 'boolean'
	| 'bigint'
	| 'symbol'
	| 'array'
	| 'object'
	| 'function'
	| 'null'
	| 'undefined';

export interface ILdapSyncData {
	id: number;
	startedAt: string;
	endedAt: string;
	created: number;
	updated: number;
	disabled: number;
	scanned: number;
	status: string;
	error: string;
	runMode: string;
}

export interface ILdapSyncTable {
	status: string;
	endedAt: string;
	runTime: string;
	runMode: string;
	details: string;
}

export interface ILdapConfig {
	loginEnabled: boolean;
	loginLabel: string;
	connectionUrl: string;
	allowUnauthorizedCerts: boolean;
	connectionSecurity: string;
	connectionPort: number;
	baseDn: string;
	bindingAdminDn: string;
	bindingAdminPassword: string;
	firstNameAttribute: string;
	lastNameAttribute: string;
	emailAttribute: string;
	loginIdAttribute: string;
	ldapIdAttribute: string;
	userFilter: string;
	synchronizationEnabled: boolean;
	synchronizationInterval: number; // minutes
	searchPageSize: number;
	searchTimeout: number;
}

export type Schema = { type: SchemaType; key?: string; value: string | Schema[]; path: string };

export type UsageState = {
	loading: boolean;
	data: {
		usage: {
			executions: {
				limit: number; // -1 for unlimited, from license
				value: number;
				warningThreshold: number; // hardcoded value in BE
			};
		};
		license: {
			planId: string; // community
			planName: string; // defaults to Community
		};
		managementToken?: string;
	};
};

export type NodeAuthenticationOption = {
	name: string;
	value: string;
	displayOptions?: IDisplayOptions;
};

export declare namespace DynamicNodeParameters {
	interface BaseRequest {
		path: string;
		nodeTypeAndVersion: INodeTypeNameVersion;
		currentNodeParameters: INodeParameters;
		methodName?: string;
		credentials?: INodeCredentials;
	}

	interface OptionsRequest extends BaseRequest {
		loadOptions?: ILoadOptions;
	}

	interface ResourceLocatorResultsRequest extends BaseRequest {
		methodName: string;
		filter?: string;
		paginationToken?: string;
	}

	interface ResourceMapperFieldsRequest extends BaseRequest {
		methodName: string;
	}
}

export interface EnvironmentVariable {
	id: number;
	key: string;
	value: string;
}

export interface TemporaryEnvironmentVariable extends Omit<EnvironmentVariable, 'id'> {
	id: string;
}

export type ExecutionFilterMetadata = {
	key: string;
	value: string;
};

export type ExecutionFilterType = {
	status: string;
	workflowId: string;
	startDate: string | Date;
	endDate: string | Date;
	tags: string[];
	metadata: ExecutionFilterMetadata[];
};

export type ExecutionsQueryFilter = {
	status?: ExecutionStatus[];
	workflowId?: string;
	finished?: boolean;
	waitTill?: boolean;
	metadata?: Array<{ key: string; value: string }>;
	startedAfter?: string;
	startedBefore?: string;
};

export type SamlAttributeMapping = {
	email: string;
	firstName: string;
	lastName: string;
	userPrincipalName: string;
};

export type SamlLoginBinding = 'post' | 'redirect';

export type SamlSignatureConfig = {
	prefix: 'ds';
	location: {
		reference: '/samlp:Response/saml:Issuer';
		action: 'after';
	};
};

export type SamlPreferencesLoginEnabled = {
	loginEnabled: boolean;
};

export type SamlPreferences = {
	mapping?: SamlAttributeMapping;
	metadata?: string;
	metadataUrl?: string;
	ignoreSSL?: boolean;
	loginBinding?: SamlLoginBinding;
	acsBinding?: SamlLoginBinding;
	authnRequestsSigned?: boolean;
	loginLabel?: string;
	wantAssertionsSigned?: boolean;
	wantMessageSigned?: boolean;
	signatureConfig?: SamlSignatureConfig;
} & PartialBy<SamlPreferencesLoginEnabled, 'loginEnabled'>;

export type SamlPreferencesExtractedData = {
	entityID: string;
	returnUrl: string;
};

export type SshKeyTypes = ['ed25519', 'rsa'];

export type SourceControlPreferences = {
	connected: boolean;
	repositoryUrl: string;
	branchName: string;
	branches: string[];
	branchReadOnly: boolean;
	branchColor: string;
	publicKey?: string;
	keyGeneratorType?: TupleToUnion<SshKeyTypes>;
	currentBranch?: string;
};

export interface SourceControlStatus {
	ahead: number;
	behind: number;
	conflicted: string[];
	created: string[];
	current: string;
	deleted: string[];
	detached: boolean;
	files: Array<{
		path: string;
		index: string;
		working_dir: string;
	}>;
	modified: string[];
	not_added: string[];
	renamed: string[];
	staged: string[];
	tracking: null;
}

export interface SourceControlAggregatedFile {
	conflict: boolean;
	file: string;
	id: string;
	location: string;
	name: string;
	status: string;
	type: string;
	updatedAt?: string;
}

export declare namespace Cloud {
	export interface PlanData {
		planId: number;
		monthlyExecutionsLimit: number;
		activeWorkflowsLimit: number;
		credentialsLimit: number;
		isActive: boolean;
		displayName: string;
		expirationDate: string;
		metadata: PlanMetadata;
	}

	export interface PlanMetadata {
		version: 'v1';
		group: 'opt-out' | 'opt-in' | 'trial';
		slug: 'pro-1' | 'pro-2' | 'starter' | 'trial-1';
		trial?: Trial;
	}

	interface Trial {
		length: number;
		gracePeriod: number;
	}

	export type UserAccount = {
		confirmed: boolean;
		username: string;
		email: string;
		hasEarlyAccess?: boolean;
		role?: string;
	};
}

export interface CloudPlanState {
	initialized: boolean;
	data: Cloud.PlanData | null;
	usage: InstanceUsage | null;
	loadingPlan: boolean;
}

export interface InstanceUsage {
	timeframe?: string;
	executions: number;
	activeWorkflows: number;
}

export type CloudPlanAndUsageData = Cloud.PlanData & { usage: InstanceUsage };

export interface ExternalSecretsProviderSecret {
	key: string;
}

export type ExternalSecretsProviderData = Record<string, IUpdateInformation['value']>;

export type ExternalSecretsProviderProperty = INodeProperties;

export type ExternalSecretsProviderState = 'connected' | 'tested' | 'initializing' | 'error';

export interface ExternalSecretsProvider {
	icon: string;
	name: string;
	displayName: string;
	connected: boolean;
	connectedAt: string | false;
	state: ExternalSecretsProviderState;
	data?: ExternalSecretsProviderData;
	properties?: ExternalSecretsProviderProperty[];
}

export type CloudUpdateLinkSourceType =
	| 'advanced-permissions'
	| 'canvas-nav'
	| 'custom-data-filter'
	| 'workflow_sharing'
	| 'credential_sharing'
	| 'settings-n8n-api'
	| 'audit-logs'
	| 'ldap'
	| 'log-streaming'
	| 'source-control'
	| 'sso'
	| 'usage_page'
	| 'settings-users'
	| 'variables'
	| 'community-nodes'
	| 'workflow-history'
	| 'worker-view'
	| 'external-secrets'
	| 'rbac';

export type UTMCampaign =
	| 'upgrade-custom-data-filter'
	| 'upgrade-canvas-nav'
	| 'upgrade-workflow-sharing'
	| 'upgrade-credentials-sharing'
	| 'upgrade-api'
	| 'upgrade-audit-logs'
	| 'upgrade-ldap'
	| 'upgrade-log-streaming'
	| 'upgrade-source-control'
	| 'upgrade-sso'
	| 'open'
	| 'upgrade-users'
	| 'upgrade-variables'
	| 'upgrade-community-nodes'
	| 'upgrade-workflow-history'
	| 'upgrade-advanced-permissions'
	| 'upgrade-worker-view'
	| 'upgrade-external-secrets'
	| 'upgrade-rbac';

export type N8nBanners = {
	[key in BannerName]: {
		priority: number;
		component: Component;
	};
};

export type AddedNode = {
	type: string;
	openDetail?: boolean;
	isAutoAdd?: boolean;
	name?: string;
	position?: XYPosition;
};

export type AddedNodeConnection = {
	from: { nodeIndex: number; outputIndex?: number };
	to: { nodeIndex: number; inputIndex?: number };
};

export type AddedNodesAndConnections = {
	nodes: AddedNode[];
	connections: AddedNodeConnection[];
};

export type ToggleNodeCreatorOptions = {
	createNodeActive: boolean;
	source?: NodeCreatorOpenSource;
	nodeCreatorView?: string;
};

export type AppliedThemeOption = 'light' | 'dark';
export type ThemeOption = AppliedThemeOption | 'system';

export type SuggestedTemplates = {
	sections: SuggestedTemplatesSection[];
};

export type SuggestedTemplatesSection = {
	name: string;
	title: string;
	description: string;
	workflows: SuggestedTemplatesWorkflowPreview[];
};

export type SuggestedTemplatesWorkflowPreview = {
	title: string;
	description: string;
	preview: IWorkflowData;
	nodes: Array<Pick<ITemplatesNode, 'id' | 'displayName' | 'icon' | 'defaults' | 'iconData'>>;
};

export type NewConnectionInfo = {
	sourceId: string;
	index: number;
	eventSource: NodeCreatorOpenSource;
	connection?: Connection;
	nodeCreatorView?: string;
	outputType?: NodeConnectionType;
	endpointUuid?: string;
};

export type AIAssistantConnectionInfo = NewConnectionInfo & {
	stepName: string;
};

export type EnterpriseEditionFeatureKey =
	| 'AdvancedExecutionFilters'
	| 'Sharing'
	| 'Ldap'
	| 'LogStreaming'
	| 'Variables'
	| 'Saml'
	| 'SourceControl'
	| 'ExternalSecrets'
	| 'AuditLogs'
	| 'DebugInEditor'
	| 'WorkflowHistory'
	| 'WorkerView'
	| 'AdvancedPermissions';

export type EnterpriseEditionFeatureValue = keyof Omit<IN8nUISettings['enterprise'], 'projects'>;<|MERGE_RESOLUTION|>--- conflicted
+++ resolved
@@ -130,7 +130,6 @@
 	hoverMessage?: string;
 };
 
-<<<<<<< HEAD
 export type EndpointMeta = {
 	__meta?: {
 		index: number;
@@ -139,14 +138,8 @@
 	};
 };
 
-export interface IUpdateInformation {
-	name: string;
-	key?: string;
-	value:
-=======
 export interface IUpdateInformation<
 	T extends NodeParameterValueType =
->>>>>>> 711c46f2
 		| string
 		| number
 		| { [key: string]: string | number | boolean }
