import { getCurlToJson } from '@/api/curlHelper';
import { applyForOnboardingCall, fetchNextOnboardingPrompt, submitEmailOnSignup } from '@/api/workflow-webhooks';
import {
	ABOUT_MODAL_KEY,
	COMMUNITY_PACKAGE_CONFIRM_MODAL_KEY,
	COMMUNITY_PACKAGE_INSTALL_MODAL_KEY,
	CREDENTIAL_EDIT_MODAL_KEY,
	CREDENTIAL_SELECT_MODAL_KEY,
	CHANGE_PASSWORD_MODAL_KEY,
	CONTACT_PROMPT_MODAL_KEY,
	DELETE_USER_MODAL_KEY,
	DUPLICATE_MODAL_KEY,
	EXECUTIONS_MODAL_KEY,
	PERSONALIZATION_MODAL_KEY,
	INVITE_USER_MODAL_KEY,
	TAGS_MANAGER_MODAL_KEY,
	VALUE_SURVEY_MODAL_KEY,
	VERSIONS_MODAL_KEY,
	WORKFLOW_ACTIVE_MODAL_KEY,
	WORKFLOW_OPEN_MODAL_KEY,
	WORKFLOW_SETTINGS_MODAL_KEY,
	VIEWS,
	ONBOARDING_CALL_SIGNUP_MODAL_KEY,
	FAKE_DOOR_FEATURES,
	COMMUNITY_PACKAGE_MANAGE_ACTIONS,
	IMPORT_CURL_MODAL_KEY,
} from '@/constants';
import Vue from 'vue';
import { ActionContext, Module } from 'vuex';
import {
	IExecutionResponse,
	IFakeDoor,
	IFakeDoorLocation,
	IRootState,
	IRunDataDisplayMode,
	IUiState,
	XYPosition,
} from '../Interface';

const module: Module<IUiState, IRootState> = {
	namespaced: true,
	state: {
		modals: {
			[ABOUT_MODAL_KEY]: {
				open: false,
			},
			[CHANGE_PASSWORD_MODAL_KEY]: {
				open: false,
			},
			[CONTACT_PROMPT_MODAL_KEY]: {
				open: false,
			},
			[CREDENTIAL_EDIT_MODAL_KEY]: {
				open: false,
				mode: '',
				activeId: null,
			},
			[CREDENTIAL_SELECT_MODAL_KEY]: {
				open: false,
			},
			[DELETE_USER_MODAL_KEY]: {
				open: false,
				activeId: null,
			},
			[DUPLICATE_MODAL_KEY]: {
				open: false,
			},
			[ONBOARDING_CALL_SIGNUP_MODAL_KEY]: {
				open: false,
			},
			[PERSONALIZATION_MODAL_KEY]: {
				open: false,
			},
			[INVITE_USER_MODAL_KEY]: {
				open: false,
			},
			[TAGS_MANAGER_MODAL_KEY]: {
				open: false,
			},
			[WORKFLOW_OPEN_MODAL_KEY]: {
				open: false,
			},
			[VALUE_SURVEY_MODAL_KEY]: {
				open: false,
			},
			[VERSIONS_MODAL_KEY]: {
				open: false,
			},
			[WORKFLOW_SETTINGS_MODAL_KEY]: {
				open: false,
			},
			[EXECUTIONS_MODAL_KEY]: {
				open: false,
			},
			[WORKFLOW_ACTIVE_MODAL_KEY]: {
				open: false,
			},
			[COMMUNITY_PACKAGE_INSTALL_MODAL_KEY]: {
				open: false,
			},
			[COMMUNITY_PACKAGE_CONFIRM_MODAL_KEY]: {
				open: false,
				mode: '',
				activeId: null,
			},
			[IMPORT_CURL_MODAL_KEY]: {
				open: false,
				curlCommand: '',
				httpNodeParameters: '',
			},
		},
		modalStack: [],
		sidebarMenuCollapsed: false,
		isPageLoading: true,
		currentView: '',
		mainPanelDimensions: {},
		ndv: {
			sessionId: '',
			input: {
				displayMode: 'table',
				nodeName: undefined,
				run: undefined,
				branch: undefined,
				data: {
					isEmpty: true,
				},
			},
			output: {
				displayMode: 'table',
				branch: undefined,
				data: {
					isEmpty: true,
				},
				editMode: {
					enabled: false,
					value: '',
				},
			},
			focusedMappableInput: '',
			mappingTelemetry: {},
			hoveringItem: null,
		},
		mainPanelPosition: 0.5,
		draggable: {
			isDragging: false,
			type: '',
			data: '',
			canDrop: false,
			stickyPosition: null,
		},
		fakeDoorFeatures: [
			{
				id: FAKE_DOOR_FEATURES.ENVIRONMENTS,
				featureName: 'fakeDoor.settings.environments.name',
				icon: 'server',
				infoText: 'fakeDoor.settings.environments.infoText',
				actionBoxTitle: `fakeDoor.settings.environments.actionBox.title`,
				actionBoxDescription: 'fakeDoor.settings.environments.actionBox.description',
				linkURL: `https://n8n-community.typeform.com/to/l7QOrERN#f=environments`,
				uiLocations: ['settings'],
			},
			{
				id: FAKE_DOOR_FEATURES.LOGGING,
				featureName: 'fakeDoor.settings.logging.name',
				icon: 'sign-in-alt',
				infoText: 'fakeDoor.settings.logging.infoText',
				actionBoxTitle: `fakeDoor.settings.logging.actionBox.title`,
				actionBoxDescription: 'fakeDoor.settings.logging.actionBox.description',
				linkURL: `https://n8n-community.typeform.com/to/l7QOrERN#f=logging`,
				uiLocations: ['settings'],
			},
			{
				id: FAKE_DOOR_FEATURES.SHARING,
				featureName: 'fakeDoor.credentialEdit.sharing.name',
				actionBoxTitle: 'fakeDoor.credentialEdit.sharing.actionBox.title',
				actionBoxDescription: 'fakeDoor.credentialEdit.sharing.actionBox.description',
				linkURL: 'https://n8n-community.typeform.com/to/l7QOrERN#f=sharing',
				uiLocations: ['credentialsModal'],
			},
		],
		pendingExecuteButtonShake: false,
		nodeViewInitialized: false,
	},
	getters: {
		ndvInputData: (state: IUiState, getters, rootState: IRootState, rootGetters) => {
			const executionData = rootGetters.getWorkflowExecution as IExecutionResponse | null;
			const inputNodeName: string | undefined = state.ndv.input.nodeName;
			const inputRunIndex: number = state.ndv.input.run ?? 0;
			const inputBranchIndex: number = state.ndv.input.branch?? 0;

			if (!executionData || !inputNodeName || inputRunIndex === undefined || inputBranchIndex === undefined) {
				return [];
			}

			return executionData.data?.resultData?.runData?.[inputNodeName]?.[inputRunIndex]?.data?.main?.[inputBranchIndex];
		},
		isVersionsOpen: (state: IUiState) => {
			return state.modals[VERSIONS_MODAL_KEY].open;
		},
		getCurlCommand: (state: IUiState) => {
			return state.modals[IMPORT_CURL_MODAL_KEY].curlCommand;
		},
		getHttpNodeParameters: (state: IUiState) => {
			return state.modals[IMPORT_CURL_MODAL_KEY].httpNodeParameters;
		},
		isModalOpen: (state: IUiState) => {
			return (name: string) => state.modals[name].open;
		},
		isModalActive: (state: IUiState) => {
			return (name: string) => state.modalStack.length > 0 && name === state.modalStack[0];
		},
		getModalActiveId: (state: IUiState) => {
			return (name: string) => state.modals[name].activeId;
		},
		getModalMode: (state: IUiState) => {
			return (name: string) => state.modals[name].mode;
		},
		sidebarMenuCollapsed: (state: IUiState): boolean => state.sidebarMenuCollapsed,
		ndvSessionId: (state: IUiState): string => state.ndv.sessionId,
		getPanelDisplayMode: (state: IUiState)  => {
			return (panel: 'input' | 'output') => state.ndv[panel].displayMode;
		},
		inputPanelDisplayMode: (state: IUiState) => state.ndv.input.displayMode,
		outputPanelDisplayMode: (state: IUiState) => state.ndv.output.displayMode,
		outputPanelEditMode: (state: IUiState): IUiState['ndv']['output']['editMode'] => state.ndv.output.editMode,
		mainPanelPosition: (state: IUiState) => state.mainPanelPosition,
		getFakeDoorFeatures: (state: IUiState): IFakeDoor[] => {
			return state.fakeDoorFeatures;
		},
		getFakeDoorByLocation: (state: IUiState, getters) => (location: IFakeDoorLocation) => {
			return getters.getFakeDoorFeatures.filter((fakeDoor: IFakeDoor) => fakeDoor.uiLocations.includes(location));
		},
		getFakeDoorById: (state: IUiState, getters) => (id: string) => {
			return getters.getFakeDoorFeatures.find((fakeDoor: IFakeDoor) => fakeDoor.id.toString() === id);
		},
		focusedMappableInput: (state: IUiState) => state.ndv.focusedMappableInput,
		isDraggableDragging: (state: IUiState) => state.draggable.isDragging,
		draggableType: (state: IUiState) => state.draggable.type,
		draggableData: (state: IUiState) => state.draggable.data,
		canDraggableDrop: (state: IUiState) => state.draggable.canDrop,
		mainPanelDimensions: (state: IUiState) => (panelType: string) => {
			const defaults = { relativeRight: 1, relativeLeft: 1, relativeWidth: 1 };

			return {...defaults, ...state.mainPanelDimensions[panelType]};
		},
		draggableStickyPos: (state: IUiState) => state.draggable.stickyPosition,
		mappingTelemetry: (state: IUiState) => state.ndv.mappingTelemetry,
		getCurrentView: (state: IUiState) => state.currentView,
		isNodeView: (state: IUiState) => [VIEWS.NEW_WORKFLOW.toString(), VIEWS.WORKFLOW.toString(), VIEWS.EXECUTION.toString()].includes(state.currentView),
<<<<<<< HEAD
		isPendingExecuteButtonShake: (state: IUiState) => state.pendingExecuteButtonShake,
=======
		hoveringItem: (state: IUiState) => state.ndv.hoveringItem,
		ndvInputNodeName: (state: IUiState) => state.ndv.input.nodeName,
		ndvInputRunIndex: (state: IUiState) => state.ndv.input.run,
		ndvInputBranchIndex: (state: IUiState) => state.ndv.input.branch,
>>>>>>> b67e41b4
		getNDVDataIsEmpty: (state: IUiState) => (panel: 'input' | 'output'): boolean => state.ndv[panel].data.isEmpty,
		isNodeViewInitialized: (state: IUiState) => state.nodeViewInitialized,
	},
	mutations: {
		setInputNodeName: (state: IUiState, name: string | undefined) => {
			Vue.set(state.ndv.input, 'nodeName', name);
		},
		setInputRunIndex: (state: IUiState, run?: string) => {
			Vue.set(state.ndv.input, 'run', run);
		},
		setMainPanelDimensions: (state: IUiState, params: { panelType:string, dimensions: { relativeLeft?: number, relativeRight?: number, relativeWidth?: number }}) => {
			Vue.set(
				state.mainPanelDimensions,
				params.panelType,
				{...state.mainPanelDimensions[params.panelType], ...params.dimensions },
			);
		},
		setMode: (state: IUiState, params: {name: string, mode: string}) => {
			const { name, mode } = params;
			Vue.set(state.modals[name], 'mode', mode);
		},
		setFakeDoorFeatures: (state: IUiState, payload: IFakeDoor[]) => {
			state.fakeDoorFeatures = payload;
		},
		setActiveId: (state: IUiState, params: {name: string, id: string}) => {
			const { name, id } = params;
			Vue.set(state.modals[name], 'activeId', id);
		},
		setCurlCommand: (state: IUiState, params: {name: string, command: string}) => {
			const { name, command } = params;
			Vue.set(state.modals[name], 'curlCommand', command);
		},
		setHttpNodeParameters: (state: IUiState, params: {name: string, parameters: string}) => {
			const { name, parameters } = params;
			Vue.set(state.modals[name], 'httpNodeParameters', parameters);
		},
		openModal: (state: IUiState, name: string) => {
			Vue.set(state.modals[name], 'open', true);
			state.modalStack = [name].concat(state.modalStack);
		},
		closeModal: (state: IUiState, name: string) => {
			Vue.set(state.modals[name], 'open', false);
			state.modalStack = state.modalStack.filter((openModalName: string) => {
				return name !== openModalName;
			});
		},
		closeAllModals: (state: IUiState) => {
			Object.keys(state.modals).forEach((name: string) => {
				if (state.modals[name].open) {
					Vue.set(state.modals[name], 'open', false);
				}
			});
			state.modalStack = [];
		},
		toggleSidebarMenuCollapse: (state: IUiState) => {
			state.sidebarMenuCollapsed = !state.sidebarMenuCollapsed;
		},
		collapseSidebarMenu: (state: IUiState) => {
			state.sidebarMenuCollapsed = true;
		},
		expandSidebarMenu: (state: IUiState) => {
			state.sidebarMenuCollapsed = false;
		},
		setCurrentView: (state: IUiState, currentView: string) => {
			state.currentView = currentView;
		},
		setNDVSessionId: (state: IUiState) => {
			Vue.set(state.ndv, 'sessionId', `ndv-${Math.random().toString(36).slice(-8)}`);
		},
		resetNDVSessionId: (state: IUiState) => {
			Vue.set(state.ndv, 'sessionId', '');
		},
		setPanelDisplayMode: (state: IUiState, params: {pane: 'input' | 'output', mode: IRunDataDisplayMode}) => {
			Vue.set(state.ndv[params.pane], 'displayMode', params.mode);
		},
		setOutputPanelEditModeEnabled: (state: IUiState, payload: boolean) => {
			Vue.set(state.ndv.output.editMode, 'enabled', payload);
		},
		setOutputPanelEditModeValue: (state: IUiState, payload: string) => {
			Vue.set(state.ndv.output.editMode, 'value', payload);
		},
		setMappableNDVInputFocus(state: IUiState, paramName: string) {
			Vue.set(state.ndv, 'focusedMappableInput', paramName);
		},
		draggableStartDragging(state: IUiState, {type, data}: {type: string, data: string}) {
			state.draggable = {
				isDragging: true,
				type,
				data,
				canDrop: false,
				stickyPosition: null,
			};
		},
		draggableStopDragging(state: IUiState) {
			state.draggable = {
				isDragging: false,
				type: '',
				data: '',
				canDrop: false,
				stickyPosition: null,
			};
		},
		setDraggableStickyPos(state: IUiState, position: XYPosition | null) {
			Vue.set(state.draggable, 'stickyPosition', position);
		},
		setDraggableCanDrop(state: IUiState, canDrop: boolean) {
			Vue.set(state.draggable, 'canDrop', canDrop);
		},
		setMappingTelemetry(state: IUiState, telemetry: {[key: string]: string | number | boolean}) {
			state.ndv.mappingTelemetry = {...state.ndv.mappingTelemetry, ...telemetry};
		},
		resetMappingTelemetry(state: IUiState) {
			state.ndv.mappingTelemetry = {};
		},
<<<<<<< HEAD
		setPendingExecuteButtonShake(state: IUiState, isPending: boolean) {
			state.pendingExecuteButtonShake = isPending;
=======
		setHoveringItem(state: IUiState, item: null | IUiState['ndv']['hoveringItem']) {
			Vue.set(state.ndv, 'hoveringItem', item);
		},
		setNDVBranchIndex(state: IUiState, e: {pane: 'input' | 'output', branchIndex: number}) {
			Vue.set(state.ndv[e.pane], 'branch', e.branchIndex);
>>>>>>> b67e41b4
		},
		setNDVPanelDataIsEmpty(state: IUiState, payload: {panel: 'input' | 'output', isEmpty: boolean}) {
			Vue.set(state.ndv[payload.panel].data, 'isEmpty', payload.isEmpty);
		},
		setNodeViewInitialized(state: IUiState, isInitialized: boolean) {
			state.nodeViewInitialized = isInitialized;
		},
	},
	actions: {
		openModal: async (context: ActionContext<IUiState, IRootState>, modalKey: string) => {
			context.commit('openModal', modalKey);
		},
		openDeleteUserModal: async (context: ActionContext<IUiState, IRootState>, { id }: {id: string}) => {
			context.commit('setActiveId', { name: DELETE_USER_MODAL_KEY, id });
			context.commit('openModal', DELETE_USER_MODAL_KEY);
		},
		openExistingCredential: async (context: ActionContext<IUiState, IRootState>, { id }: {id: string}) => {
			context.commit('setActiveId', { name: CREDENTIAL_EDIT_MODAL_KEY, id });
			context.commit('setMode', { name: CREDENTIAL_EDIT_MODAL_KEY, mode: 'edit' });
			context.commit('openModal', CREDENTIAL_EDIT_MODAL_KEY);
		},
		setCurlCommand: async (context: ActionContext<IUiState, IRootState>, { command }: {command: string}) => {
			context.commit('setCurlCommand', { name: IMPORT_CURL_MODAL_KEY, command });
		},
		setHttpNodeParameters: async (context: ActionContext<IUiState, IRootState>, { parameters }) => {
			context.commit('setHttpNodeParameters', { name: IMPORT_CURL_MODAL_KEY, parameters });
		},
		openExisitngCredential: async (context: ActionContext<IUiState, IRootState>, { id }: {id: string}) => {
			context.commit('setActiveId', { name: CREDENTIAL_EDIT_MODAL_KEY, id });
			context.commit('setMode', { name: CREDENTIAL_EDIT_MODAL_KEY, mode: 'edit' });
			context.commit('openModal', CREDENTIAL_EDIT_MODAL_KEY);
		},
		openNewCredential: async (context: ActionContext<IUiState, IRootState>, { type }: {type: string}) => {
			context.commit('setActiveId', { name: CREDENTIAL_EDIT_MODAL_KEY, id: type });
			context.commit('setMode', { name: CREDENTIAL_EDIT_MODAL_KEY, mode: 'new' });
			context.commit('openModal', CREDENTIAL_EDIT_MODAL_KEY);
		},
		getNextOnboardingPrompt: async (context: ActionContext<IUiState, IRootState>) => {
			const instanceId = context.rootGetters.instanceId;
			const currentUser = context.rootGetters['users/currentUser'];
			return await fetchNextOnboardingPrompt(instanceId, currentUser);
		},
		applyForOnboardingCall: async (context: ActionContext<IUiState, IRootState>, { email }) => {
			const instanceId = context.rootGetters.instanceId;
			const currentUser = context.rootGetters['users/currentUser'];
			return await applyForOnboardingCall(instanceId, currentUser, email);
		},
		submitContactEmail: async (context: ActionContext<IUiState, IRootState>, { email, agree }) => {
			const instanceId = context.rootGetters.instanceId;
			const currentUser = context.rootGetters['users/currentUser'];

			return await submitEmailOnSignup(instanceId, currentUser, email || currentUser.email, agree);
		},
		async openCommunityPackageUninstallConfirmModal(context: ActionContext<IUiState, IRootState>, packageName: string) {
			context.commit('setActiveId', { name: COMMUNITY_PACKAGE_CONFIRM_MODAL_KEY,  id: packageName});
			context.commit('setMode', { name: COMMUNITY_PACKAGE_CONFIRM_MODAL_KEY, mode: COMMUNITY_PACKAGE_MANAGE_ACTIONS.UNINSTALL });
			context.commit('openModal', COMMUNITY_PACKAGE_CONFIRM_MODAL_KEY);
		},
		async openCommunityPackageUpdateConfirmModal(context: ActionContext<IUiState, IRootState>, packageName: string) {
			context.commit('setActiveId', { name: COMMUNITY_PACKAGE_CONFIRM_MODAL_KEY,  id: packageName});
			context.commit('setMode', { name: COMMUNITY_PACKAGE_CONFIRM_MODAL_KEY, mode: COMMUNITY_PACKAGE_MANAGE_ACTIONS.UPDATE });
			context.commit('openModal', COMMUNITY_PACKAGE_CONFIRM_MODAL_KEY);
		},
		async getCurlToJson(context: ActionContext<IUiState, IRootState>, curlCommand) {
			return await getCurlToJson(context.rootGetters['getRestApiContext'], curlCommand);
		},
	},
};

export default module;<|MERGE_RESOLUTION|>--- conflicted
+++ resolved
@@ -247,14 +247,11 @@
 		mappingTelemetry: (state: IUiState) => state.ndv.mappingTelemetry,
 		getCurrentView: (state: IUiState) => state.currentView,
 		isNodeView: (state: IUiState) => [VIEWS.NEW_WORKFLOW.toString(), VIEWS.WORKFLOW.toString(), VIEWS.EXECUTION.toString()].includes(state.currentView),
-<<<<<<< HEAD
 		isPendingExecuteButtonShake: (state: IUiState) => state.pendingExecuteButtonShake,
-=======
 		hoveringItem: (state: IUiState) => state.ndv.hoveringItem,
 		ndvInputNodeName: (state: IUiState) => state.ndv.input.nodeName,
 		ndvInputRunIndex: (state: IUiState) => state.ndv.input.run,
 		ndvInputBranchIndex: (state: IUiState) => state.ndv.input.branch,
->>>>>>> b67e41b4
 		getNDVDataIsEmpty: (state: IUiState) => (panel: 'input' | 'output'): boolean => state.ndv[panel].data.isEmpty,
 		isNodeViewInitialized: (state: IUiState) => state.nodeViewInitialized,
 	},
@@ -369,16 +366,14 @@
 		resetMappingTelemetry(state: IUiState) {
 			state.ndv.mappingTelemetry = {};
 		},
-<<<<<<< HEAD
 		setPendingExecuteButtonShake(state: IUiState, isPending: boolean) {
 			state.pendingExecuteButtonShake = isPending;
-=======
+		},
 		setHoveringItem(state: IUiState, item: null | IUiState['ndv']['hoveringItem']) {
 			Vue.set(state.ndv, 'hoveringItem', item);
 		},
 		setNDVBranchIndex(state: IUiState, e: {pane: 'input' | 'output', branchIndex: number}) {
 			Vue.set(state.ndv[e.pane], 'branch', e.branchIndex);
->>>>>>> b67e41b4
 		},
 		setNDVPanelDataIsEmpty(state: IUiState, payload: {panel: 'input' | 'output', isEmpty: boolean}) {
 			Vue.set(state.ndv[payload.panel].data, 'isEmpty', payload.isEmpty);
