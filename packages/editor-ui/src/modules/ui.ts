import { getCurlToJson } from '@/api/curlHelper';
import { applyForOnboardingCall, fetchNextOnboardingPrompt, submitEmailOnSignup } from '@/api/workflow-webhooks';
import {
	ABOUT_MODAL_KEY,
	COMMUNITY_PACKAGE_CONFIRM_MODAL_KEY,
	COMMUNITY_PACKAGE_INSTALL_MODAL_KEY,
	CREDENTIAL_EDIT_MODAL_KEY,
	CREDENTIAL_SELECT_MODAL_KEY,
	CHANGE_PASSWORD_MODAL_KEY,
	CONTACT_PROMPT_MODAL_KEY,
	DELETE_USER_MODAL_KEY,
	DUPLICATE_MODAL_KEY,
	EXECUTIONS_MODAL_KEY,
	PERSONALIZATION_MODAL_KEY,
	INVITE_USER_MODAL_KEY,
	TAGS_MANAGER_MODAL_KEY,
	VALUE_SURVEY_MODAL_KEY,
	VERSIONS_MODAL_KEY,
	WORKFLOW_ACTIVE_MODAL_KEY,
	WORKFLOW_SETTINGS_MODAL_KEY,
	VIEWS,
	ONBOARDING_CALL_SIGNUP_MODAL_KEY,
	FAKE_DOOR_FEATURES,
	COMMUNITY_PACKAGE_MANAGE_ACTIONS,
	IMPORT_CURL_MODAL_KEY,
} from '@/constants';
import Vue from 'vue';
import { ActionContext, Module } from 'vuex';
import {
	IFakeDoorLocation,
	IRootState,
	IUiState,
<<<<<<< HEAD
	XYPosition,
=======
	IFakeDoor,
>>>>>>> adef6d70
} from '../Interface';

const module: Module<IUiState, IRootState> = {
	namespaced: true,
	state: {
		modals: {
			[ABOUT_MODAL_KEY]: {
				open: false,
			},
			[CHANGE_PASSWORD_MODAL_KEY]: {
				open: false,
			},
			[CONTACT_PROMPT_MODAL_KEY]: {
				open: false,
			},
			[CREDENTIAL_EDIT_MODAL_KEY]: {
				open: false,
				mode: '',
				activeId: null,
			},
			[CREDENTIAL_SELECT_MODAL_KEY]: {
				open: false,
			},
			[DELETE_USER_MODAL_KEY]: {
				open: false,
				activeId: null,
			},
			[DUPLICATE_MODAL_KEY]: {
				open: false,
			},
			[ONBOARDING_CALL_SIGNUP_MODAL_KEY]: {
				open: false,
			},
			[PERSONALIZATION_MODAL_KEY]: {
				open: false,
			},
			[INVITE_USER_MODAL_KEY]: {
				open: false,
			},
			[TAGS_MANAGER_MODAL_KEY]: {
				open: false,
			},
			[VALUE_SURVEY_MODAL_KEY]: {
				open: false,
			},
			[VERSIONS_MODAL_KEY]: {
				open: false,
			},
			[WORKFLOW_SETTINGS_MODAL_KEY]: {
				open: false,
			},
			[EXECUTIONS_MODAL_KEY]: {
				open: false,
			},
			[WORKFLOW_ACTIVE_MODAL_KEY]: {
				open: false,
			},
			[COMMUNITY_PACKAGE_INSTALL_MODAL_KEY]: {
				open: false,
			},
			[COMMUNITY_PACKAGE_CONFIRM_MODAL_KEY]: {
				open: false,
				mode: '',
				activeId: null,
			},
			[IMPORT_CURL_MODAL_KEY]: {
				open: false,
				curlCommand: '',
				httpNodeParameters: '',
			},
		},
		modalStack: [],
		sidebarMenuCollapsed: false,
		isPageLoading: true,
		currentView: '',
		fakeDoorFeatures: [
			{
				id: FAKE_DOOR_FEATURES.ENVIRONMENTS,
				featureName: 'fakeDoor.settings.environments.name',
				icon: 'server',
				infoText: 'fakeDoor.settings.environments.infoText',
				actionBoxTitle: `fakeDoor.settings.environments.actionBox.title`,
				actionBoxDescription: 'fakeDoor.settings.environments.actionBox.description',
				linkURL: `https://n8n-community.typeform.com/to/l7QOrERN#f=environments`,
				uiLocations: ['settings'],
			},
			{
				id: FAKE_DOOR_FEATURES.LOGGING,
				featureName: 'fakeDoor.settings.logging.name',
				icon: 'sign-in-alt',
				infoText: 'fakeDoor.settings.logging.infoText',
				actionBoxTitle: `fakeDoor.settings.logging.actionBox.title`,
				actionBoxDescription: 'fakeDoor.settings.logging.actionBox.description',
				linkURL: `https://n8n-community.typeform.com/to/l7QOrERN#f=logging`,
				uiLocations: ['settings'],
			},
			{
				id: FAKE_DOOR_FEATURES.SHARING,
				featureName: 'fakeDoor.credentialEdit.sharing.name',
				actionBoxTitle: 'fakeDoor.credentialEdit.sharing.actionBox.title',
				actionBoxDescription: 'fakeDoor.credentialEdit.sharing.actionBox.description',
				linkURL: 'https://n8n-community.typeform.com/to/l7QOrERN#f=sharing',
				uiLocations: ['credentialsModal'],
			},
		],
		nodeViewInitialized: false,
		addFirstStepOnLoad: false,
		executionSidebarAutoRefresh: true,
	},
	getters: {
		isVersionsOpen: (state: IUiState) => {
			return state.modals[VERSIONS_MODAL_KEY].open;
		},
		getCurlCommand: (state: IUiState) => {
			return state.modals[IMPORT_CURL_MODAL_KEY].curlCommand;
		},
		getHttpNodeParameters: (state: IUiState) => {
			return state.modals[IMPORT_CURL_MODAL_KEY].httpNodeParameters;
		},
		isModalOpen: (state: IUiState) => {
			return (name: string) => state.modals[name].open;
		},
		isModalActive: (state: IUiState) => {
			return (name: string) => state.modalStack.length > 0 && name === state.modalStack[0];
		},
		getModalActiveId: (state: IUiState) => {
			return (name: string) => state.modals[name].activeId;
		},
		getModalMode: (state: IUiState) => {
			return (name: string) => state.modals[name].mode;
		},
		getModalData: (state: IUiState) => {
			return (name: string) => state.modals[name].data;
		},
		sidebarMenuCollapsed: (state: IUiState): boolean => state.sidebarMenuCollapsed,
		getFakeDoorFeatures: (state: IUiState): IFakeDoor[] => {
			return state.fakeDoorFeatures;
		},
		getFakeDoorByLocation: (state: IUiState, getters) => (location: IFakeDoorLocation) => {
			return getters.getFakeDoorFeatures.filter((fakeDoor: IFakeDoor) => fakeDoor.uiLocations.includes(location));
		},
		getFakeDoorById: (state: IUiState, getters) => (id: string) => {
			return getters.getFakeDoorFeatures.find((fakeDoor: IFakeDoor) => fakeDoor.id.toString() === id);
		},
		getCurrentView: (state: IUiState) => state.currentView,
		isNodeView: (state: IUiState) => [VIEWS.NEW_WORKFLOW.toString(), VIEWS.WORKFLOW.toString(), VIEWS.EXECUTION.toString()].includes(state.currentView),
		getNDVDataIsEmpty: (state: IUiState) => (panel: 'input' | 'output'): boolean => state.ndv[panel].data.isEmpty,
		isNodeViewInitialized: (state: IUiState) => state.nodeViewInitialized,
		getAddFirstStepOnLoad: (state: IUiState) => state.addFirstStepOnLoad,
		isExecutionSidebarAutoRefreshOn: (state: IUiState) => state.executionSidebarAutoRefresh,
	},
	mutations: {
		setMode: (state: IUiState, params: {name: string, mode: string}) => {
			const { name, mode } = params;
			Vue.set(state.modals[name], 'mode', mode);
		},
		setFakeDoorFeatures: (state: IUiState, payload: IFakeDoor[]) => {
			state.fakeDoorFeatures = payload;
		},
		setActiveId: (state: IUiState, params: {name: string, id: string}) => {
			const { name, id } = params;
			Vue.set(state.modals[name], 'activeId', id);
		},
		setModalData: (state: IUiState, params: { name: string, data: Record<string, unknown> }) => {
			const { name, data } = params;

			Vue.set(state.modals[name], 'data', data);
		},
		setCurlCommand: (state: IUiState, params: {name: string, command: string}) => {
			const { name, command } = params;
			Vue.set(state.modals[name], 'curlCommand', command);
		},
		setHttpNodeParameters: (state: IUiState, params: {name: string, parameters: string}) => {
			const { name, parameters } = params;
			Vue.set(state.modals[name], 'httpNodeParameters', parameters);
		},
		openModal: (state: IUiState, name: string) => {
			Vue.set(state.modals[name], 'open', true);
			state.modalStack = [name].concat(state.modalStack);
		},
		closeModal: (state: IUiState, name: string) => {
			Vue.set(state.modals[name], 'open', false);
			state.modalStack = state.modalStack.filter((openModalName: string) => {
				return name !== openModalName;
			});
		},
		closeAllModals: (state: IUiState) => {
			Object.keys(state.modals).forEach((name: string) => {
				if (state.modals[name].open) {
					Vue.set(state.modals[name], 'open', false);
				}
			});
			state.modalStack = [];
		},
		toggleSidebarMenuCollapse: (state: IUiState) => {
			state.sidebarMenuCollapsed = !state.sidebarMenuCollapsed;
		},
		collapseSidebarMenu: (state: IUiState) => {
			state.sidebarMenuCollapsed = true;
		},
		expandSidebarMenu: (state: IUiState) => {
			state.sidebarMenuCollapsed = false;
		},
		setCurrentView: (state: IUiState, currentView: string) => {
			state.currentView = currentView;
		},
<<<<<<< HEAD
		setNDVSessionId: (state: IUiState) => {
			Vue.set(state.ndv, 'sessionId', `ndv-${Math.random().toString(36).slice(-8)}`);
		},
		resetNDVSessionId: (state: IUiState) => {
			Vue.set(state.ndv, 'sessionId', '');
		},
		setPanelDisplayMode: (state: IUiState, params: {pane: 'input' | 'output', mode: IRunDataDisplayMode}) => {
			Vue.set(state.ndv[params.pane], 'displayMode', params.mode);
		},
		setOutputPanelEditModeEnabled: (state: IUiState, payload: boolean) => {
			Vue.set(state.ndv.output.editMode, 'enabled', payload);
		},
		setOutputPanelEditModeValue: (state: IUiState, payload: string) => {
			Vue.set(state.ndv.output.editMode, 'value', payload);
		},
		setMainPanelRelativePosition(state: IUiState, relativePosition: number) {
			state.mainPanelPosition = relativePosition;
		},
		setMappableNDVInputFocus(state: IUiState, paramName: string) {
			Vue.set(state.ndv, 'focusedMappableInput', paramName);
		},
		draggableStartDragging(state: IUiState, {type, data}: {type: string, data: string}) {
			state.draggable = {
				isDragging: true,
				type,
				data,
				canDrop: false,
				stickyPosition: null,
			};
		},
		draggableStopDragging(state: IUiState) {
			state.draggable = {
				isDragging: false,
				type: '',
				data: '',
				canDrop: false,
				stickyPosition: null,
			};
		},
		setDraggableStickyPos(state: IUiState, position: XYPosition | null) {
			Vue.set(state.draggable, 'stickyPosition', position);
		},
		setDraggableCanDrop(state: IUiState, canDrop: boolean) {
			Vue.set(state.draggable, 'canDrop', canDrop);
		},
		setMappingTelemetry(state: IUiState, telemetry: {[key: string]: string | number | boolean}) {
			state.ndv.mappingTelemetry = {...state.ndv.mappingTelemetry, ...telemetry};
		},
		resetMappingTelemetry(state: IUiState) {
			state.ndv.mappingTelemetry = {};
		},
		setHoveringItem(state: IUiState, item: null | IUiState['ndv']['hoveringItem']) {
			Vue.set(state.ndv, 'hoveringItem', item);
		},
		setNDVBranchIndex(state: IUiState, e: {pane: 'input' | 'output', branchIndex: number}) {
			Vue.set(state.ndv[e.pane], 'branch', e.branchIndex);
		},
		setNDVPanelDataIsEmpty(state: IUiState, payload: {panel: 'input' | 'output', isEmpty: boolean}) {
			Vue.set(state.ndv[payload.panel].data, 'isEmpty', payload.isEmpty);
		},
		setNodeViewInitialized(state: IUiState, isInitialized: boolean) {
			state.nodeViewInitialized = isInitialized;
		},
		setAddFirstStepOnLoad(state: IUiState, addStep: boolean) {
			state.addFirstStepOnLoad = addStep;
		},
		setExecutionsSidebarAutoRefresh(state: IUiState, autoRefresh: boolean) {
			state.executionSidebarAutoRefresh = autoRefresh;
		},
=======
>>>>>>> adef6d70
	},
	actions: {
		openModal: async (context: ActionContext<IUiState, IRootState>, modalKey: string) => {
			context.commit('openModal', modalKey);
		},
		openModalWithData: async (context: ActionContext<IUiState, IRootState>, payload: { name: string, data: Record<string, unknown> }) => {
			context.commit('setModalData', payload);
			context.commit('openModal', payload.name);
		},
		openDeleteUserModal: async (context: ActionContext<IUiState, IRootState>, { id }: {id: string}) => {
			context.commit('setActiveId', { name: DELETE_USER_MODAL_KEY, id });
			context.commit('openModal', DELETE_USER_MODAL_KEY);
		},
		openExistingCredential: async (context: ActionContext<IUiState, IRootState>, { id }: {id: string}) => {
			context.commit('setActiveId', { name: CREDENTIAL_EDIT_MODAL_KEY, id });
			context.commit('setMode', { name: CREDENTIAL_EDIT_MODAL_KEY, mode: 'edit' });
			context.commit('openModal', CREDENTIAL_EDIT_MODAL_KEY);
		},
		setCurlCommand: async (context: ActionContext<IUiState, IRootState>, { command }: {command: string}) => {
			context.commit('setCurlCommand', { name: IMPORT_CURL_MODAL_KEY, command });
		},
		setHttpNodeParameters: async (context: ActionContext<IUiState, IRootState>, { parameters }) => {
			context.commit('setHttpNodeParameters', { name: IMPORT_CURL_MODAL_KEY, parameters });
		},
		openExisitngCredential: async (context: ActionContext<IUiState, IRootState>, { id }: {id: string}) => {
			context.commit('setActiveId', { name: CREDENTIAL_EDIT_MODAL_KEY, id });
			context.commit('setMode', { name: CREDENTIAL_EDIT_MODAL_KEY, mode: 'edit' });
			context.commit('openModal', CREDENTIAL_EDIT_MODAL_KEY);
		},
		openNewCredential: async (context: ActionContext<IUiState, IRootState>, { type }: {type: string}) => {
			context.commit('setActiveId', { name: CREDENTIAL_EDIT_MODAL_KEY, id: type });
			context.commit('setMode', { name: CREDENTIAL_EDIT_MODAL_KEY, mode: 'new' });
			context.commit('openModal', CREDENTIAL_EDIT_MODAL_KEY);
		},
		getNextOnboardingPrompt: async (context: ActionContext<IUiState, IRootState>) => {
			const instanceId = context.rootGetters.instanceId;
			const currentUser = context.rootGetters['users/currentUser'];
			return await fetchNextOnboardingPrompt(instanceId, currentUser);
		},
		applyForOnboardingCall: async (context: ActionContext<IUiState, IRootState>, { email }) => {
			const instanceId = context.rootGetters.instanceId;
			const currentUser = context.rootGetters['users/currentUser'];
			return await applyForOnboardingCall(instanceId, currentUser, email);
		},
		submitContactEmail: async (context: ActionContext<IUiState, IRootState>, { email, agree }) => {
			const instanceId = context.rootGetters.instanceId;
			const currentUser = context.rootGetters['users/currentUser'];

			return await submitEmailOnSignup(instanceId, currentUser, email || currentUser.email, agree);
		},
		async openCommunityPackageUninstallConfirmModal(context: ActionContext<IUiState, IRootState>, packageName: string) {
			context.commit('setActiveId', { name: COMMUNITY_PACKAGE_CONFIRM_MODAL_KEY,  id: packageName});
			context.commit('setMode', { name: COMMUNITY_PACKAGE_CONFIRM_MODAL_KEY, mode: COMMUNITY_PACKAGE_MANAGE_ACTIONS.UNINSTALL });
			context.commit('openModal', COMMUNITY_PACKAGE_CONFIRM_MODAL_KEY);
		},
		async openCommunityPackageUpdateConfirmModal(context: ActionContext<IUiState, IRootState>, packageName: string) {
			context.commit('setActiveId', { name: COMMUNITY_PACKAGE_CONFIRM_MODAL_KEY,  id: packageName});
			context.commit('setMode', { name: COMMUNITY_PACKAGE_CONFIRM_MODAL_KEY, mode: COMMUNITY_PACKAGE_MANAGE_ACTIONS.UPDATE });
			context.commit('openModal', COMMUNITY_PACKAGE_CONFIRM_MODAL_KEY);
		},
		async getCurlToJson(context: ActionContext<IUiState, IRootState>, curlCommand) {
			return await getCurlToJson(context.rootGetters['getRestApiContext'], curlCommand);
		},
	},
};

export default module;<|MERGE_RESOLUTION|>--- conflicted
+++ resolved
@@ -30,11 +30,8 @@
 	IFakeDoorLocation,
 	IRootState,
 	IUiState,
-<<<<<<< HEAD
 	XYPosition,
-=======
 	IFakeDoor,
->>>>>>> adef6d70
 } from '../Interface';
 
 const module: Module<IUiState, IRootState> = {
@@ -241,7 +238,6 @@
 		setCurrentView: (state: IUiState, currentView: string) => {
 			state.currentView = currentView;
 		},
-<<<<<<< HEAD
 		setNDVSessionId: (state: IUiState) => {
 			Vue.set(state.ndv, 'sessionId', `ndv-${Math.random().toString(36).slice(-8)}`);
 		},
@@ -311,8 +307,6 @@
 		setExecutionsSidebarAutoRefresh(state: IUiState, autoRefresh: boolean) {
 			state.executionSidebarAutoRefresh = autoRefresh;
 		},
-=======
->>>>>>> adef6d70
 	},
 	actions: {
 		openModal: async (context: ActionContext<IUiState, IRootState>, modalKey: string) => {
