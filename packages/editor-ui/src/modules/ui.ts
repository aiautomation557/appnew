--- conflicted
+++ resolved
@@ -29,11 +29,6 @@
 import Vue from 'vue';
 import { ActionContext, Module } from 'vuex';
 import {
-<<<<<<< HEAD
-=======
-	IExecutionResponse,
-	IFakeDoor,
->>>>>>> fc876501
 	IFakeDoorLocation,
 	IRootState,
 	IRunDataDisplayMode,
