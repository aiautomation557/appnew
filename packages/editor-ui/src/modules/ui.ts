--- conflicted
+++ resolved
@@ -230,10 +230,7 @@
 		mappingTelemetry: (state: IUiState) => state.ndv.mappingTelemetry,
 		getCurrentView: (state: IUiState) => state.currentView,
 		isNodeView: (state: IUiState) => [VIEWS.NEW_WORKFLOW.toString(), VIEWS.WORKFLOW.toString(), VIEWS.EXECUTION.toString()].includes(state.currentView),
-<<<<<<< HEAD
-=======
 		getNDVDataIsEmpty: (state: IUiState) => (panel: 'input' | 'output'): boolean => state.ndv[panel].data.isEmpty,
->>>>>>> 1b320cd8
 	},
 	mutations: {
 		setMainPanelDimensions: (state: IUiState, params: { panelType:string, dimensions: { relativeLeft?: number, relativeRight?: number, relativeWidth?: number }}) => {
