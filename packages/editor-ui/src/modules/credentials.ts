--- conflicted
+++ resolved
@@ -199,16 +199,6 @@
 
 			return credentials;
 		},
-<<<<<<< HEAD
-=======
-		fetchForeignCredentials: async (context: ActionContext<ICredentialsState, IRootState>): Promise<ICredentialsResponse[]> => {
-			const rootStore = useRootStore();
-			const credentials = await getForeignCredentials(rootStore.getRestApiContext);
-			context.commit('setForeignCredentials', credentials);
-
-			return credentials;
-		},
->>>>>>> 5d73b6e4
 		getCredentialData: async (context: ActionContext<ICredentialsState, IRootState>, { id }: {id: string}) => {
 			const rootStore = useRootStore();
 			return await getCredentialData(rootStore.getRestApiContext, id);
