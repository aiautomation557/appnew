--- conflicted
+++ resolved
@@ -1,20 +1,5 @@
-<<<<<<< HEAD
-import { createApiKey, deleteApiKey, getApiKey } from "@/api/api-keys";
+import { createApiKey, deleteApiKey, getApiKey } from '@/api/api-keys';
 import { getLdapConfig, getLdapSynchronizations, runLdapSync, testLdapConnection, updateLdapConfig } from "@/api/ldap";
-import { getPromptsData, getSettings, submitContactInfo, submitValueSurvey } from "@/api/settings";
-import { testHealthEndpoint } from "@/api/templates";
-import { CONTACT_PROMPT_MODAL_KEY, EnterpriseEditionFeature, STORES, VALUE_SURVEY_MODAL_KEY } from "@/constants";
-import { ILdapConfig, ILogLevel, IN8nPromptResponse, IN8nPrompts, IN8nUISettings, IN8nValueSurveyData, ISettingsState, WorkflowCallerPolicyDefaultOption } from "@/Interface";
-import { store } from "@/store";
-import { IDataObject, ITelemetrySettings } from "n8n-workflow";
-import { defineStore } from "pinia";
-import Vue from "vue";
-import { useRootStore } from "./n8nRootStore";
-import { useUIStore } from "./ui";
-import { useUsersStore } from "./users";
-import { useVersionsStore } from "./versions";
-=======
-import { createApiKey, deleteApiKey, getApiKey } from '@/api/api-keys';
 import { getPromptsData, getSettings, submitContactInfo, submitValueSurvey } from '@/api/settings';
 import { testHealthEndpoint } from '@/api/templates';
 import {
@@ -31,6 +16,7 @@
 	IN8nValueSurveyData,
 	ISettingsState,
 	WorkflowCallerPolicyDefaultOption,
+  ILdapConfig,
 } from '@/Interface';
 import { store } from '@/store';
 import { ITelemetrySettings } from 'n8n-workflow';
@@ -40,7 +26,6 @@
 import { useUIStore } from './ui';
 import { useUsersStore } from './users';
 import { useVersionsStore } from './versions';
->>>>>>> 323bd780
 
 export const useSettingsStore = defineStore(STORES.SETTINGS, {
 	state: (): ISettingsState => ({
@@ -85,17 +70,13 @@
 		publicApiPath(): string {
 			return this.api.path;
 		},
-<<<<<<< HEAD
 		isLdapLoginEnabled(): boolean {
 			return this.ldap.loginEnabled;
 		},
 		ldapLoginLabel(): string {
 			return this.ldap.loginLabel;
 		},
-		showSetupPage() : boolean {
-=======
 		showSetupPage(): boolean {
->>>>>>> 323bd780
 			return this.userManagement.showSetupOnFirstLoad === true;
 		},
 		isDesktopDeployment(): boolean {
