--- conflicted
+++ resolved
@@ -1599,10 +1599,7 @@
 		resetChatMessages,
 		appendChatMessage,
 		checkIfNodeHasChatParent,
-<<<<<<< HEAD
 		setExecutionStatus,
-=======
 		setNodePosition,
->>>>>>> 93fb9b53
 	};
 });