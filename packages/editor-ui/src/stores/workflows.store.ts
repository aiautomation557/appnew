--- conflicted
+++ resolved
@@ -74,10 +74,7 @@
 
 import { computed, ref } from 'vue';
 import { useProjectsStore } from '@/stores/projects.store';
-<<<<<<< HEAD
 import { useTagsStore } from '@/stores/tags.store';
-=======
->>>>>>> b55fc609
 
 const defaults: Omit<IWorkflowDb, 'id'> & { settings: NonNullable<IWorkflowDb['settings']> } = {
 	name: '',
