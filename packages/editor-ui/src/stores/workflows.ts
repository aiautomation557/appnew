import {
	DEFAULT_NEW_WORKFLOW_NAME,
	DUPLICATE_POSTFFIX,
	EnterpriseEditionFeature,
	MAX_WORKFLOW_NAME_LENGTH,
	PLACEHOLDER_EMPTY_WORKFLOW_ID,
	STORES,
} from "@/constants";
import {
	ICredentialMap,
	IExecutionResponse,
	IExecutionsCurrentSummaryExtended,
	IExecutionsSummary,
	INewWorkflowData,
	INodeUi,
	INodeUpdatePropertiesInformation,
	IPushDataExecutionFinished,
	IPushDataNodeExecuteAfter,
	IUpdateInformation,
	IUsedCredential,
	IWorkflowDb,
	IWorkflowsMap,
	WorkflowsState,
} from "@/Interface";
import {defineStore} from "pinia";
import {
	IConnection,
	IConnections,
	IDataObject,
	INode,
	INodeConnections,
	INodeCredentials,
	INodeCredentialsDetails,
	INodeExecutionData,
	INodeIssueData,
	IPinData,
	IRunData,
	ITaskData,
	IWorkflowSettings,
} from 'n8n-workflow';
import Vue from "vue";
<<<<<<< HEAD
import { useRootStore } from "./n8nRootStore";
import { getActiveWorkflows, getCurrentExecutions, getFinishedExecutions, getNewWorkflow, getWorkflows } from "@/api/workflows";
import { useUIStore } from "./ui";
import { getPairedItemsMapping } from "@/pairedItemUtils";
import { dataPinningEventBus } from "@/event-bus/data-pinning-event-bus";
import { isJsonKeyObject } from "@/utils";
import { stringSizeInBytes } from "@/components/helpers";
import { useNDVStore } from "./ndv";
import { useNodeTypesStore } from "./nodeTypes";
import {ICredentialsDb} from "n8n";

export const useWorkflowsStore = defineStore(STORES.WORKFLOWS, {
	state: (): WorkflowsState => ({
		workflow: {
			id: PLACEHOLDER_EMPTY_WORKFLOW_ID,
			name: '',
			active: false,
			createdAt: -1,
			updatedAt: -1,
			connections: {},
			nodes: [],
			settings: {},
			tags: [],
			pinData: {},
			hash: '',
		},
		usedCredentials: {},
=======
import {useRootStore} from "./n8nRootStore";
import {
	getActiveWorkflows,
	getCurrentExecutions,
	getFinishedExecutions,
	getNewWorkflow,
	getWorkflows,
} from "@/api/workflows";
import {useUIStore} from "./ui";
import {getPairedItemsMapping} from "@/pairedItemUtils";
import {dataPinningEventBus} from "@/event-bus/data-pinning-event-bus";
import {isJsonKeyObject} from "@/utils";
import {stringSizeInBytes} from "@/components/helpers";
import {useNDVStore} from "./ndv";
import {useNodeTypesStore} from "./nodeTypes";
import {useWorkflowsEEStore} from "@/stores/workflows.ee";
import {useUsersStore} from "@/stores/users";
import {useSettingsStore} from "@/stores/settings";

const createEmptyWorkflow = (): IWorkflowDb => ({
	id: PLACEHOLDER_EMPTY_WORKFLOW_ID,
	name: '',
	active: false,
	createdAt: -1,
	updatedAt: -1,
	connections: {},
	nodes: [],
	settings: {},
	tags: [],
	pinData: {},
	hash: '',
});

export const useWorkflowsStore = defineStore(STORES.WORKFLOWS, {
	state: (): WorkflowsState => ({
		workflow: createEmptyWorkflow(),
>>>>>>> 7483e147
		activeWorkflows: [],
		activeExecutions: [],
		currentWorkflowExecutions: [],
		activeWorkflowExecution: null,
		finishedExecutionsCount: 0,
		workflowExecutionData: null,
		workflowExecutionPairedItemMappings: {},
		workflowsById: {},
		subWorkflowExecutionError: null,
		activeExecutionId: null,
		executingNode: null,
		executionWaitingForWebhook: false,
		nodeMetadata: {},
	}),
	getters: {
		// Workflow getters
		workflowName(): string {
			return this.workflow.name;
		},
		workflowId(): string {
			return this.workflow.id;
		},
		workflowHash(): string | undefined {
			return this.workflow.hash;
		},
		workflowSettings() : IWorkflowSettings {
			if (this.workflow.settings === undefined) {
				return {};
			}
			return this.workflow.settings;
		},
		workflowTags() : string[] {
			return this.workflow.tags as string[];
		},
		allWorkflows() : IWorkflowDb[] {
			return Object.values(this.workflowsById)
				.sort((a, b) => a.name.localeCompare(b.name));
		},
		isNewWorkflow() : boolean {
			return this.workflow.id === PLACEHOLDER_EMPTY_WORKFLOW_ID;
		},
		isWorkflowActive(): boolean {
			return this.workflow.active;
		},
		workflowTriggerNodes() : INodeUi[] {
			return this.workflow.nodes.filter((node: INodeUi) => {
				const nodeTypesStore = useNodeTypesStore();
				const nodeType = nodeTypesStore.getNodeType(node.type as string, node.typeVersion as number);
				return nodeType && nodeType.group.includes('trigger');
			});
		},
		currentWorkflowHasWebhookNode(): boolean {
			return !!this.workflow.nodes.find((node: INodeUi) => !!node.webhookId);
		},
		getWorkflowRunData(): IRunData | null {
			if (!this.workflowExecutionData || !this.workflowExecutionData.data || !this.workflowExecutionData.data.resultData) {
				return null;
			}
			return this.workflowExecutionData.data.resultData.runData;
		},
		getWorkflowResultDataByNodeName() {
			return (nodeName: string): ITaskData[] | null => {
				const workflowRunData = this.getWorkflowRunData;

				if (workflowRunData === null) {
					return null;
				}
				if (!workflowRunData.hasOwnProperty(nodeName)) {
					return null;
				}
				return workflowRunData[nodeName];
			};
		},

		// Node getters
		allConnections() : IConnections {
			return this.workflow.connections;
		},
		outgoingConnectionsByNodeName()  {
			return (nodeName: string): INodeConnections => {
				if (this.workflow.connections.hasOwnProperty(nodeName)) {
					return this.workflow.connections[nodeName];
				}
				return {};
			};
		},
		allNodes() : INodeUi[] {
			return this.workflow.nodes;
		},
		nodesByName() : { [name: string]: INodeUi } {
			return this.workflow.nodes.reduce((accu: { [name: string]: INodeUi }, node) => {
				accu[node.name] = node;
				return accu;
			}, {});
		},
		getNodeByName() {
			return (nodeName: string): INodeUi | null => this.nodesByName[nodeName] || null;
		},
		getNodeById() {
			return (nodeId: string): INodeUi | undefined => this.workflow.nodes.find((node: INodeUi) => node.id === nodeId);
		},
		nodesIssuesExist(): boolean {
			for (const node of this.workflow.nodes) {
				if (node.issues === undefined || Object.keys(node.issues).length === 0) {
					continue;
				}
				return true;
			}
			return false;
		},
		getPinData(): IPinData | undefined {
			return this.workflow.pinData;
		},
		pinDataSize(): number {
			const ndvStore = useNDVStore();
			const activeNode = ndvStore.activeNodeName;
			return this.workflow.nodes
				.reduce((acc, node) => {
					if (typeof node.pinData !== 'undefined' && node.name !== activeNode) {
						acc += stringSizeInBytes(node.pinData);
					}

					return acc;
				}, 0);
		},
		executedNode(): string | undefined {
			return this.workflowExecutionData ? this.workflowExecutionData.executedNode : undefined;
		},
		getParametersLastUpdate(): ((name: string) => number | undefined) {
			return (nodeName: string) => this.nodeMetadata[nodeName] && this.nodeMetadata[nodeName].parametersLastUpdatedAt;
		},

		// Executions getters
		getExecutionDataById(): (id: string) => IExecutionsSummary | undefined {
			return (id: string): IExecutionsSummary | undefined => this.currentWorkflowExecutions.find(execution => execution.id === id);
		},
		getAllLoadedFinishedExecutions(): IExecutionsSummary[] {
			return this.currentWorkflowExecutions.filter(ex => ex.finished === true || ex.stoppedAt !== undefined);
		},
		getWorkflowExecution(): IExecutionResponse | null {
			return this.workflowExecutionData;
		},
		getTotalFinishedExecutionsCount(): number {
			return this.finishedExecutionsCount;
		},
	},
	actions: {

		// Workflow actions

		async fetchAllWorkflows(): Promise<IWorkflowDb[]> {
			const rootStore = useRootStore();
			const workflows = await getWorkflows(rootStore.getRestApiContext);
			this.setWorkflows(workflows);
			return workflows;
		},

		async getNewWorkflowData(name?: string): Promise<INewWorkflowData> {
			const workflowsEEStore = useWorkflowsEEStore();

			let workflowData = {
				name: '',
				onboardingFlowEnabled: false,
			};
			try {
				const rootStore = useRootStore();
				workflowData = await getNewWorkflow(rootStore.getRestApiContext, name);
			}
			catch (e) {
				// in case of error, default to original name
				workflowData.name = name || DEFAULT_NEW_WORKFLOW_NAME;
			}

			this.setWorkflowName({ newName: workflowData.name, setStateDirty: false });

			return workflowData;
		},

		resetWorkflow() {
			const usersStore = useUsersStore();
			const settingsStore = useSettingsStore();

			this.workflow = createEmptyWorkflow();

			if (settingsStore.isEnterpriseFeatureEnabled(EnterpriseEditionFeature.WorkflowSharing)) {
				Vue.set(this.workflow, 'ownedBy', usersStore.currentUser);
			}
		},

		setWorkflowId (id: string): void {
			this.workflow.id = id === 'new' ? PLACEHOLDER_EMPTY_WORKFLOW_ID : id;
		},

		setUsedCredentials(data: IUsedCredential[]) {
			this.usedCredentials = data.reduce<{ [name: string]: IUsedCredential }>((accu, credential) => {
				accu[credential.id!] = credential;
				return accu;
			}, {});
		},

		setWorkflowName(data: { newName: string, setStateDirty: boolean }): void {
			if (data.setStateDirty === true) {
				const uiStore = useUIStore();
				uiStore.stateIsDirty = true;
			}
			this.workflow.name = data.newName;
		},

		setWorkflowHash(hash: string): void {
			this.workflow.hash = hash;
		},

		// replace invalid credentials in workflow
		replaceInvalidWorkflowCredentials(data: {credentials: INodeCredentialsDetails, invalid: INodeCredentialsDetails, type: string}): void {
			this.workflow.nodes.forEach((node : INodeUi) => {
				const nodeCredentials: INodeCredentials | undefined = (node as unknown as INode).credentials;

				if (!nodeCredentials || !nodeCredentials[data.type]) {
					return;
				}

				const nodeCredentialDetails: INodeCredentialsDetails | string = nodeCredentials[data.type];

				if (typeof nodeCredentialDetails === 'string' && nodeCredentialDetails === data.invalid.name) {
					(node.credentials as INodeCredentials)[data.type] = data.credentials;
					return;
				}

				if (nodeCredentialDetails.id === null) {
					if (nodeCredentialDetails.name === data.invalid.name) {
						(node.credentials as INodeCredentials)[data.type] = data.credentials;
					}
					return;
				}

				if (nodeCredentialDetails.id === data.invalid.id) {
					(node.credentials as INodeCredentials)[data.type] = data.credentials;
				}
			});
		},

		setWorkflows(workflows: IWorkflowDb[]) : void {
			this.workflowsById = workflows.reduce<IWorkflowsMap>((acc, workflow: IWorkflowDb) => {
				if (workflow.id) {
					acc[workflow.id] = workflow;
				}

				return acc;
			}, {});
		},

		deleteWorkflow(id: string) : void {
			const { [id]: deletedWorkflow, ...workflows } = this.workflowsById;
			this.workflowsById = workflows;
		},

		addWorkflow(workflow: IWorkflowDb) : void {
			Vue.set(this.workflowsById, workflow.id, workflow);
		},

		setWorkflowActive(workflowId: string): void {
			const uiStore = useUIStore();
			uiStore.stateIsDirty = false;
			const index = this.activeWorkflows.indexOf(workflowId);
			if (index === -1) {
				this.activeWorkflows.push(workflowId);
			}
			if (this.workflowsById[workflowId]) {
				this.workflowsById[workflowId].active = true;
			}

		},

		setWorkflowInactive(workflowId: string): void {
			const index = this.activeWorkflows.indexOf(workflowId);
			if (index !== -1) {
				this.activeWorkflows.splice(index, 1);
			}
			if (this.workflowsById[workflowId]) {
				this.workflowsById[workflowId].active = false;
			}
		},

		async fetchActiveWorkflows(): Promise<string[]> {
			const rootStore = useRootStore();
			const activeWorkflows = await getActiveWorkflows(rootStore.getRestApiContext);
			this.activeWorkflows = activeWorkflows;
			return activeWorkflows;
		},

		setActive(newActive: boolean) : void {
			this.workflow.active = newActive;
		},

		async getDuplicateCurrentWorkflowName(currentWorkflowName: string): Promise<string> {
			if (currentWorkflowName && (currentWorkflowName.length + DUPLICATE_POSTFFIX.length) >= MAX_WORKFLOW_NAME_LENGTH) {
				return currentWorkflowName;
			}

			let newName = `${currentWorkflowName}${DUPLICATE_POSTFFIX}`;
			try {
				const rootStore = useRootStore();
				const newWorkflow = await getNewWorkflow(rootStore.getRestApiContext, newName );
				newName = newWorkflow.name;
			}
			catch (e) {
			}
			return newName;
		},


		// Node actions
		setWorkflowExecutionData(workflowResultData: IExecutionResponse | null): void {
			this.workflowExecutionData = workflowResultData;
			this.workflowExecutionPairedItemMappings = getPairedItemsMapping(this.workflowExecutionData);
		},

		setWorkflowSettings(workflowSettings: IWorkflowSettings): void {
			Vue.set(this.workflow, 'settings', workflowSettings);
		},

		setWorkflowPinData(pinData: IPinData): void {
			Vue.set(this.workflow, 'pinData', pinData || {});
			dataPinningEventBus.$emit('pin-data', pinData || {});
		},

		setWorkflowTagIds(tags: string[]): void {
			Vue.set(this.workflow, 'tags', tags);
		},

		addWorkflowTagIds(tags: string[]): void {
			Vue.set(this.workflow, 'tags', [...new Set([...(this.workflow.tags || []), ...tags])]);
		},

		removeWorkflowTagId(tagId: string): void {
			const tags = this.workflow.tags as string[];
			const updated = tags.filter((id: string) => id !== tagId);
			Vue.set(this.workflow, 'tags', updated);
		},

		setWorkflow(workflow: IWorkflowDb): void {
			Vue.set(this, 'workflow', workflow);

			if (!this.workflow.hasOwnProperty('active')) {
				Vue.set(this.workflow, 'active', false);
			}
			if (!this.workflow.hasOwnProperty('connections')) {
				Vue.set(this.workflow, 'connections', {});
			}
			if (!this.workflow.hasOwnProperty('createdAt')) {
				Vue.set(this.workflow, 'createdAt', -1);
			}
			if (!this.workflow.hasOwnProperty('updatedAt')) {
				Vue.set(this.workflow, 'updatedAt', -1);
			}
			if (!this.workflow.hasOwnProperty('id')) {
				Vue.set(this.workflow, 'id', PLACEHOLDER_EMPTY_WORKFLOW_ID);
			}
			if (!this.workflow.hasOwnProperty('nodes')) {
				Vue.set(this.workflow, 'nodes', []);
			}
			if (!this.workflow.hasOwnProperty('settings')) {
				Vue.set(this.workflow, 'settings', {});
			}
		},

		pinData(payload: { node: INodeUi, data: INodeExecutionData[] }): void {
			if (!this.workflow.pinData) {
				Vue.set(this.workflow, 'pinData', {});
			}

			if (!Array.isArray(payload.data)) {
				payload.data = [payload.data];
			}

			const storedPinData = payload.data.map(item => isJsonKeyObject(item) ? item : { json: item });

			Vue.set(this.workflow.pinData!, payload.node.name, storedPinData);

			const uiStore = useUIStore();
			uiStore.stateIsDirty = true;

			dataPinningEventBus.$emit('pin-data', { [payload.node.name]: storedPinData });
		},

		unpinData(payload: { node: INodeUi }): void {
			if (!this.workflow.pinData) {
				Vue.set(this.workflow, 'pinData', {});
			}

			Vue.set(this.workflow.pinData!, payload.node.name, undefined);
			delete this.workflow.pinData![payload.node.name];

			const uiStore = useUIStore();
			uiStore.stateIsDirty = true;

			dataPinningEventBus.$emit('unpin-data', { [payload.node.name]: undefined });
		},

		addConnection(data: { connection: IConnection[], setStateDirty: boolean }): void {
			if (data.connection.length !== 2) {
				// All connections need two entries
				// TODO: Check if there is an error or whatever that is supposed to be returned
				return;
			}
			const uiStore = useUIStore();
			if (data.setStateDirty === true) {
				uiStore.stateIsDirty = true;
			}

			const sourceData: IConnection = data.connection[0];
			const destinationData: IConnection = data.connection[1];

			// Check if source node and type exist already and if not add them
			if (!this.workflow.connections.hasOwnProperty(sourceData.node)) {
				Vue.set(this.workflow.connections, sourceData.node, {});
			}
			if (!this.workflow.connections[sourceData.node].hasOwnProperty(sourceData.type)) {
				Vue.set(this.workflow.connections[sourceData.node], sourceData.type, []);
			}
			if (this.workflow.connections[sourceData.node][sourceData.type].length < (sourceData.index + 1)) {
				for (let i = this.workflow.connections[sourceData.node][sourceData.type].length; i <= sourceData.index; i++) {
					this.workflow.connections[sourceData.node][sourceData.type].push([]);
				}
			}

			// Check if the same connection exists already
			const checkProperties = ['index', 'node', 'type'];
			let propertyName: string;
			let connectionExists = false;
			connectionLoop:
			for (const existingConnection of this.workflow.connections[sourceData.node][sourceData.type][sourceData.index]) {
				for (propertyName of checkProperties) {
					if ((existingConnection as any)[propertyName] !== (destinationData as any)[propertyName]) { // tslint:disable-line:no-any
						continue connectionLoop;
					}
				}
				connectionExists = true;
				break;
			}
			// Add the new connection if it does not exist already
			if (connectionExists === false) {
				this.workflow.connections[sourceData.node][sourceData.type][sourceData.index].push(destinationData);
			}
		},

		removeConnection(data: { connection: IConnection[] }): void {
			const sourceData = data.connection[0];
			const destinationData = data.connection[1];

			if (!this.workflow.connections.hasOwnProperty(sourceData.node)) {
				return;
			}
			if (!this.workflow.connections[sourceData.node].hasOwnProperty(sourceData.type)) {
				return;
			}
			if (this.workflow.connections[sourceData.node][sourceData.type].length < (sourceData.index + 1)) {
				return;
			}
			const uiStore = useUIStore();
			uiStore.stateIsDirty = true;

			const connections = this.workflow.connections[sourceData.node][sourceData.type][sourceData.index];
			for (const index in connections) {
				if (connections[index].node === destinationData.node && connections[index].type === destinationData.type && connections[index].index === destinationData.index) {
					// Found the connection to remove
					connections.splice(parseInt(index, 10), 1);
				}
			}
		},

		removeAllConnections(data: { setStateDirty: boolean }): void {
			if (data && data.setStateDirty === true) {
				const uiStore = useUIStore();
				uiStore.stateIsDirty = true;
			}
			this.workflow.connections = {};
		},

		removeAllNodeConnection(node: INodeUi): void {
			const uiStore = useUIStore();
			uiStore.stateIsDirty = true;
			// Remove all source connections
			if (this.workflow.connections.hasOwnProperty(node.name)) {
				delete this.workflow.connections[node.name];
			}

			// Remove all destination connections
			const indexesToRemove = [];
			let sourceNode: string, type: string, sourceIndex: string, connectionIndex: string, connectionData: IConnection;
			for (sourceNode of Object.keys(this.workflow.connections)) {
				for (type of Object.keys(this.workflow.connections[sourceNode])) {
					for (sourceIndex of Object.keys(this.workflow.connections[sourceNode][type])) {
						indexesToRemove.length = 0;
						for (connectionIndex of Object.keys(this.workflow.connections[sourceNode][type][parseInt(sourceIndex, 10)])) {
							connectionData = this.workflow.connections[sourceNode][type][parseInt(sourceIndex, 10)][parseInt(connectionIndex, 10)];
							if (connectionData.node === node.name) {
								indexesToRemove.push(connectionIndex);
							}
						}

						indexesToRemove.forEach((index) => {
							this.workflow.connections[sourceNode][type][parseInt(sourceIndex, 10)].splice(parseInt(index, 10), 1);
						});
					}
				}
			}
		},

		renameNodeSelectedAndExecution(nameData: { old: string, new: string }): void {
			const uiStore = useUIStore();
			uiStore.stateIsDirty = true;
			// If node has any WorkflowResultData rename also that one that the data
			// does still get displayed also after node got renamed
			if (this.workflowExecutionData !== null && this.workflowExecutionData.data && this.workflowExecutionData.data.resultData.runData.hasOwnProperty(nameData.old)) {
				this.workflowExecutionData.data.resultData.runData[nameData.new] = this.workflowExecutionData.data.resultData.runData[nameData.old];
				delete this.workflowExecutionData.data.resultData.runData[nameData.old];
			}

			// In case the renamed node was last selected set it also there with the new name
			if (uiStore.lastSelectedNode === nameData.old) {
				uiStore.lastSelectedNode = nameData.new;
			}

			Vue.set(this.nodeMetadata, nameData.new, this.nodeMetadata[nameData.old]);
			Vue.delete(this.nodeMetadata, nameData.old);

			if (this.workflow.pinData && this.workflow.pinData.hasOwnProperty(nameData.old)) {
				Vue.set(this.workflow.pinData, nameData.new, this.workflow.pinData[nameData.old]);
				Vue.delete(this.workflow.pinData, nameData.old);
			}

			this.workflowExecutionPairedItemMappings = getPairedItemsMapping(this.workflowExecutionData);
		},

		resetAllNodesIssues(): boolean {
			this.workflow.nodes.forEach((node) => {
				node.issues = undefined;
			});
			return true;
		},

		setNodeIssue(nodeIssueData: INodeIssueData): boolean {
			const node = this.workflow.nodes.find(node => {
				return node.name === nodeIssueData.node;
			});
			if (!node) {
				return false;
			}
			if (nodeIssueData.value === null) {
				// Remove the value if one exists
				if (node.issues === undefined || node.issues[nodeIssueData.type] === undefined) {
					// No values for type exist so nothing has to get removed
					return true;
				}

				// @ts-ignore
				Vue.delete(node.issues, nodeIssueData.type);
			} else {
				if (node.issues === undefined) {
					Vue.set(node, 'issues', {});
				}
				// Set/Overwrite the value
				Vue.set(node.issues!, nodeIssueData.type, nodeIssueData.value);
			}
			return true;
		},

		addNode(nodeData: INodeUi): void {
			if (!nodeData.hasOwnProperty('name')) {
				// All nodes have to have a name
				// TODO: Check if there is an error or whatever that is supposed to be returned
				return;
			}
			this.workflow.nodes.push(nodeData);
		},

		removeNode(node: INodeUi): void {
			Vue.delete(this.nodeMetadata, node.name);

			if (this.workflow.pinData && this.workflow.pinData.hasOwnProperty(node.name)) {
				Vue.delete(this.workflow.pinData, node.name);
			}

			for (let i = 0; i < this.workflow.nodes.length; i++) {
				if (this.workflow.nodes[i].name === node.name) {
					this.workflow.nodes.splice(i, 1);
					const uiStore = useUIStore();
					uiStore.stateIsDirty = true;
					return;
				}
			}
		},

		removeAllNodes(data: { setStateDirty: boolean, removePinData: boolean }): void {
			if (data.setStateDirty === true) {
				const uiStore = useUIStore();
				uiStore.stateIsDirty = true;
			}

			if (data.removePinData) {
				Vue.set(this.workflow, 'pinData', {});
			}

			this.workflow.nodes.splice(0, this.workflow.nodes.length);
			this.nodeMetadata = {};
		},

		updateNodeProperties(updateInformation: INodeUpdatePropertiesInformation): void {
			// Find the node that should be updated
			const node = this.workflow.nodes.find(node => {
				return node.name === updateInformation.name;
			});

			if (node) {
				for (const key of Object.keys(updateInformation.properties)) {
					const uiStore = useUIStore();
					uiStore.stateIsDirty = true;
					Vue.set(node, key, updateInformation.properties[key]);
				}
			}
		},

		setNodeValue(updateInformation: IUpdateInformation): void {
			// Find the node that should be updated
			const node = this.workflow.nodes.find(node => {
				return node.name === updateInformation.name;
			});

			if (node === undefined || node === null || !updateInformation.key) {
				throw new Error(`Node with the name "${updateInformation.name}" could not be found to set parameter.`);
			}

			const uiStore = useUIStore();
			uiStore.stateIsDirty = true;
			Vue.set(node, updateInformation.key, updateInformation.value);
		},

		setNodeParameters(updateInformation: IUpdateInformation): void {
			// Find the node that should be updated
			const node = this.workflow.nodes.find(node => {
				return node.name === updateInformation.name;
			});

			if (node === undefined || node === null) {
				throw new Error(`Node with the name "${updateInformation.name}" could not be found to set parameter.`);
			}

			const uiStore = useUIStore();
			uiStore.stateIsDirty = true;
			Vue.set(node, 'parameters', updateInformation.value);

			if (!this.nodeMetadata[node.name]) {
				Vue.set(this.nodeMetadata, node.name, {});
			}
			Vue.set(this.nodeMetadata[node.name], 'parametersLastUpdatedAt', Date.now());
		},

		addNodeExecutionData(pushData: IPushDataNodeExecuteAfter): void {
			if (this.workflowExecutionData === null || !this.workflowExecutionData.data) {
				throw new Error('The "workflowExecutionData" is not initialized!');
			}
			if (this.workflowExecutionData.data.resultData.runData[pushData.nodeName] === undefined) {
				Vue.set(this.workflowExecutionData.data.resultData.runData, pushData.nodeName, []);
			}
			this.workflowExecutionData.data.resultData.runData[pushData.nodeName].push(pushData.data);
			this.workflowExecutionPairedItemMappings = getPairedItemsMapping(this.workflowExecutionData);
		},
		clearNodeExecutionData(nodeName: string): void {
			if (this.workflowExecutionData === null || !this.workflowExecutionData.data) {
				return;
			}
			Vue.delete(this.workflowExecutionData.data.resultData.runData, nodeName);
		},

		pinDataByNodeName(nodeName: string): INodeExecutionData[] | undefined {
			if (!this.workflow.pinData || !this.workflow.pinData[nodeName]) return undefined;
			return this.workflow.pinData[nodeName].map(item => item.json) as INodeExecutionData[];
		},

		activeNode(): INodeUi | null {
			// kept here for FE hooks
			const ndvStore = useNDVStore();
			return ndvStore.activeNode;
		},

		// Executions actions

		addActiveExecution(newActiveExecution: IExecutionsCurrentSummaryExtended) : void {
			// Check if the execution exists already
			const activeExecution = this.activeExecutions.find(execution => {
				return execution.id === newActiveExecution.id;
			});

			if (activeExecution !== undefined) {
				// Exists already so no need to add it again
				if (activeExecution.workflowName === undefined) {
					activeExecution.workflowName = newActiveExecution.workflowName;
				}
				return;
			}
			this.activeExecutions.unshift(newActiveExecution);
		},
		finishActiveExecution(finishedActiveExecution: IPushDataExecutionFinished) : void {
			// Find the execution to set to finished
			const activeExecution = this.activeExecutions.find(execution => {
				return execution.id === finishedActiveExecution.executionId;
			});

			if (activeExecution === undefined) {
				// The execution could not be found
				return;
			}

			if (finishedActiveExecution.executionId !== undefined) {
				Vue.set(activeExecution, 'id', finishedActiveExecution.executionId);
			}

			Vue.set(activeExecution, 'finished', finishedActiveExecution.data.finished);
			Vue.set(activeExecution, 'stoppedAt', finishedActiveExecution.data.stoppedAt);
		},

		setActiveExecutions(newActiveExecutions: IExecutionsCurrentSummaryExtended[]) : void {
			Vue.set(this, 'activeExecutions', newActiveExecutions);
		},

		async loadCurrentWorkflowExecutions (filter: { finished: boolean, status: string }): Promise<IExecutionsSummary[]> {
			let activeExecutions = [];
			let finishedExecutions = [];
			const requestFilter: IDataObject = { workflowId: this.workflowId };

			if (!this.workflowId) {
				return [];
			}
			try {
				const rootStore = useRootStore();
				if (filter.status === ''|| !filter.finished) {
					activeExecutions = await getCurrentExecutions(rootStore.getRestApiContext, requestFilter);
				}
				if (filter.status === '' || filter.finished) {
					if (filter.status === 'waiting') {
						requestFilter.waitTill = true;
					} else if (filter.status !== '')  {
						requestFilter.finished = filter.status === 'success';
					}
					finishedExecutions = await getFinishedExecutions(rootStore.getRestApiContext, requestFilter);
				}
				// context.commit('setTotalFinishedExecutionsCount', finishedExecutions.count);
				return [...activeExecutions, ...finishedExecutions.results || []];
			} catch (error) {
				throw(error);
			}
		},
		deleteExecution (execution: IExecutionsSummary): void {
			this.currentWorkflowExecutions.splice(this.currentWorkflowExecutions.indexOf(execution), 1);
		},
	},
});<|MERGE_RESOLUTION|>--- conflicted
+++ resolved
@@ -39,35 +39,7 @@
 	IWorkflowSettings,
 } from 'n8n-workflow';
 import Vue from "vue";
-<<<<<<< HEAD
-import { useRootStore } from "./n8nRootStore";
-import { getActiveWorkflows, getCurrentExecutions, getFinishedExecutions, getNewWorkflow, getWorkflows } from "@/api/workflows";
-import { useUIStore } from "./ui";
-import { getPairedItemsMapping } from "@/pairedItemUtils";
-import { dataPinningEventBus } from "@/event-bus/data-pinning-event-bus";
-import { isJsonKeyObject } from "@/utils";
-import { stringSizeInBytes } from "@/components/helpers";
-import { useNDVStore } from "./ndv";
-import { useNodeTypesStore } from "./nodeTypes";
-import {ICredentialsDb} from "n8n";
-
-export const useWorkflowsStore = defineStore(STORES.WORKFLOWS, {
-	state: (): WorkflowsState => ({
-		workflow: {
-			id: PLACEHOLDER_EMPTY_WORKFLOW_ID,
-			name: '',
-			active: false,
-			createdAt: -1,
-			updatedAt: -1,
-			connections: {},
-			nodes: [],
-			settings: {},
-			tags: [],
-			pinData: {},
-			hash: '',
-		},
-		usedCredentials: {},
-=======
+
 import {useRootStore} from "./n8nRootStore";
 import {
 	getActiveWorkflows,
@@ -104,7 +76,7 @@
 export const useWorkflowsStore = defineStore(STORES.WORKFLOWS, {
 	state: (): WorkflowsState => ({
 		workflow: createEmptyWorkflow(),
->>>>>>> 7483e147
+		usedCredentials: {},
 		activeWorkflows: [],
 		activeExecutions: [],
 		currentWorkflowExecutions: [],
