--- conflicted
+++ resolved
@@ -56,11 +56,7 @@
 
 	const hasCloudPlan = computed(() => {
 		const cloudUserId = settingsStore.settings.n8nMetadata?.userId;
-<<<<<<< HEAD
 		return hasPermission(['instanceOwner']) && settingsStore.isCloudDeployment && cloudUserId;
-=======
-		return usersStore.isInstanceOwner && settingsStore.isCloudDeployment && cloudUserId;
->>>>>>> c72229fb
 	});
 
 	const getUserCloudAccount = async () => {
