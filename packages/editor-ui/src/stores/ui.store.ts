import {
	applyForOnboardingCall,
	fetchNextOnboardingPrompt,
	submitEmailOnSignup,
} from '@/api/workflow-webhooks';
import {
	ABOUT_MODAL_KEY,
	CHANGE_PASSWORD_MODAL_KEY,
	COMMUNITY_PACKAGE_CONFIRM_MODAL_KEY,
	COMMUNITY_PACKAGE_INSTALL_MODAL_KEY,
	COMMUNITY_PACKAGE_MANAGE_ACTIONS,
	CONTACT_PROMPT_MODAL_KEY,
	CREDENTIAL_EDIT_MODAL_KEY,
	CREDENTIAL_SELECT_MODAL_KEY,
	DELETE_USER_MODAL_KEY,
	DUPLICATE_MODAL_KEY,
	FAKE_DOOR_FEATURES,
	IMPORT_CURL_MODAL_KEY,
	INVITE_USER_MODAL_KEY,
	LOG_STREAM_MODAL_KEY,
	MFA_SETUP_MODAL_KEY,
	ONBOARDING_CALL_SIGNUP_MODAL_KEY,
	PERSONALIZATION_MODAL_KEY,
	STORES,
	TAGS_MANAGER_MODAL_KEY,
	VALUE_SURVEY_MODAL_KEY,
	VERSIONS_MODAL_KEY,
	VIEWS,
	WORKFLOW_ACTIVE_MODAL_KEY,
	WORKFLOW_SETTINGS_MODAL_KEY,
	WORKFLOW_SHARE_MODAL_KEY,
	EXTERNAL_SECRETS_PROVIDER_MODAL_KEY,
	SOURCE_CONTROL_PUSH_MODAL_KEY,
	SOURCE_CONTROL_PULL_MODAL_KEY,
	DEBUG_PAYWALL_MODAL_KEY,
} from '@/constants';
import type {
	CloudUpdateLinkSourceType,
	CurlToJSONResponse,
	IFakeDoorLocation,
	IMenuItem,
	INodeUi,
	IOnboardingCallPrompt,
	IUser,
	UIState,
	UTMCampaign,
	XYPosition,
	Modals,
	NewCredentialsModal,
} from '@/Interface';
import { defineStore } from 'pinia';
import { useRootStore } from './n8nRoot.store';
import { getCurlToJson } from '@/api/curlHelper';
import { useWorkflowsStore } from './workflows.store';
import { useSettingsStore } from '@/stores/settings.store';
import { useCloudPlanStore } from '@/stores/cloudPlan.store';
import type { BaseTextKey } from '@/plugins/i18n';
import { i18n as locale } from '@/plugins/i18n';
import { useTelemetryStore } from '@/stores/telemetry.store';
import { getStyleTokenValue } from '@/utils/htmlUtils';
import { dismissBannerPermanently } from '@/api/ui';
import type { BannerName } from 'n8n-workflow';

export const useUIStore = defineStore(STORES.UI, {
	state: (): UIState => ({
		activeActions: [],
		activeCredentialType: null,
		modals: {
			[ABOUT_MODAL_KEY]: {
				open: false,
			},
			[CHANGE_PASSWORD_MODAL_KEY]: {
				open: false,
			},
			[CONTACT_PROMPT_MODAL_KEY]: {
				open: false,
			},
			[CREDENTIAL_SELECT_MODAL_KEY]: {
				open: false,
			},
			[DELETE_USER_MODAL_KEY]: {
				open: false,
				activeId: null,
			},
			[DUPLICATE_MODAL_KEY]: {
				open: false,
			},
			[ONBOARDING_CALL_SIGNUP_MODAL_KEY]: {
				open: false,
			},
			[PERSONALIZATION_MODAL_KEY]: {
				open: false,
			},
			[INVITE_USER_MODAL_KEY]: {
				open: false,
			},
			[TAGS_MANAGER_MODAL_KEY]: {
				open: false,
			},
			[VALUE_SURVEY_MODAL_KEY]: {
				open: false,
			},
			[VERSIONS_MODAL_KEY]: {
				open: false,
			},
			[WORKFLOW_SETTINGS_MODAL_KEY]: {
				open: false,
			},
			[WORKFLOW_SHARE_MODAL_KEY]: {
				open: false,
			},
			[WORKFLOW_ACTIVE_MODAL_KEY]: {
				open: false,
			},
			[COMMUNITY_PACKAGE_INSTALL_MODAL_KEY]: {
				open: false,
			},
			[COMMUNITY_PACKAGE_CONFIRM_MODAL_KEY]: {
				open: false,
				mode: '',
				activeId: null,
			},
			[IMPORT_CURL_MODAL_KEY]: {
				open: false,
				curlCommand: '',
				httpNodeParameters: '',
			},
			[MFA_SETUP_MODAL_KEY]: {
				open: false,
			},
			[LOG_STREAM_MODAL_KEY]: {
				open: false,
				data: undefined,
			},
			[CREDENTIAL_EDIT_MODAL_KEY]: {
				open: false,
				mode: '',
				activeId: null,
				showAuthSelector: false,
			},
			[SOURCE_CONTROL_PUSH_MODAL_KEY]: {
				open: false,
			},
			[SOURCE_CONTROL_PULL_MODAL_KEY]: {
				open: false,
			},
<<<<<<< HEAD
			[EXTERNAL_SECRETS_PROVIDER_MODAL_KEY]: {
=======
			[DEBUG_PAYWALL_MODAL_KEY]: {
>>>>>>> c833078c
				open: false,
			},
		},
		modalStack: [],
		sidebarMenuCollapsed: true,
		isPageLoading: true,
		currentView: '',
		mainPanelPosition: 0.5,
		fakeDoorFeatures: [
			{
				id: FAKE_DOOR_FEATURES.SSO,
				featureName: 'fakeDoor.settings.sso.name',
				icon: 'key',
				actionBoxTitle: 'fakeDoor.settings.sso.actionBox.title',
				actionBoxDescription: 'fakeDoor.settings.sso.actionBox.description',
				linkURL: 'https://n8n-community.typeform.com/to/l7QOrERN#f=sso',
				uiLocations: ['settings/users'],
			},
		],
		draggable: {
			isDragging: false,
			type: '',
			data: '',
			canDrop: false,
			stickyPosition: null,
		},
		stateIsDirty: false,
		lastSelectedNode: null,
		lastSelectedNodeOutputIndex: null,
		nodeViewOffsetPosition: [0, 0],
		nodeViewMoveInProgress: false,
		selectedNodes: [],
		sidebarMenuItems: [],
		nodeViewInitialized: false,
		addFirstStepOnLoad: false,
		executionSidebarAutoRefresh: true,
		banners: {
			V1: { dismissed: true },
			TRIAL: { dismissed: true },
			TRIAL_OVER: { dismissed: true },
			NON_PRODUCTION_LICENSE: { dismissed: true },
		},
		bannersHeight: 0,
	}),
	getters: {
		contextBasedTranslationKeys() {
			const settingsStore = useSettingsStore();
			const deploymentType = settingsStore.deploymentType;

			let contextKey = '';
			if (deploymentType === 'cloud') {
				contextKey = '.cloud';
			} else if (deploymentType === 'desktop_mac' || deploymentType === 'desktop_win') {
				contextKey = '.desktop';
			}

			return {
				upgradeLinkUrl: `contextual.upgradeLinkUrl${contextKey}`,
				feature: {
					unavailable: {
						title: `contextual.feature.unavailable.title${contextKey}`,
					},
				},
				credentials: {
					sharing: {
						unavailable: {
							title: `contextual.credentials.sharing.unavailable.title${contextKey}`,
							description: `contextual.credentials.sharing.unavailable.description${contextKey}`,
							action: `contextual.credentials.sharing.unavailable.action${contextKey}`,
							button: `contextual.credentials.sharing.unavailable.button${contextKey}`,
						},
					},
				},
				workflows: {
					sharing: {
						title: 'contextual.workflows.sharing.title',
						unavailable: {
							title: `contextual.workflows.sharing.unavailable.title${contextKey}`,
							description: {
								modal: `contextual.workflows.sharing.unavailable.description.modal${contextKey}`,
								tooltip: `contextual.workflows.sharing.unavailable.description.tooltip${contextKey}`,
							},
							action: `contextual.workflows.sharing.unavailable.action${contextKey}`,
							button: `contextual.workflows.sharing.unavailable.button${contextKey}`,
						},
					},
				},
				variables: {
					unavailable: {
						title: `contextual.variables.unavailable.title${contextKey}`,
						description: 'contextual.variables.unavailable.description',
						action: `contextual.variables.unavailable.action${contextKey}`,
						button: `contextual.variables.unavailable.button${contextKey}`,
					},
				},
				users: {
					settings: {
						unavailable: {
							title: `contextual.users.settings.unavailable.title${contextKey}`,
							description: `contextual.users.settings.unavailable.description${contextKey}`,
							button: `contextual.users.settings.unavailable.button${contextKey}`,
						},
					},
				},
			};
		},
		getLastSelectedNode(): INodeUi | null {
			const workflowsStore = useWorkflowsStore();
			if (this.lastSelectedNode) {
				return workflowsStore.getNodeByName(this.lastSelectedNode);
			}
			return null;
		},
		getCurlCommand(): string | undefined {
			return this.modals[IMPORT_CURL_MODAL_KEY].curlCommand;
		},
		getHttpNodeParameters(): string | undefined {
			return this.modals[IMPORT_CURL_MODAL_KEY].httpNodeParameters;
		},
		areExpressionsDisabled(): boolean {
			return this.currentView === VIEWS.DEMO;
		},
		isVersionsOpen(): boolean {
			return this.modals[VERSIONS_MODAL_KEY].open;
		},
		isModalOpen() {
			return (name: string) => this.modals[name].open;
		},
		isModalActive() {
			return (name: string) => this.modalStack.length > 0 && name === this.modalStack[0];
		},
		getModalActiveId() {
			return (name: string) => this.modals[name].activeId;
		},
		getModalMode() {
			return (name: string) => this.modals[name].mode;
		},
		getModalData() {
			return (name: string) => this.modals[name].data;
		},
		getFakeDoorByLocation() {
			return (location: IFakeDoorLocation) =>
				this.fakeDoorFeatures.filter((fakeDoor) => fakeDoor.uiLocations.includes(location));
		},
		getFakeDoorById() {
			return (id: string) =>
				this.fakeDoorFeatures.find((fakeDoor) => fakeDoor.id.toString() === id);
		},
		isReadOnlyView(): boolean {
			return ![VIEWS.WORKFLOW, VIEWS.NEW_WORKFLOW, VIEWS.EXECUTION_DEBUG].includes(
				this.currentView as VIEWS,
			);
		},
		isNodeView(): boolean {
			return [
				VIEWS.NEW_WORKFLOW.toString(),
				VIEWS.WORKFLOW.toString(),
				VIEWS.WORKFLOW_EXECUTIONS.toString(),
			].includes(this.currentView);
		},
		isActionActive() {
			return (action: string) => this.activeActions.includes(action);
		},
		getSelectedNodes(): INodeUi[] {
			const seen = new Set();
			return this.selectedNodes.filter((node: INodeUi) => {
				// dedupe for instances when same node is selected in different ways
				if (!seen.has(node.id)) {
					seen.add(node.id);
					return true;
				}
				return false;
			});
		},
		isNodeSelected() {
			return (nodeName: string): boolean => {
				let index;
				for (index in this.selectedNodes) {
					if (this.selectedNodes[index].name === nodeName) {
						return true;
					}
				}
				return false;
			};
		},
		upgradeLinkUrl() {
			return (source: string, utm_campaign: string): string => {
				const linkUrlTranslationKey = this.contextBasedTranslationKeys
					.upgradeLinkUrl as BaseTextKey;
				let linkUrl = locale.baseText(linkUrlTranslationKey);

				if (linkUrlTranslationKey.endsWith('.upgradeLinkUrl')) {
					linkUrl = `${linkUrl}?ref=${source}`;
				} else if (linkUrlTranslationKey.endsWith('.desktop')) {
					linkUrl = `${linkUrl}&utm_campaign=${utm_campaign || source}`;
				}

				return linkUrl;
			};
		},
		headerHeight() {
			return Number(getStyleTokenValue('--header-height'));
		},
	},
	actions: {
		setMode(name: keyof Modals, mode: string): void {
			this.modals[name] = {
				...this.modals[name],
				mode,
			};
		},
		setActiveId(name: keyof Modals, activeId: string): void {
			this.modals[name] = {
				...this.modals[name],
				activeId,
			};
		},
		setShowAuthSelector(name: keyof Modals, showAuthSelector: boolean) {
			this.modals[name] = {
				...this.modals[name],
				showAuthSelector,
			} as NewCredentialsModal;
		},
		setModalData(payload: { name: keyof Modals; data: Record<string, unknown> }) {
			this.modals[payload.name] = {
				...this.modals[payload.name],
				data: payload.data,
			};
		},
		openModal(name: keyof Modals): void {
			this.modals[name] = {
				...this.modals[name],
				open: true,
			};
			this.modalStack = [name].concat(this.modalStack) as string[];
		},
		openModalWithData(payload: { name: keyof Modals; data: Record<string, unknown> }): void {
			this.setModalData(payload);
			this.openModal(payload.name);
		},
		closeModal(name: keyof Modals): void {
			this.modals[name] = {
				...this.modals[name],
				open: false,
			};
			this.modalStack = this.modalStack.filter((openModalName: string) => {
				return name !== openModalName;
			});
		},
		closeAllModals(): void {
			Object.keys(this.modals).forEach((name) => {
				if (this.modals[name].open) {
					this.modals[name] = {
						...this.modals[name],
						open: false,
					};
				}
			});
			this.modalStack = [];
		},
		draggableStartDragging(type: string, data: string): void {
			this.draggable = {
				isDragging: true,
				type,
				data,
				canDrop: false,
				stickyPosition: null,
			};
		},
		draggableStopDragging(): void {
			this.draggable = {
				isDragging: false,
				type: '',
				data: '',
				canDrop: false,
				stickyPosition: null,
			};
		},
		setDraggableStickyPos(position: XYPosition): void {
			this.draggable = {
				...this.draggable,
				stickyPosition: position,
			};
		},
		setDraggableCanDrop(canDrop: boolean): void {
			this.draggable = {
				...this.draggable,
				canDrop,
			};
		},
		openDeleteUserModal(id: string): void {
			this.setActiveId(DELETE_USER_MODAL_KEY, id);
			this.openModal(DELETE_USER_MODAL_KEY);
		},
		openExistingCredential(id: string): void {
			this.setActiveId(CREDENTIAL_EDIT_MODAL_KEY, id);
			this.setMode(CREDENTIAL_EDIT_MODAL_KEY, 'edit');
			this.openModal(CREDENTIAL_EDIT_MODAL_KEY);
		},
		openNewCredential(type: string, showAuthOptions = false): void {
			this.setActiveId(CREDENTIAL_EDIT_MODAL_KEY, type);
			this.setShowAuthSelector(CREDENTIAL_EDIT_MODAL_KEY, showAuthOptions);
			this.setMode(CREDENTIAL_EDIT_MODAL_KEY, 'new');
			this.openModal(CREDENTIAL_EDIT_MODAL_KEY);
		},
		async getNextOnboardingPrompt(): Promise<IOnboardingCallPrompt> {
			const rootStore = useRootStore();
			const instanceId = rootStore.instanceId;
			// TODO: current USER
			const currentUser = {} as IUser;
			return fetchNextOnboardingPrompt(instanceId, currentUser);
		},
		async applyForOnboardingCall(email: string): Promise<string> {
			const rootStore = useRootStore();
			const instanceId = rootStore.instanceId;
			// TODO: current USER
			const currentUser = {} as IUser;
			return applyForOnboardingCall(instanceId, currentUser, email);
		},
		async submitContactEmail(email: string, agree: boolean): Promise<string> {
			const rootStore = useRootStore();
			const instanceId = rootStore.instanceId;
			// TODO: current USER
			const currentUser = {} as IUser;
			return submitEmailOnSignup(instanceId, currentUser, email || currentUser.email, agree);
		},
		openCommunityPackageUninstallConfirmModal(packageName: string) {
			this.setActiveId(COMMUNITY_PACKAGE_CONFIRM_MODAL_KEY, packageName);
			this.setMode(COMMUNITY_PACKAGE_CONFIRM_MODAL_KEY, COMMUNITY_PACKAGE_MANAGE_ACTIONS.UNINSTALL);
			this.openModal(COMMUNITY_PACKAGE_CONFIRM_MODAL_KEY);
		},
		openCommunityPackageUpdateConfirmModal(packageName: string) {
			this.setActiveId(COMMUNITY_PACKAGE_CONFIRM_MODAL_KEY, packageName);
			this.setMode(COMMUNITY_PACKAGE_CONFIRM_MODAL_KEY, COMMUNITY_PACKAGE_MANAGE_ACTIONS.UPDATE);
			this.openModal(COMMUNITY_PACKAGE_CONFIRM_MODAL_KEY);
		},
		addActiveAction(action: string): void {
			if (!this.activeActions.includes(action)) {
				this.activeActions.push(action);
			}
		},
		removeActiveAction(action: string): void {
			const actionIndex = this.activeActions.indexOf(action);
			if (actionIndex !== -1) {
				this.activeActions.splice(actionIndex, 1);
			}
		},
		addSelectedNode(node: INodeUi): void {
			this.selectedNodes.push(node);
		},
		removeNodeFromSelection(node: INodeUi): void {
			let index;
			for (index in this.selectedNodes) {
				if (this.selectedNodes[index].name === node.name) {
					this.selectedNodes.splice(parseInt(index, 10), 1);
					break;
				}
			}
		},
		resetSelectedNodes(): void {
			this.selectedNodes = [];
		},
		addSidebarMenuItems(menuItems: IMenuItem[]) {
			const updated = this.sidebarMenuItems.concat(menuItems);
			this.sidebarMenuItems = updated;
		},
		setCurlCommand(payload: { name: string; command: string }): void {
			this.modals[payload.name] = {
				...this.modals[payload.name],
				curlCommand: payload.command,
			};
		},
		setHttpNodeParameters(payload: { name: string; parameters: string }): void {
			this.modals[payload.name] = {
				...this.modals[payload.name],
				httpNodeParameters: payload.parameters,
			};
		},
		toggleSidebarMenuCollapse(): void {
			this.sidebarMenuCollapsed = !this.sidebarMenuCollapsed;
		},
		async getCurlToJson(curlCommand: string): Promise<CurlToJSONResponse> {
			const rootStore = useRootStore();
			return getCurlToJson(rootStore.getRestApiContext, curlCommand);
		},
		goToUpgrade(
			source: CloudUpdateLinkSourceType,
			utm_campaign: UTMCampaign,
			mode: 'open' | 'redirect' = 'open',
		): void {
			const { usageLeft, trialDaysLeft, userIsTrialing } = useCloudPlanStore();
			const { executionsLeft, workflowsLeft } = usageLeft;
			useTelemetryStore().track('User clicked upgrade CTA', {
				source,
				isTrial: userIsTrialing,
				deploymentType: useSettingsStore().deploymentType,
				trialDaysLeft,
				executionsLeft,
				workflowsLeft,
			});
			if (mode === 'open') {
				window.open(this.upgradeLinkUrl(source, utm_campaign), '_blank');
			} else {
				location.href = this.upgradeLinkUrl(source, utm_campaign);
			}
		},
		async dismissBanner(
			name: BannerName,
			type: 'temporary' | 'permanent' = 'temporary',
		): Promise<void> {
			if (type === 'permanent') {
				await dismissBannerPermanently(useRootStore().getRestApiContext, {
					bannerName: name,
					dismissedBanners: useSettingsStore().permanentlyDismissedBanners,
				});
				this.banners[name].dismissed = true;
				this.banners[name].type = 'permanent';
				return;
			}
			this.banners[name].dismissed = true;
			this.banners[name].type = 'temporary';
		},
		showBanner(name: BannerName): void {
			this.banners[name].dismissed = false;
		},
		updateBannersHeight(newHeight: number): void {
			this.bannersHeight = newHeight;
		},
		async initBanners(): Promise<void> {
			const cloudPlanStore = useCloudPlanStore();
			if (cloudPlanStore.userIsTrialing) {
				await this.dismissBanner('V1', 'temporary');
				if (cloudPlanStore.trialExpired) {
					this.showBanner('TRIAL_OVER');
				} else {
					this.showBanner('TRIAL');
				}
			}
		},
		async dismissAllBanners() {
			return Promise.all([
				this.dismissBanner('TRIAL', 'temporary'),
				this.dismissBanner('TRIAL_OVER', 'temporary'),
				this.dismissBanner('V1', 'temporary'),
			]);
		},
	},
});<|MERGE_RESOLUTION|>--- conflicted
+++ resolved
@@ -144,11 +144,10 @@
 			[SOURCE_CONTROL_PULL_MODAL_KEY]: {
 				open: false,
 			},
-<<<<<<< HEAD
 			[EXTERNAL_SECRETS_PROVIDER_MODAL_KEY]: {
-=======
+				open: false,
+			},
 			[DEBUG_PAYWALL_MODAL_KEY]: {
->>>>>>> c833078c
 				open: false,
 			},
 		},
