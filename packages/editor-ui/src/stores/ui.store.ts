<<<<<<< HEAD
import { submitEmailOnSignup } from '@/api/workflow-webhooks';
=======
import * as onboardingApi from '@/api/workflow-webhooks';
>>>>>>> cef17745
import {
	ABOUT_MODAL_KEY,
	CHAT_EMBED_MODAL_KEY,
	CHANGE_PASSWORD_MODAL_KEY,
	COMMUNITY_PACKAGE_CONFIRM_MODAL_KEY,
	COMMUNITY_PACKAGE_INSTALL_MODAL_KEY,
	COMMUNITY_PACKAGE_MANAGE_ACTIONS,
	CONTACT_PROMPT_MODAL_KEY,
	CREDENTIAL_EDIT_MODAL_KEY,
	CREDENTIAL_SELECT_MODAL_KEY,
	DELETE_USER_MODAL_KEY,
	DUPLICATE_MODAL_KEY,
	FAKE_DOOR_FEATURES,
	IMPORT_CURL_MODAL_KEY,
	INVITE_USER_MODAL_KEY,
	LOG_STREAM_MODAL_KEY,
	MFA_SETUP_MODAL_KEY,
	PERSONALIZATION_MODAL_KEY,
	STORES,
	TAGS_MANAGER_MODAL_KEY,
	NPS_SURVEY_MODAL_KEY,
	VERSIONS_MODAL_KEY,
	VIEWS,
	WORKFLOW_ACTIVE_MODAL_KEY,
	WORKFLOW_LM_CHAT_MODAL_KEY,
	WORKFLOW_SETTINGS_MODAL_KEY,
	WORKFLOW_SHARE_MODAL_KEY,
	EXTERNAL_SECRETS_PROVIDER_MODAL_KEY,
	SOURCE_CONTROL_PUSH_MODAL_KEY,
	SOURCE_CONTROL_PULL_MODAL_KEY,
	DEBUG_PAYWALL_MODAL_KEY,
	N8N_PRICING_PAGE_URL,
	WORKFLOW_HISTORY_VERSION_RESTORE,
	SETUP_CREDENTIALS_MODAL_KEY,
	GENERATE_CURL_MODAL_KEY,
	PROJECT_MOVE_RESOURCE_MODAL,
	PROJECT_MOVE_RESOURCE_CONFIRM_MODAL,
} from '@/constants';
import type {
	CloudUpdateLinkSourceType,
	IFakeDoorLocation,
	INodeUi,
<<<<<<< HEAD
	UIState,
=======
>>>>>>> cef17745
	UTMCampaign,
	XYPosition,
	Modals,
	NewCredentialsModal,
	ThemeOption,
	NotificationOptions,
	ModalState,
	ModalKey,
	IFakeDoor,
} from '@/Interface';
import { defineStore } from 'pinia';
import { useRootStore } from '@/stores/root.store';
import * as curlParserApi from '@/api/curlHelper';
import { useCloudPlanStore } from '@/stores/cloudPlan.store';
import { useWorkflowsStore } from '@/stores/workflows.store';
import { useSettingsStore } from '@/stores/settings.store';
import { hasPermission } from '@/utils/rbac/permissions';
import { useTelemetryStore } from '@/stores/telemetry.store';
import { useUsersStore } from '@/stores/users.store';
import { dismissBannerPermanently } from '@/api/ui';
import type { BannerName } from 'n8n-workflow';
import {
	addThemeToBody,
	getPreferredTheme,
	getThemeOverride,
	isValidTheme,
	updateTheme,
} from './ui.utils';
import { computed, ref } from 'vue';

let savedTheme: ThemeOption = 'system';
try {
	const value = getThemeOverride();
	if (isValidTheme(value)) {
		savedTheme = value;
		addThemeToBody(value);
	}
} catch (e) {}

<<<<<<< HEAD
export type UiStore = ReturnType<typeof useUIStore>;

export const useUIStore = defineStore(STORES.UI, {
	state: (): UIState => ({
		activeActions: [],
		activeCredentialType: null,
		theme: savedTheme,
		modals: {
			...Object.fromEntries(
				[
					ABOUT_MODAL_KEY,
					CHAT_EMBED_MODAL_KEY,
					CHANGE_PASSWORD_MODAL_KEY,
					CONTACT_PROMPT_MODAL_KEY,
					CREDENTIAL_SELECT_MODAL_KEY,
					DUPLICATE_MODAL_KEY,
					PERSONALIZATION_MODAL_KEY,
					INVITE_USER_MODAL_KEY,
					TAGS_MANAGER_MODAL_KEY,
					NPS_SURVEY_MODAL_KEY,
					VERSIONS_MODAL_KEY,
					WORKFLOW_LM_CHAT_MODAL_KEY,
					WORKFLOW_SETTINGS_MODAL_KEY,
					WORKFLOW_SHARE_MODAL_KEY,
					WORKFLOW_ACTIVE_MODAL_KEY,
					COMMUNITY_PACKAGE_INSTALL_MODAL_KEY,
					MFA_SETUP_MODAL_KEY,
					SOURCE_CONTROL_PUSH_MODAL_KEY,
					SOURCE_CONTROL_PULL_MODAL_KEY,
					EXTERNAL_SECRETS_PROVIDER_MODAL_KEY,
					DEBUG_PAYWALL_MODAL_KEY,
					WORKFLOW_HISTORY_VERSION_RESTORE,
					SETUP_CREDENTIALS_MODAL_KEY,
					PROJECT_MOVE_RESOURCE_MODAL,
					PROJECT_MOVE_RESOURCE_CONFIRM_MODAL,
				].map((modalKey) => [modalKey, { open: false }]),
			),
			[DELETE_USER_MODAL_KEY]: {
				open: false,
				activeId: null,
			},
			[COMMUNITY_PACKAGE_CONFIRM_MODAL_KEY]: {
				open: false,
				mode: '',
				activeId: null,
			},
			[IMPORT_CURL_MODAL_KEY]: {
				open: false,
				data: {
					curlCommand: '',
				},
			},
			[GENERATE_CURL_MODAL_KEY]: {
				open: false,
				data: {
					service: '',
					request: '',
				},
			},
			[LOG_STREAM_MODAL_KEY]: {
				open: false,
				data: undefined,
=======
type UiStore = ReturnType<typeof useUIStore>;

type Draggable = {
	isDragging: boolean;
	type: string;
	data: string;
	canDrop: boolean;
	stickyPosition: null | XYPosition;
};

export const useUIStore = defineStore(STORES.UI, () => {
	const activeActions = ref<string[]>([]);
	const activeCredentialType = ref<string | null>(null);
	const theme = ref<ThemeOption>(savedTheme);
	const modalsById = ref<Record<string, ModalState>>({
		...Object.fromEntries(
			[
				ABOUT_MODAL_KEY,
				CHAT_EMBED_MODAL_KEY,
				CHANGE_PASSWORD_MODAL_KEY,
				CONTACT_PROMPT_MODAL_KEY,
				CREDENTIAL_SELECT_MODAL_KEY,
				DUPLICATE_MODAL_KEY,
				ONBOARDING_CALL_SIGNUP_MODAL_KEY,
				PERSONALIZATION_MODAL_KEY,
				INVITE_USER_MODAL_KEY,
				TAGS_MANAGER_MODAL_KEY,
				NPS_SURVEY_MODAL_KEY,
				VERSIONS_MODAL_KEY,
				WORKFLOW_LM_CHAT_MODAL_KEY,
				WORKFLOW_SETTINGS_MODAL_KEY,
				WORKFLOW_SHARE_MODAL_KEY,
				WORKFLOW_ACTIVE_MODAL_KEY,
				COMMUNITY_PACKAGE_INSTALL_MODAL_KEY,
				MFA_SETUP_MODAL_KEY,
				SOURCE_CONTROL_PUSH_MODAL_KEY,
				SOURCE_CONTROL_PULL_MODAL_KEY,
				EXTERNAL_SECRETS_PROVIDER_MODAL_KEY,
				DEBUG_PAYWALL_MODAL_KEY,
				WORKFLOW_HISTORY_VERSION_RESTORE,
				SETUP_CREDENTIALS_MODAL_KEY,
				PROJECT_MOVE_RESOURCE_MODAL,
				PROJECT_MOVE_RESOURCE_CONFIRM_MODAL,
			].map((modalKey) => [modalKey, { open: false }]),
		),
		[DELETE_USER_MODAL_KEY]: {
			open: false,
			activeId: null,
		},
		[COMMUNITY_PACKAGE_CONFIRM_MODAL_KEY]: {
			open: false,
			mode: '',
			activeId: null,
		},
		[IMPORT_CURL_MODAL_KEY]: {
			open: false,
			data: {
				curlCommand: '',
>>>>>>> cef17745
			},
		},
		[GENERATE_CURL_MODAL_KEY]: {
			open: false,
			data: {
				service: '',
				request: '',
			},
		},
		[LOG_STREAM_MODAL_KEY]: {
			open: false,
			data: undefined,
		},
		[CREDENTIAL_EDIT_MODAL_KEY]: {
			open: false,
			mode: '',
			activeId: null,
			showAuthSelector: false,
		} as ModalState,
	});

	const modalStack = ref<string[]>([]);
	const sidebarMenuCollapsed = ref<boolean>(true);
	const currentView = ref<string>('');
	const fakeDoorFeatures = ref<IFakeDoor[]>([
		{
			id: FAKE_DOOR_FEATURES.SSO,
			featureName: 'fakeDoor.settings.sso.name',
			icon: 'key',
			actionBoxTitle: 'fakeDoor.settings.sso.actionBox.title',
			actionBoxDescription: 'fakeDoor.settings.sso.actionBox.description',
			linkURL: 'https://n8n-community.typeform.com/to/l7QOrERN#f=sso',
			uiLocations: ['settings/users'],
		},
	]);

	const draggable = ref<Draggable>({
		isDragging: false,
		type: '',
		data: '',
		canDrop: false,
		stickyPosition: null,
	});

	const stateIsDirty = ref<boolean>(false);
	const lastSelectedNode = ref<string | null>(null);
	const lastSelectedNodeOutputIndex = ref<number | null>(null);
	const lastSelectedNodeEndpointUuid = ref<string | null>(null);
	const nodeViewOffsetPosition = ref<[number, number]>([0, 0]);
	const nodeViewMoveInProgress = ref<boolean>(false);
	const selectedNodes = ref<INodeUi[]>([]);
	const nodeViewInitialized = ref<boolean>(false);
	const addFirstStepOnLoad = ref<boolean>(false);
	const bannersHeight = ref<number>(0);
	const bannerStack = ref<BannerName[]>([]);
	const pendingNotificationsForViews = ref<{ [key in VIEWS]?: NotificationOptions[] }>({});
	const isCreateNodeActive = ref<boolean>(false);

	const settingsStore = useSettingsStore();
	const workflowsStore = useWorkflowsStore();
	const rootStore = useRootStore();
	const telemetryStore = useTelemetryStore();
	const cloudPlanStore = useCloudPlanStore();
	const userStore = useUsersStore();

	const appliedTheme = computed(() => {
		return theme.value === 'system' ? getPreferredTheme() : theme.value;
	});

	const logo = computed(() => {
		const { releaseChannel } = settingsStore.settings;
		const suffix = appliedTheme.value === 'dark' ? '-dark.svg' : '.svg';
		return `static/logo/${
			releaseChannel === 'stable' ? 'expanded' : `channel/${releaseChannel}`
		}${suffix}`;
	});

	const contextBasedTranslationKeys = computed(() => {
		const deploymentType = settingsStore.deploymentType;

		let contextKey: '' | '.cloud' | '.desktop' = '';
		if (deploymentType === 'cloud') {
			contextKey = '.cloud';
		} else if (deploymentType === 'desktop_mac' || deploymentType === 'desktop_win') {
			contextKey = '.desktop';
		}

		return {
			feature: {
				unavailable: {
					title: `contextual.feature.unavailable.title${contextKey}`,
				},
			},
			credentials: {
				sharing: {
					unavailable: {
						title: `contextual.credentials.sharing.unavailable.title${contextKey}`,
						description: `contextual.credentials.sharing.unavailable.description${contextKey}`,
						action: `contextual.credentials.sharing.unavailable.action${contextKey}`,
						button: `contextual.credentials.sharing.unavailable.button${contextKey}`,
					},
				},
			},
			workflows: {
				sharing: {
					title: 'contextual.workflows.sharing.title',
					unavailable: {
						title: `contextual.workflows.sharing.unavailable.title${contextKey}`,
						description: {
							modal: `contextual.workflows.sharing.unavailable.description.modal${contextKey}`,
							tooltip: `contextual.workflows.sharing.unavailable.description.tooltip${contextKey}`,
						},
						action: `contextual.workflows.sharing.unavailable.action${contextKey}`,
						button: `contextual.workflows.sharing.unavailable.button${contextKey}`,
					},
				},
			},
			variables: {
				unavailable: {
					title: `contextual.variables.unavailable.title${contextKey}`,
					description: 'contextual.variables.unavailable.description',
					action: `contextual.variables.unavailable.action${contextKey}`,
					button: `contextual.variables.unavailable.button${contextKey}`,
				},
			},
			users: {
				settings: {
					unavailable: {
						title: `contextual.users.settings.unavailable.title${contextKey}`,
						description: `contextual.users.settings.unavailable.description${contextKey}`,
						button: `contextual.users.settings.unavailable.button${contextKey}`,
					},
				},
			},
		} as const;
	});

	const getLastSelectedNode = computed(() => {
		if (lastSelectedNode.value) {
			return workflowsStore.getNodeByName(lastSelectedNode.value);
		}
		return null;
	});

	const isVersionsOpen = computed(() => {
		return modalsById.value[VERSIONS_MODAL_KEY].open;
	});

	const isModalActiveById = computed(() =>
		Object.keys(modalsById.value).reduce((acc: { [key: string]: boolean }, name) => {
			acc[name] = name === modalStack.value[0];
			return acc;
		}, {}),
	);

	const fakeDoorsByLocation = computed(() =>
		fakeDoorFeatures.value.reduce((acc: { [uiLocation: string]: IFakeDoor }, fakeDoor) => {
			fakeDoor.uiLocations.forEach((uiLocation: IFakeDoorLocation) => {
				acc[uiLocation] = fakeDoor;
			});
<<<<<<< HEAD
		},
		draggableStartDragging(type: string, data: string): void {
			this.draggable = {
				isDragging: true,
				type,
				data,
				canDrop: false,
				stickyPosition: null,
			};
		},
		draggableStopDragging(): void {
			this.draggable = {
				isDragging: false,
				type: '',
				data: '',
				canDrop: false,
				stickyPosition: null,
			};
		},
		setDraggableStickyPos(position: XYPosition): void {
			this.draggable = {
				...this.draggable,
				stickyPosition: position,
			};
		},
		setDraggableCanDrop(canDrop: boolean): void {
			this.draggable = {
				...this.draggable,
				canDrop,
			};
		},
		openDeleteUserModal(id: string): void {
			this.setActiveId(DELETE_USER_MODAL_KEY, id);
			this.openModal(DELETE_USER_MODAL_KEY);
		},
		openExistingCredential(id: string): void {
			this.setActiveId(CREDENTIAL_EDIT_MODAL_KEY, id);
			this.setMode(CREDENTIAL_EDIT_MODAL_KEY, 'edit');
			this.openModal(CREDENTIAL_EDIT_MODAL_KEY);
		},
		openNewCredential(type: string, showAuthOptions = false): void {
			this.setActiveId(CREDENTIAL_EDIT_MODAL_KEY, type);
			this.setShowAuthSelector(CREDENTIAL_EDIT_MODAL_KEY, showAuthOptions);
			this.setMode(CREDENTIAL_EDIT_MODAL_KEY, 'new');
			this.openModal(CREDENTIAL_EDIT_MODAL_KEY);
		},
		async submitContactEmail(email: string, agree: boolean): Promise<string | null> {
			const rootStore = useRootStore();
			const instanceId = rootStore.instanceId;
			const { currentUser } = useUsersStore();
			if (currentUser) {
				return await submitEmailOnSignup(
					instanceId,
					currentUser,
					email ?? currentUser?.email,
					agree,
				);
			}
			return null;
		},
		openCommunityPackageUninstallConfirmModal(packageName: string) {
			this.setActiveId(COMMUNITY_PACKAGE_CONFIRM_MODAL_KEY, packageName);
			this.setMode(COMMUNITY_PACKAGE_CONFIRM_MODAL_KEY, COMMUNITY_PACKAGE_MANAGE_ACTIONS.UNINSTALL);
			this.openModal(COMMUNITY_PACKAGE_CONFIRM_MODAL_KEY);
		},
		openCommunityPackageUpdateConfirmModal(packageName: string) {
			this.setActiveId(COMMUNITY_PACKAGE_CONFIRM_MODAL_KEY, packageName);
			this.setMode(COMMUNITY_PACKAGE_CONFIRM_MODAL_KEY, COMMUNITY_PACKAGE_MANAGE_ACTIONS.UPDATE);
			this.openModal(COMMUNITY_PACKAGE_CONFIRM_MODAL_KEY);
		},
		addActiveAction(action: string): void {
			if (!this.activeActions.includes(action)) {
				this.activeActions.push(action);
			}
		},
		removeActiveAction(action: string): void {
			const actionIndex = this.activeActions.indexOf(action);
			if (actionIndex !== -1) {
				this.activeActions.splice(actionIndex, 1);
			}
		},
		addSelectedNode(node: INodeUi): void {
			const isAlreadySelected = this.selectedNodes.some((n) => n.name === node.name);
			if (!isAlreadySelected) {
				this.selectedNodes.push(node);
			}
		},
		removeNodeFromSelection(node: INodeUi): void {
			let index;
			for (index in this.selectedNodes) {
				if (this.selectedNodes[index].name === node.name) {
					this.selectedNodes.splice(parseInt(index, 10), 1);
					break;
				}
=======
			return acc;
		}, {}),
	);

	const fakeDoorsById = computed(() =>
		fakeDoorFeatures.value.reduce((acc: { [id: string]: IFakeDoor }, fakeDoor) => {
			acc[fakeDoor.id.toString()] = fakeDoor;
			return acc;
		}, {}),
	);

	const isReadOnlyView = computed(() => {
		return ![
			VIEWS.WORKFLOW.toString(),
			VIEWS.NEW_WORKFLOW.toString(),
			VIEWS.EXECUTION_DEBUG.toString(),
		].includes(currentView.value);
	});

	const isActionActive = computed(() =>
		activeActions.value.reduce((acc: { [action: string]: boolean }, action) => {
			acc[action] = true;
			return acc;
		}, {}),
	);

	const getSelectedNodes = computed(() => {
		const seen = new Set();
		return selectedNodes.value.filter((node) => {
			// dedupe for instances when same node is selected in different ways
			if (!seen.has(node)) {
				seen.add(node);
				return true;
>>>>>>> cef17745
			}
			return false;
		});
	});

	const isNodeSelected = computed(() =>
		selectedNodes.value.reduce((acc: { [nodeName: string]: true }, node) => {
			acc[node.name] = true;
			return acc;
		}, {}),
	);

	const headerHeight = computed(() => {
		const style = getComputedStyle(document.body);
		return Number(style.getPropertyValue('--header-height'));
	});

	const isAnyModalOpen = computed(() => {
		return modalStack.value.length > 0;
	});

	// Methods

	const setTheme = (newTheme: ThemeOption): void => {
		theme.value = newTheme;
		updateTheme(newTheme);
	};

	const setMode = (name: keyof Modals, mode: string): void => {
		modalsById.value[name] = {
			...modalsById.value[name],
			mode,
		};
	};

	const setActiveId = (name: keyof Modals, activeId: string | null): void => {
		modalsById.value[name] = {
			...modalsById.value[name],
			activeId,
		};
	};

	const setShowAuthSelector = (name: keyof Modals, showAuthSelector: boolean): void => {
		modalsById.value[name] = {
			...modalsById.value[name],
			showAuthSelector,
		} as NewCredentialsModal;
	};

	const setModalData = (payload: { name: keyof Modals; data: Record<string, unknown> }) => {
		modalsById.value[payload.name] = {
			...modalsById.value[payload.name],
			data: payload.data,
		};
	};

	const openModal = (name: ModalKey) => {
		modalsById.value[name] = {
			...modalsById.value[name],
			open: true,
		};
		modalStack.value = [name].concat(modalStack.value) as string[];
	};

	const openModalWithData = (payload: { name: ModalKey; data: Record<string, unknown> }) => {
		setModalData(payload);
		openModal(payload.name);
	};

	const closeModal = (name: ModalKey) => {
		modalsById.value[name] = {
			...modalsById.value[name],
			open: false,
		};
		modalStack.value = modalStack.value.filter((openModalName) => name !== openModalName);
	};

	const draggableStartDragging = (type: string, data: string) => {
		draggable.value = {
			isDragging: true,
			type,
			data,
			canDrop: false,
			stickyPosition: null,
		};
	};

	const draggableStopDragging = () => {
		draggable.value = {
			isDragging: false,
			type: '',
			data: '',
			canDrop: false,
			stickyPosition: null,
		};
	};

	const setDraggableStickyPos = (position: XYPosition) => {
		draggable.value = {
			...draggable.value,
			stickyPosition: position,
		};
	};

	const setDraggableCanDrop = (canDrop: boolean) => {
		draggable.value = {
			...draggable.value,
			canDrop,
		};
	};

	const openDeleteUserModal = (id: string) => {
		setActiveId(DELETE_USER_MODAL_KEY, id);
		openModal(DELETE_USER_MODAL_KEY);
	};

	const openExistingCredential = (id: string) => {
		setActiveId(CREDENTIAL_EDIT_MODAL_KEY, id);
		setMode(CREDENTIAL_EDIT_MODAL_KEY, 'edit');
		openModal(CREDENTIAL_EDIT_MODAL_KEY);
	};

	const openNewCredential = (type: string, showAuthOptions = false) => {
		setActiveId(CREDENTIAL_EDIT_MODAL_KEY, type);
		setShowAuthSelector(CREDENTIAL_EDIT_MODAL_KEY, showAuthOptions);
		setMode(CREDENTIAL_EDIT_MODAL_KEY, 'new');
		openModal(CREDENTIAL_EDIT_MODAL_KEY);
	};

	const getNextOnboardingPrompt = async () => {
		const instanceId = rootStore.instanceId;
		const { currentUser } = userStore;
		if (currentUser) {
			return await onboardingApi.fetchNextOnboardingPrompt(instanceId, currentUser);
		}
		return null;
	};

	const applyForOnboardingCall = async (email: string) => {
		const instanceId = rootStore.instanceId;
		const { currentUser } = userStore;
		if (currentUser) {
			return await onboardingApi.applyForOnboardingCall(instanceId, currentUser, email);
		}
		return null;
	};

	const submitContactEmail = async (email: string, agree: boolean) => {
		const instanceId = rootStore.instanceId;
		const { currentUser } = userStore;
		if (currentUser) {
			return await onboardingApi.submitEmailOnSignup(
				instanceId,
				currentUser,
				email ?? currentUser.email,
				agree,
			);
		}
		return null;
	};

	const openCommunityPackageUninstallConfirmModal = (packageName: string) => {
		setMode(COMMUNITY_PACKAGE_CONFIRM_MODAL_KEY, packageName);
		setActiveId(COMMUNITY_PACKAGE_CONFIRM_MODAL_KEY, COMMUNITY_PACKAGE_MANAGE_ACTIONS.UNINSTALL);
		openModal(COMMUNITY_PACKAGE_CONFIRM_MODAL_KEY);
	};

	const openCommunityPackageUpdateConfirmModal = (packageName: string) => {
		setMode(COMMUNITY_PACKAGE_CONFIRM_MODAL_KEY, packageName);
		setActiveId(COMMUNITY_PACKAGE_CONFIRM_MODAL_KEY, COMMUNITY_PACKAGE_MANAGE_ACTIONS.UPDATE);
		openModal(COMMUNITY_PACKAGE_CONFIRM_MODAL_KEY);
	};

	const addActiveAction = (action: string) => {
		if (!activeActions.value.includes(action)) {
			activeActions.value.push(action);
		}
	};

	const removeActiveAction = (action: string) => {
		const actionIndex = activeActions.value.indexOf(action);
		if (actionIndex !== -1) {
			activeActions.value.splice(actionIndex, 1);
		}
	};

	const addSelectedNode = (node: INodeUi) => {
		const isAlreadySelected = selectedNodes.value.some((n) => n.name === node.name);
		if (!isAlreadySelected) {
			selectedNodes.value.push(node);
		}
	};

	const removeNodeFromSelection = (node: INodeUi) => {
		for (const [index] of selectedNodes.value.entries()) {
			if (selectedNodes.value[index].name === node.name) {
				selectedNodes.value.splice(Number(index), 1);
				break;
			}
		}
	};

	const resetSelectedNodes = () => {
		selectedNodes.value = [];
	};

	const setCurlCommand = (payload: { name: string; command: string }) => {
		modalsById.value[payload.name] = {
			...modalsById.value[payload.name],
			curlCommand: payload.command,
		};
	};

	const toggleSidebarMenuCollapse = () => {
		sidebarMenuCollapsed.value = !sidebarMenuCollapsed.value;
	};

	const getCurlToJson = async (curlCommand: string) => {
		const parameters = await curlParserApi.getCurlToJson(rootStore.restApiContext, curlCommand);

		// Normalize placeholder values
		if (parameters['parameters.url']) {
			parameters['parameters.url'] = parameters['parameters.url']
				.replaceAll('%7B', '{')
				.replaceAll('%7D', '}');
		}

		return parameters;
	};

	const goToUpgrade = async (
		source: CloudUpdateLinkSourceType,
		utm_campaign: UTMCampaign,
		mode: 'open' | 'redirect' = 'open',
	) => {
		const { usageLeft, trialDaysLeft, userIsTrialing } = cloudPlanStore;
		const { executionsLeft, workflowsLeft } = usageLeft;
		const deploymentType = settingsStore.deploymentType;

		telemetryStore.track('User clicked upgrade CTA', {
			source,
			isTrial: userIsTrialing,
			deploymentType,
			trialDaysLeft,
			executionsLeft,
			workflowsLeft,
		});

		const upgradeLink = await generateUpgradeLinkUrl(source, utm_campaign, deploymentType);

		if (mode === 'open') {
			window.open(upgradeLink, '_blank');
		} else {
			location.href = upgradeLink;
		}
	};

	const removeBannerFromStack = (name: BannerName) => {
		bannerStack.value = bannerStack.value.filter((bannerName) => bannerName !== name);
	};

	const dismissBanner = async (name: BannerName, type: 'temporary' | 'permanent' = 'temporary') => {
		if (type === 'permanent') {
			await dismissBannerPermanently(rootStore.restApiContext, {
				bannerName: name,
				dismissedBanners: settingsStore.permanentlyDismissedBanners,
			});
			removeBannerFromStack(name);
			return;
		}
		removeBannerFromStack(name);
	};

	const updateBannersHeight = (newHeight: number) => {
		bannersHeight.value = newHeight;
	};

	const pushBannerToStack = (name: BannerName) => {
		if (bannerStack.value.includes(name)) return;
		bannerStack.value.push(name);
	};

	const clearBannerStack = () => {
		bannerStack.value = [];
	};

	const setNotificationsForView = (view: VIEWS, notifications: NotificationOptions[]) => {
		pendingNotificationsForViews.value[view] = notifications;
	};

	const deleteNotificationsForView = (view: VIEWS) => {
		delete pendingNotificationsForViews.value[view];
	};

	return {
		appliedTheme,
		logo,
		contextBasedTranslationKeys,
		getLastSelectedNode,
		isVersionsOpen,
		isModalActiveById,
		fakeDoorsByLocation,
		isReadOnlyView,
		isActionActive,
		activeActions,
		getSelectedNodes,
		isNodeSelected,
		headerHeight,
		stateIsDirty,
		lastSelectedNodeOutputIndex,
		activeCredentialType,
		lastSelectedNode,
		selectedNodes,
		bannersHeight,
		lastSelectedNodeEndpointUuid,
		nodeViewOffsetPosition,
		nodeViewMoveInProgress,
		nodeViewInitialized,
		addFirstStepOnLoad,
		isCreateNodeActive,
		sidebarMenuCollapsed,
		fakeDoorFeatures,
		bannerStack,
		theme,
		modalsById,
		currentView,
		isAnyModalOpen,
		fakeDoorsById,
		pendingNotificationsForViews,
		setTheme,
		setMode,
		setActiveId,
		setShowAuthSelector,
		setModalData,
		openModalWithData,
		openModal,
		closeModal,
		draggableStartDragging,
		draggableStopDragging,
		setDraggableStickyPos,
		setDraggableCanDrop,
		openDeleteUserModal,
		openExistingCredential,
		openNewCredential,
		getNextOnboardingPrompt,
		applyForOnboardingCall,
		submitContactEmail,
		openCommunityPackageUninstallConfirmModal,
		openCommunityPackageUpdateConfirmModal,
		addActiveAction,
		removeActiveAction,
		addSelectedNode,
		removeNodeFromSelection,
		resetSelectedNodes,
		setCurlCommand,
		toggleSidebarMenuCollapse,
		getCurlToJson,
		goToUpgrade,
		removeBannerFromStack,
		dismissBanner,
		updateBannersHeight,
		pushBannerToStack,
		clearBannerStack,
		setNotificationsForView,
		deleteNotificationsForView,
	};
});

/**
 * Helper function for listening to credential changes in the store
 */
export const listenForModalChanges = (opts: {
	store: UiStore;
	onModalOpened?: (name: keyof Modals) => void;
	onModalClosed?: (name: keyof Modals) => void;
}) => {
	const { store, onModalClosed, onModalOpened } = opts;
	const listeningForActions = ['openModal', 'openModalWithData', 'closeModal'];

	return store.$onAction((result) => {
		const { name, after, args } = result;
		after(async () => {
			if (!listeningForActions.includes(name)) {
				return;
			}

			switch (name) {
				case 'openModal': {
					const modalName = args[0];
					onModalOpened?.(modalName);
					break;
				}

				case 'openModalWithData': {
					const { name: modalName } = args[0] ?? {};
					onModalOpened?.(modalName);
					break;
				}

				case 'closeModal': {
					const modalName = args[0];
					onModalClosed?.(modalName);
					break;
				}
			}
		});
	});
};

export const generateUpgradeLinkUrl = async (
	source: string,
	utm_campaign: string,
	deploymentType: string,
) => {
	let linkUrl = '';

	const searchParams = new URLSearchParams();

	const cloudPlanStore = useCloudPlanStore();

	if (deploymentType === 'cloud' && hasPermission(['instanceOwner'])) {
		const adminPanelHost = new URL(window.location.href).host.split('.').slice(1).join('.');
		const { code } = await cloudPlanStore.getAutoLoginCode();
		linkUrl = `https://${adminPanelHost}/login`;
		searchParams.set('code', code);
		searchParams.set('returnPath', '/account/change-plan');
	} else {
		linkUrl = N8N_PRICING_PAGE_URL;
	}

	if (utm_campaign) {
		searchParams.set('utm_campaign', utm_campaign);
	}

	if (source) {
		searchParams.set('source', source);
	}
	return `${linkUrl}?${searchParams.toString()}`;
};<|MERGE_RESOLUTION|>--- conflicted
+++ resolved
@@ -1,8 +1,4 @@
-<<<<<<< HEAD
-import { submitEmailOnSignup } from '@/api/workflow-webhooks';
-=======
 import * as onboardingApi from '@/api/workflow-webhooks';
->>>>>>> cef17745
 import {
 	ABOUT_MODAL_KEY,
 	CHAT_EMBED_MODAL_KEY,
@@ -45,10 +41,6 @@
 	CloudUpdateLinkSourceType,
 	IFakeDoorLocation,
 	INodeUi,
-<<<<<<< HEAD
-	UIState,
-=======
->>>>>>> cef17745
 	UTMCampaign,
 	XYPosition,
 	Modals,
@@ -88,70 +80,6 @@
 	}
 } catch (e) {}
 
-<<<<<<< HEAD
-export type UiStore = ReturnType<typeof useUIStore>;
-
-export const useUIStore = defineStore(STORES.UI, {
-	state: (): UIState => ({
-		activeActions: [],
-		activeCredentialType: null,
-		theme: savedTheme,
-		modals: {
-			...Object.fromEntries(
-				[
-					ABOUT_MODAL_KEY,
-					CHAT_EMBED_MODAL_KEY,
-					CHANGE_PASSWORD_MODAL_KEY,
-					CONTACT_PROMPT_MODAL_KEY,
-					CREDENTIAL_SELECT_MODAL_KEY,
-					DUPLICATE_MODAL_KEY,
-					PERSONALIZATION_MODAL_KEY,
-					INVITE_USER_MODAL_KEY,
-					TAGS_MANAGER_MODAL_KEY,
-					NPS_SURVEY_MODAL_KEY,
-					VERSIONS_MODAL_KEY,
-					WORKFLOW_LM_CHAT_MODAL_KEY,
-					WORKFLOW_SETTINGS_MODAL_KEY,
-					WORKFLOW_SHARE_MODAL_KEY,
-					WORKFLOW_ACTIVE_MODAL_KEY,
-					COMMUNITY_PACKAGE_INSTALL_MODAL_KEY,
-					MFA_SETUP_MODAL_KEY,
-					SOURCE_CONTROL_PUSH_MODAL_KEY,
-					SOURCE_CONTROL_PULL_MODAL_KEY,
-					EXTERNAL_SECRETS_PROVIDER_MODAL_KEY,
-					DEBUG_PAYWALL_MODAL_KEY,
-					WORKFLOW_HISTORY_VERSION_RESTORE,
-					SETUP_CREDENTIALS_MODAL_KEY,
-					PROJECT_MOVE_RESOURCE_MODAL,
-					PROJECT_MOVE_RESOURCE_CONFIRM_MODAL,
-				].map((modalKey) => [modalKey, { open: false }]),
-			),
-			[DELETE_USER_MODAL_KEY]: {
-				open: false,
-				activeId: null,
-			},
-			[COMMUNITY_PACKAGE_CONFIRM_MODAL_KEY]: {
-				open: false,
-				mode: '',
-				activeId: null,
-			},
-			[IMPORT_CURL_MODAL_KEY]: {
-				open: false,
-				data: {
-					curlCommand: '',
-				},
-			},
-			[GENERATE_CURL_MODAL_KEY]: {
-				open: false,
-				data: {
-					service: '',
-					request: '',
-				},
-			},
-			[LOG_STREAM_MODAL_KEY]: {
-				open: false,
-				data: undefined,
-=======
 type UiStore = ReturnType<typeof useUIStore>;
 
 type Draggable = {
@@ -175,7 +103,6 @@
 				CONTACT_PROMPT_MODAL_KEY,
 				CREDENTIAL_SELECT_MODAL_KEY,
 				DUPLICATE_MODAL_KEY,
-				ONBOARDING_CALL_SIGNUP_MODAL_KEY,
 				PERSONALIZATION_MODAL_KEY,
 				INVITE_USER_MODAL_KEY,
 				TAGS_MANAGER_MODAL_KEY,
@@ -210,7 +137,6 @@
 			open: false,
 			data: {
 				curlCommand: '',
->>>>>>> cef17745
 			},
 		},
 		[GENERATE_CURL_MODAL_KEY]: {
@@ -371,102 +297,6 @@
 			fakeDoor.uiLocations.forEach((uiLocation: IFakeDoorLocation) => {
 				acc[uiLocation] = fakeDoor;
 			});
-<<<<<<< HEAD
-		},
-		draggableStartDragging(type: string, data: string): void {
-			this.draggable = {
-				isDragging: true,
-				type,
-				data,
-				canDrop: false,
-				stickyPosition: null,
-			};
-		},
-		draggableStopDragging(): void {
-			this.draggable = {
-				isDragging: false,
-				type: '',
-				data: '',
-				canDrop: false,
-				stickyPosition: null,
-			};
-		},
-		setDraggableStickyPos(position: XYPosition): void {
-			this.draggable = {
-				...this.draggable,
-				stickyPosition: position,
-			};
-		},
-		setDraggableCanDrop(canDrop: boolean): void {
-			this.draggable = {
-				...this.draggable,
-				canDrop,
-			};
-		},
-		openDeleteUserModal(id: string): void {
-			this.setActiveId(DELETE_USER_MODAL_KEY, id);
-			this.openModal(DELETE_USER_MODAL_KEY);
-		},
-		openExistingCredential(id: string): void {
-			this.setActiveId(CREDENTIAL_EDIT_MODAL_KEY, id);
-			this.setMode(CREDENTIAL_EDIT_MODAL_KEY, 'edit');
-			this.openModal(CREDENTIAL_EDIT_MODAL_KEY);
-		},
-		openNewCredential(type: string, showAuthOptions = false): void {
-			this.setActiveId(CREDENTIAL_EDIT_MODAL_KEY, type);
-			this.setShowAuthSelector(CREDENTIAL_EDIT_MODAL_KEY, showAuthOptions);
-			this.setMode(CREDENTIAL_EDIT_MODAL_KEY, 'new');
-			this.openModal(CREDENTIAL_EDIT_MODAL_KEY);
-		},
-		async submitContactEmail(email: string, agree: boolean): Promise<string | null> {
-			const rootStore = useRootStore();
-			const instanceId = rootStore.instanceId;
-			const { currentUser } = useUsersStore();
-			if (currentUser) {
-				return await submitEmailOnSignup(
-					instanceId,
-					currentUser,
-					email ?? currentUser?.email,
-					agree,
-				);
-			}
-			return null;
-		},
-		openCommunityPackageUninstallConfirmModal(packageName: string) {
-			this.setActiveId(COMMUNITY_PACKAGE_CONFIRM_MODAL_KEY, packageName);
-			this.setMode(COMMUNITY_PACKAGE_CONFIRM_MODAL_KEY, COMMUNITY_PACKAGE_MANAGE_ACTIONS.UNINSTALL);
-			this.openModal(COMMUNITY_PACKAGE_CONFIRM_MODAL_KEY);
-		},
-		openCommunityPackageUpdateConfirmModal(packageName: string) {
-			this.setActiveId(COMMUNITY_PACKAGE_CONFIRM_MODAL_KEY, packageName);
-			this.setMode(COMMUNITY_PACKAGE_CONFIRM_MODAL_KEY, COMMUNITY_PACKAGE_MANAGE_ACTIONS.UPDATE);
-			this.openModal(COMMUNITY_PACKAGE_CONFIRM_MODAL_KEY);
-		},
-		addActiveAction(action: string): void {
-			if (!this.activeActions.includes(action)) {
-				this.activeActions.push(action);
-			}
-		},
-		removeActiveAction(action: string): void {
-			const actionIndex = this.activeActions.indexOf(action);
-			if (actionIndex !== -1) {
-				this.activeActions.splice(actionIndex, 1);
-			}
-		},
-		addSelectedNode(node: INodeUi): void {
-			const isAlreadySelected = this.selectedNodes.some((n) => n.name === node.name);
-			if (!isAlreadySelected) {
-				this.selectedNodes.push(node);
-			}
-		},
-		removeNodeFromSelection(node: INodeUi): void {
-			let index;
-			for (index in this.selectedNodes) {
-				if (this.selectedNodes[index].name === node.name) {
-					this.selectedNodes.splice(parseInt(index, 10), 1);
-					break;
-				}
-=======
 			return acc;
 		}, {}),
 	);
@@ -500,7 +330,6 @@
 			if (!seen.has(node)) {
 				seen.add(node);
 				return true;
->>>>>>> cef17745
 			}
 			return false;
 		});
@@ -628,24 +457,6 @@
 		setShowAuthSelector(CREDENTIAL_EDIT_MODAL_KEY, showAuthOptions);
 		setMode(CREDENTIAL_EDIT_MODAL_KEY, 'new');
 		openModal(CREDENTIAL_EDIT_MODAL_KEY);
-	};
-
-	const getNextOnboardingPrompt = async () => {
-		const instanceId = rootStore.instanceId;
-		const { currentUser } = userStore;
-		if (currentUser) {
-			return await onboardingApi.fetchNextOnboardingPrompt(instanceId, currentUser);
-		}
-		return null;
-	};
-
-	const applyForOnboardingCall = async (email: string) => {
-		const instanceId = rootStore.instanceId;
-		const { currentUser } = userStore;
-		if (currentUser) {
-			return await onboardingApi.applyForOnboardingCall(instanceId, currentUser, email);
-		}
-		return null;
 	};
 
 	const submitContactEmail = async (email: string, agree: boolean) => {
@@ -845,8 +656,6 @@
 		openDeleteUserModal,
 		openExistingCredential,
 		openNewCredential,
-		getNextOnboardingPrompt,
-		applyForOnboardingCall,
 		submitContactEmail,
 		openCommunityPackageUninstallConfirmModal,
 		openCommunityPackageUpdateConfirmModal,
