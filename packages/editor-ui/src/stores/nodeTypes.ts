import {
	getNodeParameterOptions,
	getNodesInformation,
	getNodeTranslationHeaders,
	getNodeTypes,
	getResourceLocatorResults,
	getResourceMapperFields,
} from '@/api/nodeTypes';
import { DEFAULT_NODETYPE_VERSION, STORES } from '@/constants';
import type {
	INodeTypesState,
	IResourceLocatorReqParams,
	ResourceMapperReqParams,
} from '@/Interface';
import { addHeaders, addNodeTranslation } from '@/plugins/i18n';
import { omit } from '@/utils';
import type {
	ILoadOptions,
	INodeCredentials,
	INodeListSearchResult,
	INodeParameters,
	INodePropertyOptions,
	INodeTypeDescription,
	INodeTypeNameVersion,
} from 'n8n-workflow';
import { defineStore } from 'pinia';
import Vue from 'vue';
import { useCredentialsStore } from './credentials';
import { useRootStore } from './n8nRootStore';
<<<<<<< HEAD
import { useUsersStore } from './users';
import { useNodeCreatorStore } from './nodeCreator';
import type { ResourceMapperFields } from 'n8n-workflow/src/Interfaces';
=======
import { ResourceMapperFields } from 'n8n-workflow/src/Interfaces';
>>>>>>> 0b823c75
function getNodeVersions(nodeType: INodeTypeDescription) {
	return Array.isArray(nodeType.version) ? nodeType.version : [nodeType.version];
}

export const useNodeTypesStore = defineStore(STORES.NODE_TYPES, {
	state: (): INodeTypesState => ({
		nodeTypes: {},
	}),
	getters: {
		allNodeTypes(): INodeTypeDescription[] {
			return Object.values(this.nodeTypes).reduce<INodeTypeDescription[]>(
				(allNodeTypes, nodeType) => {
					const versionNumbers = Object.keys(nodeType).map(Number);
					const allNodeVersions = versionNumbers.map((version) => nodeType[version]);

					return [...allNodeTypes, ...allNodeVersions];
				},
				[],
			);
		},
		allLatestNodeTypes(): INodeTypeDescription[] {
			return Object.values(this.nodeTypes).reduce<INodeTypeDescription[]>(
				(allLatestNodeTypes, nodeVersions) => {
					const versionNumbers = Object.keys(nodeVersions).map(Number);
					const latestNodeVersion = nodeVersions[Math.max(...versionNumbers)];

					if (!latestNodeVersion) return allLatestNodeTypes;

					return [...allLatestNodeTypes, latestNodeVersion];
				},
				[],
			);
		},
		getNodeType() {
			return (nodeTypeName: string, version?: number): INodeTypeDescription | null => {
				const nodeVersions = this.nodeTypes[nodeTypeName];

				if (!nodeVersions) return null;

				const versionNumbers = Object.keys(nodeVersions).map(Number);
				const nodeType = nodeVersions[version || Math.max(...versionNumbers)];

				return nodeType || null;
			};
		},
		isTriggerNode() {
			return (nodeTypeName: string) => {
				const nodeType = this.getNodeType(nodeTypeName);
				return !!(nodeType && nodeType.group.includes('trigger'));
			};
		},
		isCoreNodeType() {
			return (nodeType: INodeTypeDescription) => {
				return nodeType.codex?.categories?.includes('Core Nodes');
			};
		},
		visibleNodeTypes(): INodeTypeDescription[] {
			return this.allLatestNodeTypes.filter((nodeType: INodeTypeDescription) => !nodeType.hidden);
		},
	},
	actions: {
		setNodeTypes(newNodeTypes: INodeTypeDescription[] = []): void {
			const nodeTypes = newNodeTypes.reduce<Record<string, Record<string, INodeTypeDescription>>>(
				(acc, newNodeType) => {
					const newNodeVersions = getNodeVersions(newNodeType);

					if (newNodeVersions.length === 0) {
						const singleVersion = { [DEFAULT_NODETYPE_VERSION]: newNodeType };

						acc[newNodeType.name] = singleVersion;
						return acc;
					}

					for (const version of newNodeVersions) {
						// Node exists with the same name
						if (acc[newNodeType.name]) {
							acc[newNodeType.name][version] = Object.assign(
								acc[newNodeType.name][version] ?? {},
								newNodeType,
							);
						} else {
							acc[newNodeType.name] = Object.assign(acc[newNodeType.name] ?? {}, {
								[version]: newNodeType,
							});
						}
					}

					return acc;
				},
				{ ...this.nodeTypes },
			);
			Vue.set(this, 'nodeTypes', nodeTypes);
		},
		removeNodeTypes(nodeTypesToRemove: INodeTypeDescription[]): void {
			this.nodeTypes = nodeTypesToRemove.reduce(
				(oldNodes, newNodeType) => omit(newNodeType.name, oldNodes),
				this.nodeTypes,
			);
		},
		async getNodesInformation(
			nodeInfos: INodeTypeNameVersion[],
			replace = true,
		): Promise<INodeTypeDescription[]> {
			const rootStore = useRootStore();
			const nodesInformation = await getNodesInformation(rootStore.getRestApiContext, nodeInfos);

			nodesInformation.forEach((nodeInformation) => {
				if (nodeInformation.translation) {
					const nodeType = nodeInformation.name.replace('n8n-nodes-base.', '');

					addNodeTranslation({ [nodeType]: nodeInformation.translation }, rootStore.defaultLocale);
				}
			});
			if (replace) this.setNodeTypes(nodesInformation);

			return nodesInformation;
		},
		async getFullNodesProperties(nodesToBeFetched: INodeTypeNameVersion[]): Promise<void> {
			const credentialsStore = useCredentialsStore();
			credentialsStore.fetchCredentialTypes(true);
			await this.getNodesInformation(nodesToBeFetched);
		},
		async getNodeTypes(): Promise<void> {
			const rootStore = useRootStore();
			const nodeTypes = await getNodeTypes(rootStore.getBaseUrl);
			if (nodeTypes.length) {
				this.setNodeTypes(nodeTypes);
			}
		},
		async getNodeTranslationHeaders(): Promise<void> {
			const rootStore = useRootStore();
			const headers = await getNodeTranslationHeaders(rootStore.getRestApiContext);

			if (headers) {
				addHeaders(headers, rootStore.defaultLocale);
			}
		},
		async getNodeParameterOptions(sendData: {
			nodeTypeAndVersion: INodeTypeNameVersion;
			path: string;
			methodName?: string;
			loadOptions?: ILoadOptions;
			currentNodeParameters: INodeParameters;
			credentials?: INodeCredentials;
		}): Promise<INodePropertyOptions[]> {
			const rootStore = useRootStore();
			return getNodeParameterOptions(rootStore.getRestApiContext, sendData);
		},
		async getResourceLocatorResults(
			sendData: IResourceLocatorReqParams,
		): Promise<INodeListSearchResult> {
			const rootStore = useRootStore();
			return getResourceLocatorResults(rootStore.getRestApiContext, sendData);
		},
		async getResourceMapperFields(
			sendData: ResourceMapperReqParams,
		): Promise<ResourceMapperFields | null> {
			const rootStore = useRootStore();
			try {
				return getResourceMapperFields(rootStore.getRestApiContext, sendData);
			} catch (error) {
				return null;
			}
		},
	},
});<|MERGE_RESOLUTION|>--- conflicted
+++ resolved
@@ -27,13 +27,7 @@
 import Vue from 'vue';
 import { useCredentialsStore } from './credentials';
 import { useRootStore } from './n8nRootStore';
-<<<<<<< HEAD
-import { useUsersStore } from './users';
-import { useNodeCreatorStore } from './nodeCreator';
 import type { ResourceMapperFields } from 'n8n-workflow/src/Interfaces';
-=======
-import { ResourceMapperFields } from 'n8n-workflow/src/Interfaces';
->>>>>>> 0b823c75
 function getNodeVersions(nodeType: INodeTypeDescription) {
 	return Array.isArray(nodeType.version) ? nodeType.version : [nodeType.version];
 }
