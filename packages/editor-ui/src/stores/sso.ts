import { computed, reactive, ref } from 'vue';
import { defineStore } from 'pinia';
import { EnterpriseEditionFeature } from '@/constants';
import { useRootStore } from '@/stores/n8nRootStore';
import { useSettingsStore } from '@/stores/settings';
<<<<<<< HEAD
import { initSSO } from '@/api/sso';
import { updateCurrentUser } from '@/api/users';
import { useUsersStore } from '@/stores/users';
=======
import * as ssoApi from '@/api/sso';
import { SamlPreferences } from '@/Interface';
>>>>>>> a7217341

export const useSSOStore = defineStore('sso', () => {
	const rootStore = useRootStore();
	const settingsStore = useSettingsStore();
	const usersStore = useUsersStore();

	const state = reactive({
		loading: false,
	});

	const isLoading = computed(() => state.loading);

	const setLoading = (loading: boolean) => {
		state.loading = loading;
	};

	const isSamlLoginEnabled = computed({
		get: () => settingsStore.isSamlLoginEnabled,
		set: (value: boolean) => {
			settingsStore.setSettings({
				...settingsStore.settings,
				sso: {
					...settingsStore.settings.sso,
					saml: {
						...settingsStore.settings.sso.saml,
						loginEnabled: value,
					},
				},
			});
			toggleLoginEnabled(value);
		},
	});
	const isEnterpriseSamlEnabled = computed(() =>
		settingsStore.isEnterpriseFeatureEnabled(EnterpriseEditionFeature.Saml),
	);
	const isDefaultAuthenticationSaml = computed(() => settingsStore.isDefaultAuthenticationSaml);
	const showSsoLoginButton = computed(
		() =>
			isSamlLoginEnabled.value &&
			isEnterpriseSamlEnabled.value &&
			isDefaultAuthenticationSaml.value,
	);

	const getSSORedirectUrl = () => ssoApi.initSSO(rootStore.getRestApiContext);

	const toggleLoginEnabled = (enabled: boolean) =>
		ssoApi.toggleSamlConfig(rootStore.getRestApiContext, { loginEnabled: enabled });

	const getSamlMetadata = () => ssoApi.getSamlMetadata(rootStore.getRestApiContext);
	const getSamlConfig = () => ssoApi.getSamlConfig(rootStore.getRestApiContext);
	const saveSamlConfig = (config: SamlPreferences) =>
		ssoApi.saveSamlConfig(rootStore.getRestApiContext, config);
	const testSamlConfig = () => ssoApi.testSamlConfig(rootStore.getRestApiContext);

	const updateUser = async (params: { firstName: string; lastName: string }) =>
		updateCurrentUser(rootStore.getRestApiContext, {
			id: usersStore.currentUser!.id,
			email: usersStore.currentUser!.email!,
			...params,
		});

	return {
		isLoading,
		setLoading,
<<<<<<< HEAD
		isEnterpriseSamlEnabled,
		showSsoLoginButton,
		getSSORedirectUrl,
		updateUser,
=======
		isSamlLoginEnabled,
		isEnterpriseSamlEnabled,
		showSsoLoginButton,
		getSSORedirectUrl,
		getSamlMetadata,
		getSamlConfig,
		saveSamlConfig,
		testSamlConfig,
>>>>>>> a7217341
	};
});<|MERGE_RESOLUTION|>--- conflicted
+++ resolved
@@ -3,14 +3,10 @@
 import { EnterpriseEditionFeature } from '@/constants';
 import { useRootStore } from '@/stores/n8nRootStore';
 import { useSettingsStore } from '@/stores/settings';
-<<<<<<< HEAD
-import { initSSO } from '@/api/sso';
+import * as ssoApi from '@/api/sso';
+import { SamlPreferences } from '@/Interface';
 import { updateCurrentUser } from '@/api/users';
 import { useUsersStore } from '@/stores/users';
-=======
-import * as ssoApi from '@/api/sso';
-import { SamlPreferences } from '@/Interface';
->>>>>>> a7217341
 
 export const useSSOStore = defineStore('sso', () => {
 	const rootStore = useRootStore();
@@ -75,12 +71,6 @@
 	return {
 		isLoading,
 		setLoading,
-<<<<<<< HEAD
-		isEnterpriseSamlEnabled,
-		showSsoLoginButton,
-		getSSORedirectUrl,
-		updateUser,
-=======
 		isSamlLoginEnabled,
 		isEnterpriseSamlEnabled,
 		showSsoLoginButton,
@@ -89,6 +79,6 @@
 		getSamlConfig,
 		saveSamlConfig,
 		testSamlConfig,
->>>>>>> a7217341
+		updateUser,
 	};
 });