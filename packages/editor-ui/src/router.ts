--- conflicted
+++ resolved
@@ -171,14 +171,11 @@
 			components: {
 				default: SigninView,
 			},
-<<<<<<< HEAD
-=======
-			meta: {
-				telemetry: {
-					pageCategory: 'auth',
-				},
-			},
->>>>>>> 53ac2acc
+			meta: {
+				telemetry: {
+					pageCategory: 'auth',
+				},
+			},
 		},
 		{
 			path: '/signup',
@@ -186,14 +183,11 @@
 			components: {
 				default: SignupView,
 			},
-<<<<<<< HEAD
-=======
-			meta: {
-				telemetry: {
-					pageCategory: 'auth',
-				},
-			},
->>>>>>> 53ac2acc
+			meta: {
+				telemetry: {
+					pageCategory: 'auth',
+				},
+			},
 		},
 		{
 			path: '/setup',
@@ -201,14 +195,11 @@
 			components: {
 				default: SetupView,
 			},
-<<<<<<< HEAD
-=======
-			meta: {
-				telemetry: {
-					pageCategory: 'auth',
-				},
-			},
->>>>>>> 53ac2acc
+			meta: {
+				telemetry: {
+					pageCategory: 'auth',
+				},
+			},
 		},
 		{
 			path: '/forgot-password',
@@ -216,14 +207,11 @@
 			components: {
 				default: ForgotMyPasswordView,
 			},
-<<<<<<< HEAD
-=======
-			meta: {
-				telemetry: {
-					pageCategory: 'auth',
-				},
-			},
->>>>>>> 53ac2acc
+			meta: {
+				telemetry: {
+					pageCategory: 'auth',
+				},
+			},
 		},
 		{
 			path: '/change-password',
@@ -231,14 +219,11 @@
 			components: {
 				default: ChangePasswordView,
 			},
-<<<<<<< HEAD
-=======
-			meta: {
-				telemetry: {
-					pageCategory: 'auth',
-				},
-			},
->>>>>>> 53ac2acc
+			meta: {
+				telemetry: {
+					pageCategory: 'auth',
+				},
+			},
 		},
 		{
 			path: '/settings',
