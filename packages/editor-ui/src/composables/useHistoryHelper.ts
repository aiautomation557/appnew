--- conflicted
+++ resolved
@@ -8,22 +8,14 @@
 import { onMounted, onUnmounted, nextTick } from 'vue';
 import { useDeviceSupport } from 'n8n-design-system';
 import { getNodeViewTab } from '@/utils/canvasUtils';
-<<<<<<< HEAD
-import type { RouteLocation } from 'vue-router';
-=======
 import type { RouteLocationNormalizedLoaded } from 'vue-router';
->>>>>>> 1a982d51
 import { useTelemetry } from './useTelemetry';
 import { useDebounce } from '@/composables/useDebounce';
 
 const UNDO_REDO_DEBOUNCE_INTERVAL = 100;
 const ELEMENT_UI_OVERLAY_SELECTOR = '.el-overlay';
 
-<<<<<<< HEAD
-export function useHistoryHelper(activeRoute: RouteLocation) {
-=======
 export function useHistoryHelper(activeRoute: RouteLocationNormalizedLoaded) {
->>>>>>> 1a982d51
 	const telemetry = useTelemetry();
 
 	const ndvStore = useNDVStore();
