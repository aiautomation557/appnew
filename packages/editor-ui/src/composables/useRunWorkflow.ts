import type {
	IExecutionPushResponse,
	IExecutionResponse,
	IPushDataExecutionFinished,
	IStartRunData,
	IWorkflowDb,
} from '@/Interface';
import type {
	IDataObject,
	IRunData,
	IRunExecutionData,
	ITaskData,
	IPinData,
	Workflow,
	StartNodeData,
	IRun,
} from 'n8n-workflow';
import { NodeConnectionType, FORM_TRIGGER_PATH_IDENTIFIER } from 'n8n-workflow';

import { useToast } from '@/composables/useToast';
import { useNodeHelpers } from '@/composables/useNodeHelpers';

import {
	CHAT_TRIGGER_NODE_TYPE,
	FORM_TRIGGER_NODE_TYPE,
	WAIT_NODE_TYPE,
	WORKFLOW_LM_CHAT_MODAL_KEY,
} from '@/constants';
import { useTitleChange } from '@/composables/useTitleChange';
import { useRootStore } from '@/stores/root.store';
import { useUIStore } from '@/stores/ui.store';
import { useWorkflowsStore } from '@/stores/workflows.store';
import { openPopUpWindow } from '@/utils/executionUtils';
import { useExternalHooks } from '@/composables/useExternalHooks';
import { useWorkflowHelpers } from '@/composables/useWorkflowHelpers';
import type { useRouter } from 'vue-router';
import { isEmpty } from '@/utils/typesUtils';
import { useI18n } from '@/composables/useI18n';
import { get } from 'lodash-es';
import { useExecutionsStore } from '@/stores/executions.store';

export function useRunWorkflow(useRunWorkflowOpts: { router: ReturnType<typeof useRouter> }) {
	const nodeHelpers = useNodeHelpers();
	const workflowHelpers = useWorkflowHelpers({ router: useRunWorkflowOpts.router });
	const i18n = useI18n();
	const toast = useToast();
	const { titleSet } = useTitleChange();

	const rootStore = useRootStore();
	const uiStore = useUIStore();
	const workflowsStore = useWorkflowsStore();
	const executionsStore = useExecutionsStore();

	// Starts to execute a workflow on server
	async function runWorkflowApi(runData: IStartRunData): Promise<IExecutionPushResponse> {
		if (!rootStore.pushConnectionActive) {
			// Do not start if the connection to server is not active
			// because then it can not receive the data as it executes.
			throw new Error(i18n.baseText('workflowRun.noActiveConnectionToTheServer'));
		}

		workflowsStore.subWorkflowExecutionError = null;

		uiStore.addActiveAction('workflowRunning');

		let response: IExecutionPushResponse;

		try {
			response = await workflowsStore.runWorkflow(runData);
		} catch (error) {
			uiStore.removeActiveAction('workflowRunning');
			throw error;
		}

		if (response.executionId !== undefined) {
			workflowsStore.activeExecutionId = response.executionId;
		}

		if (response.waitingForWebhook === true) {
			workflowsStore.executionWaitingForWebhook = true;
		}

		return response;
	}

	async function runWorkflow(options: {
		destinationNode?: string;
		triggerNode?: string;
		nodeData?: ITaskData;
		source?: string;
	}): Promise<IExecutionPushResponse | undefined> {
		const workflow = workflowHelpers.getCurrentWorkflow();

		if (uiStore.isActionActive('workflowRunning')) {
			return;
		}

		titleSet(workflow.name as string, 'EXECUTING');

		toast.clearAllStickyNotifications();

		try {
			// Get the direct parents of the node
			let directParentNodes: string[] = [];
			if (options.destinationNode !== undefined) {
				directParentNodes = workflow.getParentNodes(
					options.destinationNode,
					NodeConnectionType.Main,
					-1,
				);
			}

			const runData = workflowsStore.getWorkflowRunData;

			if (workflowsStore.isNewWorkflow) {
				await workflowHelpers.saveCurrentWorkflow();
			}

			const workflowData = await workflowHelpers.getWorkflowDataToSave();

			const consolidatedData = consolidateRunDataAndStartNodes(
				directParentNodes,
				runData,
				workflowData.pinData,
				workflow,
			);

			const { startNodeNames } = consolidatedData;
			const destinationNodeType = options.destinationNode
				? workflowsStore.getNodeByName(options.destinationNode)?.type
				: '';

			let { runData: newRunData } = consolidatedData;
			let executedNode: string | undefined;
			if (
				startNodeNames.length === 0 &&
				'destinationNode' in options &&
				options.destinationNode !== undefined
			) {
				executedNode = options.destinationNode;
				startNodeNames.push(options.destinationNode);
			} else if ('triggerNode' in options && 'nodeData' in options) {
				startNodeNames.push(
					...workflow.getChildNodes(options.triggerNode as string, NodeConnectionType.Main, 1),
				);
				newRunData = {
					[options.triggerNode as string]: [options.nodeData],
				} as IRunData;
				executedNode = options.triggerNode;
			}

			// If the destination node is specified, check if it is a chat node or has a chat parent
			if (
				options.destinationNode &&
				(workflowsStore.checkIfNodeHasChatParent(options.destinationNode) ||
					destinationNodeType === CHAT_TRIGGER_NODE_TYPE)
			) {
				const startNode = workflow.getStartNode(options.destinationNode);
				if (startNode && startNode.type === CHAT_TRIGGER_NODE_TYPE) {
					// Check if the chat node has input data or pin data
					const chatHasInputData =
						nodeHelpers.getNodeInputData(startNode, 0, 0, 'input')?.length > 0;
					const chatHasPinData = !!workflowData.pinData?.[startNode.name];

					// If the chat node has no input data or pin data, open the chat modal
					// and halt the execution
					if (!chatHasInputData && !chatHasPinData) {
						uiStore.openModal(WORKFLOW_LM_CHAT_MODAL_KEY);
						return;
					}
				}
			}

			//if no destination node is specified
			//and execution is not triggered from chat
			//and there are other triggers in the workflow
			//disable chat trigger node to avoid modal opening and webhook creation
			if (
				!options.destinationNode &&
				options.source !== 'RunData.ManualChatMessage' &&
				workflowData.nodes.some((node) => node.type === CHAT_TRIGGER_NODE_TYPE)
			) {
				const otherTriggers = workflowData.nodes.filter(
					(node) =>
						node.type !== CHAT_TRIGGER_NODE_TYPE &&
						node.type.toLowerCase().includes('trigger') &&
						!node.disabled,
				);

				if (otherTriggers.length) {
					const chatTriggerNode = workflowData.nodes.find(
						(node) => node.type === CHAT_TRIGGER_NODE_TYPE,
					);
					if (chatTriggerNode) {
						chatTriggerNode.disabled = true;
					}
				}
			}

			const startNodes: StartNodeData[] = startNodeNames.map((name) => {
				// Find for each start node the source data
				let sourceData = get(runData, [name, 0, 'source', 0], null);
				if (sourceData === null) {
					const parentNodes = workflow.getParentNodes(name, NodeConnectionType.Main, 1);
					const executeData = workflowHelpers.executeData(
						parentNodes,
						name,
						NodeConnectionType.Main,
						0,
					);
					sourceData = get(executeData, ['source', NodeConnectionType.Main, 0], null);
				}
				return {
					name,
					sourceData,
				};
			});

			const startRunData: IStartRunData = {
				workflowData,
				runData: newRunData,
				startNodes,
			};
			if ('destinationNode' in options) {
				startRunData.destinationNode = options.destinationNode;
			}

			// Init the execution data to represent the start of the execution
			// that data which gets reused is already set and data of newly executed
			// nodes can be added as it gets pushed in
			const executionData: IExecutionResponse = {
				id: '__IN_PROGRESS__',
				finished: false,
				mode: 'manual',
				status: 'running',
				startedAt: new Date(),
				stoppedAt: undefined,
				workflowId: workflow.id,
				executedNode,
				data: {
					resultData: {
						runData: newRunData ?? {},
						pinData: workflowData.pinData,
						workflowData,
					},
				} as IRunExecutionData,
				workflowData: {
					id: workflowsStore.workflowId,
					name: workflowData.name!,
					active: workflowData.active!,
					createdAt: 0,
					updatedAt: 0,
					...workflowData,
				} as IWorkflowDb,
			};
			workflowsStore.setWorkflowExecutionData(executionData);
			nodeHelpers.updateNodesExecutionIssues();

			const runWorkflowApiResponse = await runWorkflowApi(startRunData);
			const pinData = workflowData.pinData ?? {};

			for (const node of workflowData.nodes) {
				if (pinData[node.name]) continue;

				if (![FORM_TRIGGER_NODE_TYPE, WAIT_NODE_TYPE].includes(node.type)) {
					continue;
				}

				if (
					options.destinationNode &&
					options.destinationNode !== node.name &&
					!directParentNodes.includes(node.name)
				) {
					continue;
				}

				if (node.name === options.destinationNode || !node.disabled) {
					let testUrl = '';

					if (node.type === FORM_TRIGGER_NODE_TYPE && node.typeVersion === 1) {
						const webhookPath = (node.parameters.path as string) || node.webhookId;
						testUrl = `${rootStore.webhookTestUrl}/${webhookPath}/${FORM_TRIGGER_PATH_IDENTIFIER}`;
					}

					if (node.type === FORM_TRIGGER_NODE_TYPE && node.typeVersion > 1) {
						const webhookPath = (node.parameters.path as string) || node.webhookId;
						testUrl = `${rootStore.formTestUrl}/${webhookPath}`;
					}

					if (
						node.type === WAIT_NODE_TYPE &&
						node.parameters.resume === 'form' &&
						runWorkflowApiResponse.executionId
					) {
						const workflowTriggerNodes = workflow
							.getTriggerNodes()
							.map((triggerNode) => triggerNode.name);

						const showForm =
							options.destinationNode === node.name ||
							directParentNodes.includes(node.name) ||
							workflowTriggerNodes.some((triggerNode) =>
								workflowsStore.isNodeInOutgoingNodeConnections(triggerNode, node.name),
							);

						if (!showForm) continue;

						const { webhookSuffix } = (node.parameters.options ?? {}) as IDataObject;
<<<<<<< HEAD
						const suffix = webhookSuffix ? `/${webhookSuffix}` : '';
						testUrl = `${rootStore.formWaitingUrl}/${runWorkflowApiResponse.executionId}${suffix}`;
=======
						const suffix =
							webhookSuffix && typeof webhookSuffix !== 'object' ? `/${webhookSuffix}` : '';
						testUrl = `${rootStore.getFormWaitingUrl}/${runWorkflowApiResponse.executionId}${suffix}`;
>>>>>>> 653953e2
					}

					if (testUrl) openPopUpWindow(testUrl);
				}
			}

			await useExternalHooks().run('workflowRun.runWorkflow', {
				nodeName: options.destinationNode,
				source: options.source,
			});

			return runWorkflowApiResponse;
		} catch (error) {
			titleSet(workflow.name as string, 'ERROR');
			toast.showError(error, i18n.baseText('workflowRun.showError.title'));
			return undefined;
		}
	}

	function consolidateRunDataAndStartNodes(
		directParentNodes: string[],
		runData: IRunData | null,
		pinData: IPinData | undefined,
		workflow: Workflow,
	): { runData: IRunData | undefined; startNodeNames: string[] } {
		const startNodeNames = new Set<string>();
		let newRunData: IRunData | undefined;

		if (runData !== null && Object.keys(runData).length !== 0) {
			newRunData = {};
			// Go over the direct parents of the node
			for (const directParentNode of directParentNodes) {
				// Go over the parents of that node so that we can get a start
				// node for each of the branches
				const parentNodes = workflow.getParentNodes(directParentNode, NodeConnectionType.Main);

				// Add also the enabled direct parent to be checked
				if (workflow.nodes[directParentNode].disabled) continue;

				parentNodes.push(directParentNode);

				for (const parentNode of parentNodes) {
					// We want to execute nodes that don't have run data neither pin data
					// in addition, if a node failed we want to execute it again
					if (
						(!runData[parentNode]?.length && !pinData?.[parentNode]?.length) ||
						runData[parentNode]?.[0]?.error !== undefined
					) {
						// When we hit a node which has no data we stop and set it
						// as a start node the execution from and then go on with other
						// direct input nodes
						startNodeNames.add(parentNode);
						break;
					}
					if (runData[parentNode] && !runData[parentNode]?.[0]?.error) {
						newRunData[parentNode] = runData[parentNode]?.slice(0, 1);
					}
				}
			}

			if (isEmpty(newRunData)) {
				// If there is no data for any of the parent nodes make sure
				// that run data is empty that it runs regularly
				newRunData = undefined;
			}
		}

		return { runData: newRunData, startNodeNames: [...startNodeNames] };
	}

	async function stopCurrentExecution() {
		const executionId = workflowsStore.activeExecutionId;
		if (executionId === null) {
			return;
		}

		try {
			await executionsStore.stopCurrentExecution(executionId);
		} catch (error) {
			// Execution stop might fail when the execution has already finished. Let's treat this here.
			const execution = await workflowsStore.getExecution(executionId);

			if (execution === undefined) {
				// execution finished but was not saved (e.g. due to low connectivity)
				workflowsStore.finishActiveExecution({
					executionId,
					data: { finished: true, stoppedAt: new Date() },
				});
				workflowsStore.executingNode.length = 0;
				uiStore.removeActiveAction('workflowRunning');

				titleSet(workflowsStore.workflowName, 'IDLE');
				toast.showMessage({
					title: i18n.baseText('nodeView.showMessage.stopExecutionCatch.unsaved.title'),
					message: i18n.baseText('nodeView.showMessage.stopExecutionCatch.unsaved.message'),
					type: 'success',
				});
			} else if (execution?.finished) {
				// execution finished before it could be stopped
				const executedData = {
					data: execution.data,
					finished: execution.finished,
					mode: execution.mode,
					startedAt: execution.startedAt,
					stoppedAt: execution.stoppedAt,
				} as IRun;
				const pushData = {
					data: executedData,
					executionId,
					retryOf: execution.retryOf,
				} as IPushDataExecutionFinished;
				workflowsStore.finishActiveExecution(pushData);
				titleSet(execution.workflowData.name, 'IDLE');
				workflowsStore.executingNode.length = 0;
				workflowsStore.setWorkflowExecutionData(executedData as IExecutionResponse);
				uiStore.removeActiveAction('workflowRunning');
				toast.showMessage({
					title: i18n.baseText('nodeView.showMessage.stopExecutionCatch.title'),
					message: i18n.baseText('nodeView.showMessage.stopExecutionCatch.message'),
					type: 'success',
				});
			} else {
				toast.showError(error, i18n.baseText('nodeView.showError.stopExecution.title'));
			}
		}
	}

	return {
		consolidateRunDataAndStartNodes,
		runWorkflow,
		runWorkflowApi,
		stopCurrentExecution,
	};
}<|MERGE_RESOLUTION|>--- conflicted
+++ resolved
@@ -306,14 +306,9 @@
 						if (!showForm) continue;
 
 						const { webhookSuffix } = (node.parameters.options ?? {}) as IDataObject;
-<<<<<<< HEAD
-						const suffix = webhookSuffix ? `/${webhookSuffix}` : '';
-						testUrl = `${rootStore.formWaitingUrl}/${runWorkflowApiResponse.executionId}${suffix}`;
-=======
 						const suffix =
 							webhookSuffix && typeof webhookSuffix !== 'object' ? `/${webhookSuffix}` : '';
-						testUrl = `${rootStore.getFormWaitingUrl}/${runWorkflowApiResponse.executionId}${suffix}`;
->>>>>>> 653953e2
+						testUrl = `${rootStore.formWaitingUrl}/${runWorkflowApiResponse.executionId}${suffix}`;
 					}
 
 					if (testUrl) openPopUpWindow(testUrl);
