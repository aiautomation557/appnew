{
  "name": "n8n-editor-ui",
  "version": "0.159.4",
  "description": "Workflow Editor UI for n8n",
  "license": "SEE LICENSE IN LICENSE.md",
  "homepage": "https://n8n.io",
  "author": {
    "name": "Jan Oberhauser",
    "email": "jan@n8n.io"
  },
  "main": "index.js",
  "repository": {
    "type": "git",
    "url": "git+https://github.com/n8n-io/n8n.git"
  },
  "scripts": {
    "build": "cross-env VUE_APP_PUBLIC_PATH=\"/%BASE_PATH%/\" vite build",
    "dev": "npm run serve",
    "format": "cd ../.. && node_modules/prettier/bin-prettier.js packages/editor-ui/**/**.ts --write",
<<<<<<< HEAD
    "lint": "tslint -p tsconfig.json -c tslint.json",
    "lintfix": "tslint --fix -p tsconfig.json -c tslint.json",
    "serve": "cross-env VUE_APP_URL_BASE_API=http://localhost:5678/ vite --host 0.0.0.0 --port 8080 dev",
    "test": "vitest run",
    "test:dev": "vitest"
=======
    "lint": "tslint -p tsconfig.json -c tslint.json && eslint .",
    "lintfix": "tslint --fix -p tsconfig.json -c tslint.json && eslint . --fix",
    "serve": "cross-env VUE_APP_URL_BASE_API=http://localhost:5678/ vue-cli-service serve",
    "test:e2e": "vue-cli-service test:e2e",
    "test:unit": "vue-cli-service test:unit"
>>>>>>> 69eb9799
  },
  "dependencies": {
    "@fontsource/open-sans": "^4.5.0",
    "@fortawesome/fontawesome-svg-core": "^1.2.35",
    "@fortawesome/free-regular-svg-icons": "^6.1.1",
    "@fortawesome/free-solid-svg-icons": "^5.15.3",
    "@fortawesome/vue-fontawesome": "^2.0.2",
    "axios": "^0.21.1",
    "dateformat": "^3.0.3",
    "file-saver": "^2.0.2",
    "flatted": "^3.2.4",
    "jquery": "^3.4.1",
    "jsplumb": "2.15.4",
    "lodash-es": "^4.17.21",
    "lodash.camelcase": "^4.3.0",
    "lodash.debounce": "^4.0.8",
    "lodash.get": "^4.4.2",
    "lodash.set": "^4.3.2",
    "luxon": "^2.3.0",
    "monaco-editor": "^0.30.1",
    "n8n-design-system": "~0.33.1",
    "n8n-workflow": "~0.115.1",
    "normalize-wheel": "^1.0.1",
    "prismjs": "^1.17.1",
    "quill": "^2.0.0-dev.3",
    "quill-autoformat": "^0.1.1",
    "timeago.js": "^4.0.2",
    "uuid": "^8.3.2",
    "v-click-outside": "^3.1.2",
    "vue": "~2.6.11",
    "vue-agile": "^2.0.0",
    "vue-fragment": "1.5.1",
    "vue-i18n": "^8.26.7",
    "vue-json-pretty": "1.7.1",
    "vue-prism-editor": "^0.3.0",
    "vue-router": "^3.0.6",
    "vue-template-compiler": "~2.6.11",
    "vue-typed-mixins": "^0.2.0",
    "vue2-boring-avatars": "0.3.4",
    "vue2-teleport": "^1.0.1",
    "vue2-touch-events": "^3.2.1",
    "vuex": "^3.1.1",
    "xss": "^1.0.10"
  },
  "devDependencies": {
<<<<<<< HEAD
    "@intlify/vue-i18n-loader": "^1.1.0",
=======
    "@fortawesome/fontawesome-svg-core": "^1.2.35",
    "@fortawesome/free-solid-svg-icons": "^5.15.3",
    "@fortawesome/vue-fontawesome": "^2.0.2",
    "@n8n_io/eslint-config": "",
>>>>>>> 69eb9799
    "@types/dateformat": "^3.0.0",
    "@types/express": "^4.17.6",
    "@types/file-saver": "^2.0.1",
    "@types/jest": "^27.4.0",
    "@types/lodash.camelcase": "^4.3.6",
    "@types/lodash.get": "^4.4.6",
    "@types/lodash.set": "^4.3.6",
    "@types/luxon": "^2.0.9",
    "@types/node": "^16.11.22",
    "@types/quill": "^2.0.1",
    "@types/uuid": "^8.3.2",
    "@vue/cli-plugin-babel": "~4.5.19",
    "@vue/cli-plugin-typescript": "~4.5.19",
    "@vue/cli-plugin-unit-jest": "~4.5.19",
    "@vue/cli-service": "~4.5.19",
    "@vue/test-utils": "^1.0.3",
    "@yfwz100/vite-plugin-vue2-i18n": "^1.0.0-2",
    "babel-core": "7.0.0-bridge.0",
    "babel-eslint": "^10.0.1",
    "cross-env": "^7.0.2",
<<<<<<< HEAD
    "eslint": "^8.0.0",
    "eslint-plugin-import": "^2.23.4",
    "eslint-plugin-vue": "^7.16.0",
=======
    "dateformat": "^3.0.3",
    "file-saver": "^2.0.2",
    "flatted": "^3.2.4",
    "jquery": "^3.4.1",
>>>>>>> 69eb9799
    "jshint": "^2.9.7",
    "sass": "^1.26.5",
    "sass-loader": "^8.0.2",
    "string-template-parser": "^1.2.6",
    "ts-jest": "^27.1.3",
    "tslint": "^6.1.2",
    "typescript": "~4.6.0",
    "vite": "2.9",
    "vite-plugin-html": "^3.2.0",
    "vite-plugin-monaco-editor": "^1.0.10",
    "vite-plugin-vue2": "^2.0.1",
    "vue-tsc": "^0.34.15"
  }
}<|MERGE_RESOLUTION|>--- conflicted
+++ resolved
@@ -17,19 +17,9 @@
     "build": "cross-env VUE_APP_PUBLIC_PATH=\"/%BASE_PATH%/\" vite build",
     "dev": "npm run serve",
     "format": "cd ../.. && node_modules/prettier/bin-prettier.js packages/editor-ui/**/**.ts --write",
-<<<<<<< HEAD
-    "lint": "tslint -p tsconfig.json -c tslint.json",
-    "lintfix": "tslint --fix -p tsconfig.json -c tslint.json",
     "serve": "cross-env VUE_APP_URL_BASE_API=http://localhost:5678/ vite --host 0.0.0.0 --port 8080 dev",
     "test": "vitest run",
     "test:dev": "vitest"
-=======
-    "lint": "tslint -p tsconfig.json -c tslint.json && eslint .",
-    "lintfix": "tslint --fix -p tsconfig.json -c tslint.json && eslint . --fix",
-    "serve": "cross-env VUE_APP_URL_BASE_API=http://localhost:5678/ vue-cli-service serve",
-    "test:e2e": "vue-cli-service test:e2e",
-    "test:unit": "vue-cli-service test:unit"
->>>>>>> 69eb9799
   },
   "dependencies": {
     "@fontsource/open-sans": "^4.5.0",
@@ -75,14 +65,8 @@
     "xss": "^1.0.10"
   },
   "devDependencies": {
-<<<<<<< HEAD
     "@intlify/vue-i18n-loader": "^1.1.0",
-=======
-    "@fortawesome/fontawesome-svg-core": "^1.2.35",
-    "@fortawesome/free-solid-svg-icons": "^5.15.3",
-    "@fortawesome/vue-fontawesome": "^2.0.2",
     "@n8n_io/eslint-config": "",
->>>>>>> 69eb9799
     "@types/dateformat": "^3.0.0",
     "@types/express": "^4.17.6",
     "@types/file-saver": "^2.0.1",
@@ -103,16 +87,9 @@
     "babel-core": "7.0.0-bridge.0",
     "babel-eslint": "^10.0.1",
     "cross-env": "^7.0.2",
-<<<<<<< HEAD
     "eslint": "^8.0.0",
     "eslint-plugin-import": "^2.23.4",
     "eslint-plugin-vue": "^7.16.0",
-=======
-    "dateformat": "^3.0.3",
-    "file-saver": "^2.0.2",
-    "flatted": "^3.2.4",
-    "jquery": "^3.4.1",
->>>>>>> 69eb9799
     "jshint": "^2.9.7",
     "sass": "^1.26.5",
     "sass-loader": "^8.0.2",
