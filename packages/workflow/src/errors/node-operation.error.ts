--- conflicted
+++ resolved
@@ -1,8 +1,4 @@
-<<<<<<< HEAD
-import { type INode, type JsonObject } from '..';
-=======
 import type { INode, JsonObject } from '@/Interfaces';
->>>>>>> 106b0ac1
 import type { NodeOperationErrorOptions } from './node-api.error';
 import { NodeError } from './abstract/node.error';
 import { ApplicationError } from './application.error';
