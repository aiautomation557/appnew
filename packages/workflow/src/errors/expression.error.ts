--- conflicted
+++ resolved
@@ -5,10 +5,7 @@
 	cause?: Error;
 	causeDetailed?: string;
 	description?: string;
-<<<<<<< HEAD
-=======
 	descriptionKey?: string;
->>>>>>> 0e4216d7
 	descriptionTemplate?: string;
 	functionality?: 'pairedItem';
 	itemIndex?: number;
