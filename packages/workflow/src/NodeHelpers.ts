/* eslint-disable no-console */
/* eslint-disable @typescript-eslint/no-non-null-assertion */
/* eslint-disable @typescript-eslint/no-use-before-define */
/* eslint-disable @typescript-eslint/no-unsafe-assignment */
/* eslint-disable @typescript-eslint/prefer-nullish-coalescing */
/* eslint-disable no-param-reassign */
/* eslint-disable no-continue */
/* eslint-disable prefer-spread */
/* eslint-disable no-restricted-syntax */
/* eslint-disable @typescript-eslint/explicit-module-boundary-types */
/* eslint-disable import/no-cycle */
// eslint-disable-next-line import/no-extraneous-dependencies
import { get, isEqual } from 'lodash';

import {
	IContextObject,
	INode,
	INodeCredentialDescription,
	INodeExecutionData,
	INodeIssueObjectProperty,
	INodeIssues,
	INodeParameters,
	INodeProperties,
	INodePropertyCollection,
	INodeType,
	INodeVersionedType,
	IParameterDependencies,
	IRunExecutionData,
	IWebhookData,
	IWorkflowExecuteAdditionalData,
	NodeParameterValue,
	WebhookHttpMethod,
} from './Interfaces';

import { Workflow } from './Workflow';

/**
 * Gets special parameters which should be added to nodeTypes depending
 * on their type or configuration
 *
 * @export
 * @param {INodeType} nodeType
 * @returns
 */
export function getSpecialNodeParameters(nodeType: INodeType) {
	if (nodeType.description.polling === true) {
		return [
			{
				displayName: 'Poll Times',
				name: 'pollTimes',
				type: 'fixedCollection',
				typeOptions: {
					multipleValues: true,
					multipleValueButtonText: 'Add Poll Time',
				},
				default: {},
				description: 'Time at which polling should occur.',
				placeholder: 'Add Poll Time',
				options: [
					{
						name: 'item',
						displayName: 'Item',
						values: [
							{
								displayName: 'Mode',
								name: 'mode',
								type: 'options',
								options: [
									{
										name: 'Every Minute',
										value: 'everyMinute',
									},
									{
										name: 'Every Hour',
										value: 'everyHour',
									},
									{
										name: 'Every Day',
										value: 'everyDay',
									},
									{
										name: 'Every Week',
										value: 'everyWeek',
									},
									{
										name: 'Every Month',
										value: 'everyMonth',
									},
									{
										name: 'Every X',
										value: 'everyX',
									},
									{
										name: 'Custom',
										value: 'custom',
									},
								],
								default: 'everyDay',
								description: 'How often to trigger.',
							},
							{
								displayName: 'Hour',
								name: 'hour',
								type: 'number',
								typeOptions: {
									minValue: 0,
									maxValue: 23,
								},
								displayOptions: {
									hide: {
										mode: ['custom', 'everyHour', 'everyMinute', 'everyX'],
									},
								},
								default: 14,
								description: 'The hour of the day to trigger (24h format).',
							},
							{
								displayName: 'Minute',
								name: 'minute',
								type: 'number',
								typeOptions: {
									minValue: 0,
									maxValue: 59,
								},
								displayOptions: {
									hide: {
										mode: ['custom', 'everyMinute', 'everyX'],
									},
								},
								default: 0,
								description: 'The minute of the day to trigger.',
							},
							{
								displayName: 'Day of Month',
								name: 'dayOfMonth',
								type: 'number',
								displayOptions: {
									show: {
										mode: ['everyMonth'],
									},
								},
								typeOptions: {
									minValue: 1,
									maxValue: 31,
								},
								default: 1,
								description: 'The day of the month to trigger.',
							},
							{
								displayName: 'Weekday',
								name: 'weekday',
								type: 'options',
								displayOptions: {
									show: {
										mode: ['everyWeek'],
									},
								},
								options: [
									{
										name: 'Monday',
										value: '1',
									},
									{
										name: 'Tuesday',
										value: '2',
									},
									{
										name: 'Wednesday',
										value: '3',
									},
									{
										name: 'Thursday',
										value: '4',
									},
									{
										name: 'Friday',
										value: '5',
									},
									{
										name: 'Saturday',
										value: '6',
									},
									{
										name: 'Sunday',
										value: '0',
									},
								],
								default: '1',
								description: 'The weekday to trigger.',
							},
							{
								displayName: 'Cron Expression',
								name: 'cronExpression',
								type: 'string',
								displayOptions: {
									show: {
										mode: ['custom'],
									},
								},
								default: '* * * * * *',
								description:
									'Use custom cron expression. Values and ranges as follows:<ul><li>Seconds: 0-59</li><li>Minutes: 0 - 59</li><li>Hours: 0 - 23</li><li>Day of Month: 1 - 31</li><li>Months: 0 - 11 (Jan - Dec)</li><li>Day of Week: 0 - 6 (Sun - Sat)</li></ul>',
							},
							{
								displayName: 'Value',
								name: 'value',
								type: 'number',
								typeOptions: {
									minValue: 0,
									maxValue: 1000,
								},
								displayOptions: {
									show: {
										mode: ['everyX'],
									},
								},
								default: 2,
								description: 'All how many X minutes/hours it should trigger.',
							},
							{
								displayName: 'Unit',
								name: 'unit',
								type: 'options',
								displayOptions: {
									show: {
										mode: ['everyX'],
									},
								},
								options: [
									{
										name: 'Minutes',
										value: 'minutes',
									},
									{
										name: 'Hours',
										value: 'hours',
									},
								],
								default: 'hours',
								description: 'If it should trigger all X minutes or hours.',
							},
						],
					},
				],
			},
		];
	}

	return [];
}

/**
 * Returns if the parameter should be displayed or not
 *
 * @export
 * @param {INodeParameters} nodeValues The data on the node which decides if the parameter
 *                                    should be displayed
 * @param {(INodeProperties | INodeCredentialDescription)} parameter The parameter to check if it should be displayed
 * @param {INodeParameters} [nodeValuesRoot] The root node-parameter-data
 * @returns
 */
export function displayParameter(
	nodeValues: INodeParameters,
	parameter: INodeProperties | INodeCredentialDescription,
	nodeValuesRoot?: INodeParameters,
) {
	if (!parameter.displayOptions) {
		return true;
	}

	nodeValuesRoot = nodeValuesRoot || nodeValues;

	let value;
	// eslint-disable-next-line @typescript-eslint/no-explicit-any
	const values: any[] = [];
	if (parameter.displayOptions.show) {
		// All the defined rules have to match to display parameter
		for (const propertyName of Object.keys(parameter.displayOptions.show)) {
			if (propertyName.charAt(0) === '/') {
				// Get the value from the root of the node
				value = get(nodeValuesRoot, propertyName.slice(1));
			} else {
				// Get the value from current level
				value = get(nodeValues, propertyName);
			}

			values.length = 0;
			if (!Array.isArray(value)) {
				values.push(value);
			} else {
				values.push.apply(values, value);
			}

			if (values.some((v) => typeof v === 'string' && v.charAt(0) === '=')) {
				return true;
			}

<<<<<<< HEAD
			if (values.length === 0 || !parameter.displayOptions.show[propertyName]!.some(v => values.includes(v))) {
=======
			if (
				values.length === 0 ||
				!parameter.displayOptions.show[propertyName].some((v) => values.includes(v))
			) {
>>>>>>> 63e2bd25
				return false;
			}
		}
	}

	if (parameter.displayOptions.hide) {
		// Any of the defined hide rules have to match to hide the parameter
		for (const propertyName of Object.keys(parameter.displayOptions.hide)) {
			if (propertyName.charAt(0) === '/') {
				// Get the value from the root of the node
				value = get(nodeValuesRoot, propertyName.slice(1));
			} else {
				// Get the value from current level
				value = get(nodeValues, propertyName);
			}

			values.length = 0;
			if (!Array.isArray(value)) {
				values.push(value);
			} else {
				values.push.apply(values, value);
			}

<<<<<<< HEAD
			if (values.length !== 0 && parameter.displayOptions.hide[propertyName]!.some(v => values.includes(v))) {
=======
			if (
				values.length !== 0 &&
				parameter.displayOptions.hide[propertyName].some((v) => values.includes(v))
			) {
>>>>>>> 63e2bd25
				return false;
			}
		}
	}

	return true;
}

/**
 * Returns if the given parameter should be displayed or not considering the path
 * to the properties
 *
 * @export
 * @param {INodeParameters} nodeValues The data on the node which decides if the parameter
 *                                    should be displayed
 * @param {(INodeProperties | INodeCredentialDescription)} parameter The parameter to check if it should be displayed
 * @param {string} path The path to the property
 * @returns
 */
export function displayParameterPath(
	nodeValues: INodeParameters,
	parameter: INodeProperties | INodeCredentialDescription,
	path: string,
) {
	let resolvedNodeValues = nodeValues;
	if (path !== '') {
		resolvedNodeValues = get(nodeValues, path) as INodeParameters;
	}

	// Get the root parameter data
	let nodeValuesRoot = nodeValues;
	if (path && path.split('.').indexOf('parameters') === 0) {
		nodeValuesRoot = get(nodeValues, 'parameters') as INodeParameters;
	}

	return displayParameter(resolvedNodeValues, parameter, nodeValuesRoot);
}

/**
 * Returns the context data
 *
 * @export
 * @param {IRunExecutionData} runExecutionData The run execution data
 * @param {string} type The data type. "node"/"flow"
 * @param {INode} [node] If type "node" is set the node to return the context of has to be supplied
 * @returns {IContextObject}
 */
export function getContext(
	runExecutionData: IRunExecutionData,
	type: string,
	node?: INode,
): IContextObject {
	if (runExecutionData.executionData === undefined) {
		// TODO: Should not happen leave it for test now
		throw new Error('The "executionData" is not initialized!');
	}

	let key: string;
	if (type === 'flow') {
		key = 'flow';
	} else if (type === 'node') {
		if (node === undefined) {
			throw new Error(`The request data of context type "node" the node parameter has to be set!`);
		}
		key = `node:${node.name}`;
	} else {
		throw new Error(`The context type "${type}" is not know. Only "flow" and node" are supported!`);
	}

	if (runExecutionData.executionData.contextData[key] === undefined) {
		// eslint-disable-next-line no-param-reassign
		runExecutionData.executionData.contextData[key] = {};
	}

	return runExecutionData.executionData.contextData[key];
}

/**
 * Returns which parameters are dependent on which
 *
 * @export
 * @param {INodeProperties[]} nodePropertiesArray
 * @returns {IParameterDependencies}
 */
export function getParamterDependencies(
	nodePropertiesArray: INodeProperties[],
): IParameterDependencies {
	const dependencies: IParameterDependencies = {};

	let displayRule: string;
	let parameterName: string;
	for (const nodeProperties of nodePropertiesArray) {
		if (dependencies[nodeProperties.name] === undefined) {
			dependencies[nodeProperties.name] = [];
		}
		if (nodeProperties.displayOptions === undefined) {
			// Does not have any dependencies
			continue;
		}

		for (displayRule of Object.keys(nodeProperties.displayOptions)) {
			// @ts-ignore
			for (parameterName of Object.keys(nodeProperties.displayOptions[displayRule])) {
				if (!dependencies[nodeProperties.name].includes(parameterName)) {
					dependencies[nodeProperties.name].push(parameterName);
				}
			}
		}
	}

	return dependencies;
}

/**
 * Returns in which order the parameters should be resolved
 * to have the parameters available they depend on
 *
 * @export
 * @param {INodeProperties[]} nodePropertiesArray
 * @param {IParameterDependencies} parameterDependencies
 * @returns {number[]}
 */
export function getParamterResolveOrder(
	nodePropertiesArray: INodeProperties[],
	parameterDependencies: IParameterDependencies,
): number[] {
	const executionOrder: number[] = [];
	const indexToResolve = Array.from({ length: nodePropertiesArray.length }, (v, k) => k);
	const resolvedParamters: string[] = [];

	let index: number;
	let property: INodeProperties;

	let lastIndexLength = indexToResolve.length;
	let lastIndexReduction = -1;

	let iterations = 0;

	while (indexToResolve.length !== 0) {
		iterations += 1;

		index = indexToResolve.shift() as number;
		property = nodePropertiesArray[index];

		if (parameterDependencies[property.name].length === 0) {
			// Does not have any dependencies so simply add
			executionOrder.push(index);
			resolvedParamters.push(property.name);
			continue;
		}

		// Parameter has dependencies
		for (const dependency of parameterDependencies[property.name]) {
			if (!resolvedParamters.includes(dependency)) {
				if (dependency.charAt(0) === '/') {
					// Assume that root level depenencies are resolved
					continue;
				}
				// Dependencies for that paramter are still missing so
				// try to add again later
				indexToResolve.push(index);
				continue;
			}
		}

		// All dependencies got found so add
		executionOrder.push(index);
		resolvedParamters.push(property.name);

		if (indexToResolve.length < lastIndexLength) {
			lastIndexReduction = iterations;
		}

		if (iterations > lastIndexReduction + nodePropertiesArray.length) {
			throw new Error(
				'Could not resolve parameter depenencies. Max iterations reached! Hint: If `displayOptions` are specified in any child parameter of a parent `collection` or `fixedCollection`, remove the `displayOptions` from the child parameter.',
			);
		}
		lastIndexLength = indexToResolve.length;
	}

	return executionOrder;
}

/**
 * Returns the node parameter values. Depending on the settings it either just returns the none
 * default values or it applies all the default values.
 *
 * @export
 * @param {INodeProperties[]} nodePropertiesArray The properties which exist and their settings
 * @param {INodeParameters} nodeValues The node parameter data
 * @param {boolean} returnDefaults If default values get added or only none default values returned
 * @param {boolean} returnNoneDisplayed If also values which should not be displayed should be returned
 * @param {boolean} [onlySimpleTypes=false] If only simple types should be resolved
 * @param {boolean} [dataIsResolved=false] If nodeValues are already fully resolved (so that all default values got added already)
 * @param {INodeParameters} [nodeValuesRoot] The root node-parameter-data
 * @returns {(INodeParameters | null)}
 */
export function getNodeParameters(
	nodePropertiesArray: INodeProperties[],
	nodeValues: INodeParameters,
	returnDefaults: boolean,
	returnNoneDisplayed: boolean,
	onlySimpleTypes = false,
	dataIsResolved = false,
	nodeValuesRoot?: INodeParameters,
	parentType?: string,
	parameterDependencies?: IParameterDependencies,
): INodeParameters | null {
	if (parameterDependencies === undefined) {
		parameterDependencies = getParamterDependencies(nodePropertiesArray);
	}

	// Get the parameter names which get used multiple times as for this
	// ones we have to always check which ones get displayed and which ones not
	const duplicateParameterNames: string[] = [];
	const parameterNames: string[] = [];
	for (const nodeProperties of nodePropertiesArray) {
		if (parameterNames.includes(nodeProperties.name)) {
			if (!duplicateParameterNames.includes(nodeProperties.name)) {
				duplicateParameterNames.push(nodeProperties.name);
			}
		} else {
			parameterNames.push(nodeProperties.name);
		}
	}

	const nodeParameters: INodeParameters = {};
	const nodeParametersFull: INodeParameters = {};

	let nodeValuesDisplayCheck = nodeParametersFull;
	if (!dataIsResolved && !returnNoneDisplayed) {
		nodeValuesDisplayCheck = getNodeParameters(
			nodePropertiesArray,
			nodeValues,
			true,
			true,
			true,
			true,
			nodeValuesRoot,
			parentType,
			parameterDependencies,
		) as INodeParameters;
	}

	nodeValuesRoot = nodeValuesRoot || nodeValuesDisplayCheck;

	// Go through the parameters in order of their dependencies
	const parameterItterationOrderIndex = getParamterResolveOrder(
		nodePropertiesArray,
		parameterDependencies,
	);

	for (const parameterIndex of parameterItterationOrderIndex) {
		const nodeProperties = nodePropertiesArray[parameterIndex];
		if (
			nodeValues[nodeProperties.name] === undefined &&
			(!returnDefaults || parentType === 'collection')
		) {
			// The value is not defined so go to the next
			continue;
		}

		if (
			!returnNoneDisplayed &&
			!displayParameter(nodeValuesDisplayCheck, nodeProperties, nodeValuesRoot)
		) {
			if (!returnNoneDisplayed || !returnDefaults) {
				continue;
			}
		}

		if (!['collection', 'fixedCollection'].includes(nodeProperties.type)) {
			// Is a simple property so can be set as it is

			if (duplicateParameterNames.includes(nodeProperties.name)) {
				if (!displayParameter(nodeValuesDisplayCheck, nodeProperties, nodeValuesRoot)) {
					continue;
				}
			}

			if (returnDefaults) {
				// Set also when it has the default value
				if (['boolean', 'number', 'options'].includes(nodeProperties.type)) {
					// Boolean, numbers and options are special as false and 0 are valid values
					// and should not be replaced with default value
					nodeParameters[nodeProperties.name] =
						nodeValues[nodeProperties.name] !== undefined
							? nodeValues[nodeProperties.name]
							: nodeProperties.default;
				} else {
					nodeParameters[nodeProperties.name] =
						nodeValues[nodeProperties.name] || nodeProperties.default;
				}
				nodeParametersFull[nodeProperties.name] = nodeParameters[nodeProperties.name];
			} else if (
				(nodeValues[nodeProperties.name] !== nodeProperties.default &&
					typeof nodeValues[nodeProperties.name] !== 'object') ||
				(typeof nodeValues[nodeProperties.name] === 'object' &&
					!isEqual(nodeValues[nodeProperties.name], nodeProperties.default)) ||
				(nodeValues[nodeProperties.name] !== undefined && parentType === 'collection')
			) {
				// Set only if it is different to the default value
				nodeParameters[nodeProperties.name] = nodeValues[nodeProperties.name];
				nodeParametersFull[nodeProperties.name] = nodeParameters[nodeProperties.name];
				continue;
			}
		}

		if (onlySimpleTypes) {
			// It is only supposed to resolve the simple types. So continue.
			continue;
		}

		// Is a complex property so check lower levels
		let tempValue: INodeParameters | null;
		if (nodeProperties.type === 'collection') {
			// Is collection

			if (
				nodeProperties.typeOptions !== undefined &&
				nodeProperties.typeOptions.multipleValues === true
			) {
				// Multiple can be set so will be an array

				// Return directly the values like they are
				if (nodeValues[nodeProperties.name] !== undefined) {
					nodeParameters[nodeProperties.name] = nodeValues[nodeProperties.name];
				} else if (returnDefaults) {
					// Does not have values defined but defaults should be returned
					if (Array.isArray(nodeProperties.default)) {
						nodeParameters[nodeProperties.name] = JSON.parse(
							JSON.stringify(nodeProperties.default),
						);
					} else {
						// As it is probably wrong for many nodes, do we keep on returning an empty array if
						// anything else than an array is set as default
						nodeParameters[nodeProperties.name] = [];
					}
				}
				nodeParametersFull[nodeProperties.name] = nodeParameters[nodeProperties.name];
			} else if (nodeValues[nodeProperties.name] !== undefined) {
				// Has values defined so get them
				const tempNodeParameters = getNodeParameters(
					nodeProperties.options as INodeProperties[],
					nodeValues[nodeProperties.name] as INodeParameters,
					returnDefaults,
					returnNoneDisplayed,
					false,
					false,
					nodeValuesRoot,
					nodeProperties.type,
				);

				if (tempNodeParameters !== null) {
					nodeParameters[nodeProperties.name] = tempNodeParameters;
					nodeParametersFull[nodeProperties.name] = nodeParameters[nodeProperties.name];
				}
			} else if (returnDefaults) {
				// Does not have values defined but defaults should be returned
				nodeParameters[nodeProperties.name] = JSON.parse(JSON.stringify(nodeProperties.default));
				nodeParametersFull[nodeProperties.name] = nodeParameters[nodeProperties.name];
			}
		} else if (nodeProperties.type === 'fixedCollection') {
			// Is fixedCollection

			const collectionValues: INodeParameters = {};
			let tempNodeParameters: INodeParameters;
			let tempNodePropertiesArray: INodeProperties[];
			let nodePropertyOptions: INodePropertyCollection | undefined;

			let propertyValues = nodeValues[nodeProperties.name];
			if (returnDefaults) {
				if (propertyValues === undefined) {
					propertyValues = JSON.parse(JSON.stringify(nodeProperties.default));
				}
			}

			// Iterate over all collections
			for (const itemName of Object.keys(propertyValues || {})) {
				if (
					nodeProperties.typeOptions !== undefined &&
					nodeProperties.typeOptions.multipleValues === true
				) {
					// Multiple can be set so will be an array

					const tempArrayValue: INodeParameters[] = [];
					// Iterate over all items as it contains multiple ones
					for (const nodeValue of (propertyValues as INodeParameters)[
						itemName
					] as INodeParameters[]) {
						nodePropertyOptions = nodeProperties.options!.find(
							// eslint-disable-next-line @typescript-eslint/no-shadow
							(nodePropertyOptions) => nodePropertyOptions.name === itemName,
						) as INodePropertyCollection;

						if (nodePropertyOptions === undefined) {
							throw new Error(
								`Could not find property option "${itemName}" for "${nodeProperties.name}"`,
							);
						}

						tempNodePropertiesArray = nodePropertyOptions.values!;
						tempValue = getNodeParameters(
							tempNodePropertiesArray,
							nodeValue,
							returnDefaults,
							returnNoneDisplayed,
							false,
							false,
							nodeValuesRoot,
							nodeProperties.type,
						);
						if (tempValue !== null) {
							tempArrayValue.push(tempValue);
						}
					}
					collectionValues[itemName] = tempArrayValue;
				} else {
					// Only one can be set so is an object of objects
					tempNodeParameters = {};

					// Get the options of the current item
					// eslint-disable-next-line @typescript-eslint/no-shadow
					const nodePropertyOptions = nodeProperties.options!.find(
						(data) => data.name === itemName,
					);

					if (nodePropertyOptions !== undefined) {
						tempNodePropertiesArray = (nodePropertyOptions as INodePropertyCollection).values!;
						tempValue = getNodeParameters(
							tempNodePropertiesArray,
							(nodeValues[nodeProperties.name] as INodeParameters)[itemName] as INodeParameters,
							returnDefaults,
							returnNoneDisplayed,
							false,
							false,
							nodeValuesRoot,
							nodeProperties.type,
						);
						if (tempValue !== null) {
							Object.assign(tempNodeParameters, tempValue);
						}
					}

					if (Object.keys(tempNodeParameters).length !== 0) {
						collectionValues[itemName] = tempNodeParameters;
					}
				}
			}

			if (Object.keys(collectionValues).length !== 0 || returnDefaults) {
				// Set only if value got found

				if (returnDefaults) {
					// Set also when it has the default value
					if (collectionValues === undefined) {
						nodeParameters[nodeProperties.name] = JSON.parse(
							JSON.stringify(nodeProperties.default),
						);
					} else {
						nodeParameters[nodeProperties.name] = collectionValues;
					}
					nodeParametersFull[nodeProperties.name] = nodeParameters[nodeProperties.name];
				} else if (collectionValues !== nodeProperties.default) {
					// Set only if values got found and it is not the default
					nodeParameters[nodeProperties.name] = collectionValues;
					nodeParametersFull[nodeProperties.name] = nodeParameters[nodeProperties.name];
				}
			}
		}
	}

	return nodeParameters;
}

/**
 * Brings the output data in a format that can be returned from a node
 *
 * @export
 * @param {INodeExecutionData[]} outputData
 * @param {number} [outputIndex=0]
 * @returns {Promise<INodeExecutionData[][]>}
 */
export async function prepareOutputData(
	outputData: INodeExecutionData[],
	outputIndex = 0,
): Promise<INodeExecutionData[][]> {
	// TODO: Check if node has output with that index
	const returnData = [];

	for (let i = 0; i < outputIndex; i++) {
		returnData.push([]);
	}

	returnData.push(outputData);

	return returnData;
}

/**
 * Returns all the webhooks which should be created for the give node
 *
 * @export
 *
 * @param {INode} node
 * @returns {IWebhookData[]}
 */
export function getNodeWebhooks(
	workflow: Workflow,
	node: INode,
	additionalData: IWorkflowExecuteAdditionalData,
	ignoreRestartWehbooks = false,
): IWebhookData[] {
	if (node.disabled === true) {
		// Node is disabled so webhooks will also not be enabled
		return [];
	}

	const nodeType = workflow.nodeTypes.getByNameAndVersion(node.type, node.typeVersion) as INodeType;

	if (nodeType.description.webhooks === undefined) {
		// Node does not have any webhooks so return
		return [];
	}

	const workflowId = workflow.id || '__UNSAVED__';
	const mode = 'internal';

	const returnData: IWebhookData[] = [];
	for (const webhookDescription of nodeType.description.webhooks) {
		if (ignoreRestartWehbooks && webhookDescription.restartWebhook === true) {
			continue;
		}

		let nodeWebhookPath = workflow.expression.getSimpleParameterValue(
			node,
			webhookDescription.path,
			mode,
			{},
		);
		if (nodeWebhookPath === undefined) {
			// TODO: Use a proper logger
			console.error(
				`No webhook path could be found for node "${node.name}" in workflow "${workflowId}".`,
			);
			continue;
		}

		nodeWebhookPath = nodeWebhookPath.toString();

		if (nodeWebhookPath.startsWith('/')) {
			nodeWebhookPath = nodeWebhookPath.slice(1);
		}
		if (nodeWebhookPath.endsWith('/')) {
			nodeWebhookPath = nodeWebhookPath.slice(0, -1);
		}

		const isFullPath: boolean = workflow.expression.getSimpleParameterValue(
			node,
			webhookDescription.isFullPath,
			'internal',
			{},
			false,
		) as boolean;
		const restartWebhook: boolean = workflow.expression.getSimpleParameterValue(
			node,
			webhookDescription.restartWebhook,
			'internal',
			{},
			false,
		) as boolean;
		const path = getNodeWebhookPath(workflowId, node, nodeWebhookPath, isFullPath, restartWebhook);

		const httpMethod = workflow.expression.getSimpleParameterValue(
			node,
			webhookDescription.httpMethod,
			mode,
			{},
			'GET',
		);

		if (httpMethod === undefined) {
			// TODO: Use a proper logger
			console.error(
				`The webhook "${path}" for node "${node.name}" in workflow "${workflowId}" could not be added because the httpMethod is not defined.`,
			);
			continue;
		}

		let webhookId: string | undefined;
		if ((path.startsWith(':') || path.includes('/:')) && node.webhookId) {
			webhookId = node.webhookId;
		}

		returnData.push({
			httpMethod: httpMethod.toString() as WebhookHttpMethod,
			node: node.name,
			path,
			webhookDescription,
			workflowId,
			workflowExecuteAdditionalData: additionalData,
			webhookId,
		});
	}

	return returnData;
}

export function getNodeWebhooksBasic(workflow: Workflow, node: INode): IWebhookData[] {
	if (node.disabled === true) {
		// Node is disabled so webhooks will also not be enabled
		return [];
	}

	const nodeType = workflow.nodeTypes.getByNameAndVersion(node.type, node.typeVersion) as INodeType;

	if (nodeType.description.webhooks === undefined) {
		// Node does not have any webhooks so return
		return [];
	}

	const workflowId = workflow.id || '__UNSAVED__';

	const mode = 'internal';

	const returnData: IWebhookData[] = [];
	for (const webhookDescription of nodeType.description.webhooks) {
		let nodeWebhookPath = workflow.expression.getSimpleParameterValue(
			node,
			webhookDescription.path,
			mode,
			{},
		);
		if (nodeWebhookPath === undefined) {
			// TODO: Use a proper logger
			console.error(
				`No webhook path could be found for node "${node.name}" in workflow "${workflowId}".`,
			);
			continue;
		}

		nodeWebhookPath = nodeWebhookPath.toString();

		if (nodeWebhookPath.startsWith('/')) {
			nodeWebhookPath = nodeWebhookPath.slice(1);
		}
		if (nodeWebhookPath.endsWith('/')) {
			nodeWebhookPath = nodeWebhookPath.slice(0, -1);
		}

		const isFullPath: boolean = workflow.expression.getSimpleParameterValue(
			node,
			webhookDescription.isFullPath,
			mode,
			{},
			false,
		) as boolean;

		const path = getNodeWebhookPath(workflowId, node, nodeWebhookPath, isFullPath);

		const httpMethod = workflow.expression.getSimpleParameterValue(
			node,
			webhookDescription.httpMethod,
			mode,
			{},
		);

		if (httpMethod === undefined) {
			// TODO: Use a proper logger
			console.error(
				`The webhook "${path}" for node "${node.name}" in workflow "${workflowId}" could not be added because the httpMethod is not defined.`,
			);
			continue;
		}

		// @ts-ignore
		returnData.push({
			httpMethod: httpMethod.toString() as WebhookHttpMethod,
			node: node.name,
			path,
			webhookDescription,
			workflowId,
		});
	}

	return returnData;
}

/**
 * Returns the webhook path
 *
 * @export
 * @param {string} workflowId
 * @param {string} nodeTypeName
 * @param {string} path
 * @returns {string}
 */
export function getNodeWebhookPath(
	workflowId: string,
	node: INode,
	path: string,
	isFullPath?: boolean,
	restartWebhook?: boolean,
): string {
	let webhookPath = '';
	if (restartWebhook === true) {
		return path;
	}
	if (node.webhookId === undefined) {
		webhookPath = `${workflowId}/${encodeURIComponent(node.name.toLowerCase())}/${path}`;
	} else {
		if (isFullPath === true) {
			return path;
		}
		webhookPath = `${node.webhookId}/${path}`;
	}
	return webhookPath;
}

/**
 * Returns the webhook URL
 *
 * @export
 * @param {string} baseUrl
 * @param {string} workflowId
 * @param {string} nodeTypeName
 * @param {string} path
 * @param {boolean} isFullPath
 * @returns {string}
 */
export function getNodeWebhookUrl(
	baseUrl: string,
	workflowId: string,
	node: INode,
	path: string,
	isFullPath?: boolean,
): string {
	if ((path.startsWith(':') || path.includes('/:')) && node.webhookId) {
		// setting this to false to prefix the webhookId
		isFullPath = false;
	}
	if (path.startsWith('/')) {
		path = path.slice(1);
	}
	return `${baseUrl}/${getNodeWebhookPath(workflowId, node, path, isFullPath)}`;
}

/**
 * Returns all the parameter-issues of the node
 *
 * @export
 * @param {INodeProperties[]} nodePropertiesArray The properties of the node
 * @param {INode} node The data of the node
 * @returns {(INodeIssues | null)}
 */
export function getNodeParametersIssues(
	nodePropertiesArray: INodeProperties[],
	node: INode,
): INodeIssues | null {
	const foundIssues: INodeIssues = {};
	let propertyIssues: INodeIssues;

	if (node.disabled === true) {
		// Ignore issues on disabled nodes
		return null;
	}

	for (const nodeProperty of nodePropertiesArray) {
		propertyIssues = getParameterIssues(nodeProperty, node.parameters, '');
		mergeIssues(foundIssues, propertyIssues);
	}

	if (Object.keys(foundIssues).length === 0) {
		return null;
	}

	return foundIssues;
}

/**
 * Returns the issues of the node as string
 *
 * @export
 * @param {INodeIssues} issues The issues of the node
 * @param {INode} node The node
 * @returns {string[]}
 */
export function nodeIssuesToString(issues: INodeIssues, node?: INode): string[] {
	const nodeIssues = [];

	if (issues.execution !== undefined) {
		nodeIssues.push(`Execution Error.`);
	}

	const objectProperties = ['parameters', 'credentials'];

	let issueText: string;
	let parameterName: string;
	for (const propertyName of objectProperties) {
		if (issues[propertyName] !== undefined) {
			for (parameterName of Object.keys(issues[propertyName] as object)) {
				for (issueText of (issues[propertyName] as INodeIssueObjectProperty)[parameterName]) {
					nodeIssues.push(issueText);
				}
			}
		}
	}

	if (issues.typeUnknown !== undefined) {
		if (node !== undefined) {
			nodeIssues.push(`Node Type "${node.type}" is not known.`);
		} else {
			nodeIssues.push(`Node Type is not known.`);
		}
	}

	return nodeIssues;
}

/**
 * Adds an issue if the parameter is not defined
 *
 * @export
 * @param {INodeIssues} foundIssues The already found issues
 * @param {INodeProperties} nodeProperties The properties of the node
 * @param {NodeParameterValue} value The value of the parameter
 */
export function addToIssuesIfMissing(
	foundIssues: INodeIssues,
	nodeProperties: INodeProperties,
	value: NodeParameterValue,
) {
	// TODO: Check what it really has when undefined
	if (
		(nodeProperties.type === 'string' && (value === '' || value === undefined)) ||
		(nodeProperties.type === 'multiOptions' && Array.isArray(value) && value.length === 0) ||
		(nodeProperties.type === 'dateTime' && value === undefined)
	) {
		// Parameter is requried but empty
		if (foundIssues.parameters === undefined) {
			foundIssues.parameters = {};
		}
		if (foundIssues.parameters[nodeProperties.name] === undefined) {
			foundIssues.parameters[nodeProperties.name] = [];
		}

		foundIssues.parameters[nodeProperties.name].push(
			`Parameter "${nodeProperties.displayName}" is required.`,
		);
	}
}

/**
 * Returns the parameter value
 *
 * @export
 * @param {INodeParameters} nodeValues The values of the node
 * @param {string} parameterName The name of the parameter to return the value of
 * @param {string} path The path to the properties
 * @returns
 */
export function getParameterValueByPath(
	nodeValues: INodeParameters,
	parameterName: string,
	path: string,
) {
	return get(nodeValues, path ? `${path}.${parameterName}` : parameterName);
}

/**
 * Returns all the issues with the given node-values
 *
 * @export
 * @param {INodeProperties} nodeProperties The properties of the node
 * @param {INodeParameters} nodeValues The values of the node
 * @param {string} path The path to the properties
 * @returns {INodeIssues}
 */
export function getParameterIssues(
	nodeProperties: INodeProperties,
	nodeValues: INodeParameters,
	path: string,
): INodeIssues {
	const foundIssues: INodeIssues = {};
	let value;

	if (nodeProperties.required === true) {
		if (displayParameterPath(nodeValues, nodeProperties, path)) {
			value = getParameterValueByPath(nodeValues, nodeProperties.name, path);

			if (
				// eslint-disable-next-line @typescript-eslint/prefer-optional-chain
				nodeProperties.typeOptions !== undefined &&
				nodeProperties.typeOptions.multipleValues !== undefined
			) {
				// Multiple can be set so will be an array
				if (Array.isArray(value)) {
					for (const singleValue of value as NodeParameterValue[]) {
						addToIssuesIfMissing(foundIssues, nodeProperties, singleValue);
					}
				}
			} else {
				// Only one can be set so will be a single value
				addToIssuesIfMissing(foundIssues, nodeProperties, value as NodeParameterValue);
			}
		}
	}

	// Check if there are any child parameters
	if (nodeProperties.options === undefined) {
		// There are none so nothing else to check
		return foundIssues;
	}

	// Check the child parameters

	// Important:
	// Checks the child properties only if the property is defined on current level.
	// That means that the required flag works only for the current level only. If
	// it is set on a lower level it means that the property is only required in case
	// the parent property got set.

	let basePath = path ? `${path}.` : '';

	const checkChildNodeProperties: Array<{
		basePath: string;
		data: INodeProperties;
	}> = [];

	// Collect all the properties to check
	if (nodeProperties.type === 'collection') {
		for (const option of nodeProperties.options) {
			checkChildNodeProperties.push({
				basePath,
				data: option as INodeProperties,
			});
		}
	} else if (nodeProperties.type === 'fixedCollection') {
		basePath = basePath ? `${basePath}.` : `${nodeProperties.name}.`;

		let propertyOptions: INodePropertyCollection;
		for (propertyOptions of nodeProperties.options as INodePropertyCollection[]) {
			// Check if the option got set and if not skip it
			value = getParameterValueByPath(nodeValues, propertyOptions.name, basePath.slice(0, -1));
			if (value === undefined) {
				continue;
			}

			if (
				// eslint-disable-next-line @typescript-eslint/prefer-optional-chain
				nodeProperties.typeOptions !== undefined &&
				nodeProperties.typeOptions.multipleValues !== undefined
			) {
				// Multiple can be set so will be an array of objects
				if (Array.isArray(value)) {
					for (let i = 0; i < (value as INodeParameters[]).length; i++) {
						for (const option of propertyOptions.values) {
							checkChildNodeProperties.push({
								basePath: `${basePath}${propertyOptions.name}[${i}]`,
								data: option,
							});
						}
					}
				}
			} else {
				// Only one can be set so will be an object
				for (const option of propertyOptions.values) {
					checkChildNodeProperties.push({
						basePath: basePath + propertyOptions.name,
						data: option,
					});
				}
			}
		}
	} else {
		// For all other types there is nothing to check so return
		return foundIssues;
	}

	let propertyIssues;

	for (const optionData of checkChildNodeProperties) {
		propertyIssues = getParameterIssues(optionData.data, nodeValues, optionData.basePath);
		mergeIssues(foundIssues, propertyIssues);
	}

	return foundIssues;
}

/**
 * Merges multiple NodeIssues together
 *
 * @export
 * @param {INodeIssues} destination The issues to merge into
 * @param {(INodeIssues | null)} source The issues to merge
 * @returns
 */
export function mergeIssues(destination: INodeIssues, source: INodeIssues | null) {
	if (source === null) {
		// Nothing to merge
		return;
	}

	if (source.execution === true) {
		destination.execution = true;
	}

	const objectProperties = ['parameters', 'credentials'];

	let destinationProperty: INodeIssueObjectProperty;
	for (const propertyName of objectProperties) {
		if (source[propertyName] !== undefined) {
			if (destination[propertyName] === undefined) {
				destination[propertyName] = {};
			}

			let parameterName: string;
			for (parameterName of Object.keys(source[propertyName] as INodeIssueObjectProperty)) {
				destinationProperty = destination[propertyName] as INodeIssueObjectProperty;
				if (destinationProperty[parameterName] === undefined) {
					destinationProperty[parameterName] = [];
				}
				destinationProperty[parameterName].push.apply(
					destinationProperty[parameterName],
					(source[propertyName] as INodeIssueObjectProperty)[parameterName],
				);
			}
		}
	}

	if (source.typeUnknown === true) {
		destination.typeUnknown = true;
	}
}

/**
 * Merges the given node properties
 *
 * @export
 * @param {INodeProperties[]} mainProperties
 * @param {INodeProperties[]} addProperties
 */
export function mergeNodeProperties(
	mainProperties: INodeProperties[],
	addProperties: INodeProperties[],
): void {
	let existingIndex: number;
	for (const property of addProperties) {
		existingIndex = mainProperties.findIndex((element) => element.name === property.name);

		if (existingIndex === -1) {
			// Property does not exist yet, so add
			mainProperties.push(property);
		} else {
			// Property exists already, so overwrite
			mainProperties[existingIndex] = property;
		}
	}
}

export function getVersionedTypeNode(object: INodeVersionedType | INodeType, version?: number): INodeType {
	if(isNodeTypeVersioned(object)) {
		return (object as INodeVersionedType).getNodeType(version);
	} else {
		return object as INodeType;
	}
}

export function getVersionedTypeNodeAll(object: INodeVersionedType | INodeType): INodeType[] {
	if(isNodeTypeVersioned(object)) {
		return Object.values((object as INodeVersionedType).nodeVersions).map(element => {
			element.description.name = object.description.name;
			return element;
		});
	} else {
		return [object as INodeType];
	}
}

export function isNodeTypeVersioned(object: INodeVersionedType | INodeType): boolean {
	return !!('getNodeType' in object);
}<|MERGE_RESOLUTION|>--- conflicted
+++ resolved
@@ -1,3 +1,6 @@
+/* eslint-disable @typescript-eslint/no-unsafe-call */
+/* eslint-disable @typescript-eslint/no-unsafe-return */
+/* eslint-disable @typescript-eslint/no-unsafe-member-access */
 /* eslint-disable no-console */
 /* eslint-disable @typescript-eslint/no-non-null-assertion */
 /* eslint-disable @typescript-eslint/no-use-before-define */
@@ -42,7 +45,7 @@
  * @param {INodeType} nodeType
  * @returns
  */
-export function getSpecialNodeParameters(nodeType: INodeType) {
+export function getSpecialNodeParameters(nodeType: INodeType): INodeProperties[] {
 	if (nodeType.description.polling === true) {
 		return [
 			{
@@ -295,14 +298,10 @@
 				return true;
 			}
 
-<<<<<<< HEAD
-			if (values.length === 0 || !parameter.displayOptions.show[propertyName]!.some(v => values.includes(v))) {
-=======
 			if (
 				values.length === 0 ||
-				!parameter.displayOptions.show[propertyName].some((v) => values.includes(v))
+				!parameter.displayOptions.show[propertyName]!.some((v) => values.includes(v))
 			) {
->>>>>>> 63e2bd25
 				return false;
 			}
 		}
@@ -326,14 +325,10 @@
 				values.push.apply(values, value);
 			}
 
-<<<<<<< HEAD
-			if (values.length !== 0 && parameter.displayOptions.hide[propertyName]!.some(v => values.includes(v))) {
-=======
 			if (
 				values.length !== 0 &&
-				parameter.displayOptions.hide[propertyName].some((v) => values.includes(v))
+				parameter.displayOptions.hide[propertyName]!.some((v) => values.includes(v))
 			) {
->>>>>>> 63e2bd25
 				return false;
 			}
 		}
@@ -1395,23 +1390,24 @@
 	}
 }
 
-export function getVersionedTypeNode(object: INodeVersionedType | INodeType, version?: number): INodeType {
-	if(isNodeTypeVersioned(object)) {
+export function getVersionedTypeNode(
+	object: INodeVersionedType | INodeType,
+	version?: number,
+): INodeType {
+	if (isNodeTypeVersioned(object)) {
 		return (object as INodeVersionedType).getNodeType(version);
-	} else {
-		return object as INodeType;
-	}
+	}
+	return object as INodeType;
 }
 
 export function getVersionedTypeNodeAll(object: INodeVersionedType | INodeType): INodeType[] {
-	if(isNodeTypeVersioned(object)) {
-		return Object.values((object as INodeVersionedType).nodeVersions).map(element => {
+	if (isNodeTypeVersioned(object)) {
+		return Object.values((object as INodeVersionedType).nodeVersions).map((element) => {
 			element.description.name = object.description.name;
 			return element;
 		});
-	} else {
-		return [object as INodeType];
-	}
+	}
+	return [object as INodeType];
 }
 
 export function isNodeTypeVersioned(object: INodeVersionedType | INodeType): boolean {
