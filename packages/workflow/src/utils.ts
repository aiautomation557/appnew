--- conflicted
+++ resolved
@@ -37,7 +37,6 @@
 	}
 	return clone;
 };
-<<<<<<< HEAD
 
 /**
  * Requiring dist nodes
@@ -102,12 +101,6 @@
  * Parsing JSON
  */
 
-type ErrorMessage = { errorMessage: string };
-type FallbackValue<T> = { fallbackValue: T };
-=======
-// eslint-enable
->>>>>>> 17323249
-
 type MutuallyExclusive<T, U> =
 	| (T & { [k in Exclude<keyof U, keyof T>]?: never })
 	| (U & { [k in Exclude<keyof T, keyof U>]?: never });
