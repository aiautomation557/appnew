--- conflicted
+++ resolved
@@ -636,8 +636,6 @@
 	docURL: 'https://docs.n8n.io/code/builtin/data-transformation-functions/strings/#string-quote',
 };
 
-<<<<<<< HEAD
-=======
 parseJson.doc = {
 	name: 'parseJson',
 	description:
@@ -666,7 +664,6 @@
 		'https://docs.n8n.io/code/builtin/data-transformation-functions/strings/#string-base64Decode',
 };
 
->>>>>>> 0e4216d7
 const toDecimalNumber: Extension = toFloat.bind({});
 toDecimalNumber.doc = { ...toFloat.doc, hidden: true };
 const toWholeNumber: Extension = toInt.bind({});
@@ -679,11 +676,8 @@
 		removeMarkdown,
 		removeTags,
 		toDate,
-<<<<<<< HEAD
-=======
 		toDateTime,
 		toBoolean,
->>>>>>> 0e4216d7
 		toDecimalNumber,
 		toFloat,
 		toInt,
