--- conflicted
+++ resolved
@@ -985,23 +985,9 @@
 	>;
 	placeholder: string;
 	url?: string;
-<<<<<<< HEAD
 	extractValue?: INodePropertyValueExtractor;
-}
-
-// Resource locator list mode type
-export interface INodePropertyModeList extends INodePropertyMode {
-	type: 'list';
-	initType: string;
-	entryTypes: {
-=======
-	extractValue?: {
-		type: string;
-		regex: string;
-	};
 	initType?: string;
 	entryTypes?: {
->>>>>>> 0abf1e1c
 		[name: string]: {
 			selectable?: boolean;
 			hidden?: boolean;
