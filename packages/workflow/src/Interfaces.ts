/* eslint-disable @typescript-eslint/no-explicit-any */
// eslint-disable-next-line max-classes-per-file
import type * as express from 'express';
import type FormData from 'form-data';
import type { IncomingHttpHeaders } from 'http';
import type { Readable } from 'stream';
import type { URLSearchParams } from 'url';
import type { OptionsWithUri, OptionsWithUrl } from 'request';
import type { RequestPromiseOptions } from 'request-promise-native';
import type { PathLike } from 'fs';

import type { CODE_EXECUTION_MODES, CODE_LANGUAGES } from './Constants';
import type { IDeferredPromise } from './DeferredPromise';
import type { Workflow } from './Workflow';
import type { WorkflowHooks } from './WorkflowHooks';
import type { WorkflowActivationError } from './WorkflowActivationError';
import type { WorkflowOperationError } from './WorkflowErrors';
import type { NodeApiError, NodeOperationError } from './NodeErrors';
import type { ExpressionError } from './ExpressionError';
import type { ExecutionStatus } from './ExecutionStatus';
import type { AuthenticationMethod } from './Authentication';

export interface IAdditionalCredentialOptions {
	oauth2?: IOAuth2Options;
	credentialsDecrypted?: ICredentialsDecrypted;
}

export type IAllExecuteFunctions =
	| IExecuteFunctions
	| IExecutePaginationFunctions
	| IExecuteSingleFunctions
	| IHookFunctions
	| ILoadOptionsFunctions
	| IPollFunctions
	| ITriggerFunctions
	| IWebhookFunctions;

export type BinaryFileType = 'text' | 'json' | 'image' | 'video';
export interface IBinaryData {
	[key: string]: string | undefined;
	data: string;
	mimeType: string;
	fileType?: BinaryFileType;
	fileName?: string;
	directory?: string;
	fileExtension?: string;
	fileSize?: string; // TODO: change this to number and store the actual value
	id?: string;
}

export interface BinaryMetadata {
	fileName?: string;
	mimeType?: string;
	fileSize: number;
}

// All properties in this interface except for
// "includeCredentialsOnRefreshOnBody" will get
// removed once we add the OAuth2 hooks to the
// credentials file.
export interface IOAuth2Options {
	includeCredentialsOnRefreshOnBody?: boolean;
	property?: string;
	tokenType?: string;
	keepBearer?: boolean;
	tokenExpiredStatusCode?: number;
	keyToIncludeInAccessTokenHeader?: string;
}

export interface IConnection {
	// The node the connection is to
	node: string;

	// The type of the input on destination node (for example "main")
	type: string;

	// The output/input-index of destination node (if node has multiple inputs/outputs of the same type)
	index: number;
}

export type ExecutionError =
	| ExpressionError
	| WorkflowActivationError
	| WorkflowOperationError
	| NodeOperationError
	| NodeApiError;

// Get used to gives nodes access to credentials
export interface IGetCredentials {
	get(type: string, id: string | null): Promise<ICredentialsEncrypted>;
}

export abstract class ICredentials {
	id?: string;

	name: string;

	type: string;

	data: string | undefined;

	nodesAccess: ICredentialNodeAccess[];

	constructor(
		nodeCredentials: INodeCredentialsDetails,
		type: string,
		nodesAccess: ICredentialNodeAccess[],
		data?: string,
	) {
		this.id = nodeCredentials.id ?? undefined;
		this.name = nodeCredentials.name;
		this.type = type;
		this.nodesAccess = nodesAccess;
		this.data = data;
	}

	abstract getData(encryptionKey: string, nodeType?: string): ICredentialDataDecryptedObject;

	abstract getDataKey(key: string, encryptionKey: string, nodeType?: string): CredentialInformation;

	abstract getDataToSave(): ICredentialsEncrypted;

	abstract hasNodeAccess(nodeType: string): boolean;

	abstract setData(data: ICredentialDataDecryptedObject, encryptionKey: string): void;

	abstract setDataKey(key: string, data: CredentialInformation, encryptionKey: string): void;
}

export interface IUser {
	id: string;
	email: string;
	firstName: string;
	lastName: string;
}

// Defines which nodes are allowed to access the credentials and
// when that access got granted from which user
export interface ICredentialNodeAccess {
	nodeType: string;
	user?: string;
	date?: Date;
}

export interface ICredentialsDecrypted {
	id: string;
	name: string;
	type: string;
	nodesAccess: ICredentialNodeAccess[];
	data?: ICredentialDataDecryptedObject;
	ownedBy?: IUser;
	sharedWith?: IUser[];
}

export interface ICredentialsEncrypted {
	id?: string;
	name: string;
	type: string;
	nodesAccess: ICredentialNodeAccess[];
	data?: string;
}

export interface ICredentialsExpressionResolveValues {
	connectionInputData: INodeExecutionData[];
	itemIndex: number;
	node: INode;
	runExecutionData: IRunExecutionData | null;
	runIndex: number;
	workflow: Workflow;
}

// Simplified options of request library
export interface IRequestOptionsSimplified {
	auth?: {
		username: string;
		password: string;
		sendImmediately?: boolean;
	};
	body: IDataObject;
	headers: IDataObject;
	qs: IDataObject;
}

export interface IRequestOptionsSimplifiedAuth {
	auth?: {
		username: string;
		password: string;
		sendImmediately?: boolean;
	};
	body?: IDataObject;
	headers?: IDataObject;
	qs?: IDataObject;
	url?: string;
	skipSslCertificateValidation?: boolean | string;
}

export interface IHttpRequestHelper {
	helpers: { httpRequest: IAllExecuteFunctions['helpers']['httpRequest'] };
}
export abstract class ICredentialsHelper {
	constructor(readonly encryptionKey: string) {}

	abstract getParentTypes(name: string): string[];

	abstract authenticate(
		credentials: ICredentialDataDecryptedObject,
		typeName: string,
		requestOptions: IHttpRequestOptions | IRequestOptionsSimplified,
		workflow: Workflow,
		node: INode,
		defaultTimezone: string,
	): Promise<IHttpRequestOptions>;

	abstract preAuthentication(
		helpers: IHttpRequestHelper,
		credentials: ICredentialDataDecryptedObject,
		typeName: string,
		node: INode,
		credentialsExpired: boolean,
	): Promise<ICredentialDataDecryptedObject | undefined>;

	abstract getCredentials(
		nodeCredentials: INodeCredentialsDetails,
		type: string,
	): Promise<ICredentials>;

	abstract getDecrypted(
		additionalData: IWorkflowExecuteAdditionalData,
		nodeCredentials: INodeCredentialsDetails,
		type: string,
		mode: WorkflowExecuteMode,
		defaultTimezone: string,
		raw?: boolean,
		expressionResolveValues?: ICredentialsExpressionResolveValues,
	): Promise<ICredentialDataDecryptedObject>;

	abstract updateCredentials(
		nodeCredentials: INodeCredentialsDetails,
		type: string,
		data: ICredentialDataDecryptedObject,
	): Promise<void>;
}

export interface IAuthenticateBase {
	type: string;
	properties:
		| {
				[key: string]: string;
		  }
		| IRequestOptionsSimplifiedAuth;
}

export interface IAuthenticateGeneric extends IAuthenticateBase {
	type: 'generic';
	properties: IRequestOptionsSimplifiedAuth;
}

export type IAuthenticate =
	| ((
			credentials: ICredentialDataDecryptedObject,
			requestOptions: IHttpRequestOptions,
	  ) => Promise<IHttpRequestOptions>)
	| IAuthenticateGeneric;

export interface IAuthenticateRuleBase {
	type: string;
	properties: {
		[key: string]: string | number;
	};
	errorMessage?: string;
}

export interface IAuthenticateRuleResponseCode extends IAuthenticateRuleBase {
	type: 'responseCode';
	properties: {
		value: number;
		message: string;
	};
}

export interface IAuthenticateRuleResponseSuccessBody extends IAuthenticateRuleBase {
	type: 'responseSuccessBody';
	properties: {
		message: string;
		key: string;
		value: any;
	};
}

type Override<A extends object, B extends object> = Omit<A, keyof B> & B;

export namespace DeclarativeRestApiSettings {
	// The type below might be extended
	// with new options that need to be parsed as expressions
	export type HttpRequestOptions = Override<
		IHttpRequestOptions,
		{ skipSslCertificateValidation?: string | boolean; url?: string }
	>;

	export type ResultOptions = {
		maxResults?: number | string;
		options: HttpRequestOptions;
		paginate?: boolean | string;
		preSend: PreSendAction[];
		postReceive: Array<{
			data: {
				parameterValue: string | IDataObject | undefined;
			};
			actions: PostReceiveAction[];
		}>;
		requestOperations?: IN8nRequestOperations;
	};
}

export interface ICredentialTestRequest {
	request: DeclarativeRestApiSettings.HttpRequestOptions;
	rules?: IAuthenticateRuleResponseCode[] | IAuthenticateRuleResponseSuccessBody[];
}

export interface ICredentialTestRequestData {
	nodeType?: INodeType;
	testRequest: ICredentialTestRequest;
}

export interface ICredentialType {
	name: string;
	displayName: string;
	icon?: string;
	iconUrl?: string;
	extends?: string[];
	properties: INodeProperties[];
	documentationUrl?: string;
	__overwrittenProperties?: string[];
	authenticate?: IAuthenticate;
	preAuthentication?: (
		this: IHttpRequestHelper,
		credentials: ICredentialDataDecryptedObject,
	) => Promise<IDataObject>;
	test?: ICredentialTestRequest;
	genericAuth?: boolean;
}

export interface ICredentialTypes {
	recognizes(credentialType: string): boolean;
	getByName(credentialType: string): ICredentialType;
	getNodeTypesToTestWith(type: string): string[];
	getParentTypes(typeName: string): string[];
}

// The way the credentials get saved in the database (data encrypted)
export interface ICredentialData {
	id?: string;
	name: string;
	data: string; // Contains the access data as encrypted JSON string
	nodesAccess: ICredentialNodeAccess[];
}

// The encrypted credentials which the nodes can access
export type CredentialInformation = string | number | boolean | IDataObject | IDataObject[];

// The encrypted credentials which the nodes can access
export interface ICredentialDataDecryptedObject {
	[key: string]: CredentialInformation;
}

// First array index: The output/input-index (if node has multiple inputs/outputs of the same type)
// Second array index: The different connections (if one node is connected to multiple nodes)
export type NodeInputConnections = IConnection[][];

export interface INodeConnection {
	sourceIndex: number;
	destinationIndex: number;
}

export interface INodeConnections {
	// Input name
	[key: string]: NodeInputConnections;
}

export interface IConnections {
	// Node name
	[key: string]: INodeConnections;
}

export type GenericValue = string | object | number | boolean | undefined | null;

export interface IDataObject {
	[key: string]: GenericValue | IDataObject | GenericValue[] | IDataObject[];
}

export type IExecuteResponsePromiseData = IDataObject | IN8nHttpFullResponse;

export interface INodeTypeNameVersion {
	name: string;
	version: number;
}

export interface IGetExecutePollFunctions {
	(
		workflow: Workflow,
		node: INode,
		additionalData: IWorkflowExecuteAdditionalData,
		mode: WorkflowExecuteMode,
		activation: WorkflowActivateMode,
	): IPollFunctions;
}

export interface IGetExecuteTriggerFunctions {
	(
		workflow: Workflow,
		node: INode,
		additionalData: IWorkflowExecuteAdditionalData,
		mode: WorkflowExecuteMode,
		activation: WorkflowActivateMode,
	): ITriggerFunctions;
}

export interface IRunNodeResponse {
	data: INodeExecutionData[][] | null | undefined;
	closeFunction?: () => Promise<void>;
}
export interface IGetExecuteFunctions {
	(
		workflow: Workflow,
		runExecutionData: IRunExecutionData,
		runIndex: number,
		connectionInputData: INodeExecutionData[],
		inputData: ITaskDataConnections,
		node: INode,
		additionalData: IWorkflowExecuteAdditionalData,
		executeData: IExecuteData,
		mode: WorkflowExecuteMode,
	): IExecuteFunctions;
}

export interface IGetExecuteSingleFunctions {
	(
		workflow: Workflow,
		runExecutionData: IRunExecutionData,
		runIndex: number,
		connectionInputData: INodeExecutionData[],
		inputData: ITaskDataConnections,
		node: INode,
		itemIndex: number,
		additionalData: IWorkflowExecuteAdditionalData,
		executeData: IExecuteData,
		mode: WorkflowExecuteMode,
	): IExecuteSingleFunctions;
}

export interface IGetExecuteHookFunctions {
	(
		workflow: Workflow,
		node: INode,
		additionalData: IWorkflowExecuteAdditionalData,
		mode: WorkflowExecuteMode,
		activation: WorkflowActivateMode,
		isTest?: boolean,
		webhookData?: IWebhookData,
	): IHookFunctions;
}

export interface IGetExecuteWebhookFunctions {
	(
		workflow: Workflow,
		node: INode,
		additionalData: IWorkflowExecuteAdditionalData,
		mode: WorkflowExecuteMode,
		webhookData: IWebhookData,
	): IWebhookFunctions;
}

export interface ISourceDataConnections {
	// Key for each input type and because there can be multiple inputs of the same type it is an array
	// null is also allowed because if we still need data for a later while executing the workflow set temporary to null
	// the nodes get as input TaskDataConnections which is identical to this one except that no null is allowed.
	[key: string]: Array<ISourceData[] | null>;
}

export interface IExecuteData {
	data: ITaskDataConnections;
	node: INode;
	source: ITaskDataConnectionsSource | null;
}

export type IContextObject = {
	[key: string]: any;
};

export interface IExecuteContextData {
	// Keys are: "flow" | "node:<NODE_NAME>"
	[key: string]: IContextObject;
}

export type IHttpRequestMethods = 'DELETE' | 'GET' | 'HEAD' | 'PATCH' | 'POST' | 'PUT';

export interface IHttpRequestOptions {
	url: string;
	baseURL?: string;
	headers?: IDataObject;
	method?: IHttpRequestMethods;
	body?: FormData | GenericValue | GenericValue[] | Buffer | URLSearchParams;
	qs?: IDataObject;
	arrayFormat?: 'indices' | 'brackets' | 'repeat' | 'comma';
	auth?: {
		username: string;
		password: string;
		sendImmediately?: boolean;
	};
	disableFollowRedirect?: boolean;
	encoding?: 'arraybuffer' | 'blob' | 'document' | 'json' | 'text' | 'stream';
	skipSslCertificateValidation?: boolean;
	returnFullResponse?: boolean;
	ignoreHttpStatusErrors?: boolean;
	proxy?: {
		host: string;
		port: number;
		auth?: {
			username: string;
			password: string;
		};
		protocol?: string;
	};
	timeout?: number;
	json?: boolean;
}

export type IN8nHttpResponse = IDataObject | Buffer | GenericValue | GenericValue[] | null;

export interface IN8nHttpFullResponse {
	body: IN8nHttpResponse | Readable;
	headers: IDataObject;
	statusCode: number;
	statusMessage?: string;
}

export interface IN8nRequestOperations {
	pagination?:
		| IN8nRequestOperationPaginationGeneric
		| IN8nRequestOperationPaginationOffset
		| ((
				this: IExecutePaginationFunctions,
				requestOptions: DeclarativeRestApiSettings.ResultOptions,
		  ) => Promise<INodeExecutionData[]>);
}

export interface IN8nRequestOperationPaginationBase {
	type: string;
	properties: {
		[key: string]: unknown;
	};
}

export interface IN8nRequestOperationPaginationGeneric extends IN8nRequestOperationPaginationBase {
	type: 'generic';
	properties: {
		continue: boolean | string;
		request: IRequestOptionsSimplifiedAuth;
	};
}

export interface IN8nRequestOperationPaginationOffset extends IN8nRequestOperationPaginationBase {
	type: 'offset';
	properties: {
		limitParameter: string;
		offsetParameter: string;
		pageSize: number;
		rootProperty?: string; // Optional Path to option array
		type: 'body' | 'query';
	};
}

export interface IGetNodeParameterOptions {
	extractValue?: boolean;
}

namespace ExecuteFunctions {
	namespace StringReturning {
		export type NodeParameter =
			| 'binaryProperty'
			| 'binaryPropertyName'
			| 'binaryPropertyOutput'
			| 'dataPropertyName'
			| 'dataBinaryProperty'
			| 'resource'
			| 'operation'
			| 'filePath'
			| 'encodingType';
	}

	namespace NumberReturning {
		export type NodeParameter = 'limit';
	}

	namespace BooleanReturning {
		export type NodeParameter =
			| 'binaryData'
			| 'download'
			| 'jsonParameters'
			| 'returnAll'
			| 'rawData'
			| 'resolveData';
	}

	namespace RecordReturning {
		export type NodeParameter = 'additionalFields' | 'filters' | 'options' | 'updateFields';
	}

	export type GetNodeParameterFn = {
		// @TECH_DEBT: Refactor to remove this barely used overload - N8N-5632
		getNodeParameter<T extends { resource: string }>(
			parameterName: 'resource',
			itemIndex?: number,
		): T['resource'];

		getNodeParameter(
			parameterName: StringReturning.NodeParameter,
			itemIndex: number,
			fallbackValue?: string,
			options?: IGetNodeParameterOptions,
		): string;
		getNodeParameter(
			parameterName: RecordReturning.NodeParameter,
			itemIndex: number,
			fallbackValue?: IDataObject,
			options?: IGetNodeParameterOptions,
		): IDataObject;
		getNodeParameter(
			parameterName: BooleanReturning.NodeParameter,
			itemIndex: number,
			fallbackValue?: boolean,
			options?: IGetNodeParameterOptions,
		): boolean;
		getNodeParameter(
			parameterName: NumberReturning.NodeParameter,
			itemIndex: number,
			fallbackValue?: number,
			options?: IGetNodeParameterOptions,
		): number;
		getNodeParameter(
			parameterName: string,
			itemIndex: number,
			fallbackValue?: any,
			options?: IGetNodeParameterOptions,
		): NodeParameterValueType | object;
	};
}

export interface IExecuteWorkflowInfo {
	code?: IWorkflowBase;
	id?: string;
}

export type ICredentialTestFunction = (
	this: ICredentialTestFunctions,
	credential: ICredentialsDecrypted,
) => Promise<INodeCredentialTestResult>;

export interface ICredentialTestFunctions {
	helpers: {
		request: (uriOrObject: string | object, options?: object) => Promise<any>;
	};
}

interface BaseHelperFunctions {
	createDeferredPromise: <T = void>() => Promise<IDeferredPromise<T>>;
}

interface JsonHelperFunctions {
	returnJsonArray(jsonData: IDataObject | IDataObject[]): INodeExecutionData[];
}

export interface FileSystemHelperFunctions {
	createReadStream(path: PathLike): Promise<Readable>;
	getStoragePath(): string;
}

export interface BinaryHelperFunctions {
	prepareBinaryData(
		binaryData: Buffer | Readable,
		filePath?: string,
		mimeType?: string,
	): Promise<IBinaryData>;
	setBinaryDataBuffer(data: IBinaryData, binaryData: Buffer): Promise<IBinaryData>;
	copyBinaryFile(): Promise<never>;
	binaryToBuffer(body: Buffer | Readable): Promise<Buffer>;
	getBinaryPath(binaryDataId: string): string;
	getBinaryStream(binaryDataId: string, chunkSize?: number): Readable;
	getBinaryMetadata(binaryDataId: string): Promise<BinaryMetadata>;
}

export interface NodeHelperFunctions {
	copyBinaryFile(filePath: string, fileName: string, mimeType?: string): Promise<IBinaryData>;
}

export interface RequestHelperFunctions {
	request(uriOrObject: string | IDataObject | any, options?: IDataObject): Promise<any>;
	requestWithAuthentication(
		this: IAllExecuteFunctions,
		credentialsType: string,
		requestOptions: OptionsWithUri | RequestPromiseOptions,
		additionalCredentialOptions?: IAdditionalCredentialOptions,
	): Promise<any>;

	httpRequest(requestOptions: IHttpRequestOptions): Promise<any>;
	httpRequestWithAuthentication(
		this: IAllExecuteFunctions,
		credentialsType: string,
		requestOptions: IHttpRequestOptions,
		additionalCredentialOptions?: IAdditionalCredentialOptions,
	): Promise<any>;

	requestOAuth1(
		this: IAllExecuteFunctions,
		credentialsType: string,
		requestOptions: OptionsWithUrl | RequestPromiseOptions,
	): Promise<any>;
	requestOAuth2(
		this: IAllExecuteFunctions,
		credentialsType: string,
		requestOptions: OptionsWithUri | RequestPromiseOptions,
		oAuth2Options?: IOAuth2Options,
	): Promise<any>;
}

export interface FunctionsBase {
	logger: ILogger;
	getCredentials(type: string, itemIndex?: number): Promise<ICredentialDataDecryptedObject>;
	getExecutionId(): string;
	getNode(): INode;
	getWorkflow(): IWorkflowMetadata;
	getWorkflowStaticData(type: string): IDataObject;
	getTimezone(): string;
	getRestApiUrl(): string;
	getInstanceBaseUrl(): string;

	getMode?: () => WorkflowExecuteMode;
	getActivationMode?: () => WorkflowActivateMode;
}

type FunctionsBaseWithRequiredKeys<Keys extends keyof FunctionsBase> = FunctionsBase & {
	[K in Keys]: NonNullable<FunctionsBase[K]>;
};

type BaseExecutionFunctions = FunctionsBaseWithRequiredKeys<'getMode'> & {
	continueOnFail(): boolean;
	evaluateExpression(expression: string, itemIndex: number): NodeParameterValueType;
	getContext(type: string): IContextObject;
	getExecuteData(): IExecuteData;
	getWorkflowDataProxy(itemIndex: number): IWorkflowDataProxyData;
	getInputSourceData(inputIndex?: number, inputName?: string): ISourceData;
};

export type IExecuteFunctions = ExecuteFunctions.GetNodeParameterFn &
	BaseExecutionFunctions & {
		executeWorkflow(
			workflowInfo: IExecuteWorkflowInfo,
			inputData?: INodeExecutionData[],
		): Promise<any>;
		getInputData(inputIndex?: number, inputName?: string): INodeExecutionData[];
		prepareOutputData(
			outputData: INodeExecutionData[],
			outputIndex?: number,
		): Promise<INodeExecutionData[][]>;
		putExecutionToWait(waitTill: Date): Promise<void>;
		sendMessageToUI(message: any): void;
		sendResponse(response: IExecuteResponsePromiseData): void;

		nodeHelpers: NodeHelperFunctions;
		helpers: RequestHelperFunctions &
			BaseHelperFunctions &
			BinaryHelperFunctions &
			FileSystemHelperFunctions &
			JsonHelperFunctions & {
				normalizeItems(items: INodeExecutionData | INodeExecutionData[]): INodeExecutionData[];
				constructExecutionMetaData(
					inputData: INodeExecutionData[],
					options: { itemData: IPairedItemData | IPairedItemData[] },
				): NodeExecutionWithMetadata[];
				assertBinaryData(itemIndex: number, propertyName: string): IBinaryData;
				getBinaryDataBuffer(itemIndex: number, propertyName: string): Promise<Buffer>;
			};
	};

export interface IExecuteSingleFunctions extends BaseExecutionFunctions {
	getInputData(inputIndex?: number, inputName?: string): INodeExecutionData;
	getItemIndex(): number;
	getNodeParameter(
		parameterName: string,
		fallbackValue?: any,
		options?: IGetNodeParameterOptions,
	): NodeParameterValueType | object;

	helpers: RequestHelperFunctions &
		BaseHelperFunctions &
		BinaryHelperFunctions & {
			assertBinaryData(propertyName: string, inputIndex?: number): IBinaryData;
			getBinaryDataBuffer(propertyName: string, inputIndex?: number): Promise<Buffer>;
		};
}

export interface IExecutePaginationFunctions extends IExecuteSingleFunctions {
	makeRoutingRequest(
		this: IAllExecuteFunctions,
		requestOptions: DeclarativeRestApiSettings.ResultOptions,
	): Promise<INodeExecutionData[]>;
}

export interface ILoadOptionsFunctions extends FunctionsBase {
	getNodeParameter(
		parameterName: string,
		fallbackValue?: any,
		options?: IGetNodeParameterOptions,
	): NodeParameterValueType | object;
	getCurrentNodeParameter(
		parameterName: string,
		options?: IGetNodeParameterOptions,
	): NodeParameterValueType | object | undefined;
	getCurrentNodeParameters(): INodeParameters | undefined;
	helpers: RequestHelperFunctions;
}

export interface IPollFunctions
	extends FunctionsBaseWithRequiredKeys<'getMode' | 'getActivationMode'> {
	__emit(
		data: INodeExecutionData[][],
		responsePromise?: IDeferredPromise<IExecuteResponsePromiseData>,
		donePromise?: IDeferredPromise<IRun>,
	): void;
	__emitError(error: Error, responsePromise?: IDeferredPromise<IExecuteResponsePromiseData>): void;
	getNodeParameter(
		parameterName: string,
		fallbackValue?: any,
		options?: IGetNodeParameterOptions,
	): NodeParameterValueType | object;
	helpers: RequestHelperFunctions &
		BaseHelperFunctions &
		BinaryHelperFunctions &
		JsonHelperFunctions;
}

export interface ITriggerFunctions
	extends FunctionsBaseWithRequiredKeys<'getMode' | 'getActivationMode'> {
	emit(
		data: INodeExecutionData[][],
		responsePromise?: IDeferredPromise<IExecuteResponsePromiseData>,
		donePromise?: IDeferredPromise<IRun>,
	): void;
	emitError(error: Error, responsePromise?: IDeferredPromise<IExecuteResponsePromiseData>): void;
	getNodeParameter(
		parameterName: string,
		fallbackValue?: any,
		options?: IGetNodeParameterOptions,
	): NodeParameterValueType | object;
	helpers: RequestHelperFunctions &
		BaseHelperFunctions &
		BinaryHelperFunctions &
		JsonHelperFunctions;
}

export interface IHookFunctions
	extends FunctionsBaseWithRequiredKeys<'getMode' | 'getActivationMode'> {
	getWebhookName(): string;
	getWebhookDescription(name: string): IWebhookDescription | undefined;
	getNodeWebhookUrl: (name: string) => string | undefined;
	getNodeParameter(
		parameterName: string,
		fallbackValue?: any,
		options?: IGetNodeParameterOptions,
	): NodeParameterValueType | object;
	helpers: RequestHelperFunctions;
}

export interface IWebhookFunctions extends FunctionsBaseWithRequiredKeys<'getMode'> {
	getBodyData(): IDataObject;
	getHeaderData(): IncomingHttpHeaders;
	getNodeParameter(
		parameterName: string,
		fallbackValue?: any,
		options?: IGetNodeParameterOptions,
	): NodeParameterValueType | object;
	getNodeWebhookUrl: (name: string) => string | undefined;
	getParamsData(): object;
	getQueryData(): object;
	getRequestObject(): express.Request;
	getResponseObject(): express.Response;
	getWebhookName(): string;
	prepareOutputData(
		outputData: INodeExecutionData[],
		outputIndex?: number,
	): Promise<INodeExecutionData[][]>;
	nodeHelpers: NodeHelperFunctions;
	helpers: RequestHelperFunctions &
		BaseHelperFunctions &
		BinaryHelperFunctions &
		JsonHelperFunctions;
}

export interface INodeCredentialsDetails {
	id: string | null;
	name: string;
}

export interface INodeCredentials {
	[key: string]: INodeCredentialsDetails;
}

export interface INode {
	id: string;
	name: string;
	typeVersion: number;
	type: string;
	position: [number, number];
	disabled?: boolean;
	notes?: string;
	notesInFlow?: boolean;
	retryOnFail?: boolean;
	maxTries?: number;
	waitBetweenTries?: number;
	alwaysOutputData?: boolean;
	executeOnce?: boolean;
	continueOnFail?: boolean;
	parameters: INodeParameters;
	credentials?: INodeCredentials;
	webhookId?: string;
}

export interface IPinData {
	[nodeName: string]: INodeExecutionData[];
}

export interface INodes {
	[key: string]: INode;
}

export interface IObservableObject {
	[key: string]: any;
	__dataChanged: boolean;
}

export interface IBinaryKeyData {
	[key: string]: IBinaryData;
}

export interface IPairedItemData {
	item: number;
	input?: number; // If undefined "0" gets used
	sourceOverwrite?: ISourceData;
}

export interface INodeExecutionData {
	[key: string]:
		| IDataObject
		| IBinaryKeyData
		| IPairedItemData
		| IPairedItemData[]
		| NodeApiError
		| NodeOperationError
		| number
		| undefined;
	json: IDataObject;
	binary?: IBinaryKeyData;
	error?: NodeApiError | NodeOperationError;
	pairedItem?: IPairedItemData | IPairedItemData[] | number;
	index?: number;
}

export interface INodeExecuteFunctions {
	getExecutePollFunctions: IGetExecutePollFunctions;
	getExecuteTriggerFunctions: IGetExecuteTriggerFunctions;
	getExecuteFunctions: IGetExecuteFunctions;
	getExecuteSingleFunctions: IGetExecuteSingleFunctions;
	getExecuteHookFunctions: IGetExecuteHookFunctions;
	getExecuteWebhookFunctions: IGetExecuteWebhookFunctions;
}

export type NodeParameterValue = string | number | boolean | undefined | null;

export type ResourceLocatorModes = 'id' | 'url' | 'list' | string;
export interface IResourceLocatorResult {
	name: string;
	value: string;
	url?: string;
}

export interface INodeParameterResourceLocator {
	__rl: true;
	mode: ResourceLocatorModes;
	value: NodeParameterValue;
	cachedResultName?: string;
	cachedResultUrl?: string;
	__regex?: string;
}

export type NodeParameterValueType =
	// TODO: Later also has to be possible to add multiple ones with the name name. So array has to be possible
	| NodeParameterValue
	| INodeParameters
	| INodeParameterResourceLocator
	| NodeParameterValue[]
	| INodeParameters[]
	| INodeParameterResourceLocator[]
	| ResourceMapperValue[];

export interface INodeParameters {
	[key: string]: NodeParameterValueType;
}

export type NodePropertyTypes =
	| 'boolean'
	| 'collection'
	| 'color'
	| 'dateTime'
	| 'fixedCollection'
	| 'hidden'
	| 'json'
	| 'notice'
	| 'multiOptions'
	| 'number'
	| 'options'
	| 'string'
	| 'credentialsSelect'
	| 'resourceLocator'
	| 'curlImport'
	| 'resourceMapper';

export type CodeAutocompleteTypes = 'function' | 'functionItem';

export type EditorType = 'code' | 'codeNodeEditor' | 'htmlEditor' | 'sqlEditor' | 'json';
export type CodeNodeEditorLanguage = (typeof CODE_LANGUAGES)[number];
export type CodeExecutionMode = (typeof CODE_EXECUTION_MODES)[number];
export type SQLDialect =
	| 'StandardSQL'
	| 'PostgreSQL'
	| 'MySQL'
	| 'MariaSQL'
	| 'MSSQL'
	| 'SQLite'
	| 'Cassandra'
	| 'PLSQL';

export interface ILoadOptions {
	routing?: {
		operations?: IN8nRequestOperations;
		output?: INodeRequestOutput;
		request?: DeclarativeRestApiSettings.HttpRequestOptions;
	};
}

export interface INodePropertyTypeOptions {
	alwaysOpenEditWindow?: boolean; // Supported by: json
	codeAutocomplete?: CodeAutocompleteTypes; // Supported by: string
	editor?: EditorType; // Supported by: string
	editorLanguage?: CodeNodeEditorLanguage; // Supported by: string in combination with editor: codeNodeEditor
	sqlDialect?: SQLDialect; // Supported by: sqlEditor
	loadOptionsDependsOn?: string[]; // Supported by: options
	loadOptionsMethod?: string; // Supported by: options
	loadOptions?: ILoadOptions; // Supported by: options
	maxValue?: number; // Supported by: number
	minValue?: number; // Supported by: number
	multipleValues?: boolean; // Supported by: <All>
	multipleValueButtonText?: string; // Supported when "multipleValues" set to true
	numberPrecision?: number; // Supported by: number
	password?: boolean; // Supported by: string
	rows?: number; // Supported by: string
	showAlpha?: boolean; // Supported by: color
	sortable?: boolean; // Supported when "multipleValues" set to true
	expirable?: boolean; // Supported by: hidden (only in the credentials)
	resourceMapper?: ResourceMapperTypeOptions;
	[key: string]: any;
}

export interface ResourceMapperTypeOptions {
	resourceMapperMethod: string;
	mode: 'add' | 'update' | 'upsert';
	fieldWords?: { singular: string; plural: string };
	addAllFields?: boolean;
	noFieldsError?: string;
	multiKeyMatch?: boolean;
	supportAutoMap?: boolean;
	matchingFieldsLabels?: {
		title?: string;
		description?: string;
		hint?: string;
	};
}

export interface IDisplayOptions {
	hide?: {
		[key: string]: NodeParameterValue[] | undefined;
	};
	show?: {
		[key: string]: NodeParameterValue[] | undefined;
	};

	hideOnCloud?: boolean;
}

export interface INodeProperties {
	displayName: string;
	name: string;
	type: NodePropertyTypes;
	typeOptions?: INodePropertyTypeOptions;
	default: NodeParameterValueType;
	description?: string;
	hint?: string;
	displayOptions?: IDisplayOptions;
	options?: Array<INodePropertyOptions | INodeProperties | INodePropertyCollection>;
	placeholder?: string;
	isNodeSetting?: boolean;
	noDataExpression?: boolean;
	required?: boolean;
	routing?: INodePropertyRouting;
	credentialTypes?: Array<
		'extends:oAuth2Api' | 'extends:oAuth1Api' | 'has:authenticate' | 'has:genericAuth'
	>;
	extractValue?: INodePropertyValueExtractor;
	modes?: INodePropertyMode[];
	requiresDataPath?: 'single' | 'multiple';
	doNotInherit?: boolean;
}

export interface INodePropertyModeTypeOptions {
	searchListMethod?: string; // Supported by: options
	searchFilterRequired?: boolean;
	searchable?: boolean;
}

export interface INodePropertyMode {
	displayName: string;
	name: string;
	type: 'string' | 'list';
	hint?: string;
	validation?: Array<
		INodePropertyModeValidation | { (this: IExecuteSingleFunctions, value: string): void }
	>;
	placeholder?: string;
	url?: string;
	extractValue?: INodePropertyValueExtractor;
	initType?: string;
	entryTypes?: {
		[name: string]: {
			selectable?: boolean;
			hidden?: boolean;
			queryable?: boolean;
			data?: {
				request?: IHttpRequestOptions;
				output?: INodeRequestOutput;
			};
		};
	};
	search?: INodePropertyRouting;
	typeOptions?: INodePropertyModeTypeOptions;
}

export interface INodePropertyModeValidation {
	type: string;
	properties: {};
}

export interface INodePropertyRegexValidation extends INodePropertyModeValidation {
	type: 'regex';
	properties: {
		regex: string;
		errorMessage: string;
	};
}

export interface INodePropertyOptions {
	name: string;
	value: string | number | boolean;
	action?: string;
	description?: string;
	routing?: INodePropertyRouting;
}

export interface INodeListSearchItems extends INodePropertyOptions {
	icon?: string;
	url?: string;
}

export interface INodeListSearchResult {
	results: INodeListSearchItems[];
	paginationToken?: unknown;
}

export interface INodePropertyCollection {
	displayName: string;
	name: string;
	values: INodeProperties[];
}

export interface INodePropertyValueExtractorBase {
	type: string;
}

export interface INodePropertyValueExtractorRegex extends INodePropertyValueExtractorBase {
	type: 'regex';
	regex: string | RegExp;
}

export interface INodePropertyValueExtractorFunction {
	(this: IExecuteSingleFunctions, value: string | NodeParameterValue):
		| Promise<string | NodeParameterValue>
		| (string | NodeParameterValue);
}

export type INodePropertyValueExtractor = INodePropertyValueExtractorRegex;

export interface IParameterDependencies {
	[key: string]: string[];
}

export type IParameterLabel = {
	size?: 'small' | 'medium';
};

export interface IPollResponse {
	closeFunction?: () => Promise<void>;
}

export interface ITriggerResponse {
	closeFunction?: () => Promise<void>;
	// To manually trigger the run
	manualTriggerFunction?: () => Promise<void>;
	// Gets added automatically at manual workflow runs resolves with
	// the first emitted data
	manualTriggerResponse?: Promise<INodeExecutionData[][]>;
}

export type WebhookSetupMethodNames = 'checkExists' | 'create' | 'delete';

export interface INodeType {
	description: INodeTypeDescription;
	execute?(
		this: IExecuteFunctions,
	): Promise<INodeExecutionData[][] | NodeExecutionWithMetadata[][] | null>;
	poll?(this: IPollFunctions): Promise<INodeExecutionData[][] | null>;
	trigger?(this: ITriggerFunctions): Promise<ITriggerResponse | undefined>;
	webhook?(this: IWebhookFunctions): Promise<IWebhookResponseData>;
	methods?: {
		loadOptions?: {
			[key: string]: (this: ILoadOptionsFunctions) => Promise<INodePropertyOptions[]>;
		};
		listSearch?: {
			[key: string]: (
				this: ILoadOptionsFunctions,
				filter?: string,
				paginationToken?: string,
			) => Promise<INodeListSearchResult>;
		};
		credentialTest?: {
			// Contains a group of functions that test credentials.
			[functionName: string]: ICredentialTestFunction;
		};
		resourceMapping?: {
			[functionName: string]: (this: ILoadOptionsFunctions) => Promise<ResourceMapperFields>;
		};
	};
	webhookMethods?: {
		[name in IWebhookDescription['name']]?: {
			[method in WebhookSetupMethodNames]: (this: IHookFunctions) => Promise<boolean>;
		};
	};
}

/**
 * This class serves as the base for all nodes using the new context API
 * having this as a class enables us to identify these instances at runtime
 */
export abstract class Node {
	abstract description: INodeTypeDescription;
	execute?(context: IExecuteFunctions): Promise<INodeExecutionData[][]>;
	webhook?(context: IWebhookFunctions): Promise<IWebhookResponseData>;
}

export interface IVersionedNodeType {
	nodeVersions: {
		[key: number]: INodeType;
	};
	currentVersion: number;
	description: INodeTypeBaseDescription;
	getNodeType: (version?: number) => INodeType;
}
export interface INodeCredentialTestResult {
	status: 'OK' | 'Error';
	message: string;
}

export interface INodeCredentialTestRequest {
	credentials: ICredentialsDecrypted;
}

export interface INodeCredentialDescription {
	name: string;
	required?: boolean;
	displayOptions?: IDisplayOptions;
	testedBy?: ICredentialTestRequest | string; // Name of a function inside `loadOptions.credentialTest`
}

export type INodeIssueTypes = 'credentials' | 'execution' | 'parameters' | 'typeUnknown';

export interface INodeIssueObjectProperty {
	[key: string]: string[];
}

export interface INodeIssueData {
	node: string;
	type: INodeIssueTypes;
	value: boolean | string | string[] | INodeIssueObjectProperty;
}

export interface INodeIssues {
	execution?: boolean;
	credentials?: INodeIssueObjectProperty;
	parameters?: INodeIssueObjectProperty;
	typeUnknown?: boolean;
	[key: string]: undefined | boolean | INodeIssueObjectProperty;
}

export interface IWorkflowIssues {
	[key: string]: INodeIssues;
}

export interface INodeTypeBaseDescription {
	displayName: string;
	name: string;
	icon?: string;
	iconUrl?: string;
	group: string[];
	description: string;
	documentationUrl?: string;
	subtitle?: string;
	defaultVersion?: number;
	codex?: CodexData;
	parameterPane?: 'wide';

	/**
	 * Whether the node must be hidden in the node creator panel,
	 * due to deprecation or as a special case (e.g. Start node)
	 */
	hidden?: true;
}

export interface INodePropertyRouting {
	operations?: IN8nRequestOperations; // Should be changed, does not sound right
	output?: INodeRequestOutput;
	request?: DeclarativeRestApiSettings.HttpRequestOptions;
	send?: INodeRequestSend;
}

export type PostReceiveAction =
	| ((
			this: IExecuteSingleFunctions,
			items: INodeExecutionData[],
			response: IN8nHttpFullResponse,
	  ) => Promise<INodeExecutionData[]>)
	| IPostReceiveBinaryData
	| IPostReceiveFilter
	| IPostReceiveLimit
	| IPostReceiveRootProperty
	| IPostReceiveSet
	| IPostReceiveSetKeyValue
	| IPostReceiveSort;

export type PreSendAction = (
	this: IExecuteSingleFunctions,
	requestOptions: IHttpRequestOptions,
) => Promise<IHttpRequestOptions>;

export interface INodeRequestOutput {
	maxResults?: number | string;
	postReceive?: PostReceiveAction[];
}

export interface INodeRequestSend {
	preSend?: PreSendAction[];
	paginate?: boolean | string; // Where should this life?
	property?: string; // Maybe: propertyName, destinationProperty?
	propertyInDotNotation?: boolean; // Enabled by default
	type?: 'body' | 'query';
	value?: string;
}

export interface IPostReceiveBase {
	type: string;
	enabled?: boolean | string;
	properties: {
		[key: string]: string | number | boolean | IDataObject;
	};
	errorMessage?: string;
}

export interface IPostReceiveBinaryData extends IPostReceiveBase {
	type: 'binaryData';
	properties: {
		destinationProperty: string;
	};
}

export interface IPostReceiveFilter extends IPostReceiveBase {
	type: 'filter';
	properties: {
		pass: boolean | string;
	};
}

export interface IPostReceiveLimit extends IPostReceiveBase {
	type: 'limit';
	properties: {
		maxResults: number | string;
	};
}

export interface IPostReceiveRootProperty extends IPostReceiveBase {
	type: 'rootProperty';
	properties: {
		property: string;
	};
}

export interface IPostReceiveSet extends IPostReceiveBase {
	type: 'set';
	properties: {
		value: string;
	};
}

export interface IPostReceiveSetKeyValue extends IPostReceiveBase {
	type: 'setKeyValue';
	properties: {
		[key: string]: string | number;
	};
}

export interface IPostReceiveSort extends IPostReceiveBase {
	type: 'sort';
	properties: {
		key: string;
	};
}

export interface INodeTypeDescription extends INodeTypeBaseDescription {
	version: number | number[];
	defaults: INodeParameters;
	eventTriggerDescription?: string;
	activationMessage?: string;
	inputs: string[];
	requiredInputs?: string | number[] | number; // Ony available with executionOrder => "v1"
	inputNames?: string[];
	outputs: string[];
	outputNames?: string[];
	properties: INodeProperties[];
	credentials?: INodeCredentialDescription[];
	maxNodes?: number; // How many nodes of that type can be created in a workflow
	polling?: boolean;
	requestDefaults?: DeclarativeRestApiSettings.HttpRequestOptions;
	requestOperations?: IN8nRequestOperations;
	hooks?: {
		[key: string]: INodeHookDescription[] | undefined;
		activate?: INodeHookDescription[];
		deactivate?: INodeHookDescription[];
	};
	webhooks?: IWebhookDescription[];
	translation?: { [key: string]: object };
	mockManualExecution?: true;
	triggerPanel?: {
		header?: string;
		executionsHelp?:
			| string
			| {
					active: string;
					inactive: string;
			  };
		activationHint?:
			| string
			| {
					active: string;
					inactive: string;
			  };
	};
	__loadOptionsMethods?: string[]; // only for validation during build
}

export interface INodeHookDescription {
	method: string;
}

export interface IWebhookData {
	httpMethod: WebhookHttpMethod;
	node: string;
	path: string;
	webhookDescription: IWebhookDescription;
	workflowId: string;
	workflowExecuteAdditionalData: IWorkflowExecuteAdditionalData;
	webhookId?: string;
}

export interface IWebhookDescription {
	[key: string]: WebhookHttpMethod | WebhookResponseMode | boolean | string | undefined;
	httpMethod: WebhookHttpMethod | string;
	isFullPath?: boolean;
	name: 'default' | 'setup';
	path: string;
	responseBinaryPropertyName?: string;
	responseContentType?: string;
	responsePropertyName?: string;
	responseMode?: WebhookResponseMode | string;
	responseData?: WebhookResponseData | string;
	restartWebhook?: boolean;
}

export interface ProxyInput {
	all: () => INodeExecutionData[];
	context: any;
	first: () => INodeExecutionData | undefined;
	item: INodeExecutionData | undefined;
	last: () => INodeExecutionData | undefined;
	params?: INodeParameters;
}

export interface IWorkflowDataProxyData {
	[key: string]: any;
	$binary: INodeExecutionData['binary'];
	$data: any;
	$env: any;
	$evaluateExpression: (expression: string, itemIndex?: number) => NodeParameterValueType;
	$item: (itemIndex: number, runIndex?: number) => IWorkflowDataProxyData;
	$items: (nodeName?: string, outputIndex?: number, runIndex?: number) => INodeExecutionData[];
	$json: INodeExecutionData['json'];
	$node: any;
	$parameter: INodeParameters;
	$position: number;
	$workflow: any;
	$: any;
	$input: ProxyInput;
	$thisItem: any;
	$thisRunIndex: number;
	$thisItemIndex: number;
	$now: any;
	$today: any;
	constructor: any;
}

export type IWorkflowDataProxyAdditionalKeys = IDataObject;

export interface IWorkflowMetadata {
	id?: string;
	name?: string;
	active: boolean;
}

export type WebhookHttpMethod = 'DELETE' | 'GET' | 'HEAD' | 'PATCH' | 'POST' | 'PUT' | 'OPTIONS';

export interface IWebhookResponseData {
	workflowData?: INodeExecutionData[][];
	webhookResponse?: any;
	noWebhookResponse?: boolean;
}

export type WebhookResponseData = 'allEntries' | 'firstEntryJson' | 'firstEntryBinary' | 'noData';
export type WebhookResponseMode = 'onReceived' | 'lastNode';

export interface INodeTypes {
	getByName(nodeType: string): INodeType | IVersionedNodeType;
	getByNameAndVersion(nodeType: string, version?: number): INodeType;
}

export type LoadingDetails = {
	className: string;
	sourcePath: string;
};

export type CredentialLoadingDetails = LoadingDetails & {
	nodesToTestWith?: string[];
	extends?: string[];
};

export type NodeLoadingDetails = LoadingDetails;

export type KnownNodesAndCredentials = {
	nodes: Record<string, NodeLoadingDetails>;
	credentials: Record<string, CredentialLoadingDetails>;
};

export interface LoadedClass<T> {
	sourcePath: string;
	type: T;
}

type LoadedData<T> = Record<string, LoadedClass<T>>;
export type ICredentialTypeData = LoadedData<ICredentialType>;
export type INodeTypeData = LoadedData<INodeType | IVersionedNodeType>;

export type LoadedNodesAndCredentials = {
	nodes: INodeTypeData;
	credentials: ICredentialTypeData;
};

export interface INodesAndCredentials {
	known: KnownNodesAndCredentials;
	loaded: LoadedNodesAndCredentials;
	credentialTypes: ICredentialTypes;
}

export interface IRun {
	data: IRunExecutionData;
	finished?: boolean;
	mode: WorkflowExecuteMode;
	waitTill?: Date | null;
	startedAt: Date;
	stoppedAt?: Date;
	status: ExecutionStatus;
}

// Contains all the data which is needed to execute a workflow and so also to
// start restart it again after it did fail.
// The RunData, ExecuteData and WaitForExecution contain often the same data.
export interface IRunExecutionData {
	startData?: {
		destinationNode?: string;
		runNodeFilter?: string[];
	};
	resultData: {
		error?: ExecutionError;
		runData: IRunData;
		pinData?: IPinData;
		lastNodeExecuted?: string;
		metadata?: Record<string, string>;
	};
	executionData?: {
		contextData: IExecuteContextData;
		nodeExecutionStack: IExecuteData[];
		waitingExecution: IWaitingForExecution;
		waitingExecutionSource: IWaitingForExecutionSource | null;
	};
	waitTill?: Date;
}

export interface IRunData {
	// node-name: result-data
	[key: string]: ITaskData[];
}

// The data that gets returned when a node runs
export interface ITaskData {
	startTime: number;
	executionTime: number;
	executionStatus?: ExecutionStatus;
	data?: ITaskDataConnections;
	error?: ExecutionError;
	source: Array<ISourceData | null>; // Is an array as nodes have multiple inputs
}

export interface ISourceData {
	previousNode: string;
	previousNodeOutput?: number; // If undefined "0" gets used
	previousNodeRun?: number; // If undefined "0" gets used
}

// The data for all the different kind of connections (like main) and all the indexes
export interface ITaskDataConnections {
	// Key for each input type and because there can be multiple inputs of the same type it is an array
	// null is also allowed because if we still need data for a later while executing the workflow set temporary to null
	// the nodes get as input TaskDataConnections which is identical to this one except that no null is allowed.
	[key: string]: Array<INodeExecutionData[] | null>;
}

// Keeps data while workflow gets executed and allows when provided to restart execution
export interface IWaitingForExecution {
	// Node name
	[key: string]: {
		// Run index
		[key: number]: ITaskDataConnections;
	};
}

export interface ITaskDataConnectionsSource {
	// Key for each input type and because there can be multiple inputs of the same type it is an array
	// null is also allowed because if we still need data for a later while executing the workflow set temporary to null
	// the nodes get as input TaskDataConnections which is identical to this one except that no null is allowed.
	[key: string]: Array<ISourceData | null>;
}

export interface IWaitingForExecutionSource {
	// Node name
	[key: string]: {
		// Run index
		[key: number]: ITaskDataConnectionsSource;
	};
}

export interface IWorkflowBase {
	id?: string;
	name: string;
	active: boolean;
	createdAt: Date;
	updatedAt: Date;
	nodes: INode[];
	connections: IConnections;
	settings?: IWorkflowSettings;
	staticData?: IDataObject;
	pinData?: IPinData;
	versionId?: string;
}

export interface IWorkflowCredentials {
	[credentialType: string]: {
		[id: string]: ICredentialsEncrypted;
	};
}

export interface IWorkflowExecuteHooks {
	[key: string]: Array<(...args: any[]) => Promise<void>> | undefined;
	nodeExecuteAfter?: Array<
		(nodeName: string, data: ITaskData, executionData: IRunExecutionData) => Promise<void>
	>;
	nodeExecuteBefore?: Array<(nodeName: string) => Promise<void>>;
	workflowExecuteAfter?: Array<(data: IRun, newStaticData: IDataObject) => Promise<void>>;
	workflowExecuteBefore?: Array<(workflow: Workflow, data: IRunExecutionData) => Promise<void>>;
	sendResponse?: Array<(response: IExecuteResponsePromiseData) => Promise<void>>;
}

export interface IWorkflowExecuteAdditionalData {
	credentialsHelper: ICredentialsHelper;
	encryptionKey: string;
	executeWorkflow: (
		workflowInfo: IExecuteWorkflowInfo,
		additionalData: IWorkflowExecuteAdditionalData,
		options: {
			parentWorkflowId?: string;
			inputData?: INodeExecutionData[];
			parentExecutionId?: string;
			loadedWorkflowData?: IWorkflowBase;
			loadedRunData?: any;
			parentWorkflowSettings?: IWorkflowSettings;
		},
	) => Promise<any>;
	// hooks?: IWorkflowExecuteHooks;
	executionId?: string;
	restartExecutionId?: string;
	hooks?: WorkflowHooks;
	httpResponse?: express.Response;
	httpRequest?: express.Request;
	restApiUrl: string;
	instanceBaseUrl: string;
	setExecutionStatus?: (status: ExecutionStatus) => void;
	sendMessageToUI?: (source: string, message: any) => void;
	timezone: string;
	webhookBaseUrl: string;
	webhookWaitingBaseUrl: string;
	webhookTestBaseUrl: string;
	currentNodeParameters?: INodeParameters;
	executionTimeoutTimestamp?: number;
	userId: string;
	variables: IDataObject;
	secretsHelpers: SecretsHelpersBase;
}

export type WorkflowExecuteMode =
	| 'cli'
	| 'error'
	| 'integrated'
	| 'internal'
	| 'manual'
	| 'retry'
	| 'trigger'
	| 'webhook';
export type WorkflowActivateMode = 'init' | 'create' | 'update' | 'activate' | 'manual';

export interface IWorkflowHooksOptionalParameters {
	parentProcessMode?: string;
	retryOf?: string;
	sessionId?: string;
}

export namespace WorkflowSettings {
	export type CallerPolicy = 'any' | 'none' | 'workflowsFromAList' | 'workflowsFromSameOwner';
	export type SaveDataExecution = 'DEFAULT' | 'all' | 'none';
}

export interface IWorkflowSettings {
	timezone?: 'DEFAULT' | string;
	errorWorkflow?: string;
	callerIds?: string;
	callerPolicy?: WorkflowSettings.CallerPolicy;
	saveDataErrorExecution?: WorkflowSettings.SaveDataExecution;
	saveDataSuccessExecution?: WorkflowSettings.SaveDataExecution;
	saveManualExecutions?: 'DEFAULT' | boolean;
	saveExecutionProgress?: 'DEFAULT' | boolean;
	executionTimeout?: number;
	executionOrder?: 'v0' | 'v1';
}

export interface WorkflowTestData {
	description: string;
	input: {
		workflowData: {
			nodes: INode[];
			connections: IConnections;
			settings?: IWorkflowSettings;
		};
	};
	output: {
		nodeExecutionOrder?: string[];
		nodeData: {
			[key: string]: any[][];
		};
	};
}

export type LogTypes = 'debug' | 'verbose' | 'info' | 'warn' | 'error';

export interface ILogger {
	log: (type: LogTypes, message: string, meta?: object) => void;
	debug: (message: string, meta?: object) => void;
	verbose: (message: string, meta?: object) => void;
	info: (message: string, meta?: object) => void;
	warn: (message: string, meta?: object) => void;
	error: (message: string, meta?: object) => void;
}

export interface IStatusCodeMessages {
	[key: string]: string;
}

export type DocumentationLink = {
	url: string;
};

export type CodexData = {
	categories?: string[];
	subcategories?: { [category: string]: string[] };
	resources?: {
		credentialDocumentation?: DocumentationLink[];
		primaryDocumentation?: DocumentationLink[];
	};
	alias?: string[];
};

export type JsonValue = string | number | boolean | null | JsonObject | JsonValue[];

export type JsonObject = { [key: string]: JsonValue };

export type AllEntities<M> = M extends { [key: string]: string } ? Entity<M, keyof M> : never;

export type Entity<M, K> = K extends keyof M ? { resource: K; operation: M[K] } : never;

export type PropertiesOf<M extends { resource: string; operation: string }> = Array<
	Omit<INodeProperties, 'displayOptions'> & {
		displayOptions?: {
			[key in 'show' | 'hide']?: {
				resource?: Array<M['resource']>;
				operation?: Array<M['operation']>;
				[otherKey: string]: NodeParameterValue[] | undefined;
			};
		};
	}
>;

// Telemetry

export interface ITelemetryTrackProperties {
	user_id?: string;
	[key: string]: GenericValue;
}

export interface INodesGraph {
	node_types: string[];
	node_connections: IDataObject[];
	nodes: INodesGraphNode;
	notes: INotesGraphNode;
	is_pinned: boolean;
}

export interface INodesGraphNode {
	[key: string]: INodeGraphItem;
}

export interface INotesGraphNode {
	[key: string]: INoteGraphItem;
}

export interface INoteGraphItem {
	overlapping: boolean;
	position: [number, number];
	height: number;
	width: number;
}

export interface INodeGraphItem {
	id: string;
	type: string;
	resource?: string;
	operation?: string;
	domain?: string; // HTTP Request node v1
	domain_base?: string; // HTTP Request node v2
	domain_path?: string; // HTTP Request node v2
	position: [number, number];
	mode?: string;
	credential_type?: string; // HTTP Request node v2
	credential_set?: boolean; // HTTP Request node v2
	method?: string; // HTTP Request node v2
	src_node_id?: string;
	src_instance_id?: string;
}

export interface INodeNameIndex {
	[name: string]: string;
}

export interface INodesGraphResult {
	nodeGraph: INodesGraph;
	nameIndices: INodeNameIndex;
	webhookNodeNames: string[];
}

export interface ITelemetryClientConfig {
	url: string;
	key: string;
}

export interface ITelemetrySettings {
	enabled: boolean;
	config?: ITelemetryClientConfig;
}

export interface FeatureFlags {
	[featureFlag: string]: string | boolean | undefined;
}

export interface IConnectedNode {
	name: string;
	indicies: number[];
	depth: number;
}

export const enum OAuth2GrantType {
	pkce = 'pkce',
	authorizationCode = 'authorizationCode',
	clientCredentials = 'clientCredentials',
}
export interface IOAuth2Credentials {
	grantType: 'authorizationCode' | 'clientCredentials' | 'pkce';
	clientId: string;
	clientSecret: string;
	accessTokenUrl: string;
	authUrl: string;
	authQueryParameters: string;
	authentication: 'body' | 'header';
	scope: string;
	oauthTokenData?: IDataObject;
}

export type PublicInstalledPackage = {
	packageName: string;
	installedVersion: string;
	authorName?: string;
	authorEmail?: string;
	installedNodes: PublicInstalledNode[];
	createdAt: Date;
	updatedAt: Date;
	updateAvailable?: string;
	failedLoading?: boolean;
};

export type PublicInstalledNode = {
	name: string;
	type: string;
	latestVersion: string;
	package: PublicInstalledPackage;
};

export interface NodeExecutionWithMetadata extends INodeExecutionData {
	pairedItem: IPairedItemData | IPairedItemData[];
}

export interface IExecutionsSummary {
	id: string;
	finished?: boolean;
	mode: WorkflowExecuteMode;
	retryOf?: string | null;
	retrySuccessId?: string | null;
	waitTill?: Date;
	startedAt: Date;
	stoppedAt?: Date;
	workflowId: string;
	workflowName?: string;
	status?: ExecutionStatus;
	lastNodeExecuted?: string;
	executionError?: ExecutionError;
	nodeExecutionStatus?: {
		[key: string]: IExecutionSummaryNodeExecutionResult;
	};
}

export interface IExecutionSummaryNodeExecutionResult {
	executionStatus: ExecutionStatus;
	errors?: Array<{
		name?: string;
		message?: string;
		description?: string;
	}>;
}

export interface ResourceMapperFields {
	fields: ResourceMapperField[];
}

export interface ResourceMapperField {
	id: string;
	displayName: string;
	defaultMatch: boolean;
	canBeUsedToMatch?: boolean;
	required: boolean;
	display: boolean;
	type?: FieldType;
	removed?: boolean;
	options?: INodePropertyOptions[];
	readOnly?: boolean;
}

export type FieldType =
	| 'string'
	| 'number'
	| 'dateTime'
	| 'boolean'
	| 'time'
	| 'array'
	| 'object'
	| 'options';

export type ValidationResult = {
	valid: boolean;
	errorMessage?: string;
	newValue?: string | number | boolean | object | null | undefined;
};

export type ResourceMapperValue = {
	mappingMode: string;
	value: { [key: string]: string | number | boolean | null } | null;
	matchingColumns: string[];
	schema: ResourceMapperField[];
};
export interface ExecutionOptions {
	limit?: number;
}

export interface ExecutionFilters {
	finished?: boolean;
	mode?: WorkflowExecuteMode[];
	retryOf?: string;
	retrySuccessId?: string;
	status?: ExecutionStatus[];
	waitTill?: boolean;
	workflowId?: number | string;
}

export interface IVersionNotificationSettings {
	enabled: boolean;
	endpoint: string;
	infoUrl: string;
}

export interface IUserManagementSettings {
	quota: number;
	showSetupOnFirstLoad?: boolean;
	smtpSetup: boolean;
	authenticationMethod: AuthenticationMethod;
}

export interface IUserSettings {
	isOnboarded?: boolean;
	firstSuccessfulWorkflowId?: string;
	userActivated?: boolean;
	allowSSOManualLogin?: boolean;
}

export interface IPublicApiSettings {
	enabled: boolean;
	latestVersion: number;
	path: string;
	swaggerUi: {
		enabled: boolean;
	};
}

export type ILogLevel = 'info' | 'debug' | 'warn' | 'error' | 'verbose' | 'silent';

export interface IN8nUISettings {
	endpointWebhook: string;
	endpointWebhookTest: string;
	saveDataErrorExecution: WorkflowSettings.SaveDataExecution;
	saveDataSuccessExecution: WorkflowSettings.SaveDataExecution;
	saveManualExecutions: boolean;
	executionTimeout: number;
	maxExecutionTimeout: number;
	workflowCallerPolicyDefaultOption: WorkflowSettings.CallerPolicy;
	oauthCallbackUrls: {
		oauth1: string;
		oauth2: string;
	};
	timezone: string;
	urlBaseWebhook: string;
	urlBaseEditor: string;
	versionCli: string;
	n8nMetadata?: {
		[key: string]: string | number | undefined;
	};
	versionNotifications: IVersionNotificationSettings;
	instanceId: string;
	telemetry: ITelemetrySettings;
	posthog: {
		enabled: boolean;
		apiHost: string;
		apiKey: string;
		autocapture: boolean;
		disableSessionRecording: boolean;
		debug: boolean;
	};
	personalizationSurveyEnabled: boolean;
	defaultLocale: string;
	userManagement: IUserManagementSettings;
	sso: {
		saml: {
			loginLabel: string;
			loginEnabled: boolean;
		};
		ldap: {
			loginLabel: string;
			loginEnabled: boolean;
		};
	};
	publicApi: IPublicApiSettings;
	workflowTagsDisabled: boolean;
	logLevel: ILogLevel;
	hiringBannerEnabled: boolean;
	templates: {
		enabled: boolean;
		host: string;
	};
	onboardingCallPromptEnabled: boolean;
	missingPackages?: boolean;
	executionMode: 'regular' | 'queue';
	pushBackend: 'sse' | 'websocket';
	communityNodesEnabled: boolean;
	deployment: {
		type: string | 'default' | 'n8n-internal' | 'cloud' | 'desktop_mac' | 'desktop_win';
	};
	isNpmAvailable: boolean;
	allowedModules: {
		builtIn?: string[];
		external?: string[];
	};
	enterprise: {
		sharing: boolean;
		ldap: boolean;
		saml: boolean;
		logStreaming: boolean;
		advancedExecutionFilters: boolean;
		variables: boolean;
		sourceControl: boolean;
		auditLogs: boolean;
		externalSecrets: boolean;
	};
	hideUsagePage: boolean;
	license: {
		environment: 'development' | 'production' | 'staging';
	};
	variables: {
		limit: number;
	};
	banners: {
		dismissed: string[];
	};
}

<<<<<<< HEAD
export interface SecretsHelpersBase {
	update(): Promise<void>;

	getSecret(provider: string, name: string): IDataObject | undefined;
	hasProvider(provider: string): boolean;
	listProviders(): string[];
	listSecrets(provider: string): string[];
}
=======
export type Banners = 'V1' | 'TRIAL_OVER' | 'TRIAL';
>>>>>>> d050b99f
<|MERGE_RESOLUTION|>--- conflicted
+++ resolved
@@ -2175,7 +2175,6 @@
 	};
 }
 
-<<<<<<< HEAD
 export interface SecretsHelpersBase {
 	update(): Promise<void>;
 
@@ -2184,6 +2183,5 @@
 	listProviders(): string[];
 	listSecrets(provider: string): string[];
 }
-=======
-export type Banners = 'V1' | 'TRIAL_OVER' | 'TRIAL';
->>>>>>> d050b99f
+
+export type Banners = 'V1' | 'TRIAL_OVER' | 'TRIAL';