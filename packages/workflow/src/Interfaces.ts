/* eslint-disable @typescript-eslint/no-explicit-any */
/* eslint-disable import/no-extraneous-dependencies */
// eslint-disable-next-line import/no-extraneous-dependencies
// eslint-disable-next-line max-classes-per-file
import * as express from 'express';
import * as FormData from 'form-data';
import type { IncomingHttpHeaders } from 'http';
import type { URLSearchParams } from 'url';
import type { IDeferredPromise } from './DeferredPromise';
import type { Workflow } from './Workflow';
import type { WorkflowHooks } from './WorkflowHooks';
import type { WorkflowActivationError } from './WorkflowActivationError';
import type { WorkflowOperationError } from './WorkflowErrors';
import type { NodeApiError, NodeOperationError } from './NodeErrors';
import { ExpressionError } from './ExpressionError';

export interface IAdditionalCredentialOptions {
	oauth2?: IOAuth2Options;
	credentialsDecrypted?: ICredentialsDecrypted;
}

export type IAllExecuteFunctions =
	| IExecuteFunctions
	| IExecutePaginationFunctions
	| IExecuteSingleFunctions
	| IHookFunctions
	| ILoadOptionsFunctions
	| IPollFunctions
	| ITriggerFunctions
	| IWebhookFunctions;

export interface IBinaryData {
	[key: string]: string | undefined;
	data: string;
	mimeType: string;
	fileName?: string;
	directory?: string;
	fileExtension?: string;
	id?: string;
}

// All properties in this interface except for
// "includeCredentialsOnRefreshOnBody" will get
// removed once we add the OAuth2 hooks to the
// credentials file.
export interface IOAuth2Options {
	includeCredentialsOnRefreshOnBody?: boolean;
	property?: string;
	tokenType?: string;
	keepBearer?: boolean;
	tokenExpiredStatusCode?: number;
	keyToIncludeInAccessTokenHeader?: string;
}

export interface IConnection {
	// The node the connection is to
	node: string;

	// The type of the input on destination node (for example "main")
	type: string;

	// The output/input-index of destination node (if node has multiple inputs/outputs of the same type)
	index: number;
}

export type ExecutionError =
	| ExpressionError
	| WorkflowActivationError
	| WorkflowOperationError
	| NodeOperationError
	| NodeApiError;

// Get used to gives nodes access to credentials
export interface IGetCredentials {
	get(type: string, id: string | null): Promise<ICredentialsEncrypted>;
}

export abstract class ICredentials {
	id?: string;

	name: string;

	type: string;

	data: string | undefined;

	nodesAccess: ICredentialNodeAccess[];

	constructor(
		nodeCredentials: INodeCredentialsDetails,
		type: string,
		nodesAccess: ICredentialNodeAccess[],
		data?: string,
	) {
		this.id = nodeCredentials.id ?? undefined;
		this.name = nodeCredentials.name;
		this.type = type;
		this.nodesAccess = nodesAccess;
		this.data = data;
	}

	abstract getData(encryptionKey: string, nodeType?: string): ICredentialDataDecryptedObject;

	abstract getDataKey(key: string, encryptionKey: string, nodeType?: string): CredentialInformation;

	abstract getDataToSave(): ICredentialsEncrypted;

	abstract hasNodeAccess(nodeType: string): boolean;

	abstract setData(data: ICredentialDataDecryptedObject, encryptionKey: string): void;

	abstract setDataKey(key: string, data: CredentialInformation, encryptionKey: string): void;
}

export interface IUser {
	id: string;
	email: string;
	firstName: string;
	lastName: string;
}

// Defines which nodes are allowed to access the credentials and
// when that access got granted from which user
export interface ICredentialNodeAccess {
	nodeType: string;
	user?: string;
	date?: Date;
}

export interface ICredentialsDecrypted {
	id: string | number;
	name: string;
	type: string;
	nodesAccess: ICredentialNodeAccess[];
	data?: ICredentialDataDecryptedObject;
	ownedBy?: IUser;
	sharedWith?: IUser[];
}

export interface ICredentialsEncrypted {
	id?: string | number;
	name: string;
	type: string;
	nodesAccess: ICredentialNodeAccess[];
	data?: string;
}

export interface ICredentialsExpressionResolveValues {
	connectionInputData: INodeExecutionData[];
	itemIndex: number;
	node: INode;
	runExecutionData: IRunExecutionData | null;
	runIndex: number;
	workflow: Workflow;
}

// Simplified options of request library
export interface IRequestOptionsSimplified {
	auth?: {
		username: string;
		password: string;
	};
	body: IDataObject;
	headers: IDataObject;
	qs: IDataObject;
}

export interface IRequestOptionsSimplifiedAuth {
	auth?: {
		username: string;
		password: string;
	};
	body?: IDataObject;
	headers?: IDataObject;
	qs?: IDataObject;
	skipSslCertificateValidation?: boolean | string;
}

export interface IHttpRequestHelper {
	helpers: { httpRequest: IAllExecuteFunctions['helpers']['httpRequest'] };
}
export abstract class ICredentialsHelper {
	encryptionKey: string;

	constructor(encryptionKey: string) {
		this.encryptionKey = encryptionKey;
	}

	abstract getParentTypes(name: string): string[];

	abstract authenticate(
		credentials: ICredentialDataDecryptedObject,
		typeName: string,
		requestOptions: IHttpRequestOptions | IRequestOptionsSimplified,
		workflow: Workflow,
		node: INode,
		defaultTimezone: string,
	): Promise<IHttpRequestOptions>;

	abstract preAuthentication(
		helpers: IHttpRequestHelper,
		credentials: ICredentialDataDecryptedObject,
		typeName: string,
		node: INode,
		credentialsExpired: boolean,
	): Promise<ICredentialDataDecryptedObject | undefined>;

	abstract getCredentials(
		nodeCredentials: INodeCredentialsDetails,
		type: string,
	): Promise<ICredentials>;

	abstract getDecrypted(
		nodeCredentials: INodeCredentialsDetails,
		type: string,
		mode: WorkflowExecuteMode,
		defaultTimezone: string,
		raw?: boolean,
		expressionResolveValues?: ICredentialsExpressionResolveValues,
	): Promise<ICredentialDataDecryptedObject>;

	abstract updateCredentials(
		nodeCredentials: INodeCredentialsDetails,
		type: string,
		data: ICredentialDataDecryptedObject,
	): Promise<void>;
}

export interface IAuthenticateBase {
	type: string;
	properties:
		| {
				[key: string]: string;
		  }
		| IRequestOptionsSimplifiedAuth;
}

export interface IAuthenticateGeneric extends IAuthenticateBase {
	type: 'generic';
	properties: IRequestOptionsSimplifiedAuth;
}

export type IAuthenticate =
	| ((
			credentials: ICredentialDataDecryptedObject,
			requestOptions: IHttpRequestOptions,
	  ) => Promise<IHttpRequestOptions>)
	| IAuthenticateGeneric;

export interface IAuthenticateRuleBase {
	type: string;
	properties: {
		[key: string]: string | number;
	};
	errorMessage?: string;
}

export interface IAuthenticateRuleResponseCode extends IAuthenticateRuleBase {
	type: 'responseCode';
	properties: {
		value: number;
		message: string;
	};
}

export interface IAuthenticateRuleResponseSuccessBody extends IAuthenticateRuleBase {
	type: 'responseSuccessBody';
	properties: {
		message: string;
		key: string;
		value: any;
	};
}

type Override<A extends object, B extends object> = Omit<A, keyof B> & B;

export namespace DeclarativeRestApiSettings {
	// The type below might be extended
	// with new options that need to be parsed as expressions
	export type HttpRequestOptions = Override<
		IHttpRequestOptions,
		{ skipSslCertificateValidation?: string | boolean; url?: string }
	>;

	export type ResultOptions = {
		maxResults?: number | string;
		options: HttpRequestOptions;
		paginate?: boolean | string;
		preSend: PreSendAction[];
		postReceive: Array<{
			data: {
				parameterValue: string | IDataObject | undefined;
			};
			actions: PostReceiveAction[];
		}>;
		requestOperations?: IN8nRequestOperations;
	};
}

export interface ICredentialTestRequest {
	request: DeclarativeRestApiSettings.HttpRequestOptions;
	rules?: IAuthenticateRuleResponseCode[] | IAuthenticateRuleResponseSuccessBody[];
}

export interface ICredentialTestRequestData {
	nodeType?: INodeType;
	testRequest: ICredentialTestRequest;
}

export interface ICredentialType {
	name: string;
	displayName: string;
	icon?: string;
	extends?: string[];
	properties: INodeProperties[];
	documentationUrl?: string;
	__overwrittenProperties?: string[];
	authenticate?: IAuthenticate;
	preAuthentication?: (
		this: IHttpRequestHelper,
		credentials: ICredentialDataDecryptedObject,
	) => Promise<IDataObject>;
	test?: ICredentialTestRequest;
	genericAuth?: boolean;
}

export interface ICredentialTypes {
	credentialTypes?: ICredentialTypeData;
	init(credentialTypes?: ICredentialTypeData): Promise<void>;
	getAll(): ICredentialType[];
	getByName(credentialType: string): ICredentialType;
}

// The way the credentials get saved in the database (data encrypted)
export interface ICredentialData {
	id?: string;
	name: string;
	data: string; // Contains the access data as encrypted JSON string
	nodesAccess: ICredentialNodeAccess[];
}

// The encrypted credentials which the nodes can access
export type CredentialInformation = string | number | boolean | IDataObject | IDataObject[];

// The encrypted credentials which the nodes can access
export interface ICredentialDataDecryptedObject {
	[key: string]: CredentialInformation;
}

// First array index: The output/input-index (if node has multiple inputs/outputs of the same type)
// Second array index: The different connections (if one node is connected to multiple nodes)
export type NodeInputConnections = IConnection[][];

export interface INodeConnection {
	sourceIndex: number;
	destinationIndex: number;
}

export interface INodeConnections {
	// Input name
	[key: string]: NodeInputConnections;
}

export interface IConnections {
	// Node name
	[key: string]: INodeConnections;
}

export type GenericValue = string | object | number | boolean | undefined | null;

export interface IDataObject {
	[key: string]: GenericValue | IDataObject | GenericValue[] | IDataObject[];
}

// export type IExecuteResponsePromiseData = IDataObject;
export type IExecuteResponsePromiseData = IDataObject | IN8nHttpFullResponse;

export interface INodeTypeNameVersion {
	name: string;
	version: number;
}

export interface IGetExecutePollFunctions {
	(
		workflow: Workflow,
		node: INode,
		additionalData: IWorkflowExecuteAdditionalData,
		mode: WorkflowExecuteMode,
		activation: WorkflowActivateMode,
	): IPollFunctions;
}

export interface IGetExecuteTriggerFunctions {
	(
		workflow: Workflow,
		node: INode,
		additionalData: IWorkflowExecuteAdditionalData,
		mode: WorkflowExecuteMode,
		activation: WorkflowActivateMode,
	): ITriggerFunctions;
}

export interface IRunNodeResponse {
	data: INodeExecutionData[][] | null | undefined;
	closeFunction?: () => Promise<void>;
}
export interface IGetExecuteFunctions {
	(
		workflow: Workflow,
		runExecutionData: IRunExecutionData,
		runIndex: number,
		connectionInputData: INodeExecutionData[],
		inputData: ITaskDataConnections,
		node: INode,
		additionalData: IWorkflowExecuteAdditionalData,
		executeData: IExecuteData,
		mode: WorkflowExecuteMode,
	): IExecuteFunctions;
}

export interface IGetExecuteSingleFunctions {
	(
		workflow: Workflow,
		runExecutionData: IRunExecutionData,
		runIndex: number,
		connectionInputData: INodeExecutionData[],
		inputData: ITaskDataConnections,
		node: INode,
		itemIndex: number,
		additionalData: IWorkflowExecuteAdditionalData,
		executeData: IExecuteData,
		mode: WorkflowExecuteMode,
	): IExecuteSingleFunctions;
}

export interface IGetExecuteHookFunctions {
	(
		workflow: Workflow,
		node: INode,
		additionalData: IWorkflowExecuteAdditionalData,
		mode: WorkflowExecuteMode,
		activation: WorkflowActivateMode,
		isTest?: boolean,
		webhookData?: IWebhookData,
	): IHookFunctions;
}

export interface IGetExecuteWebhookFunctions {
	(
		workflow: Workflow,
		node: INode,
		additionalData: IWorkflowExecuteAdditionalData,
		mode: WorkflowExecuteMode,
		webhookData: IWebhookData,
	): IWebhookFunctions;
}

export interface ISourceDataConnections {
	// Key for each input type and because there can be multiple inputs of the same type it is an array
	// null is also allowed because if we still need data for a later while executing the workflow set temporary to null
	// the nodes get as input TaskDataConnections which is identical to this one except that no null is allowed.
	[key: string]: Array<ISourceData[] | null>;
}

export interface IExecuteData {
	data: ITaskDataConnections;
	node: INode;
	source: ITaskDataConnectionsSource | null;
}

export type IContextObject = {
	[key: string]: any;
};

export interface IExecuteContextData {
	// Keys are: "flow" | "node:<NODE_NAME>"
	[key: string]: IContextObject;
}

export type IHttpRequestMethods = 'DELETE' | 'GET' | 'HEAD' | 'PATCH' | 'POST' | 'PUT';

export interface IHttpRequestOptions {
	url: string;
	baseURL?: string;
	headers?: IDataObject;
	method?: IHttpRequestMethods;
	body?: FormData | GenericValue | GenericValue[] | Buffer | URLSearchParams;
	qs?: IDataObject;
	arrayFormat?: 'indices' | 'brackets' | 'repeat' | 'comma';
	auth?: {
		username: string;
		password: string;
	};
	disableFollowRedirect?: boolean;
	encoding?: 'arraybuffer' | 'blob' | 'document' | 'json' | 'text' | 'stream';
	skipSslCertificateValidation?: boolean;
	returnFullResponse?: boolean;
	ignoreHttpStatusErrors?: boolean;
	proxy?: {
		host: string;
		port: number;
		auth?: {
			username: string;
			password: string;
		};
		protocol?: string;
	};
	timeout?: number;
	json?: boolean;
}

export type IN8nHttpResponse = IDataObject | Buffer | GenericValue | GenericValue[] | null;

export interface IN8nHttpFullResponse {
	body: IN8nHttpResponse;
	headers: IDataObject;
	statusCode: number;
	statusMessage?: string;
}

export interface IN8nRequestOperations {
	pagination?:
		| IN8nRequestOperationPaginationOffset
		| ((
				this: IExecutePaginationFunctions,
				requestOptions: DeclarativeRestApiSettings.ResultOptions,
		  ) => Promise<INodeExecutionData[]>);
}

export interface IN8nRequestOperationPaginationBase {
	type: string;
	properties: {
		[key: string]: string | number;
	};
}

export interface IN8nRequestOperationPaginationOffset extends IN8nRequestOperationPaginationBase {
	type: 'offset';
	properties: {
		limitParameter: string;
		offsetParameter: string;
		pageSize: number;
		rootProperty?: string; // Optional Path to option array
		type: 'body' | 'query';
	};
}

export interface IGetNodeParameterOptions {
	extractValue?: boolean;
}

namespace ExecuteFunctions {
<<<<<<< HEAD
	namespace NumberReturning {
		export type NodeParameter = 'limit';
=======
	namespace BooleanReturning {
		export type NodeParameter =
			| 'binaryData'
			| 'download'
			| 'jsonParameters'
			| 'returnAll'
			| 'rawData'
			| 'resolveData';
>>>>>>> 6757c9a2
	}

	export type GetNodeParameterFn = {
		// @TECH_DEBT: Refactor to remove this barely used overload - N8N-5632
		getNodeParameter<T extends { resource: string }>(
			parameterName: 'resource',
			itemIndex?: number,
		): T['resource'];

		getNodeParameter(
<<<<<<< HEAD
			parameterName: NumberReturning.NodeParameter,
			itemIndex: number,
			fallbackValue?: any,
			options?: IGetNodeParameterOptions,
		): number;
=======
			parameterName: BooleanReturning.NodeParameter,
			itemIndex: number,
			fallbackValue?: any,
			options?: IGetNodeParameterOptions,
		): boolean;
>>>>>>> 6757c9a2
		getNodeParameter(
			parameterName: string,
			itemIndex: number,
			fallbackValue?: any,
			options?: IGetNodeParameterOptions,
		): NodeParameterValueType | object;
	};
}

export type IExecuteFunctions = ExecuteFunctions.GetNodeParameterFn & {
	continueOnFail(): boolean;
	evaluateExpression(expression: string, itemIndex: number): NodeParameterValueType;
	executeWorkflow(
		workflowInfo: IExecuteWorkflowInfo,
		inputData?: INodeExecutionData[],
	): Promise<any>;
	getContext(type: string): IContextObject;
	getCredentials(type: string, itemIndex?: number): Promise<ICredentialDataDecryptedObject>;
	getInputData(inputIndex?: number, inputName?: string): INodeExecutionData[];
	getMode(): WorkflowExecuteMode;
	getNode(): INode;
	getWorkflowDataProxy(itemIndex: number): IWorkflowDataProxyData;
	getWorkflowStaticData(type: string): IDataObject;
	getRestApiUrl(): string;
	getTimezone(): string;
	getExecuteData(): IExecuteData;
	getWorkflow(): IWorkflowMetadata;
	prepareOutputData(
		outputData: INodeExecutionData[],
		outputIndex?: number,
	): Promise<INodeExecutionData[][]>;
	putExecutionToWait(waitTill: Date): Promise<void>;
	sendMessageToUI(message: any): void;
	sendResponse(response: IExecuteResponsePromiseData): void;
	helpers: {
		httpRequest(
			requestOptions: IHttpRequestOptions,
		): Promise<IN8nHttpResponse | IN8nHttpFullResponse>;
		httpRequestWithAuthentication(
			this: IAllExecuteFunctions,
			credentialsType: string,
			requestOptions: IHttpRequestOptions,
			additionalCredentialOptions?: IAdditionalCredentialOptions,
		): Promise<IN8nHttpResponse | IN8nHttpFullResponse>;
		[key: string]: (...args: any[]) => any;
	};
};

export interface IExecuteSingleFunctions {
	continueOnFail(): boolean;
	evaluateExpression(expression: string, itemIndex: number | undefined): NodeParameterValueType;
	getContext(type: string): IContextObject;
	getCredentials(type: string): Promise<ICredentialDataDecryptedObject>;
	getInputData(inputIndex?: number, inputName?: string): INodeExecutionData;
	getItemIndex(): number;
	getMode(): WorkflowExecuteMode;
	getNode(): INode;
	getNodeParameter(
		parameterName: string,
		fallbackValue?: any,
		options?: IGetNodeParameterOptions,
	): NodeParameterValueType | object;
	getRestApiUrl(): string;
	getTimezone(): string;
	getExecuteData(): IExecuteData;
	getWorkflow(): IWorkflowMetadata;
	getWorkflowDataProxy(): IWorkflowDataProxyData;
	getWorkflowStaticData(type: string): IDataObject;
	helpers: {
		httpRequest(
			requestOptions: IHttpRequestOptions,
		): Promise<IN8nHttpResponse | IN8nHttpFullResponse>;
		httpRequestWithAuthentication(
			this: IAllExecuteFunctions,
			credentialsType: string,
			requestOptions: IHttpRequestOptions,
			additionalCredentialOptions?: IAdditionalCredentialOptions,
		): Promise<IN8nHttpResponse | IN8nHttpFullResponse>;
		[key: string]: (...args: any[]) => any;
	};
}

export interface IExecutePaginationFunctions extends IExecuteSingleFunctions {
	makeRoutingRequest(
		this: IAllExecuteFunctions,
		requestOptions: DeclarativeRestApiSettings.ResultOptions,
	): Promise<INodeExecutionData[]>;
}
export interface IExecuteWorkflowInfo {
	code?: IWorkflowBase;
	id?: string;
}

export type ICredentialTestFunction = (
	this: ICredentialTestFunctions,
	credential: ICredentialsDecrypted,
) => Promise<INodeCredentialTestResult>;

export interface ICredentialTestFunctions {
	helpers: {
		[key: string]: (...args: any[]) => any;
	};
}

export interface ILoadOptionsFunctions {
	getCredentials(type: string): Promise<ICredentialDataDecryptedObject>;
	getNode(): INode;
	getNodeParameter(
		parameterName: string,
		fallbackValue?: any,
		options?: IGetNodeParameterOptions,
	): NodeParameterValueType | object;
	getCurrentNodeParameter(
		parameterName: string,
		options?: IGetNodeParameterOptions,
	): NodeParameterValueType | object | undefined;
	getCurrentNodeParameters(): INodeParameters | undefined;
	getTimezone(): string;
	getRestApiUrl(): string;
	helpers: {
		httpRequest(
			requestOptions: IHttpRequestOptions,
		): Promise<IN8nHttpResponse | IN8nHttpFullResponse>;
		// TODO: Remove from here. Add it only now to LoadOptions as many nodes do import
		//       from n8n-workflow instead of n8n-core
		requestWithAuthentication(
			this: IAllExecuteFunctions,
			credentialsType: string,
			requestOptions: any,
			additionalCredentialOptions?: IAdditionalCredentialOptions,
		): Promise<any>;
		httpRequestWithAuthentication(
			this: IAllExecuteFunctions,
			credentialsType: string,
			requestOptions: IHttpRequestOptions,
			additionalCredentialOptions?: IAdditionalCredentialOptions,
		): Promise<IN8nHttpResponse | IN8nHttpFullResponse>;
		[key: string]: ((...args: any[]) => any) | undefined;
	};
}

export interface IHookFunctions {
	getCredentials(type: string): Promise<ICredentialDataDecryptedObject>;
	getMode(): WorkflowExecuteMode;
	getActivationMode(): WorkflowActivateMode;
	getNode(): INode;
	getNodeWebhookUrl: (name: string) => string | undefined;
	getNodeParameter(
		parameterName: string,
		fallbackValue?: any,
		options?: IGetNodeParameterOptions,
	): NodeParameterValueType | object;
	getTimezone(): string;
	getWebhookDescription(name: string): IWebhookDescription | undefined;
	getWebhookName(): string;
	getWorkflow(): IWorkflowMetadata;
	getWorkflowStaticData(type: string): IDataObject;
	helpers: {
		httpRequest(
			requestOptions: IHttpRequestOptions,
		): Promise<IN8nHttpResponse | IN8nHttpFullResponse>;
		httpRequestWithAuthentication(
			this: IAllExecuteFunctions,
			credentialsType: string,
			requestOptions: IHttpRequestOptions,
			additionalCredentialOptions?: IAdditionalCredentialOptions,
		): Promise<IN8nHttpResponse | IN8nHttpFullResponse>;
		[key: string]: (...args: any[]) => any;
	};
}

export interface IPollFunctions {
	__emit(
		data: INodeExecutionData[][],
		responsePromise?: IDeferredPromise<IExecuteResponsePromiseData>,
		donePromise?: IDeferredPromise<IRun>,
	): void;
	__emitError(error: Error, responsePromise?: IDeferredPromise<IExecuteResponsePromiseData>): void;
	getCredentials(type: string): Promise<ICredentialDataDecryptedObject>;
	getMode(): WorkflowExecuteMode;
	getActivationMode(): WorkflowActivateMode;
	getNode(): INode;
	getNodeParameter(
		parameterName: string,
		fallbackValue?: any,
		options?: IGetNodeParameterOptions,
	): NodeParameterValueType | object;
	getRestApiUrl(): string;
	getTimezone(): string;
	getWorkflow(): IWorkflowMetadata;
	getWorkflowStaticData(type: string): IDataObject;
	helpers: {
		httpRequest(
			requestOptions: IHttpRequestOptions,
		): Promise<IN8nHttpResponse | IN8nHttpFullResponse>;
		httpRequestWithAuthentication(
			this: IAllExecuteFunctions,
			credentialsType: string,
			requestOptions: IHttpRequestOptions,
			additionalCredentialOptions?: IAdditionalCredentialOptions,
		): Promise<IN8nHttpResponse | IN8nHttpFullResponse>;
		[key: string]: (...args: any[]) => any;
	};
}

export interface ITriggerFunctions {
	emit(
		data: INodeExecutionData[][],
		responsePromise?: IDeferredPromise<IExecuteResponsePromiseData>,
		donePromise?: IDeferredPromise<IRun>,
	): void;
	emitError(error: Error, responsePromise?: IDeferredPromise<IExecuteResponsePromiseData>): void;
	getCredentials(type: string): Promise<ICredentialDataDecryptedObject>;
	getMode(): WorkflowExecuteMode;
	getActivationMode(): WorkflowActivateMode;
	getNode(): INode;
	getNodeParameter(
		parameterName: string,
		fallbackValue?: any,
		options?: IGetNodeParameterOptions,
	): NodeParameterValueType | object;
	getRestApiUrl(): string;
	getTimezone(): string;
	getWorkflow(): IWorkflowMetadata;
	getWorkflowStaticData(type: string): IDataObject;
	helpers: {
		httpRequest(
			requestOptions: IHttpRequestOptions,
		): Promise<IN8nHttpResponse | IN8nHttpFullResponse>;
		httpRequestWithAuthentication(
			this: IAllExecuteFunctions,
			credentialsType: string,
			requestOptions: IHttpRequestOptions,
			additionalCredentialOptions?: IAdditionalCredentialOptions,
		): Promise<IN8nHttpResponse | IN8nHttpFullResponse>;
		[key: string]: (...args: any[]) => any;
	};
}

export interface IWebhookFunctions {
	getBodyData(): IDataObject;
	getCredentials(type: string): Promise<ICredentialDataDecryptedObject>;
	getHeaderData(): IncomingHttpHeaders;
	getMode(): WorkflowExecuteMode;
	getNode(): INode;
	getNodeParameter(
		parameterName: string,
		fallbackValue?: any,
		options?: IGetNodeParameterOptions,
	): NodeParameterValueType | object;
	getNodeWebhookUrl: (name: string) => string | undefined;
	getParamsData(): object;
	getQueryData(): object;
	getRequestObject(): express.Request;
	getResponseObject(): express.Response;
	getTimezone(): string;
	getWebhookName(): string;
	getWorkflowStaticData(type: string): IDataObject;
	getWorkflow(): IWorkflowMetadata;
	prepareOutputData(
		outputData: INodeExecutionData[],
		outputIndex?: number,
	): Promise<INodeExecutionData[][]>;
	helpers: {
		httpRequest(
			requestOptions: IHttpRequestOptions,
		): Promise<IN8nHttpResponse | IN8nHttpFullResponse>;
		httpRequestWithAuthentication(
			this: IAllExecuteFunctions,
			credentialsType: string,
			requestOptions: IHttpRequestOptions,
			additionalCredentialOptions?: IAdditionalCredentialOptions,
		): Promise<IN8nHttpResponse | IN8nHttpFullResponse>;
		[key: string]: (...args: any[]) => any;
	};
}

export interface INodeCredentialsDetails {
	id: string | null;
	name: string;
}

export interface INodeCredentials {
	[key: string]: INodeCredentialsDetails;
}

export interface INode {
	id: string;
	name: string;
	typeVersion: number;
	type: string;
	position: [number, number];
	disabled?: boolean;
	notes?: string;
	notesInFlow?: boolean;
	retryOnFail?: boolean;
	maxTries?: number;
	waitBetweenTries?: number;
	alwaysOutputData?: boolean;
	executeOnce?: boolean;
	continueOnFail?: boolean;
	parameters: INodeParameters;
	credentials?: INodeCredentials;
	webhookId?: string;
}

export interface IPinData {
	[nodeName: string]: INodeExecutionData[];
}

export interface INodes {
	[key: string]: INode;
}

export interface IObservableObject {
	[key: string]: any;
	__dataChanged: boolean;
}

export interface IBinaryKeyData {
	[key: string]: IBinaryData;
}

export interface IPairedItemData {
	item: number;
	input?: number; // If undefined "0" gets used
}

export interface INodeExecutionData {
	[key: string]:
		| IDataObject
		| IBinaryKeyData
		| IPairedItemData
		| IPairedItemData[]
		| NodeApiError
		| NodeOperationError
		| number
		| undefined;
	json: IDataObject;
	binary?: IBinaryKeyData;
	error?: NodeApiError | NodeOperationError;
	pairedItem?: IPairedItemData | IPairedItemData[] | number;
	index?: number;
}

export interface INodeExecuteFunctions {
	getExecutePollFunctions: IGetExecutePollFunctions;
	getExecuteTriggerFunctions: IGetExecuteTriggerFunctions;
	getExecuteFunctions: IGetExecuteFunctions;
	getExecuteSingleFunctions: IGetExecuteSingleFunctions;
	getExecuteHookFunctions: IGetExecuteHookFunctions;
	getExecuteWebhookFunctions: IGetExecuteWebhookFunctions;
}

export type NodeParameterValue = string | number | boolean | undefined | null;

export type ResourceLocatorModes = 'id' | 'url' | 'list' | string;
export interface IResourceLocatorResult {
	name: string;
	value: string;
	url?: string;
}

export interface INodeParameterResourceLocator {
	__rl: true;
	mode: ResourceLocatorModes;
	value: NodeParameterValue;
	cachedResultName?: string;
	cachedResultUrl?: string;
	__regex?: string;
}

export type NodeParameterValueType =
	// TODO: Later also has to be possible to add multiple ones with the name name. So array has to be possible
	| NodeParameterValue
	| INodeParameters
	| INodeParameterResourceLocator
	| NodeParameterValue[]
	| INodeParameters[]
	| INodeParameterResourceLocator[];

export interface INodeParameters {
	[key: string]: NodeParameterValueType;
}

export type NodePropertyTypes =
	| 'boolean'
	| 'collection'
	| 'color'
	| 'dateTime'
	| 'fixedCollection'
	| 'hidden'
	| 'json'
	| 'notice'
	| 'multiOptions'
	| 'number'
	| 'options'
	| 'string'
	| 'credentialsSelect'
	| 'resourceLocator'
	| 'curlImport';

export type CodeAutocompleteTypes = 'function' | 'functionItem';

export type EditorTypes = 'code' | 'codeNodeEditor' | 'json';

export interface ILoadOptions {
	routing?: {
		operations?: IN8nRequestOperations;
		output?: INodeRequestOutput;
		request?: DeclarativeRestApiSettings.HttpRequestOptions;
	};
}

export interface INodePropertyTypeOptions {
	alwaysOpenEditWindow?: boolean; // Supported by: string
	codeAutocomplete?: CodeAutocompleteTypes; // Supported by: string
	editor?: EditorTypes; // Supported by: string
	loadOptionsDependsOn?: string[]; // Supported by: options
	loadOptionsMethod?: string; // Supported by: options
	loadOptions?: ILoadOptions; // Supported by: options
	maxValue?: number; // Supported by: number
	minValue?: number; // Supported by: number
	multipleValues?: boolean; // Supported by: <All>
	multipleValueButtonText?: string; // Supported when "multipleValues" set to true
	numberPrecision?: number; // Supported by: number
	password?: boolean; // Supported by: string
	rows?: number; // Supported by: string
	showAlpha?: boolean; // Supported by: color
	sortable?: boolean; // Supported when "multipleValues" set to true
	expirable?: boolean; // Supported by: hidden (only in the credentials)
	[key: string]: any;
}

export interface IDisplayOptions {
	hide?: {
		[key: string]: NodeParameterValue[] | undefined;
	};
	show?: {
		[key: string]: NodeParameterValue[] | undefined;
	};
}

export interface INodeProperties {
	displayName: string;
	name: string;
	type: NodePropertyTypes;
	typeOptions?: INodePropertyTypeOptions;
	default: NodeParameterValueType;
	description?: string;
	hint?: string;
	displayOptions?: IDisplayOptions;
	options?: Array<INodePropertyOptions | INodeProperties | INodePropertyCollection>;
	placeholder?: string;
	isNodeSetting?: boolean;
	noDataExpression?: boolean;
	required?: boolean;
	routing?: INodePropertyRouting;
	credentialTypes?: Array<
		'extends:oAuth2Api' | 'extends:oAuth1Api' | 'has:authenticate' | 'has:genericAuth'
	>;
	extractValue?: INodePropertyValueExtractor;
	modes?: INodePropertyMode[];
}

export interface INodePropertyModeTypeOptions {
	searchListMethod?: string; // Supported by: options
	searchFilterRequired?: boolean;
	searchable?: boolean;
}

export interface INodePropertyMode {
	displayName: string;
	name: string;
	type: 'string' | 'list';
	hint?: string;
	validation?: Array<
		INodePropertyModeValidation | { (this: IExecuteSingleFunctions, value: string): void }
	>;
	placeholder?: string;
	url?: string;
	extractValue?: INodePropertyValueExtractor;
	initType?: string;
	entryTypes?: {
		[name: string]: {
			selectable?: boolean;
			hidden?: boolean;
			queryable?: boolean;
			data?: {
				request?: IHttpRequestOptions;
				output?: INodeRequestOutput;
			};
		};
	};
	search?: INodePropertyRouting;
	typeOptions?: INodePropertyModeTypeOptions;
}

export interface INodePropertyModeValidation {
	type: string;
	properties: {};
}

export interface INodePropertyRegexValidation extends INodePropertyModeValidation {
	type: 'regex';
	properties: {
		regex: string;
		errorMessage: string;
	};
}

export interface INodePropertyOptions {
	name: string;
	value: string | number | boolean;
	action?: string;
	description?: string;
	routing?: INodePropertyRouting;
}

export interface INodeListSearchItems extends INodePropertyOptions {
	icon?: string;
	url?: string;
}

export interface INodeListSearchResult {
	results: INodeListSearchItems[];
	paginationToken?: unknown;
}

export interface INodePropertyCollection {
	displayName: string;
	name: string;
	values: INodeProperties[];
}

export interface INodePropertyValueExtractorBase {
	type: string;
}

export interface INodePropertyValueExtractorRegex extends INodePropertyValueExtractorBase {
	type: 'regex';
	regex: string | RegExp;
}

export interface INodePropertyValueExtractorFunction {
	(this: IExecuteSingleFunctions, value: string | NodeParameterValue):
		| Promise<string | NodeParameterValue>
		| (string | NodeParameterValue);
}

export type INodePropertyValueExtractor = INodePropertyValueExtractorRegex;

export interface IParameterDependencies {
	[key: string]: string[];
}

export interface IPollResponse {
	closeFunction?: () => Promise<void>;
}

export interface ITriggerResponse {
	closeFunction?: () => Promise<void>;
	// To manually trigger the run
	manualTriggerFunction?: () => Promise<void>;
	// Gets added automatically at manual workflow runs resolves with
	// the first emitted data
	manualTriggerResponse?: Promise<INodeExecutionData[][]>;
}

export interface INodeType {
	description: INodeTypeDescription;
	execute?(
		this: IExecuteFunctions,
	): Promise<INodeExecutionData[][] | NodeExecutionWithMetadata[][] | null>;
	executeSingle?(this: IExecuteSingleFunctions): Promise<INodeExecutionData>;
	poll?(this: IPollFunctions): Promise<INodeExecutionData[][] | null>;
	trigger?(this: ITriggerFunctions): Promise<ITriggerResponse | undefined>;
	webhook?(this: IWebhookFunctions): Promise<IWebhookResponseData>;
	hooks?: {
		[key: string]: (this: IHookFunctions) => Promise<boolean>;
	};
	methods?: {
		loadOptions?: {
			[key: string]: (this: ILoadOptionsFunctions) => Promise<INodePropertyOptions[]>;
		};
		listSearch?: {
			[key: string]: (
				this: ILoadOptionsFunctions,
				filter?: string,
				paginationToken?: string,
			) => Promise<INodeListSearchResult>;
		};
		credentialTest?: {
			// Contains a group of functions that test credentials.
			[functionName: string]: ICredentialTestFunction;
		};
	};
	webhookMethods?: {
		[key: string]: IWebhookSetupMethods;
	};
}

export interface IVersionedNodeType {
	nodeVersions: {
		[key: number]: INodeType;
	};
	currentVersion: number;
	description: INodeTypeBaseDescription;
	getNodeType: (version?: number) => INodeType;
}
export interface INodeCredentialTestResult {
	status: 'OK' | 'Error';
	message: string;
}

export interface INodeCredentialTestRequest {
	nodeToTestWith?: string; // node name i.e. slack
	credentials: ICredentialsDecrypted;
}

export type WebhookSetupMethodNames = 'checkExists' | 'create' | 'delete';

export interface IWebhookSetupMethods {
	[key: string]: ((this: IHookFunctions) => Promise<boolean>) | undefined;
	checkExists?: (this: IHookFunctions) => Promise<boolean>;
	create?: (this: IHookFunctions) => Promise<boolean>;
	delete?: (this: IHookFunctions) => Promise<boolean>;
}

export interface INodeCredentialDescription {
	name: string;
	required?: boolean;
	displayOptions?: IDisplayOptions;
	testedBy?: ICredentialTestRequest | string; // Name of a function inside `loadOptions.credentialTest`
}

export type INodeIssueTypes = 'credentials' | 'execution' | 'parameters' | 'typeUnknown';

export interface INodeIssueObjectProperty {
	[key: string]: string[];
}

export interface INodeIssueData {
	node: string;
	type: INodeIssueTypes;
	value: boolean | string | string[] | INodeIssueObjectProperty;
}

export interface INodeIssues {
	execution?: boolean;
	credentials?: INodeIssueObjectProperty;
	parameters?: INodeIssueObjectProperty;
	typeUnknown?: boolean;
	[key: string]: undefined | boolean | INodeIssueObjectProperty;
}

export interface IWorfklowIssues {
	[key: string]: INodeIssues;
}

export interface INodeTypeBaseDescription {
	displayName: string;
	name: string;
	icon?: string;
	group: string[];
	description: string;
	documentationUrl?: string;
	subtitle?: string;
	defaultVersion?: number;
	codex?: CodexData;
	parameterPane?: 'wide';

	/**
	 * Whether the node must be hidden in the node creator panel,
	 * due to deprecation or as a special case (e.g. Start node)
	 */
	hidden?: true;
}

export interface INodePropertyRouting {
	operations?: IN8nRequestOperations; // Should be changed, does not sound right
	output?: INodeRequestOutput;
	request?: DeclarativeRestApiSettings.HttpRequestOptions;
	send?: INodeRequestSend;
}

export type PostReceiveAction =
	| ((
			this: IExecuteSingleFunctions,
			items: INodeExecutionData[],
			response: IN8nHttpFullResponse,
	  ) => Promise<INodeExecutionData[]>)
	| IPostReceiveBinaryData
	| IPostReceiveLimit
	| IPostReceiveRootProperty
	| IPostReceiveSet
	| IPostReceiveSetKeyValue
	| IPostReceiveSort;

export type PreSendAction = (
	this: IExecuteSingleFunctions,
	requestOptions: IHttpRequestOptions,
) => Promise<IHttpRequestOptions>;

export interface INodeRequestOutput {
	maxResults?: number | string;
	postReceive?: PostReceiveAction[];
}

export interface INodeRequestSend {
	preSend?: PreSendAction[];
	paginate?: boolean | string; // Where should this life?
	property?: string; // Maybe: propertyName, destinationProperty?
	propertyInDotNotation?: boolean; // Enabled by default
	type?: 'body' | 'query';
	value?: string;
}

export interface IPostReceiveBase {
	type: string;
	enabled?: boolean | string;
	properties: {
		[key: string]: string | number | IDataObject;
	};
	errorMessage?: string;
}

export interface IPostReceiveBinaryData extends IPostReceiveBase {
	type: 'binaryData';
	properties: {
		destinationProperty: string;
	};
}

export interface IPostReceiveLimit extends IPostReceiveBase {
	type: 'limit';
	properties: {
		maxResults: number | string;
	};
}

export interface IPostReceiveRootProperty extends IPostReceiveBase {
	type: 'rootProperty';
	properties: {
		property: string;
	};
}

export interface IPostReceiveSet extends IPostReceiveBase {
	type: 'set';
	properties: {
		value: string;
	};
}

export interface IPostReceiveSetKeyValue extends IPostReceiveBase {
	type: 'setKeyValue';
	properties: {
		[key: string]: string | number;
	};
}

export interface IPostReceiveSort extends IPostReceiveBase {
	type: 'sort';
	properties: {
		key: string;
	};
}

export interface INodeTypeDescription extends INodeTypeBaseDescription {
	version: number | number[];
	defaults: INodeParameters;
	eventTriggerDescription?: string;
	activationMessage?: string;
	inputs: string[];
	inputNames?: string[];
	outputs: string[];
	outputNames?: string[];
	properties: INodeProperties[];
	credentials?: INodeCredentialDescription[];
	maxNodes?: number; // How many nodes of that type can be created in a workflow
	polling?: boolean;
	requestDefaults?: DeclarativeRestApiSettings.HttpRequestOptions;
	requestOperations?: IN8nRequestOperations;
	hooks?: {
		[key: string]: INodeHookDescription[] | undefined;
		activate?: INodeHookDescription[];
		deactivate?: INodeHookDescription[];
	};
	webhooks?: IWebhookDescription[];
	translation?: { [key: string]: object };
	mockManualExecution?: true;
	triggerPanel?: {
		header?: string;
		executionsHelp?:
			| string
			| {
					active: string;
					inactive: string;
			  };
		activationHint?:
			| string
			| {
					active: string;
					inactive: string;
			  };
	};
}

export interface INodeHookDescription {
	method: string;
}

export interface IWebhookData {
	httpMethod: WebhookHttpMethod;
	node: string;
	path: string;
	webhookDescription: IWebhookDescription;
	workflowId: string;
	workflowExecuteAdditionalData: IWorkflowExecuteAdditionalData;
	webhookId?: string;
}

export interface IWebhookDescription {
	[key: string]: WebhookHttpMethod | WebhookResponseMode | boolean | string | undefined;
	httpMethod: WebhookHttpMethod | string;
	isFullPath?: boolean;
	name: string;
	path: string;
	responseBinaryPropertyName?: string;
	responseContentType?: string;
	responsePropertyName?: string;
	responseMode?: WebhookResponseMode | string;
	responseData?: WebhookResponseData | string;
	restartWebhook?: boolean;
}

export interface IWorkflowDataProxyData {
	[key: string]: any;
	$binary: any;
	$data: any;
	$env: any;
	$evaluateExpression: any;
	$item: any;
	$items: any;
	$json: any;
	$node: any;
	$parameter: any;
	$position: any;
	$workflow: any;
	$: any;
	$input: any;
	$thisItem: any;
	$thisRunIndex: number;
	$thisItemIndex: number;
	$now: any;
	$today: any;
	constructor: any;
}

export type IWorkflowDataProxyAdditionalKeys = IDataObject;

export interface IWorkflowMetadata {
	id?: number | string;
	name?: string;
	active: boolean;
}

export type WebhookHttpMethod = 'DELETE' | 'GET' | 'HEAD' | 'PATCH' | 'POST' | 'PUT' | 'OPTIONS';

export interface IWebhookResponseData {
	workflowData?: INodeExecutionData[][];
	webhookResponse?: any;
	noWebhookResponse?: boolean;
}

export type WebhookResponseData = 'allEntries' | 'firstEntryJson' | 'firstEntryBinary' | 'noData';
export type WebhookResponseMode = 'onReceived' | 'lastNode';

export interface INodeTypes {
	nodeTypes: INodeTypeData;
	init(nodeTypes?: INodeTypeData): Promise<void>;
	getAll(): Array<INodeType | IVersionedNodeType>;
	getByNameAndVersion(nodeType: string, version?: number): INodeType | undefined;
}

export interface ICredentialTypeData {
	[key: string]: {
		type: ICredentialType;
		sourcePath: string;
	};
}

export interface INodeTypeData {
	[key: string]: {
		type: INodeType | IVersionedNodeType;
		sourcePath: string;
	};
}

export interface IRun {
	data: IRunExecutionData;
	finished?: boolean;
	mode: WorkflowExecuteMode;
	waitTill?: Date;
	startedAt: Date;
	stoppedAt?: Date;
}

// Contains all the data which is needed to execute a workflow and so also to
// start restart it again after it did fail.
// The RunData, ExecuteData and WaitForExecution contain often the same data.
export interface IRunExecutionData {
	startData?: {
		destinationNode?: string;
		runNodeFilter?: string[];
	};
	resultData: {
		error?: ExecutionError;
		runData: IRunData;
		pinData?: IPinData;
		lastNodeExecuted?: string;
	};
	executionData?: {
		contextData: IExecuteContextData;
		nodeExecutionStack: IExecuteData[];
		waitingExecution: IWaitingForExecution;
		waitingExecutionSource: IWaitingForExecutionSource | null;
	};
	waitTill?: Date;
}

export interface IRunData {
	// node-name: result-data
	[key: string]: ITaskData[];
}

// The data that gets returned when a node runs
export interface ITaskData {
	startTime: number;
	executionTime: number;
	data?: ITaskDataConnections;
	error?: ExecutionError;
	source: Array<ISourceData | null>; // Is an array as nodes have multiple inputs
}

export interface ISourceData {
	previousNode: string;
	previousNodeOutput?: number; // If undefined "0" gets used
	previousNodeRun?: number; // If undefined "0" gets used
}

// The data for all the different kind of connections (like main) and all the indexes
export interface ITaskDataConnections {
	// Key for each input type and because there can be multiple inputs of the same type it is an array
	// null is also allowed because if we still need data for a later while executing the workflow set temporary to null
	// the nodes get as input TaskDataConnections which is identical to this one except that no null is allowed.
	[key: string]: Array<INodeExecutionData[] | null>;
}

// Keeps data while workflow gets executed and allows when provided to restart execution
export interface IWaitingForExecution {
	// Node name
	[key: string]: {
		// Run index
		[key: number]: ITaskDataConnections;
	};
}

export interface ITaskDataConnectionsSource {
	// Key for each input type and because there can be multiple inputs of the same type it is an array
	// null is also allowed because if we still need data for a later while executing the workflow set temporary to null
	// the nodes get as input TaskDataConnections which is identical to this one except that no null is allowed.
	[key: string]: Array<ISourceData | null>;
}

export interface IWaitingForExecutionSource {
	// Node name
	[key: string]: {
		// Run index
		[key: number]: ITaskDataConnectionsSource;
	};
}

export interface IWorkflowBase {
	id?: number | string | any;
	name: string;
	active: boolean;
	createdAt: Date;
	updatedAt: Date;
	nodes: INode[];
	connections: IConnections;
	settings?: IWorkflowSettings;
	staticData?: IDataObject;
	pinData?: IPinData;
}

export interface IWorkflowCredentials {
	[credentialType: string]: {
		[id: string]: ICredentialsEncrypted;
	};
}

export interface IWorkflowExecuteHooks {
	[key: string]: Array<(...args: any[]) => Promise<void>> | undefined;
	nodeExecuteAfter?: Array<
		(nodeName: string, data: ITaskData, executionData: IRunExecutionData) => Promise<void>
	>;
	nodeExecuteBefore?: Array<(nodeName: string) => Promise<void>>;
	workflowExecuteAfter?: Array<(data: IRun, newStaticData: IDataObject) => Promise<void>>;
	workflowExecuteBefore?: Array<(workflow: Workflow, data: IRunExecutionData) => Promise<void>>;
	sendResponse?: Array<(response: IExecuteResponsePromiseData) => Promise<void>>;
}

export interface IWorkflowExecuteAdditionalData {
	credentialsHelper: ICredentialsHelper;
	encryptionKey: string;
	executeWorkflow: (
		workflowInfo: IExecuteWorkflowInfo,
		additionalData: IWorkflowExecuteAdditionalData,
		options?: {
			parentWorkflowId?: string;
			inputData?: INodeExecutionData[];
			parentExecutionId?: string;
			loadedWorkflowData?: IWorkflowBase;
			loadedRunData?: any;
			parentWorkflowSettings?: IWorkflowSettings;
		},
	) => Promise<any>;
	// hooks?: IWorkflowExecuteHooks;
	executionId?: string;
	hooks?: WorkflowHooks;
	httpResponse?: express.Response;
	httpRequest?: express.Request;
	restApiUrl: string;
	sendMessageToUI?: (source: string, message: any) => void;
	timezone: string;
	webhookBaseUrl: string;
	webhookWaitingBaseUrl: string;
	webhookTestBaseUrl: string;
	currentNodeParameters?: INodeParameters;
	executionTimeoutTimestamp?: number;
	userId: string;
}

export type WorkflowExecuteMode =
	| 'cli'
	| 'error'
	| 'integrated'
	| 'internal'
	| 'manual'
	| 'retry'
	| 'trigger'
	| 'webhook';
export type WorkflowActivateMode = 'init' | 'create' | 'update' | 'activate' | 'manual';

export interface IWorkflowHooksOptionalParameters {
	parentProcessMode?: string;
	retryOf?: string;
	sessionId?: string;
}

export interface IWorkflowSettings {
	[key: string]: IDataObject | string | number | boolean | undefined;
}

export type LogTypes = 'debug' | 'verbose' | 'info' | 'warn' | 'error';

export interface ILogger {
	log: (type: LogTypes, message: string, meta?: object) => void;
	debug: (message: string, meta?: object) => void;
	verbose: (message: string, meta?: object) => void;
	info: (message: string, meta?: object) => void;
	warn: (message: string, meta?: object) => void;
	error: (message: string, meta?: object) => void;
}

export interface IStatusCodeMessages {
	[key: string]: string;
}

export type DocumentationLink = {
	url: string;
};

export type CodexData = {
	categories?: string[];
	subcategories?: { [category: string]: string[] };
	resources?: {
		credentialDocumentation?: DocumentationLink[];
		primaryDocumentation?: DocumentationLink[];
	};
	alias?: string[];
};

export type JsonValue = string | number | boolean | null | JsonObject | JsonValue[];

export type JsonObject = { [key: string]: JsonValue };

export type AllEntities<M> = M extends { [key: string]: string } ? Entity<M, keyof M> : never;

export type Entity<M, K> = K extends keyof M ? { resource: K; operation: M[K] } : never;

export type PropertiesOf<M extends { resource: string; operation: string }> = Array<
	Omit<INodeProperties, 'displayOptions'> & {
		displayOptions?: {
			[key in 'show' | 'hide']?: {
				resource?: Array<M['resource']>;
				operation?: Array<M['operation']>;
				[otherKey: string]: NodeParameterValue[] | undefined;
			};
		};
	}
>;

// Telemetry

export interface ITelemetryTrackProperties {
	user_id?: string;
	[key: string]: GenericValue;
}

export interface INodesGraph {
	node_types: string[];
	node_connections: IDataObject[];
	nodes: INodesGraphNode;
	notes: INotesGraphNode;
	is_pinned: boolean;
}

export interface INodesGraphNode {
	[key: string]: INodeGraphItem;
}

export interface INotesGraphNode {
	[key: string]: INoteGraphItem;
}

export interface INoteGraphItem {
	overlapping: boolean;
	position: [number, number];
	height: number;
	width: number;
}

export interface INodeGraphItem {
	id: string;
	type: string;
	resource?: string;
	operation?: string;
	domain?: string; // HTTP Request node v1
	domain_base?: string; // HTTP Request node v2
	domain_path?: string; // HTTP Request node v2
	position: [number, number];
	mode?: string;
	credential_type?: string; // HTTP Request node v2
	credential_set?: boolean; // HTTP Request node v2
	method?: string; // HTTP Request node v2
	src_node_id?: string;
	src_instance_id?: string;
}

export interface INodeNameIndex {
	[name: string]: string;
}

export interface INodesGraphResult {
	nodeGraph: INodesGraph;
	nameIndices: INodeNameIndex;
	webhookNodeNames: string[];
}

export interface ITelemetryClientConfig {
	url: string;
	key: string;
}

export interface ITelemetrySettings {
	enabled: boolean;
	config?: ITelemetryClientConfig;
}

export interface IConnectedNode {
	name: string;
	indicies: number[];
	depth: number;
}

export enum OAuth2GrantType {
	authorizationCode = 'authorizationCode',
	clientCredentials = 'clientCredentials',
}
export interface IOAuth2Credentials {
	grantType: 'authorizationCode' | 'clientCredentials';
	clientId: string;
	clientSecret: string;
	accessTokenUrl: string;
	authUrl: string;
	authQueryParameters: string;
	authentication: 'body' | 'header';
	scope: string;
	oauthTokenData?: IDataObject;
}

export type PublicInstalledPackage = {
	packageName: string;
	installedVersion: string;
	authorName?: string;
	authorEmail?: string;
	installedNodes: PublicInstalledNode[];
	createdAt: Date;
	updatedAt: Date;
	updateAvailable?: string;
	failedLoading?: boolean;
};

export type PublicInstalledNode = {
	name: string;
	type: string;
	latestVersion: string;
	package: PublicInstalledPackage;
};

export interface NodeExecutionWithMetadata extends INodeExecutionData {
	pairedItem: IPairedItemData | IPairedItemData[];
}<|MERGE_RESOLUTION|>--- conflicted
+++ resolved
@@ -550,10 +550,10 @@
 }
 
 namespace ExecuteFunctions {
-<<<<<<< HEAD
 	namespace NumberReturning {
 		export type NodeParameter = 'limit';
-=======
+	}
+
 	namespace BooleanReturning {
 		export type NodeParameter =
 			| 'binaryData'
@@ -562,7 +562,6 @@
 			| 'returnAll'
 			| 'rawData'
 			| 'resolveData';
->>>>>>> 6757c9a2
 	}
 
 	export type GetNodeParameterFn = {
@@ -573,19 +572,17 @@
 		): T['resource'];
 
 		getNodeParameter(
-<<<<<<< HEAD
+			parameterName: BooleanReturning.NodeParameter,
+			itemIndex: number,
+			fallbackValue?: any,
+			options?: IGetNodeParameterOptions,
+		): boolean;
+		getNodeParameter(
 			parameterName: NumberReturning.NodeParameter,
 			itemIndex: number,
 			fallbackValue?: any,
 			options?: IGetNodeParameterOptions,
 		): number;
-=======
-			parameterName: BooleanReturning.NodeParameter,
-			itemIndex: number,
-			fallbackValue?: any,
-			options?: IGetNodeParameterOptions,
-		): boolean;
->>>>>>> 6757c9a2
 		getNodeParameter(
 			parameterName: string,
 			itemIndex: number,
