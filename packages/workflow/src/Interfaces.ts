/* eslint-disable @typescript-eslint/no-explicit-any */
/* eslint-disable import/no-extraneous-dependencies */
/* eslint-disable import/no-cycle */
// eslint-disable-next-line import/no-extraneous-dependencies
// eslint-disable-next-line max-classes-per-file
import * as express from 'express';
import * as FormData from 'form-data';
import { URLSearchParams } from 'url';
import { IDeferredPromise } from './DeferredPromise';
import { Workflow } from './Workflow';
import { WorkflowHooks } from './WorkflowHooks';
import { WorkflowActivationError } from './WorkflowActivationError';
import { WorkflowOperationError } from './WorkflowErrors';
import { NodeApiError, NodeOperationError } from './NodeErrors';

export interface IAdditionalCredentialOptions {
	oauth2?: IOAuth2Options;
	credentialsDecrypted?: ICredentialsDecrypted;
}

export type IAllExecuteFunctions =
	| IExecuteFunctions
	| IExecutePaginationFunctions
	| IExecuteSingleFunctions
	| IHookFunctions
	| ILoadOptionsFunctions
	| IPollFunctions
	| ITriggerFunctions
	| IWebhookFunctions;

export interface IBinaryData {
	[key: string]: string | undefined;
	data: string;
	mimeType: string;
	fileName?: string;
	directory?: string;
	fileExtension?: string;
	id?: string;
}

export interface IOAuth2Options {
	includeCredentialsOnRefreshOnBody?: boolean;
	property?: string;
	tokenType?: string;
	keepBearer?: boolean;
	tokenExpiredStatusCode?: number;
}

export interface IConnection {
	// The node the connection is to
	node: string;

	// The type of the input on destination node (for example "main")
	type: string;

	// The output/input-index of destination node (if node has multiple inputs/outputs of the same type)
	index: number;
}

export type ExecutionError =
	| WorkflowActivationError
	| WorkflowOperationError
	| NodeOperationError
	| NodeApiError;

// Get used to gives nodes access to credentials
export interface IGetCredentials {
	get(type: string, id: string | null): Promise<ICredentialsEncrypted>;
}

export abstract class ICredentials {
	id?: string;

	name: string;

	type: string;

	data: string | undefined;

	nodesAccess: ICredentialNodeAccess[];

	constructor(
		nodeCredentials: INodeCredentialsDetails,
		type: string,
		nodesAccess: ICredentialNodeAccess[],
		data?: string,
	) {
		// eslint-disable-next-line @typescript-eslint/prefer-nullish-coalescing
		this.id = nodeCredentials.id || undefined;
		this.name = nodeCredentials.name;
		this.type = type;
		this.nodesAccess = nodesAccess;
		this.data = data;
	}

	abstract getData(encryptionKey: string, nodeType?: string): ICredentialDataDecryptedObject;

	abstract getDataKey(key: string, encryptionKey: string, nodeType?: string): CredentialInformation;

	abstract getDataToSave(): ICredentialsEncrypted;

	abstract hasNodeAccess(nodeType: string): boolean;

	abstract setData(data: ICredentialDataDecryptedObject, encryptionKey: string): void;

	abstract setDataKey(key: string, data: CredentialInformation, encryptionKey: string): void;
}

// Defines which nodes are allowed to access the credentials and
// when that access got grented from which user
export interface ICredentialNodeAccess {
	nodeType: string;
	user?: string;
	date?: Date;
}

export interface ICredentialsDecrypted {
	id: string | number;
	name: string;
	type: string;
	nodesAccess: ICredentialNodeAccess[];
	data?: ICredentialDataDecryptedObject;
}

export interface ICredentialsEncrypted {
	id?: string | number;
	name: string;
	type: string;
	nodesAccess: ICredentialNodeAccess[];
	data?: string;
}

export interface ICredentialsExpressionResolveValues {
	connectionInputData: INodeExecutionData[];
	itemIndex: number;
	node: INode;
	runExecutionData: IRunExecutionData | null;
	runIndex: number;
	workflow: Workflow;
}

// Simplified options of request library
export interface IRequestOptionsSimplified {
	auth?: {
		username: string;
		password: string;
	};
	body: IDataObject;
	headers: IDataObject;
	qs: IDataObject;
}

export abstract class ICredentialsHelper {
	encryptionKey: string;

	constructor(encryptionKey: string) {
		this.encryptionKey = encryptionKey;
	}

	abstract getParentTypes(name: string): string[];

	abstract authenticate(
		credentials: ICredentialDataDecryptedObject,
		typeName: string,
		requestOptions: IHttpRequestOptions | IRequestOptionsSimplified,
		workflow: Workflow,
		node: INode,
		defaultTimezone: string,
	): Promise<IHttpRequestOptions>;

	abstract getCredentials(
		nodeCredentials: INodeCredentialsDetails,
		type: string,
	): Promise<ICredentials>;

	abstract getDecrypted(
		nodeCredentials: INodeCredentialsDetails,
		type: string,
		mode: WorkflowExecuteMode,
		defaultTimezone: string,
		raw?: boolean,
		expressionResolveValues?: ICredentialsExpressionResolveValues,
	): Promise<ICredentialDataDecryptedObject>;

	abstract updateCredentials(
		nodeCredentials: INodeCredentialsDetails,
		type: string,
		data: ICredentialDataDecryptedObject,
	): Promise<void>;
}

export interface IAuthenticateBase {
	type: string;
	properties: {
		[key: string]: string;
	};
}

export interface IAuthenticateBasicAuth extends IAuthenticateBase {
	type: 'basicAuth';
	properties: {
		userPropertyName?: string;
		passwordPropertyName?: string;
	};
}

export interface IAuthenticateBearer extends IAuthenticateBase {
	type: 'bearer';
	properties: {
		tokenPropertyName?: string;
	};
}

export interface IAuthenticateHeaderAuth extends IAuthenticateBase {
	type: 'headerAuth';
	properties: {
		name: string;
		value: string;
	};
}

export interface IAuthenticateQueryAuth extends IAuthenticateBase {
	type: 'queryAuth';
	properties: {
		key: string;
		value: string;
	};
}

export type IAuthenticate =
	| ((
			credentials: ICredentialDataDecryptedObject,
			requestOptions: IHttpRequestOptions,
	  ) => Promise<IHttpRequestOptions>)
	| IAuthenticateBasicAuth
	| IAuthenticateBearer
	| IAuthenticateHeaderAuth
	| IAuthenticateQueryAuth;

export interface IAuthenticateRuleBase {
	type: string;
	properties: {
		[key: string]: string | number;
	};
	errorMessage?: string;
}

export interface IAuthenticateRuleResponseCode extends IAuthenticateRuleBase {
	type: 'responseCode';
	properties: {
		value: number;
		message: string;
	};
}

export interface IAuthenticateRuleResponseSuccessBody extends IAuthenticateRuleBase {
	type: 'responseSuccessBody';
	properties: {
		message: string;
		key: string;
		value: any;
	};
}
export interface ICredentialTestRequest {
	request: IHttpRequestOptions;
	rules?: IAuthenticateRuleResponseCode[] | IAuthenticateRuleResponseSuccessBody[];
}

export interface ICredentialTestRequestData {
	nodeType?: INodeType;
	testRequest: ICredentialTestRequest;
}

export interface ICredentialType {
	name: string;
	displayName: string;
	icon?: string;
	extends?: string[];
	properties: INodeProperties[];
	documentationUrl?: string;
	__overwrittenProperties?: string[];
	authenticate?: IAuthenticate;
	test?: ICredentialTestRequest;
	genericAuth?: boolean;
}

export interface ICredentialTypes {
	credentialTypes?: ICredentialTypeData;
	init(credentialTypes?: ICredentialTypeData): Promise<void>;
	getAll(): ICredentialType[];
	getByName(credentialType: string): ICredentialType;
}

// The way the credentials get saved in the database (data encrypted)
export interface ICredentialData {
	id?: string;
	name: string;
	data: string; // Contains the access data as encrypted JSON string
	nodesAccess: ICredentialNodeAccess[];
}

// The encrypted credentials which the nodes can access
export type CredentialInformation = string | number | boolean | IDataObject;

// The encrypted credentials which the nodes can access
export interface ICredentialDataDecryptedObject {
	[key: string]: CredentialInformation;
}

// First array index: The output/input-index (if node has multiple inputs/outputs of the same type)
// Second array index: The different connections (if one node is connected to multiple nodes)
export type NodeInputConnections = IConnection[][];

export interface INodeConnection {
	sourceIndex: number;
	destinationIndex: number;
}

export interface INodeConnections {
	// Input name
	[key: string]: NodeInputConnections;
}

export interface IConnections {
	// Node name
	[key: string]: INodeConnections;
}

export type GenericValue = string | object | number | boolean | undefined | null;

export interface IDataObject {
	[key: string]: GenericValue | IDataObject | GenericValue[] | IDataObject[];
}

// export type IExecuteResponsePromiseData = IDataObject;
export type IExecuteResponsePromiseData = IDataObject | IN8nHttpFullResponse;

export interface INodeTypeNameVersion {
	name: string;
	version: number;
}

export interface IGetExecutePollFunctions {
	(
		workflow: Workflow,
		node: INode,
		additionalData: IWorkflowExecuteAdditionalData,
		mode: WorkflowExecuteMode,
		activation: WorkflowActivateMode,
	): IPollFunctions;
}

export interface IGetExecuteTriggerFunctions {
	(
		workflow: Workflow,
		node: INode,
		additionalData: IWorkflowExecuteAdditionalData,
		mode: WorkflowExecuteMode,
		activation: WorkflowActivateMode,
	): ITriggerFunctions;
}

export interface IRunNodeResponse {
	data: INodeExecutionData[][] | null | undefined;
	closeFunction?: () => Promise<void>;
}
export interface IGetExecuteFunctions {
	(
		workflow: Workflow,
		runExecutionData: IRunExecutionData,
		runIndex: number,
		connectionInputData: INodeExecutionData[],
		inputData: ITaskDataConnections,
		node: INode,
		additionalData: IWorkflowExecuteAdditionalData,
		executeData: IExecuteData,
		mode: WorkflowExecuteMode,
	): IExecuteFunctions;
}

export interface IGetExecuteSingleFunctions {
	(
		workflow: Workflow,
		runExecutionData: IRunExecutionData,
		runIndex: number,
		connectionInputData: INodeExecutionData[],
		inputData: ITaskDataConnections,
		node: INode,
		itemIndex: number,
		additionalData: IWorkflowExecuteAdditionalData,
		executeData: IExecuteData,
		mode: WorkflowExecuteMode,
	): IExecuteSingleFunctions;
}

export interface IGetExecuteHookFunctions {
	(
		workflow: Workflow,
		node: INode,
		additionalData: IWorkflowExecuteAdditionalData,
		mode: WorkflowExecuteMode,
		activation: WorkflowActivateMode,
		isTest?: boolean,
		webhookData?: IWebhookData,
	): IHookFunctions;
}

export interface IGetExecuteWebhookFunctions {
	(
		workflow: Workflow,
		node: INode,
		additionalData: IWorkflowExecuteAdditionalData,
		mode: WorkflowExecuteMode,
		webhookData: IWebhookData,
	): IWebhookFunctions;
}

export interface ISourceDataConnections {
	// Key for each input type and because there can be multiple inputs of the same type it is an array
	// null is also allowed because if we still need data for a later while executing the workflow set teompoary to null
	// the nodes get as input TaskDataConnections which is identical to this one except that no null is allowed.
	[key: string]: Array<ISourceData[] | null>;
}

export interface IExecuteData {
	data: ITaskDataConnections;
	node: INode;
	source: ITaskDataConnectionsSource | null;
}

export type IContextObject = {
	[key: string]: any;
};

export interface IExecuteContextData {
	// Keys are: "flow" | "node:<NODE_NAME>"
	[key: string]: IContextObject;
}

export type IHttpRequestMethods = 'DELETE' | 'GET' | 'HEAD' | 'PATCH' | 'POST' | 'PUT';

export interface IHttpRequestOptions {
	url: string;
	baseURL?: string;
	headers?: IDataObject;
	method?: IHttpRequestMethods;
	body?: FormData | GenericValue | GenericValue[] | Buffer | URLSearchParams;
	qs?: IDataObject;
	arrayFormat?: 'indices' | 'brackets' | 'repeat' | 'comma';
	auth?: {
		username: string;
		password: string;
	};
	disableFollowRedirect?: boolean;
	encoding?: 'arraybuffer' | 'blob' | 'document' | 'json' | 'text' | 'stream';
	skipSslCertificateValidation?: boolean;
	returnFullResponse?: boolean;
	ignoreHttpStatusErrors?: boolean;
	proxy?: {
		host: string;
		port: number;
		auth?: {
			username: string;
			password: string;
		};
		protocol?: string;
	};
	timeout?: number;
	json?: boolean;
}

export type IN8nHttpResponse = IDataObject | Buffer | GenericValue | GenericValue[] | null;

export interface IN8nHttpFullResponse {
	body: IN8nHttpResponse;
	headers: IDataObject;
	statusCode: number;
	statusMessage?: string;
}

export interface IN8nRequestOperations {
	pagination?:
		| IN8nRequestOperationPaginationOffset
		| ((
				this: IExecutePaginationFunctions,
				requestOptions: IRequestOptionsFromParameters,
		  ) => Promise<INodeExecutionData[]>);
}

export interface IN8nRequestOperationPaginationBase {
	type: string;
	properties: {
		[key: string]: string | number;
	};
}

export interface IN8nRequestOperationPaginationOffset extends IN8nRequestOperationPaginationBase {
	type: 'offset';
	properties: {
		limitParameter: string;
		offsetParameter: string;
		pageSize: number;
		rootProperty?: string; // Optional Path to option array
		type: 'body' | 'query';
	};
}

export interface IExecuteFunctions {
	continueOnFail(): boolean;
	evaluateExpression(
		expression: string,
		itemIndex: number,
	): NodeParameterValue | INodeParameters | NodeParameterValue[] | INodeParameters[];
	executeWorkflow(
		workflowInfo: IExecuteWorkflowInfo,
		inputData?: INodeExecutionData[],
	): Promise<any>;
	getContext(type: string): IContextObject;
	getCredentials(type: string, itemIndex?: number): Promise<ICredentialDataDecryptedObject>;
	getInputData(inputIndex?: number, inputName?: string): INodeExecutionData[];
	getMode(): WorkflowExecuteMode;
	getNode(): INode;
	getNodeParameter<T extends { resource: string }>(
		parameterName: 'resource',
		itemIndex?: number,
	): T['resource'];
	// getNodeParameter(parameterName: 'operation', itemIndex?: number): string;
	getNodeParameter(
		parameterName: string,
		itemIndex: number,
		fallbackValue?: any,
	): NodeParameterValue | INodeParameters | NodeParameterValue[] | INodeParameters[] | object;
	getWorkflowDataProxy(itemIndex: number): IWorkflowDataProxyData;
	getWorkflowStaticData(type: string): IDataObject;
	getRestApiUrl(): string;
	getTimezone(): string;
	getExecuteData(): IExecuteData;
	getWorkflow(): IWorkflowMetadata;
	prepareOutputData(
		outputData: INodeExecutionData[],
		outputIndex?: number,
	): Promise<INodeExecutionData[][]>;
	putExecutionToWait(waitTill: Date): Promise<void>;
	sendMessageToUI(message: any): void; // tslint:disable-line:no-any
	sendResponse(response: IExecuteResponsePromiseData): void; // tslint:disable-line:no-any
	helpers: {
		httpRequest(
			requestOptions: IHttpRequestOptions,
		): Promise<IN8nHttpResponse | IN8nHttpFullResponse>;
		httpRequestWithAuthentication(
			this: IAllExecuteFunctions,
			credentialsType: string,
			requestOptions: IHttpRequestOptions,
			additionalCredentialOptions?: IAdditionalCredentialOptions,
		): Promise<IN8nHttpResponse | IN8nHttpFullResponse>;
		[key: string]: (...args: any[]) => any; // tslint:disable-line:no-any
	};
}

export interface IExecuteSingleFunctions {
	continueOnFail(): boolean;
	evaluateExpression(
		expression: string,
		itemIndex: number | undefined,
	): NodeParameterValue | INodeParameters | NodeParameterValue[] | INodeParameters[];
	getContext(type: string): IContextObject;
	getCredentials(type: string): Promise<ICredentialDataDecryptedObject>;
	getInputData(inputIndex?: number, inputName?: string): INodeExecutionData;
	getMode(): WorkflowExecuteMode;
	getNode(): INode;
	getNodeParameter(
		parameterName: string,
		fallbackValue?: any,
	): NodeParameterValue | INodeParameters | NodeParameterValue[] | INodeParameters[] | object;
	getRestApiUrl(): string;
	getTimezone(): string;
	getExecuteData(): IExecuteData;
	getWorkflow(): IWorkflowMetadata;
	getWorkflowDataProxy(): IWorkflowDataProxyData;
	getWorkflowStaticData(type: string): IDataObject;
	helpers: {
		httpRequest(
			requestOptions: IHttpRequestOptions,
		): Promise<IN8nHttpResponse | IN8nHttpFullResponse>;
		httpRequestWithAuthentication(
			this: IAllExecuteFunctions,
			credentialsType: string,
			requestOptions: IHttpRequestOptions,
			additionalCredentialOptions?: IAdditionalCredentialOptions,
		): Promise<IN8nHttpResponse | IN8nHttpFullResponse>;
		[key: string]: (...args: any[]) => any; // tslint:disable-line:no-any
	};
}

export interface IExecutePaginationFunctions extends IExecuteSingleFunctions {
	makeRoutingRequest(
		this: IAllExecuteFunctions,
		requestOptions: IRequestOptionsFromParameters,
	): Promise<INodeExecutionData[]>;
}
export interface IExecuteWorkflowInfo {
	code?: IWorkflowBase;
	id?: string;
}

export type ICredentialTestFunction = (
	this: ICredentialTestFunctions,
	credential: ICredentialsDecrypted,
) => Promise<INodeCredentialTestResult>;

export interface ICredentialTestFunctions {
	helpers: {
		[key: string]: (...args: any[]) => any;
	};
}

export interface ILoadOptionsFunctions {
	getCredentials(type: string): Promise<ICredentialDataDecryptedObject>;
	getNode(): INode;
	getNodeParameter(
		parameterName: string,
		fallbackValue?: any,
	): NodeParameterValue | INodeParameters | NodeParameterValue[] | INodeParameters[] | object;
	getCurrentNodeParameter(
		parameterName: string,
	):
		| NodeParameterValue
		| INodeParameters
		| NodeParameterValue[]
		| INodeParameters[]
		| object
		| undefined;
	getCurrentNodeParameters(): INodeParameters | undefined;
	getTimezone(): string;
	getRestApiUrl(): string;
	helpers: {
		httpRequest(
			requestOptions: IHttpRequestOptions,
		): Promise<IN8nHttpResponse | IN8nHttpFullResponse>;
		// TODO: Remove from here. Add it only now to LoadOptions as many nodes do import
		//       from n8n-workflow instead of n8n-core
		requestWithAuthentication(
			this: IAllExecuteFunctions,
			credentialsType: string,
			requestOptions: any, // tslint:disable-line:no-any
			additionalCredentialOptions?: IAdditionalCredentialOptions,
		): Promise<any>;
		httpRequestWithAuthentication(
			this: IAllExecuteFunctions,
			credentialsType: string,
			requestOptions: IHttpRequestOptions,
			additionalCredentialOptions?: IAdditionalCredentialOptions,
		): Promise<IN8nHttpResponse | IN8nHttpFullResponse>;
		[key: string]: ((...args: any[]) => any) | undefined; // tslint:disable-line:no-any
	};
}

export interface IHookFunctions {
	getCredentials(type: string): Promise<ICredentialDataDecryptedObject>;
	getMode(): WorkflowExecuteMode;
	getActivationMode(): WorkflowActivateMode;
	getNode(): INode;
	getNodeWebhookUrl: (name: string) => string | undefined;
	getNodeParameter(
		parameterName: string,
		fallbackValue?: any,
	): NodeParameterValue | INodeParameters | NodeParameterValue[] | INodeParameters[] | object;
	getTimezone(): string;
	getWebhookDescription(name: string): IWebhookDescription | undefined;
	getWebhookName(): string;
	getWorkflow(): IWorkflowMetadata;
	getWorkflowStaticData(type: string): IDataObject;
	helpers: {
		httpRequest(
			requestOptions: IHttpRequestOptions,
		): Promise<IN8nHttpResponse | IN8nHttpFullResponse>;
		httpRequestWithAuthentication(
			this: IAllExecuteFunctions,
			credentialsType: string,
			requestOptions: IHttpRequestOptions,
			additionalCredentialOptions?: IAdditionalCredentialOptions,
		): Promise<IN8nHttpResponse | IN8nHttpFullResponse>;
		[key: string]: (...args: any[]) => any; // tslint:disable-line:no-any
	};
}

export interface IPollFunctions {
	__emit(data: INodeExecutionData[][]): void;
	getCredentials(type: string): Promise<ICredentialDataDecryptedObject>;
	getMode(): WorkflowExecuteMode;
	getActivationMode(): WorkflowActivateMode;
	getNode(): INode;
	getNodeParameter(
		parameterName: string,
		fallbackValue?: any,
	): NodeParameterValue | INodeParameters | NodeParameterValue[] | INodeParameters[] | object;
	getRestApiUrl(): string;
	getTimezone(): string;
	getWorkflow(): IWorkflowMetadata;
	getWorkflowStaticData(type: string): IDataObject;
	helpers: {
		httpRequest(
			requestOptions: IHttpRequestOptions,
		): Promise<IN8nHttpResponse | IN8nHttpFullResponse>;
		httpRequestWithAuthentication(
			this: IAllExecuteFunctions,
			credentialsType: string,
			requestOptions: IHttpRequestOptions,
			additionalCredentialOptions?: IAdditionalCredentialOptions,
		): Promise<IN8nHttpResponse | IN8nHttpFullResponse>;
		[key: string]: (...args: any[]) => any; // tslint:disable-line:no-any
	};
}

export interface ITriggerFunctions {
	emit(
		data: INodeExecutionData[][],
		responsePromise?: IDeferredPromise<IExecuteResponsePromiseData>,
		donePromise?: IDeferredPromise<IRun>,
	): void;
	emitError(error: Error, responsePromise?: IDeferredPromise<IExecuteResponsePromiseData>): void;
	getCredentials(type: string): Promise<ICredentialDataDecryptedObject>;
	getMode(): WorkflowExecuteMode;
	getActivationMode(): WorkflowActivateMode;
	getNode(): INode;
	getNodeParameter(
		parameterName: string,
		fallbackValue?: any,
	): NodeParameterValue | INodeParameters | NodeParameterValue[] | INodeParameters[] | object;
	getRestApiUrl(): string;
	getTimezone(): string;
	getWorkflow(): IWorkflowMetadata;
	getWorkflowStaticData(type: string): IDataObject;
	helpers: {
		httpRequest(
			requestOptions: IHttpRequestOptions,
		): Promise<IN8nHttpResponse | IN8nHttpFullResponse>;
		httpRequestWithAuthentication(
			this: IAllExecuteFunctions,
			credentialsType: string,
			requestOptions: IHttpRequestOptions,
			additionalCredentialOptions?: IAdditionalCredentialOptions,
		): Promise<IN8nHttpResponse | IN8nHttpFullResponse>;
		[key: string]: (...args: any[]) => any; // tslint:disable-line:no-any
	};
}

export interface IWebhookFunctions {
	getBodyData(): IDataObject;
	getCredentials(type: string): Promise<ICredentialDataDecryptedObject>;
	getHeaderData(): object;
	getMode(): WorkflowExecuteMode;
	getNode(): INode;
	getNodeParameter(
		parameterName: string,
		fallbackValue?: any,
	): NodeParameterValue | INodeParameters | NodeParameterValue[] | INodeParameters[] | object;
	getNodeWebhookUrl: (name: string) => string | undefined;
	getParamsData(): object;
	getQueryData(): object;
	getRequestObject(): express.Request;
	getResponseObject(): express.Response;
	getTimezone(): string;
	getWebhookName(): string;
	getWorkflowStaticData(type: string): IDataObject;
	getWorkflow(): IWorkflowMetadata;
	prepareOutputData(
		outputData: INodeExecutionData[],
		outputIndex?: number,
	): Promise<INodeExecutionData[][]>;
	helpers: {
		httpRequest(
			requestOptions: IHttpRequestOptions,
		): Promise<IN8nHttpResponse | IN8nHttpFullResponse>;
		httpRequestWithAuthentication(
			this: IAllExecuteFunctions,
			credentialsType: string,
			requestOptions: IHttpRequestOptions,
			additionalCredentialOptions?: IAdditionalCredentialOptions,
		): Promise<IN8nHttpResponse | IN8nHttpFullResponse>;
		[key: string]: (...args: any[]) => any; // tslint:disable-line:no-any
	};
}

export interface INodeCredentialsDetails {
	id: string | null;
	name: string;
}

export interface INodeCredentials {
	[key: string]: INodeCredentialsDetails;
}

export interface INode {
	name: string;
	typeVersion: number;
	type: string;
	position: [number, number];
	disabled?: boolean;
	notes?: string;
	notesInFlow?: boolean;
	retryOnFail?: boolean;
	maxTries?: number;
	waitBetweenTries?: number;
	alwaysOutputData?: boolean;
	executeOnce?: boolean;
	continueOnFail?: boolean;
	parameters: INodeParameters;
	credentials?: INodeCredentials;
	webhookId?: string;
}

export interface INodes {
	[key: string]: INode;
}

export interface IObservableObject {
	[key: string]: any;
	__dataChanged: boolean;
}

export interface IBinaryKeyData {
	[key: string]: IBinaryData;
}

export interface IPairedItemData {
	item: number;
	input?: number; // If undefined "0" gets used
}

export interface INodeExecutionData {
	[key: string]:
		| IDataObject
		| IBinaryKeyData
		| IPairedItemData
		| IPairedItemData[]
		| NodeApiError
		| NodeOperationError
		| number
		| undefined;
	json: IDataObject;
	binary?: IBinaryKeyData;
	error?: NodeApiError | NodeOperationError;
	pairedItem?: IPairedItemData | IPairedItemData[] | number;
}

export interface INodeExecuteFunctions {
	getExecutePollFunctions: IGetExecutePollFunctions;
	getExecuteTriggerFunctions: IGetExecuteTriggerFunctions;
	getExecuteFunctions: IGetExecuteFunctions;
	getExecuteSingleFunctions: IGetExecuteSingleFunctions;
	getExecuteHookFunctions: IGetExecuteHookFunctions;
	getExecuteWebhookFunctions: IGetExecuteWebhookFunctions;
}

// The values a node property can have
export type NodeParameterValue = string | number | boolean | undefined | null;

export interface INodeParameters {
	// TODO: Later also has to be possible to add multiple ones with the name name. So array has to be possible
	[key: string]: NodeParameterValue | INodeParameters | NodeParameterValue[] | INodeParameters[];
}

export type NodePropertyTypes =
	| 'boolean'
	| 'collection'
	| 'color'
	| 'dateTime'
	| 'fixedCollection'
	| 'hidden'
	| 'json'
	| 'notice'
	| 'multiOptions'
	| 'number'
	| 'options'
	| 'string'
	| 'credentialsSelect';

export type CodeAutocompleteTypes = 'function' | 'functionItem';

export type EditorTypes = 'code' | 'json';

export interface ILoadOptions {
	routing?: {
		operations?: IN8nRequestOperations;
		output?: INodeRequestOutput;
		request?: IHttpRequestOptionsFromParameters;
	};
}

export interface INodePropertyTypeOptions {
	alwaysOpenEditWindow?: boolean; // Supported by: string
	codeAutocomplete?: CodeAutocompleteTypes; // Supported by: string
	editor?: EditorTypes; // Supported by: string
	loadOptionsDependsOn?: string[]; // Supported by: options
	loadOptionsMethod?: string; // Supported by: options
	loadOptions?: ILoadOptions; // Supported by: options
	maxValue?: number; // Supported by: number
	minValue?: number; // Supported by: number
	multipleValues?: boolean; // Supported by: <All>
	multipleValueButtonText?: string; // Supported when "multipleValues" set to true
	numberPrecision?: number; // Supported by: number
	password?: boolean; // Supported by: string
	rows?: number; // Supported by: string
	showAlpha?: boolean; // Supported by: color
	sortable?: boolean; // Supported when "multipleValues" set to true
	[key: string]: any;
}

export interface IDisplayOptions {
	hide?: {
		[key: string]: NodeParameterValue[] | undefined;
	};
	show?: {
		[key: string]: NodeParameterValue[] | undefined;
	};
}

export interface INodeProperties {
	displayName: string;
	name: string;
	type: NodePropertyTypes;
	typeOptions?: INodePropertyTypeOptions;
	default: NodeParameterValue | INodeParameters | INodeParameters[] | NodeParameterValue[];
	description?: string;
	hint?: string;
	displayOptions?: IDisplayOptions;
	options?: Array<INodePropertyOptions | INodeProperties | INodePropertyCollection>;
	placeholder?: string;
	isNodeSetting?: boolean;
	noDataExpression?: boolean;
	required?: boolean;
	routing?: INodePropertyRouting;
	credentialTypes?: Array<
		'extends:oAuth2Api' | 'extends:oAuth1Api' | 'has:authenticate' | 'has:genericAuth'
	>;
}
export interface INodePropertyOptions {
	name: string;
	value: string | number | boolean;
	description?: string;
	routing?: INodePropertyRouting;
}

export interface INodePropertyCollection {
	displayName: string;
	name: string;
	values: INodeProperties[];
}

export interface IParameterDependencies {
	[key: string]: string[];
}

export interface IPollResponse {
	closeFunction?: () => Promise<void>;
}

export interface ITriggerResponse {
	closeFunction?: () => Promise<void>;
	// To manually trigger the run
	manualTriggerFunction?: () => Promise<void>;
	// Gets added automatically at manual workflow runs resolves with
	// the first emitted data
	manualTriggerResponse?: Promise<INodeExecutionData[][]>;
}

export interface INodeType {
	description: INodeTypeDescription;
	execute?(this: IExecuteFunctions): Promise<INodeExecutionData[][] | null>;
	executeSingle?(this: IExecuteSingleFunctions): Promise<INodeExecutionData>;
	poll?(this: IPollFunctions): Promise<INodeExecutionData[][] | null>;
	trigger?(this: ITriggerFunctions): Promise<ITriggerResponse | undefined>;
	webhook?(this: IWebhookFunctions): Promise<IWebhookResponseData>;
	hooks?: {
		[key: string]: (this: IHookFunctions) => Promise<boolean>;
	};
	methods?: {
		loadOptions?: {
			[key: string]: (this: ILoadOptionsFunctions) => Promise<INodePropertyOptions[]>;
		};
		credentialTest?: {
			// Contains a group of functins that test credentials.
			[functionName: string]: ICredentialTestFunction;
		};
	};
	webhookMethods?: {
		[key: string]: IWebhookSetupMethods;
	};
}

export interface INodeVersionedType {
	nodeVersions: {
		[key: number]: INodeType;
	};
	currentVersion: number;
	description: INodeTypeBaseDescription;
	getNodeType: (version?: number) => INodeType;
}
export interface INodeCredentialTestResult {
	status: 'OK' | 'Error';
	message: string;
}

export interface INodeCredentialTestRequest {
	nodeToTestWith?: string; // node name i.e. slack
	credentials: ICredentialsDecrypted;
}

export type WebhookSetupMethodNames = 'checkExists' | 'create' | 'delete';

export interface IWebhookSetupMethods {
	[key: string]: ((this: IHookFunctions) => Promise<boolean>) | undefined;
	checkExists?: (this: IHookFunctions) => Promise<boolean>;
	create?: (this: IHookFunctions) => Promise<boolean>;
	delete?: (this: IHookFunctions) => Promise<boolean>;
}

export interface INodeCredentialDescription {
	name: string;
	required?: boolean;
	displayOptions?: IDisplayOptions;
	testedBy?: ICredentialTestRequest | string; // Name of a function inside `loadOptions.credentialTest`
}

export type INodeIssueTypes = 'credentials' | 'execution' | 'parameters' | 'typeUnknown';

export interface INodeIssueObjectProperty {
	[key: string]: string[];
}

export interface INodeIssueData {
	node: string;
	type: INodeIssueTypes;
	value: boolean | string | string[] | INodeIssueObjectProperty;
}

export interface INodeIssues {
	execution?: boolean;
	credentials?: INodeIssueObjectProperty;
	parameters?: INodeIssueObjectProperty;
	typeUnknown?: boolean;
	[key: string]: undefined | boolean | INodeIssueObjectProperty;
}

export interface IWorfklowIssues {
	[key: string]: INodeIssues;
}

export interface INodeTypeBaseDescription {
	displayName: string;
	name: string;
	icon?: string;
	group: string[];
	description: string;
	documentationUrl?: string;
	subtitle?: string;
	defaultVersion?: number;
	codex?: CodexData;
}

export interface INodePropertyRouting {
	operations?: IN8nRequestOperations; // Should be changed, does not sound right
	output?: INodeRequestOutput;
	request?: IHttpRequestOptionsFromParameters;
	send?: INodeRequestSend;
}

export type PostReceiveAction =
	| ((
			this: IExecuteSingleFunctions,
			items: INodeExecutionData[],
			response: IN8nHttpFullResponse,
	  ) => Promise<INodeExecutionData[]>)
	| IPostReceiveBinaryData
	| IPostReceiveRootProperty
	| IPostReceiveSet
	| IPostReceiveSetKeyValue
	| IPostReceiveSort;

export type PreSendAction = (
	this: IExecuteSingleFunctions,
	requestOptions: IHttpRequestOptions,
) => Promise<IHttpRequestOptions>;

export interface INodeRequestOutput {
	maxResults?: number | string;
	postReceive?: PostReceiveAction[];
}

export interface INodeRequestSend {
	preSend?: PreSendAction[];
	paginate?: boolean | string; // Where should this life?
	property?: string; // Maybe: propertyName, destinationProperty?
	propertyInDotNotation?: boolean; // Enabled by default
	type?: 'body' | 'query';
	value?: string;
}

export interface IPostReceiveBase {
	type: string;
	properties: {
		[key: string]: string | number | IDataObject;
	};
	errorMessage?: string;
}

export interface IPostReceiveBinaryData extends IPostReceiveBase {
	type: 'binaryData';
	properties: {
		destinationProperty: string;
	};
}

export interface IPostReceiveRootProperty extends IPostReceiveBase {
	type: 'rootProperty';
	properties: {
		property: string;
	};
}

export interface IPostReceiveSet extends IPostReceiveBase {
	type: 'set';
	properties: {
		value: string;
	};
}

export interface IPostReceiveSetKeyValue extends IPostReceiveBase {
	type: 'setKeyValue';
	properties: {
		[key: string]: string | number;
	};
}

export interface IPostReceiveSort extends IPostReceiveBase {
	type: 'sort';
	properties: {
		key: string;
	};
}

export interface IHttpRequestOptionsFromParameters extends Partial<IHttpRequestOptions> {
	url?: string;
}

export interface IRequestOptionsFromParameters {
	maxResults?: number | string;
	options: IHttpRequestOptionsFromParameters;
	paginate?: boolean | string;
	preSend: PreSendAction[];
	postReceive: Array<{
		data: {
			parameterValue: string | IDataObject | undefined;
		};
		actions: PostReceiveAction[];
	}>;
	requestOperations?: IN8nRequestOperations;
}

export interface INodeTypeDescription extends INodeTypeBaseDescription {
	version: number | number[];
	defaults: INodeParameters;
	eventTriggerDescription?: string;
	activationMessage?: string;
	inputs: string[];
	inputNames?: string[];
	outputs: string[];
	outputNames?: string[];
	properties: INodeProperties[];
	credentials?: INodeCredentialDescription[];
	maxNodes?: number; // How many nodes of that type can be created in a workflow
	polling?: boolean;
	requestDefaults?: IHttpRequestOptionsFromParameters;
	requestOperations?: IN8nRequestOperations;
	hooks?: {
		[key: string]: INodeHookDescription[] | undefined;
		activate?: INodeHookDescription[];
		deactivate?: INodeHookDescription[];
	};
	webhooks?: IWebhookDescription[];
	translation?: { [key: string]: object };
}

export interface INodeHookDescription {
	method: string;
}

export interface IWebhookData {
	httpMethod: WebhookHttpMethod;
	node: string;
	path: string;
	webhookDescription: IWebhookDescription;
	workflowId: string;
	workflowExecuteAdditionalData: IWorkflowExecuteAdditionalData;
	webhookId?: string;
}

export interface IWebhookDescription {
	[key: string]: WebhookHttpMethod | WebhookResponseMode | boolean | string | undefined;
	httpMethod: WebhookHttpMethod | string;
	isFullPath?: boolean;
	name: string;
	path: string;
	responseBinaryPropertyName?: string;
	responseContentType?: string;
	responsePropertyName?: string;
	responseMode?: WebhookResponseMode | string;
	responseData?: WebhookResponseData | string;
	restartWebhook?: boolean;
}

export interface IWorkflowDataProxyData {
	[key: string]: any;
	$binary: any;
	$data: any;
	$env: any;
	$evaluateExpression: any;
	$item: any;
	$items: any;
	$json: any;
	$node: any;
	$parameter: any;
	$position: any;
	$workflow: any;
	$: any;
	$input: any;
	$thisItem: any;
	$thisRunIndex: number;
	$thisItemIndex: number;
	$now: any;
	$today: any;
}

export type IWorkflowDataProxyAdditionalKeys = IDataObject;

export interface IWorkflowMetadata {
	id?: number | string;
	name?: string;
	active: boolean;
}

export type WebhookHttpMethod = 'DELETE' | 'GET' | 'HEAD' | 'PATCH' | 'POST' | 'PUT' | 'OPTIONS';

export interface IWebhookResponseData {
	workflowData?: INodeExecutionData[][];
	webhookResponse?: any;
	noWebhookResponse?: boolean;
}

export type WebhookResponseData = 'allEntries' | 'firstEntryJson' | 'firstEntryBinary' | 'noData';
export type WebhookResponseMode = 'onReceived' | 'lastNode';

export interface INodeTypes {
	nodeTypes: INodeTypeData;
	init(nodeTypes?: INodeTypeData): Promise<void>;
	getAll(): Array<INodeType | INodeVersionedType>;
	getByNameAndVersion(nodeType: string, version?: number): INodeType | undefined;
}

export interface ICredentialTypeData {
	[key: string]: {
		type: ICredentialType;
		sourcePath: string;
	};
}

export interface INodeTypeData {
	[key: string]: {
		type: INodeType | INodeVersionedType;
		sourcePath: string;
	};
}

export interface IRun {
	data: IRunExecutionData;
	finished?: boolean;
	mode: WorkflowExecuteMode;
	waitTill?: Date;
	startedAt: Date;
	stoppedAt?: Date;
}

// Contains all the data which is needed to execute a workflow and so also to
// start restart it again after it did fail.
// The RunData, ExecuteData and WaitForExecution contain often the same data.
export interface IRunExecutionData {
	startData?: {
		destinationNode?: string;
		runNodeFilter?: string[];
	};
	resultData: {
		error?: ExecutionError;
		runData: IRunData;
		lastNodeExecuted?: string;
	};
	executionData?: {
		contextData: IExecuteContextData;
		nodeExecutionStack: IExecuteData[];
		waitingExecution: IWaitingForExecution;
		waitingExecutionSource: IWaitingForExecutionSource | null;
	};
	waitTill?: Date;
}

export interface IRunData {
	// node-name: result-data
	[key: string]: ITaskData[];
}

// The data that gets returned when a node runs
export interface ITaskData {
	startTime: number;
	executionTime: number;
	data?: ITaskDataConnections;
	error?: ExecutionError;
	source: Array<ISourceData | null>; // Is an array as nodes have multiple inputs
}

export interface ISourceData {
	previousNode: string;
	previousNodeOutput?: number; // If undefined "0" gets used
	previousNodeRun?: number; // If undefined "0" gets used
}

// The data for all the different kind of connectons (like main) and all the indexes
export interface ITaskDataConnections {
	// Key for each input type and because there can be multiple inputs of the same type it is an array
	// null is also allowed because if we still need data for a later while executing the workflow set teompoary to null
	// the nodes get as input TaskDataConnections which is identical to this one except that no null is allowed.
	[key: string]: Array<INodeExecutionData[] | null>;
}

// Keeps data while workflow gets executed and allows when provided to restart execution
export interface IWaitingForExecution {
	// Node name
	[key: string]: {
		// Run index
		[key: number]: ITaskDataConnections;
	};
}

export interface ITaskDataConnectionsSource {
	// Key for each input type and because there can be multiple inputs of the same type it is an array
	// null is also allowed because if we still need data for a later while executing the workflow set teompoary to null
	// the nodes get as input TaskDataConnections which is identical to this one except that no null is allowed.
	[key: string]: Array<ISourceData | null>;
}

export interface IWaitingForExecutionSource {
	// Node name
	[key: string]: {
		// Run index
		[key: number]: ITaskDataConnectionsSource;
	};
}

export interface IWorkflowBase {
	id?: number | string | any;
	name: string;
	active: boolean;
	createdAt: Date;
	updatedAt: Date;
	nodes: INode[];
	connections: IConnections;
	settings?: IWorkflowSettings;
	staticData?: IDataObject;
}

export interface IWorkflowCredentials {
	[credentialType: string]: {
		[id: string]: ICredentialsEncrypted;
	};
}

export interface IWorkflowExecuteHooks {
	[key: string]: Array<(...args: any[]) => Promise<void>> | undefined;
	nodeExecuteAfter?: Array<
		(nodeName: string, data: ITaskData, executionData: IRunExecutionData) => Promise<void>
	>;
	nodeExecuteBefore?: Array<(nodeName: string) => Promise<void>>;
	workflowExecuteAfter?: Array<(data: IRun, newStaticData: IDataObject) => Promise<void>>;
	workflowExecuteBefore?: Array<(workflow: Workflow, data: IRunExecutionData) => Promise<void>>;
	sendResponse?: Array<(response: IExecuteResponsePromiseData) => Promise<void>>;
}

export interface IWorkflowExecuteAdditionalData {
	credentialsHelper: ICredentialsHelper;
	encryptionKey: string;
	executeWorkflow: (
		workflowInfo: IExecuteWorkflowInfo,
		additionalData: IWorkflowExecuteAdditionalData,
		inputData?: INodeExecutionData[],
		parentExecutionId?: string,
		loadedWorkflowData?: IWorkflowBase,
		loadedRunData?: any,
	) => Promise<any>;
	// hooks?: IWorkflowExecuteHooks;
	executionId?: string;
	hooks?: WorkflowHooks;
	httpResponse?: express.Response;
	httpRequest?: express.Request;
	restApiUrl: string;
	sendMessageToUI?: (source: string, message: any) => void;
	timezone: string;
	webhookBaseUrl: string;
	webhookWaitingBaseUrl: string;
	webhookTestBaseUrl: string;
	currentNodeParameters?: INodeParameters;
	executionTimeoutTimestamp?: number;
	userId: string;
}

export type WorkflowExecuteMode =
	| 'cli'
	| 'error'
	| 'integrated'
	| 'internal'
	| 'manual'
	| 'retry'
	| 'trigger'
	| 'webhook';
export type WorkflowActivateMode = 'init' | 'create' | 'update' | 'activate' | 'manual';

export interface IWorkflowHooksOptionalParameters {
	parentProcessMode?: string;
	retryOf?: string;
	sessionId?: string;
}

export interface IWorkflowSettings {
	[key: string]: IDataObject | string | number | boolean | undefined;
}

export type LogTypes = 'debug' | 'verbose' | 'info' | 'warn' | 'error';

export interface ILogger {
	log: (type: LogTypes, message: string, meta?: object) => void;
	debug: (message: string, meta?: object) => void;
	verbose: (message: string, meta?: object) => void;
	info: (message: string, meta?: object) => void;
	warn: (message: string, meta?: object) => void;
	error: (message: string, meta?: object) => void;
}

export interface IStatusCodeMessages {
	[key: string]: string;
}

export type CodexData = {
	categories?: string[];
	subcategories?: { [category: string]: string[] };
	alias?: string[];
};

export type JsonValue = string | number | boolean | null | JsonObject | JsonValue[];

export type JsonObject = { [key: string]: JsonValue };

export type AllEntities<M> = M extends { [key: string]: string } ? Entity<M, keyof M> : never;

export type Entity<M, K> = K extends keyof M ? { resource: K; operation: M[K] } : never;

export type PropertiesOf<M extends { resource: string; operation: string }> = Array<
	Omit<INodeProperties, 'displayOptions'> & {
		displayOptions?: {
			[key in 'show' | 'hide']?: {
				resource?: Array<M['resource']>;
				operation?: Array<M['operation']>;
				[otherKey: string]: NodeParameterValue[] | undefined;
			};
		};
	}
>;

// Telemetry

export interface INodesGraph {
	node_types: string[];
	node_connections: IDataObject[];
	nodes: INodesGraphNode;
	notes: INotesGraphNode;
}

export interface INodesGraphNode {
	[key: string]: INodeGraphItem;
}

export interface INotesGraphNode {
	[key: string]: INoteGraphItem;
}

export interface INoteGraphItem {
	overlapping: boolean;
	position: [number, number];
	height: number;
	width: number;
}

export interface INodeGraphItem {
	type: string;
	resource?: string;
	operation?: string;
	domain?: string; // HTTP Request node v1
	domain_base?: string; // HTTP Request node v2
	domain_path?: string; // HTTP Request node v2
	position: [number, number];
	mode?: string;
	credential_type?: string; // HTTP Request node v2
	credential_set?: boolean; // HTTP Request node v2
	method?: string; // HTTP Request node v2
}

export interface INodeNameIndex {
	[name: string]: string;
}

export interface INodesGraphResult {
	nodeGraph: INodesGraph;
	nameIndices: INodeNameIndex;
}

export interface ITelemetryClientConfig {
	url: string;
	key: string;
}

export interface ITelemetrySettings {
	enabled: boolean;
	config?: ITelemetryClientConfig;
}

export interface IConnectedNode {
	name: string;
	indicies: number[];
	depth: number;
}

<<<<<<< HEAD
export type PublicInstalledPackage = {
	packageName: string;
	installedVersion: string;
	installedNodes: PublicInstalledNode[];
	createdAt: Date;
	updatedAt: Date;
	updateAvailable?: string;
	failedLoading?: boolean;
};

export type PublicInstalledNode = {
	name: string;
	type: string;
	latestVersion: string;
	package: PublicInstalledPackage;
};
=======
export enum OAuth2GrantType {
	authorizationCode = 'authorizationCode',
	clientCredentials = 'clientCredentials',
}
export interface IOAuth2Credentials {
	grantType: 'authorizationCode' | 'clientCredentials';
	clientId: string;
	clientSecret: string;
	accessTokenUrl: string;
	authUrl: string;
	authQueryParameters: string;
	authentication: 'body' | 'header';
	scope: string;
	oauthTokenData?: IDataObject;
}
>>>>>>> 0301e70a
<|MERGE_RESOLUTION|>--- conflicted
+++ resolved
@@ -1536,24 +1536,6 @@
 	depth: number;
 }
 
-<<<<<<< HEAD
-export type PublicInstalledPackage = {
-	packageName: string;
-	installedVersion: string;
-	installedNodes: PublicInstalledNode[];
-	createdAt: Date;
-	updatedAt: Date;
-	updateAvailable?: string;
-	failedLoading?: boolean;
-};
-
-export type PublicInstalledNode = {
-	name: string;
-	type: string;
-	latestVersion: string;
-	package: PublicInstalledPackage;
-};
-=======
 export enum OAuth2GrantType {
 	authorizationCode = 'authorizationCode',
 	clientCredentials = 'clientCredentials',
@@ -1569,4 +1551,20 @@
 	scope: string;
 	oauthTokenData?: IDataObject;
 }
->>>>>>> 0301e70a
+
+export type PublicInstalledPackage = {
+	packageName: string;
+	installedVersion: string;
+	installedNodes: PublicInstalledNode[];
+	createdAt: Date;
+	updatedAt: Date;
+	updateAvailable?: string;
+	failedLoading?: boolean;
+};
+
+export type PublicInstalledNode = {
+	name: string;
+	type: string;
+	latestVersion: string;
+	package: PublicInstalledPackage;
+};