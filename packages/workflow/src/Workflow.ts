--- conflicted
+++ resolved
@@ -415,12 +415,7 @@
 					const currentNameEscaped = currentName.replace(/[.*+?^${}()|[\]\\]/g, '\\$&');
 
 					parameterValue = parameterValue.replace(
-						// eslint-disable-next-line no-useless-escape
-<<<<<<< HEAD
 						new RegExp(`(\\$node(\\.|\\["|\\['))${currentNameEscaped}((\\.|"\\]|'\\]))`, 'g'),
-=======
-						new RegExp(`(\\$node(\.|\\["|\\[\'))${currentNameEscaped}((\s/g|"\\]|\'\\]))`, 'g'),
->>>>>>> ba8c9226
 						`$1${newName}$3`,
 					);
 				}
