--- conflicted
+++ resolved
@@ -704,15 +704,6 @@
 	 * @returns {(number | undefined)}
 	 * @memberof Workflow
 	 */
-<<<<<<< HEAD
-	getNodeConnectionOutputIndex(
-		nodeName: string,
-		parentNodeName: string,
-		type = 'main',
-		depth = -1,
-		checkedNodes?: string[],
-	): number | undefined {
-=======
 	getNodeConnectionOutputIndex(nodeName: string, parentNodeName: string, type = 'main', depth = -1, checkedNodes?: string[]): number | undefined {
 		const node = this.getNode(parentNodeName);
 		if (node === null) {
@@ -725,7 +716,6 @@
 			return 0;
 		}
 
->>>>>>> fc95c00c
 		depth = depth === -1 ? -1 : depth;
 		const newDepth = depth === -1 ? depth : depth - 1;
 		if (depth === 0) {
@@ -759,16 +749,9 @@
 					return connection.index;
 				}
 
-<<<<<<< HEAD
-				if (checkedNodes.includes(connection.node)) {
-					// Node got checked already before
-					// eslint-disable-next-line consistent-return
-					return;
-=======
 				if (checkedNodes!.includes(connection.node)) {
 					// Node got checked already before so continue with the next one
 					continue;
->>>>>>> fc95c00c
 				}
 
 				outputIndex = this.getNodeConnectionOutputIndex(
