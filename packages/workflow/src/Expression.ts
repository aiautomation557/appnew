import * as tmpl from '@n8n_io/riot-tmpl';
import { DateTime, Duration, Interval } from 'luxon';

import type {
	IExecuteData,
	INode,
	INodeExecutionData,
	INodeParameterResourceLocator,
	INodeParameters,
	IRunExecutionData,
	IWorkflowDataProxyAdditionalKeys,
	IWorkflowDataProxyData,
	NodeParameterValue,
	NodeParameterValueType,
	WorkflowExecuteMode,
} from './Interfaces';
import { ExpressionError, ExpressionExtensionError } from './ExpressionError';
import { WorkflowDataProxy } from './WorkflowDataProxy';
import type { Workflow } from './Workflow';

// eslint-disable-next-line import/no-cycle
import { extend, hasExpressionExtension, hasNativeMethod } from './Extensions';
import type { ExpressionChunk, ExpressionCode } from './Extensions/ExpressionParser';
import { joinExpression, splitExpression } from './Extensions/ExpressionParser';
import { extendTransform } from './Extensions/ExpressionExtension';
import { extendedFunctions } from './Extensions/ExtendedFunctions';

// Set it to use double curly brackets instead of single ones
tmpl.brackets.set('{{ }}');

// Make sure that error get forwarded
tmpl.tmpl.errorHandler = (error: Error) => {
	if (error instanceof ExpressionError) {
		if (error.context.failExecution) {
			throw error;
		}

		if (typeof process === 'undefined' && error.clientOnly) {
			throw error;
		}
	}
};

export class Expression {
	workflow: Workflow;

	constructor(workflow: Workflow) {
		this.workflow = workflow;
	}

	static resolveWithoutWorkflow(expression: string) {
		return tmpl.tmpl(expression, {});
	}

	/**
	 * Converts an object to a string in a way to make it clear that
	 * the value comes from an object
	 *
	 */
	convertObjectValueToString(value: object): string {
		const typeName = Array.isArray(value) ? 'Array' : 'Object';

<<<<<<< HEAD
		if (value instanceof DateTime && value.invalidReason !== null) {
			throw new Error('invalid DateTime');
		}

		let result = '';
		if (value instanceof Date) {
			// We don't want to use JSON.stringify for dates since it disregards client timezone
			result = DateTime.fromJSDate(value).setZone('system').toISO();
		} else {
			result = JSON.stringify(value);
		}

		result = result
=======
		if (DateTime.isDateTime(value) && value.invalidReason !== null) {
			throw new Error('invalid DateTime');
		}

		const result = JSON.stringify(value)
>>>>>>> 6d811f0d
			.replace(/,"/g, ', "') // spacing for
			.replace(/":/g, '": '); // readability

		return `[${typeName}: ${result}]`;
	}

	/**
	 * Resolves the parameter value.  If it is an expression it will execute it and
	 * return the result. For everything simply the supplied value will be returned.
	 *
	 * @param {(IRunExecutionData | null)} runExecutionData
	 * @param {boolean} [returnObjectAsString=false]
	 */
	resolveSimpleParameterValue(
		parameterValue: NodeParameterValue,
		siblingParameters: INodeParameters,
		runExecutionData: IRunExecutionData | null,
		runIndex: number,
		itemIndex: number,
		activeNodeName: string,
		connectionInputData: INodeExecutionData[],
		mode: WorkflowExecuteMode,
		timezone: string,
		additionalKeys: IWorkflowDataProxyAdditionalKeys,
		executeData?: IExecuteData,
		returnObjectAsString = false,
		selfData = {},
	): NodeParameterValue | INodeParameters | NodeParameterValue[] | INodeParameters[] {
		// Check if it is an expression
		if (typeof parameterValue !== 'string' || parameterValue.charAt(0) !== '=') {
			// Is no expression so return value
			return parameterValue;
		}

		// Is an expression

		// Remove the equal sign
		// eslint-disable-next-line no-param-reassign
		parameterValue = parameterValue.substr(1);

		// Generate a data proxy which allows to query workflow data
		const dataProxy = new WorkflowDataProxy(
			this.workflow,
			runExecutionData,
			runIndex,
			itemIndex,
			activeNodeName,
			connectionInputData,
			siblingParameters,
			mode,
			timezone,
			additionalKeys,
			executeData,
			-1,
			selfData,
		);
		const data = dataProxy.getDataProxy();

		// Support only a subset of process properties
		data.process =
			typeof process !== 'undefined'
				? {
						arch: process.arch,
						env: process.env.N8N_BLOCK_ENV_ACCESS_IN_NODE === 'true' ? {} : process.env,
						platform: process.platform,
						pid: process.pid,
						ppid: process.ppid,
						release: process.release,
						version: process.pid,
						versions: process.versions,
				  }
				: {};

		/**
		 * Denylist
		 */

		data.document = {};
		data.global = {};
		data.window = {};
		data.Window = {};
		data.this = {};
		data.globalThis = {};
		data.self = {};

		// Alerts
		data.alert = {};
		data.prompt = {};
		data.confirm = {};

		// Prevent Remote Code Execution
		data.eval = {};
		data.uneval = {};
		data.setTimeout = {};
		data.setInterval = {};
		data.Function = {};

		// Prevent requests
		data.fetch = {};
		data.XMLHttpRequest = {};

		// Prevent control abstraction
		data.Promise = {};
		data.Generator = {};
		data.GeneratorFunction = {};
		data.AsyncFunction = {};
		data.AsyncGenerator = {};
		data.AsyncGeneratorFunction = {};

		// Prevent WASM
		data.WebAssembly = {};

		// Prevent Reflection
		data.Reflect = {};
		data.Proxy = {};

		data.constructor = {};

		// Deprecated
		data.escape = {};
		data.unescape = {};

		/**
		 * Allowlist
		 */

		// Dates
		data.Date = Date;
		data.DateTime = DateTime;
		data.Interval = Interval;
		data.Duration = Duration;

		// Objects
		data.Object = Object;

		// Arrays
		data.Array = Array;
		data.Int8Array = Int8Array;
		data.Uint8Array = Uint8Array;
		data.Uint8ClampedArray = Uint8ClampedArray;
		data.Int16Array = Int16Array;
		data.Uint16Array = Uint16Array;
		data.Int32Array = Int32Array;
		data.Uint32Array = Uint32Array;
		data.Float32Array = Float32Array;
		data.Float64Array = Float64Array;
		data.BigInt64Array = typeof BigInt64Array !== 'undefined' ? BigInt64Array : {};
		data.BigUint64Array = typeof BigUint64Array !== 'undefined' ? BigUint64Array : {};

		// Collections
		data.Map = typeof Map !== 'undefined' ? Map : {};
		data.WeakMap = typeof WeakMap !== 'undefined' ? WeakMap : {};
		data.Set = typeof Set !== 'undefined' ? Set : {};
		data.WeakSet = typeof WeakSet !== 'undefined' ? WeakSet : {};

		// Errors
		data.Error = Error;
		data.TypeError = TypeError;
		data.SyntaxError = SyntaxError;
		data.EvalError = EvalError;
		data.RangeError = RangeError;
		data.ReferenceError = ReferenceError;
		data.URIError = URIError;

		// Internationalization
		data.Intl = typeof Intl !== 'undefined' ? Intl : {};

		// Text
		// eslint-disable-next-line id-denylist
		data.String = String;
		data.RegExp = RegExp;

		// Math
		data.Math = Math;
		// eslint-disable-next-line id-denylist
		data.Number = Number;
		data.BigInt = typeof BigInt !== 'undefined' ? BigInt : {};
		data.Infinity = Infinity;
		data.NaN = NaN;
		data.isFinite = Number.isFinite;
		data.isNaN = Number.isNaN;
		data.parseFloat = parseFloat;
		data.parseInt = parseInt;

		// Structured data
		data.JSON = JSON;
		data.ArrayBuffer = typeof ArrayBuffer !== 'undefined' ? ArrayBuffer : {};
		data.SharedArrayBuffer = typeof SharedArrayBuffer !== 'undefined' ? SharedArrayBuffer : {};
		data.Atomics = typeof Atomics !== 'undefined' ? Atomics : {};
		data.DataView = typeof DataView !== 'undefined' ? DataView : {};

		data.encodeURI = encodeURI;
		data.encodeURIComponent = encodeURIComponent;
		data.decodeURI = decodeURI;
		data.decodeURIComponent = decodeURIComponent;

		// Other
		// eslint-disable-next-line id-denylist
		data.Boolean = Boolean;
		data.Symbol = Symbol;

		// expression extensions
		data.extend = extend;

		Object.assign(data, extendedFunctions);

		const constructorValidation = new RegExp(/\.\s*constructor/gm);
		if (parameterValue.match(constructorValidation)) {
			throw new ExpressionError('Expression contains invalid constructor function call', {
				causeDetailed: 'Constructor override attempt is not allowed due to security concerns',
				runIndex,
				itemIndex,
			});
		}

		// Execute the expression
		const extendedExpression = this.extendSyntax(parameterValue);
		const returnValue = this.renderExpression(extendedExpression, data);
		if (typeof returnValue === 'function') {
			if (returnValue.name === '$') throw new Error('invalid syntax');

			if (returnValue.name === 'DateTime')
				throw new Error('this is a DateTime, please access its methods');

			throw new Error('this is a function, please add ()');
		} else if (typeof returnValue === 'string') {
			return returnValue;
		} else if (returnValue !== null && typeof returnValue === 'object') {
			if (returnObjectAsString) {
				return this.convertObjectValueToString(returnValue);
			}
		}

		return returnValue;
	}

	private renderExpression(
		expression: string,
		data: IWorkflowDataProxyData,
	): tmpl.ReturnValue | undefined {
		try {
			return tmpl.tmpl(expression, data);
		} catch (error) {
			if (error instanceof ExpressionError) {
				// Ignore all errors except if they are ExpressionErrors and they are supposed
				// to fail the execution
				if (error.context.failExecution) {
					throw error;
				}

				if (typeof process === 'undefined' && error.clientOnly) {
					throw error;
				}
			}

			// Syntax errors resolve to `Error` on the frontend and `null` on the backend.
			// This is a temporary divergence in evaluation behavior until we make the
			// breaking change to allow syntax errors to fail executions.
			if (
				typeof process === 'undefined' &&
				error instanceof Error &&
				error.name === 'SyntaxError'
			) {
				throw new Error('invalid syntax');
			}

			if (
				typeof process === 'undefined' &&
				error instanceof Error &&
				error.name === 'TypeError' &&
				error.message.endsWith('is not a function')
			) {
				const match = error.message.match(/(?<msg>[^.]+is not a function)/);

				if (!match?.groups?.msg) return null;

				throw new Error(match.groups.msg);
			}
		}
		return null;
	}

	extendSyntax(bracketedExpression: string): string {
		const chunks = splitExpression(bracketedExpression);

		const codeChunks = chunks
			.filter((c) => c.type === 'code')
			.map((c) => c.text.replace(/("|').*?("|')/, '').trim());

		if (!codeChunks.some(hasExpressionExtension) || hasNativeMethod(bracketedExpression))
			return bracketedExpression;

		const extendedChunks = chunks.map((chunk): ExpressionChunk => {
			if (chunk.type === 'code') {
				const output = extendTransform(chunk.text);

				// eslint-disable-next-line @typescript-eslint/no-unsafe-member-access
				if (!output?.code) {
					throw new ExpressionExtensionError('invalid syntax');
				}

				let text = output.code;
				// We need to cut off any trailing semicolons. These cause issues
				// with certain types of expression and cause the whole expression
				// to fail.
				if (text.trim().endsWith(';')) {
					text = text.trim().slice(0, -1);
				}

				return {
					...chunk,
					text,
				} as ExpressionCode;
			}
			return chunk;
		});

		return joinExpression(extendedChunks);
	}

	/**
	 * Resolves value of parameter. But does not work for workflow-data.
	 *
	 * @param {(string | undefined)} parameterValue
	 */
	getSimpleParameterValue(
		node: INode,
		parameterValue: string | boolean | undefined,
		mode: WorkflowExecuteMode,
		timezone: string,
		additionalKeys: IWorkflowDataProxyAdditionalKeys,
		executeData?: IExecuteData,
		defaultValue?: boolean | number | string,
	): boolean | number | string | undefined {
		if (parameterValue === undefined) {
			// Value is not set so return the default
			return defaultValue;
		}

		// Get the value of the node (can be an expression)
		const runIndex = 0;
		const itemIndex = 0;
		const connectionInputData: INodeExecutionData[] = [];
		const runData: IRunExecutionData = {
			resultData: {
				runData: {},
			},
		};

		return this.getParameterValue(
			parameterValue,
			runData,
			runIndex,
			itemIndex,
			node.name,
			connectionInputData,
			mode,
			timezone,
			additionalKeys,
			executeData,
		) as boolean | number | string | undefined;
	}

	/**
	 * Resolves value of complex parameter. But does not work for workflow-data.
	 *
	 * @param {(NodeParameterValue | INodeParameters | NodeParameterValue[] | INodeParameters[])} parameterValue
	 * @param {(NodeParameterValue | INodeParameters | NodeParameterValue[] | INodeParameters[] | undefined)} [defaultValue]
	 */
	getComplexParameterValue(
		node: INode,
		parameterValue: NodeParameterValue | INodeParameters | NodeParameterValue[] | INodeParameters[],
		mode: WorkflowExecuteMode,
		timezone: string,
		additionalKeys: IWorkflowDataProxyAdditionalKeys,
		executeData?: IExecuteData,
		defaultValue: NodeParameterValueType | undefined = undefined,
		selfData = {},
	): NodeParameterValueType | undefined {
		if (parameterValue === undefined) {
			// Value is not set so return the default
			return defaultValue;
		}

		// Get the value of the node (can be an expression)
		const runIndex = 0;
		const itemIndex = 0;
		const connectionInputData: INodeExecutionData[] = [];
		const runData: IRunExecutionData = {
			resultData: {
				runData: {},
			},
		};

		// Resolve the "outer" main values
		const returnData = this.getParameterValue(
			parameterValue,
			runData,
			runIndex,
			itemIndex,
			node.name,
			connectionInputData,
			mode,
			timezone,
			additionalKeys,
			executeData,
			false,
			selfData,
		);

		// Resolve the "inner" values
		return this.getParameterValue(
			returnData,
			runData,
			runIndex,
			itemIndex,
			node.name,
			connectionInputData,
			mode,
			timezone,
			additionalKeys,
			executeData,
			false,
			selfData,
		);
	}

	/**
	 * Returns the resolved node parameter value. If it is an expression it will execute it and
	 * return the result. If the value to resolve is an array or object it will do the same
	 * for all of the items and values.
	 *
	 * @param {(NodeParameterValue | INodeParameters | NodeParameterValue[] | INodeParameters[])} parameterValue
	 * @param {(IRunExecutionData | null)} runExecutionData
	 * @param {boolean} [returnObjectAsString=false]
	 */
	getParameterValue(
		parameterValue: NodeParameterValueType | INodeParameterResourceLocator,
		runExecutionData: IRunExecutionData | null,
		runIndex: number,
		itemIndex: number,
		activeNodeName: string,
		connectionInputData: INodeExecutionData[],
		mode: WorkflowExecuteMode,
		timezone: string,
		additionalKeys: IWorkflowDataProxyAdditionalKeys,
		executeData?: IExecuteData,
		returnObjectAsString = false,
		selfData = {},
	): NodeParameterValueType {
		// Helper function which returns true when the parameter is a complex one or array
		const isComplexParameter = (value: NodeParameterValueType) => {
			return typeof value === 'object';
		};

		// Helper function which resolves a parameter value depending on if it is simply or not
		const resolveParameterValue = (
			value: NodeParameterValueType,
			siblingParameters: INodeParameters,
		) => {
			if (isComplexParameter(value)) {
				return this.getParameterValue(
					value,
					runExecutionData,
					runIndex,
					itemIndex,
					activeNodeName,
					connectionInputData,
					mode,
					timezone,
					additionalKeys,
					executeData,
					returnObjectAsString,
					selfData,
				);
			}

			return this.resolveSimpleParameterValue(
				value as NodeParameterValue,
				siblingParameters,
				runExecutionData,
				runIndex,
				itemIndex,
				activeNodeName,
				connectionInputData,
				mode,
				timezone,
				additionalKeys,
				executeData,
				returnObjectAsString,
				selfData,
			);
		};

		// Check if it value is a simple one that we can get it resolved directly
		if (!isComplexParameter(parameterValue)) {
			return this.resolveSimpleParameterValue(
				parameterValue as NodeParameterValue,
				{},
				runExecutionData,
				runIndex,
				itemIndex,
				activeNodeName,
				connectionInputData,
				mode,
				timezone,
				additionalKeys,
				executeData,
				returnObjectAsString,
				selfData,
			);
		}

		// The parameter value is complex so resolve depending on type
		if (Array.isArray(parameterValue)) {
			// Data is an array
			const returnData = parameterValue.map((item) => resolveParameterValue(item, {}));
			return returnData as NodeParameterValue[] | INodeParameters[];
		}

		if (parameterValue === null || parameterValue === undefined) {
			return parameterValue;
		}

		if (typeof parameterValue !== 'object') {
			return {};
		}

		// Data is an object
		const returnData: INodeParameters = {};
		// eslint-disable-next-line no-restricted-syntax
		for (const [key, value] of Object.entries(parameterValue)) {
			returnData[key] = resolveParameterValue(
				value as NodeParameterValueType,
				parameterValue as INodeParameters,
			);
		}

		if (returnObjectAsString && typeof returnData === 'object') {
			return this.convertObjectValueToString(returnData);
		}

		return returnData;
	}
}<|MERGE_RESOLUTION|>--- conflicted
+++ resolved
@@ -60,7 +60,6 @@
 	convertObjectValueToString(value: object): string {
 		const typeName = Array.isArray(value) ? 'Array' : 'Object';
 
-<<<<<<< HEAD
 		if (value instanceof DateTime && value.invalidReason !== null) {
 			throw new Error('invalid DateTime');
 		}
@@ -74,13 +73,6 @@
 		}
 
 		result = result
-=======
-		if (DateTime.isDateTime(value) && value.invalidReason !== null) {
-			throw new Error('invalid DateTime');
-		}
-
-		const result = JSON.stringify(value)
->>>>>>> 6d811f0d
 			.replace(/,"/g, ', "') // spacing for
 			.replace(/":/g, '": '); // readability
 
