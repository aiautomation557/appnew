--- conflicted
+++ resolved
@@ -8,11 +8,6 @@
 import * as BabelCore from '@babel/core';
 
 import {
-<<<<<<< HEAD
-	ExpressionError,
-	ExpressionExtensionError,
-=======
->>>>>>> a02e92d6
 	IExecuteData,
 	INode,
 	INodeExecutionData,
@@ -25,7 +20,7 @@
 	NodeParameterValueType,
 	WorkflowExecuteMode,
 } from './Interfaces';
-import { ExpressionError } from './ExpressionError';
+import { ExpressionError, ExpressionExtensionError } from './ExpressionError';
 import { WorkflowDataProxy } from './WorkflowDataProxy';
 import type { Workflow } from './Workflow';
 
@@ -264,10 +259,9 @@
 		data.Boolean = Boolean;
 		data.Symbol = Symbol;
 
-<<<<<<< HEAD
 		// expression extensions
 		data.extend = extend;
-=======
+
 		const constructorValidation = new RegExp(/\.\s*constructor/gm);
 		if (parameterValue.match(constructorValidation)) {
 			throw new ExpressionError('Expression contains invalid constructor function call', {
@@ -276,22 +270,6 @@
 				itemIndex,
 			});
 		}
-
-		// Execute the expression
-		const returnValue = this.renderExpression(parameterValue, data);
-		if (typeof returnValue === 'function') {
-			throw new Error('Expression resolved to a function. Please add "()"');
-		} else if (typeof returnValue === 'string') {
-			return returnValue;
-		} else if (returnValue !== null && typeof returnValue === 'object') {
-			if (returnObjectAsString) {
-				return this.convertObjectValueToString(returnValue);
-			}
-		}
-
-		return returnValue;
-	}
->>>>>>> a02e92d6
 
 		// Execute the expression
 		// eslint-disable-next-line @typescript-eslint/no-explicit-any
