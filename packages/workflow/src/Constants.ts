--- conflicted
+++ resolved
@@ -64,10 +64,7 @@
 export const LANGCHAIN_CUSTOM_TOOLS = [
 	CODE_TOOL_LANGCHAIN_NODE_TYPE,
 	WORKFLOW_TOOL_LANGCHAIN_NODE_TYPE,
-<<<<<<< HEAD
 	HTTP_REQUEST_TOOL_LANGCHAIN_NODE_TYPE,
-];
-=======
 ];
 
 //nodes that would execute only once with such parameters
@@ -97,5 +94,4 @@
 	'n8n-nodes-base.redis': {
 		operation: [undefined], // default info
 	},
-};
->>>>>>> f9aa3400
+};