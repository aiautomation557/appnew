<<<<<<< HEAD
export const OBFUSCATED_ERROR_MESSAGE = 'Internal error';
=======
import type { NodeParameterValue } from './Interfaces';
>>>>>>> b91e50fc

export const BINARY_ENCODING = 'base64';
export const WAIT_TIME_UNLIMITED = '3000-01-01T00:00:00.000Z';

export const LOG_LEVELS = ['silent', 'error', 'warn', 'info', 'debug', 'verbose'] as const;

export const CODE_LANGUAGES = ['javaScript', 'python'] as const;
export const CODE_EXECUTION_MODES = ['runOnceForAllItems', 'runOnceForEachItem'] as const;

// Arbitrary value to represent an empty credential value
export const CREDENTIAL_EMPTY_VALUE = '__n8n_EMPTY_VALUE_7b1af746-3729-4c60-9b9b-e08eb29e58da';

export const FORM_TRIGGER_PATH_IDENTIFIER = 'n8n-form';

export const UNKNOWN_ERROR_MESSAGE = 'There was an unknown issue while executing the node';
export const UNKNOWN_ERROR_DESCRIPTION =
	'Double-check the node configuration and the service it connects to. Check the error details below and refer to the <a href="https://docs.n8n.io" target="_blank">n8n documentation</a> to troubleshoot the issue.';
export const UNKNOWN_ERROR_MESSAGE_CRED = 'UNKNOWN ERROR';

//n8n-nodes-base
export const STICKY_NODE_TYPE = 'n8n-nodes-base.stickyNote';
export const NO_OP_NODE_TYPE = 'n8n-nodes-base.noOp';
export const HTTP_REQUEST_NODE_TYPE = 'n8n-nodes-base.httpRequest';
export const WEBHOOK_NODE_TYPE = 'n8n-nodes-base.webhook';
export const MANUAL_TRIGGER_NODE_TYPE = 'n8n-nodes-base.manualTrigger';
export const ERROR_TRIGGER_NODE_TYPE = 'n8n-nodes-base.errorTrigger';
export const START_NODE_TYPE = 'n8n-nodes-base.start';
export const EXECUTE_WORKFLOW_TRIGGER_NODE_TYPE = 'n8n-nodes-base.executeWorkflowTrigger';
export const CODE_NODE_TYPE = 'n8n-nodes-base.code';
export const FUNCTION_NODE_TYPE = 'n8n-nodes-base.function';
export const FUNCTION_ITEM_NODE_TYPE = 'n8n-nodes-base.functionItem';

export const STARTING_NODE_TYPES = [
	MANUAL_TRIGGER_NODE_TYPE,
	EXECUTE_WORKFLOW_TRIGGER_NODE_TYPE,
	ERROR_TRIGGER_NODE_TYPE,
	START_NODE_TYPE,
];

export const SCRIPTING_NODE_TYPES = [FUNCTION_NODE_TYPE, FUNCTION_ITEM_NODE_TYPE, CODE_NODE_TYPE];

/**
 * Nodes whose parameter values may refer to other nodes without expressions.
 * Their content may need to be updated when the referenced node is renamed.
 */
export const NODES_WITH_RENAMABLE_CONTENT = new Set([
	CODE_NODE_TYPE,
	FUNCTION_NODE_TYPE,
	FUNCTION_ITEM_NODE_TYPE,
]);

//@n8n/n8n-nodes-langchain
export const MANUAL_CHAT_TRIGGER_LANGCHAIN_NODE_TYPE = '@n8n/n8n-nodes-langchain.manualChatTrigger';
export const AGENT_LANGCHAIN_NODE_TYPE = '@n8n/n8n-nodes-langchain.agent';
export const CHAIN_LLM_LANGCHAIN_NODE_TYPE = '@n8n/n8n-nodes-langchain.chainLlm';
export const OPENAI_LANGCHAIN_NODE_TYPE = '@n8n/n8n-nodes-langchain.openAi';
export const CHAIN_SUMMARIZATION_LANGCHAIN_NODE_TYPE =
	'@n8n/n8n-nodes-langchain.chainSummarization';
export const CODE_TOOL_LANGCHAIN_NODE_TYPE = '@n8n/n8n-nodes-langchain.toolCode';
export const WORKFLOW_TOOL_LANGCHAIN_NODE_TYPE = '@n8n/n8n-nodes-langchain.toolWorkflow';

export const LANGCHAIN_CUSTOM_TOOLS = [
	CODE_TOOL_LANGCHAIN_NODE_TYPE,
	WORKFLOW_TOOL_LANGCHAIN_NODE_TYPE,
];

//nodes that would execute only once with such parameters
//add 'undefined' to parameters values if it is parameter's default value
export const SINGLE_EXECUTION_NODES: { [key: string]: { [key: string]: NodeParameterValue[] } } = {
	'n8n-nodes-base.code': {
		mode: [undefined, 'runOnceForAllItems'],
	},
	'n8n-nodes-base.executeWorkflow': {
		mode: [undefined, 'once'],
	},
	'n8n-nodes-base.crateDb': {
		operation: [undefined, 'update'], // default insert
	},
	'n8n-nodes-base.timescaleDb': {
		operation: [undefined, 'update'], // default insert
	},
	'n8n-nodes-base.microsoftSql': {
		operation: [undefined, 'update', 'delete'], // default insert
	},
	'n8n-nodes-base.questDb': {
		operation: [undefined], // default insert
	},
	'n8n-nodes-base.mongoDb': {
		operation: ['insert', 'update'],
	},
	'n8n-nodes-base.redis': {
		operation: [undefined], // default info
	},
};<|MERGE_RESOLUTION|>--- conflicted
+++ resolved
@@ -1,8 +1,4 @@
-<<<<<<< HEAD
-export const OBFUSCATED_ERROR_MESSAGE = 'Internal error';
-=======
 import type { NodeParameterValue } from './Interfaces';
->>>>>>> b91e50fc
 
 export const BINARY_ENCODING = 'base64';
 export const WAIT_TIME_UNLIMITED = '3000-01-01T00:00:00.000Z';
@@ -96,4 +92,6 @@
 	'n8n-nodes-base.redis': {
 		operation: [undefined], // default info
 	},
-};+};
+
+export const OBFUSCATED_ERROR_MESSAGE = 'Internal error';