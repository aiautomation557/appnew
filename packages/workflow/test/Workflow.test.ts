import {
	IConnections,
	INode,
	INodeExecutionData,
	INodeParameters,
	IRunExecutionData,
	Workflow,
} from '../src';

process.env.TEST_VARIABLE_1 = 'valueEnvVariable1';

import * as Helpers from './Helpers';

interface StubNode {
	name: string;
	parameters: INodeParameters;
}

describe('Workflow', () => {
	describe('renameNodeInExpressions', () => {
		const tests = [
			{
				description: 'do nothing if there is no expression',
				input: {
					currentName: 'Node1',
					newName: 'Node1New',
					parameters: {
						value1: 'value1Node1',
						value2: 'value2Node1',
					},
				},
				output: {
					value1: 'value1Node1',
					value2: 'value2Node1',
				},
			},
			{
				description: 'should work with dot notation',
				input: {
					currentName: 'Node1',
					newName: 'NewName',
					parameters: {
						value1: "={{$node.Node1.data.value1 + 'Node1'}}",
						value2: "={{$node.Node1.data.value2 + ' - ' + $node.Node1.data.value2}}",
					},
				},
				output: {
					value1: "={{$node.NewName.data.value1 + 'Node1'}}",
					value2: "={{$node.NewName.data.value2 + ' - ' + $node.NewName.data.value2}}",
				},
			},
			{
				description: 'should work with ["nodeName"]',
				input: {
					currentName: 'Node1',
					newName: 'NewName',
					parameters: {
						value1: '={{$node["Node1"]["data"]["value1"] + \'Node1\'}}',
						value2:
							'={{$node["Node1"]["data"]["value2"] + \' - \' + $node["Node1"]["data"]["value2"]}}',
					},
				},
				output: {
					value1: '={{$node["NewName"]["data"]["value1"] + \'Node1\'}}',
					value2:
						'={{$node["NewName"]["data"]["value2"] + \' - \' + $node["NewName"]["data"]["value2"]}}',
				},
			},
			{
				description: "should work with ['nodeName']",
				input: {
					currentName: 'Node1',
					newName: 'NewName',
					parameters: {
						value1: "={{$node['Node1']['data']['value1'] + 'Node1'}}",
						value2:
							"={{$node['Node1']['data']['value2'] + ' - ' + $node['Node1']['data']['value2']}}",
					},
				},
				output: {
					value1: "={{$node['NewName']['data']['value1'] + 'Node1'}}",
					value2:
						"={{$node['NewName']['data']['value2'] + ' - ' + $node['NewName']['data']['value2']}}",
				},
			},
			{
				description: 'should work on lower levels',
				input: {
					currentName: 'Node1',
					newName: 'NewName',
					parameters: {
						level1a: "={{$node.Node1.data.value1 + 'Node1'}}",
						level1b: [
							{
								value2a: "={{$node.Node1.data.value1 + 'Node1'}}",
								value2b: "={{$node.Node1.data.value1 + 'Node1'}}",
							},
						],
						level1c: {
							value2a: {
								value3a: "={{$node.Node1.data.value1 + 'Node1'}}",
								value3b: [
									{
										value4a: "={{$node.Node1.data.value1 + 'Node1'}}",
										value4b: {
											value5a: "={{$node.Node1.data.value1 + 'Node1'}}",
											value5b: "={{$node.Node1.data.value1 + 'Node1'}}",
										},
									},
								],
							},
						},
					} as INodeParameters,
				},
				output: {
					level1a: "={{$node.NewName.data.value1 + 'Node1'}}",
					level1b: [
						{
							value2a: "={{$node.NewName.data.value1 + 'Node1'}}",
							value2b: "={{$node.NewName.data.value1 + 'Node1'}}",
						},
					],
					level1c: {
						value2a: {
							value3a: "={{$node.NewName.data.value1 + 'Node1'}}",
							value3b: [
								{
									value4a: "={{$node.NewName.data.value1 + 'Node1'}}",
									value4b: {
										value5a: "={{$node.NewName.data.value1 + 'Node1'}}",
										value5b: "={{$node.NewName.data.value1 + 'Node1'}}",
									},
								},
							],
						},
					},
				},
			},
		];

		const nodeTypes = Helpers.NodeTypes();
		const workflow = new Workflow({ nodes: [], connections: {}, active: false, nodeTypes });

		for (const testData of tests) {
			test(testData.description, () => {
				const result = workflow.renameNodeInExpressions(
					testData.input.parameters,
					testData.input.currentName,
					testData.input.newName,
				);
				expect(result).toEqual(testData.output);
			});
		}
	});

	describe('renameNode', () => {
		const tests = [
			{
				description: 'rename node without connections',
				input: {
					currentName: 'Node1',
					newName: 'Node1New',
					nodes: [
						{
							name: 'Node1',
							parameters: {
								value1: 'value1Node1',
								value2: 'value2Node1',
							},
						},
					],
					connections: {},
				},
				output: {
					nodes: [
						{
							name: 'Node1New',
							parameters: {
								value1: 'value1Node1',
								value2: 'value2Node1',
							},
						},
					],
					connections: {},
				},
			},
			{
				description: 'rename node with one output connection',
				input: {
					currentName: 'Node1',
					newName: 'Node1New',
					nodes: [
						{
							name: 'Node1',
							parameters: {
								value1: 'value1Node1',
								value2: 'value2Node1',
							},
						},
						{
							name: 'Node2',
							parameters: {
								value1: 'value1Node2',
								value2: 'value2Node2',
							},
						},
					],
					connections: {
						Node1: {
							main: [
								[
									{
										node: 'Node2',
										type: 'main',
										index: 0,
									},
								],
							],
						},
					},
				},
				output: {
					nodes: [
						{
							name: 'Node1New',
							parameters: {
								value1: 'value1Node1',
								value2: 'value2Node1',
							},
						},
						{
							name: 'Node2',
							parameters: {
								value1: 'value1Node2',
								value2: 'value2Node2',
							},
						},
					],
					connections: {
						Node1New: {
							main: [
								[
									{
										node: 'Node2',
										type: 'main',
										index: 0,
									},
								],
							],
						},
					},
				},
			},
			{
				description: 'rename node with one input connection',
				input: {
					currentName: 'Node2',
					newName: 'Node2New',
					nodes: [
						{
							name: 'Node1',
							parameters: {
								value1: 'value1Node1',
								value2: 'value2Node1',
							},
						},
						{
							name: 'Node2',
							parameters: {
								value1: 'value1Node2',
								value2: 'value2Node2',
							},
						},
					],
					connections: {
						Node1: {
							main: [
								[
									{
										node: 'Node2',
										type: 'main',
										index: 0,
									},
								],
							],
						},
					},
				},
				output: {
					nodes: [
						{
							name: 'Node1',
							parameters: {
								value1: 'value1Node1',
								value2: 'value2Node1',
							},
						},
						{
							name: 'Node2New',
							parameters: {
								value1: 'value1Node2',
								value2: 'value2Node2',
							},
						},
					],
					connections: {
						Node1: {
							main: [
								[
									{
										node: 'Node2New',
										type: 'main',
										index: 0,
									},
								],
							],
						},
					},
				},
			},
			{
				description: 'rename node with multiple input and output connection',
				input: {
					currentName: 'Node3',
					newName: 'Node3New',
					nodes: [
						{
							name: 'Node1',
							parameters: {
								value1: 'value1Node1',
								value2: 'value2Node1',
							},
						},
						{
							name: 'Node2',
							parameters: {
								value1: 'value1Node2',
								value2: 'value2Node2',
							},
						},
						{
							name: 'Node3',
							parameters: {
								value1: 'value1Node3',
								value2: 'value2Node3',
							},
						},
						{
							name: 'Node4',
							parameters: {
								value1: 'value1Node4',
								value2: 'value2Node4',
							},
						},
						{
							name: 'Node5',
							parameters: {
								value1: 'value1Node5',
								value2: 'value2Node5',
							},
						},
					],
					connections: {
						Node1: {
							main: [
								[
									{
										node: 'Node3',
										type: 'main',
										index: 0,
									},
								],
							],
						},
						Node2: {
							main: [
								[
									{
										node: 'Node3',
										type: 'main',
										index: 0,
									},
									{
										node: 'Node5',
										type: 'main',
										index: 0,
									},
								],
							],
						},
						Node3: {
							main: [
								[
									{
										node: 'Node4',
										type: 'main',
										index: 0,
									},
									{
										node: 'Node5',
										type: 'main',
										index: 0,
									},
								],
							],
						},
					},
				},
				output: {
					nodes: [
						{
							name: 'Node1',
							parameters: {
								value1: 'value1Node1',
								value2: 'value2Node1',
							},
						},
						{
							name: 'Node2',
							parameters: {
								value1: 'value1Node2',
								value2: 'value2Node2',
							},
						},
						{
							name: 'Node3New',
							parameters: {
								value1: 'value1Node3',
								value2: 'value2Node3',
							},
						},
						{
							name: 'Node4',
							parameters: {
								value1: 'value1Node4',
								value2: 'value2Node4',
							},
						},
						{
							name: 'Node5',
							parameters: {
								value1: 'value1Node5',
								value2: 'value2Node5',
							},
						},
					],
					connections: {
						Node1: {
							main: [
								[
									{
										node: 'Node3New',
										type: 'main',
										index: 0,
									},
								],
							],
						},
						Node2: {
							main: [
								[
									{
										node: 'Node3New',
										type: 'main',
										index: 0,
									},
									{
										node: 'Node5',
										type: 'main',
										index: 0,
									},
								],
							],
						},
						Node3New: {
							main: [
								[
									{
										node: 'Node4',
										type: 'main',
										index: 0,
									},
									{
										node: 'Node5',
										type: 'main',
										index: 0,
									},
								],
							],
						},
					},
				},
			},
			// This does just a basic test if "renameNodeInExpressions" gets used. More complex
			// tests with different formats and levels are in the separate tests for the function
			// "renameNodeInExpressions"
			{
				description: 'change name also in expressions which use node-name (dot notation)',
				input: {
					currentName: 'Node1',
					newName: 'Node1New',
					nodes: [
						{
							name: 'Node1',
							parameters: {
								value1: 'value1Node1',
								value2: 'value2Node1',
							},
						},
						{
							name: 'Node2',
							parameters: {
								value1: "={{$node.Node1.data.value1 + 'Node1'}}",
								value2: "={{$node.Node1.data.value2 + ' - ' + $node.Node1.data.value2}}",
							},
						},
					],
					connections: {},
				},
				output: {
					nodes: [
						{
							name: 'Node1New',
							parameters: {
								value1: 'value1Node1',
								value2: 'value2Node1',
							},
						},
						{
							name: 'Node2',
							parameters: {
								value1: "={{$node.Node1New.data.value1 + 'Node1'}}",
								value2: "={{$node.Node1New.data.value2 + ' - ' + $node.Node1New.data.value2}}",
							},
						},
					],
					connections: {},
				},
			},
		];

		const nodeTypes = Helpers.NodeTypes();
		let workflow: Workflow;

		function createNodeData(stubData: StubNode): INode {
			return {
				name: stubData.name,
				parameters: stubData.parameters,
				type: 'test.set',
				typeVersion: 1,
				position: [100, 100],
			};
		}

		let executeNodes: INode[];
		let resultNodes: {
			[key: string]: INode;
		};

		for (const testData of tests) {
			test(testData.description, () => {
				executeNodes = [];
				for (const node of testData.input.nodes) {
					executeNodes.push(createNodeData(node));
				}

				workflow = new Workflow({
					nodes: executeNodes,
					connections: testData.input.connections as IConnections,
					active: false,
					nodeTypes,
				});
				workflow.renameNode(testData.input.currentName, testData.input.newName);

				resultNodes = {};
				for (const node of testData.output.nodes) {
					resultNodes[node.name] = createNodeData(node);
				}

				expect(workflow.nodes).toEqual(resultNodes);
				expect(workflow.connectionsBySourceNode).toEqual(testData.output.connections);
			});
		}
	});

	describe('getParameterValue', () => {
		const tests = [
			{
				description: 'read simple not expression value',
				input: {
					Node1: {
						parameters: {
							value1: 'valueNode1',
						},
					},
					Node2: {
						parameters: {
							value1: 'valueNode2',
						},
					},
				},
				output: {
					value1: 'valueNode2',
				},
			},
			{
				description: 'read simple math expression',
				input: {
					Node1: {
						parameters: {
							value1: '',
						},
					},
					Node2: {
						parameters: {
							value1: '={{1+2}}',
						},
					},
				},
				output: {
					value1: 3,
				},
			},
			{
				description: 'read data from node-output-data with with long "$node.{NODE}.data" syntax',
				input: {
					Node1: {
						parameters: {
							value1: 'valueNode1',
						},
					},
					Node2: {
						parameters: {
							value1: '={{$node.Node1.data.value1}}',
						},
					},
				},
				output: {
					value1: 'valueNode1',
				},
			},
			{
				description:
					'read data from node-output-data with with long "$node.{NODE}.data" syntax add value and append text',
				input: {
					Node1: {
						parameters: {
							value1: 1,
						},
					},
					Node2: {
						parameters: {
							value1: '={{$node.Node1.data.value1 + 2}} asdf',
						},
					},
				},
				output: {
					value1: '3 asdf',
				},
			},
			{
				description:
					'read deep-data from node-output-data with with long "$node.{NODE}.data" syntax with JavaScript Code',
				input: {
					Node1: {
						parameters: {
							value1: 'whatever',
						},
						// Overwrite the output data
						outputJson: {
							value1: {
								a: 1,
								b: 2,
								c: 3,
							},
						},
					},
					Node2: {
						parameters: {
							value1: '={{Object.keys($node.Node1.data.value1).join(", ")}}',
						},
					},
				},
				output: {
					value1: 'a, b, c',
				},
			},
			{
				description: 'read data from incoming-node-data with with short "data" syntax',
				input: {
					Node1: {
						parameters: {
							value1: 'valueNode1',
						},
					},
					Node2: {
						parameters: {
							value1: '={{$data.value1}}',
						},
					},
				},
				output: {
					value1: 'valueNode1',
				},
			},
			{
				description: 'read deep-data from incoming-node-data with with short "data" syntax',
				input: {
					Node1: {
						parameters: {
							value1: 'whatever',
						},
						// Overwrite the output data
						outputJson: {
							value1: {
								a: {
									b: 'deepDataNode1',
								},
							},
						},
					},
					Node2: {
						parameters: {
							value1: '={{$data.value1.a.b}}',
						},
					},
				},
				output: {
					value1: 'deepDataNode1',
				},
			},
			{
				description:
					'read deep-data from node-output-data with with long "$node.{NODE}.data" syntax',
				input: {
					Node1: {
						parameters: {
							value1: 'whatever',
						},
						// Overwrite the output data
						outputJson: {
							value1: {
								a: {
									b: 'deepDataNode1',
								},
							},
						},
					},
					Node2: {
						parameters: {
							value1: '={{$node.Node1.data.value1.a.b}}',
						},
					},
				},
				output: {
					value1: 'deepDataNode1',
				},
			},
			{
				description:
					'read binary-string-data from incoming-node-data with with short "$binary" syntax',
				input: {
					Node1: {
						parameters: {
							value1: 'whatever',
						},
						// Overwrite the output data
						outputBinary: {
							binaryKey: {
								data: '',
								type: '',
								fileName: 'test-file1.jpg',
							},
						},
					},
					Node2: {
						parameters: {
							value1: '={{$binary.binaryKey.fileName}}',
						},
					},
				},
				output: {
					value1: 'test-file1.jpg',
				},
			},
			{
				description:
					'read binary-string-data from node-output-data with with long "$node.{NODE}.binary" syntax',
				input: {
					Node1: {
						parameters: {
							value1: 'whatever',
						},
						// Overwrite the output data
						outputBinary: {
							binaryKey: {
								data: '',
								type: '',
								fileName: 'test-file1.jpg',
							},
						},
					},
					Node2: {
						parameters: {
							value1: '={{$node.Node1.binary.binaryKey.fileName}}',
						},
					},
				},
				output: {
					value1: 'test-file1.jpg',
				},
			},
			{
				description: 'read parameter from other node with with long "$node.parameter" syntax',
				input: {
					Node1: {
						parameters: {
							value1: 'valueNode1',
						},
					},
					Node2: {
						parameters: {
							value1: '={{$node.Node1.parameter.value1}}',
						},
					},
				},
				output: {
					value1: 'valueNode1',
				},
			},
			{
				description: 'read environment data "$env" syntax which exists',
				input: {
					Node1: {
						parameters: {
							value1: 'valueNode1',
						},
					},
					Node2: {
						parameters: {
							value1: '={{$env.TEST_VARIABLE_1}}',
						},
					},
				},
				output: {
					value1: 'valueEnvVariable1',
				},
			},
			{
				description: 'read environment data "$env" syntax which does not exists',
				input: {
					Node1: {
						parameters: {
							value1: 'valueNode1',
						},
					},
					Node2: {
						parameters: {
							value1: '={{$env.DOES_NOT_EXIST}}',
						},
					},
				},
				output: {
					value1: undefined,
				},
			},
			{
				description: 'read parameter from current node with short "$parameter" syntax',
				input: {
					Node1: {
						parameters: {
							value1: 'valueNode1',
						},
					},
					Node2: {
						parameters: {
							value1: 'valueNode2',
							value2: '={{$parameter.value1}}',
						},
					},
				},
				output: {
					value1: 'valueNode2',
					value2: 'valueNode2',
				},
			},
			{
				description:
					'return resolved value when referencing another property with expression (long "$node.{NODE}.data" syntax)',
				input: {
					Node1: {
						parameters: {
							value1: 'valueNode1',
						},
					},
					Node2: {
						parameters: {
							value1: '={{$node.Node1.data.value1}}',
							value2: '={{$parameter.value1}}',
						},
					},
				},
				output: {
					value1: 'valueNode1',
					value2: 'valueNode1',
				},
			},
			{
				description:
					'return resolved value when referencing another property with expression (short "data" syntax)',
				input: {
					Node1: {
						parameters: {
							value1: 'valueNode1',
						},
					},
					Node2: {
						parameters: {
							value1: '={{$data.value1}}',
							value2: '={{$parameter.value1}}',
						},
					},
				},
				output: {
					value1: 'valueNode1',
					value2: 'valueNode1',
				},
			},
			{
				description:
					'return resolved value when referencing another property with expression when a node has spaces (long "$node["{NODE}"].parameter" syntax)',
				input: {
					Node1: {
						parameters: {
							value1: 'valueNode1',
						},
					},
					Node2: {
						parameters: {
							value1: '={{$node["Node 4 with spaces"].parameter.value1}}',
						},
					},
				},
				output: {
					value1: 'default-value1',
				},
			},
			{
				description:
					'return resolved value when referencing another property with expression on another node (long "$node["{NODE}"].parameter" syntax)',
				input: {
					Node1: {
						parameters: {
							value1: 'valueNode1',
						},
					},
					Node2: {
						parameters: {
							value1: '={{$node["Node1"].parameter.value1}}a',
						},
					},
					Node3: {
						parameters: {
							value1: '={{$node["Node2"].parameter.value1}}b',
						},
					},
				},
				output: {
					value1: 'valueNode1ab',
				},
			},
			// TODO: Make that this test does not fail!
			// {
			//     description: 'return resolved value when short "data" syntax got used in expression on paramter of not active node which got referenced by active one',
			//     input: {
			//         Node1: {
			//             parameters: {
			//                 value1: 'valueNode1',
			//             }
			//         },
			//         Node2: {
			//             parameters: {
			//                 value1: '={{$data.value1}}-Node2',
			//             },
			//         },
			//         Node3: {
			//             parameters: {
			//                 value1: '={{$data.value1}}-Node3+1',
			//                 value2: '={{node.Node2.data.value1}}-Node3+2',
			//             },
			//         }
			//     },
			//     output: {
			//         value1: 'valueNode1-Node2-Node3+1',
			//         value2: 'valueNode1-Node2-Node3+2',
			//     },
			// },
		];

		const nodeTypes = Helpers.NodeTypes();

		for (const testData of tests) {
			test(testData.description, () => {
				const nodes: INode[] = [
					{
						name: 'Node1',
						parameters: testData.input.Node1.parameters,
						type: 'test.set',
						typeVersion: 1,
						position: [100, 100],
					},
					{
						name: 'Node2',
						parameters: testData.input.Node2.parameters,
						type: 'test.set',
						typeVersion: 1,
						position: [100, 200],
					},
					{
						name: 'Node3',
						// @ts-ignore
						parameters: testData.input.hasOwnProperty('Node3')
							// @ts-ignore
							? testData.input.Node3.parameters
							: {},
						type: 'test.set',
						typeVersion: 1,
						position: [100, 300],
					},
					{
						name: 'Node 4 with spaces',
						// @ts-ignore
						parameters: testData.input.hasOwnProperty('Node4')
							// @ts-ignore
							? testData.input.Node4.parameters
							: {},
						type: 'test.set',
						typeVersion: 1,
						position: [100, 400],
					},
				];
				const connections: IConnections = {
					Node1: {
						main: [
							[
								{
									node: 'Node2',
									type: 'main',
									index: 0,
								},
							],
						],
					},
					Node2: {
						main: [
							[
								{
									node: 'Node3',
									type: 'main',
									index: 0,
								},
							],
						],
					},
				};

				const workflow = new Workflow({ nodes, connections, active: false, nodeTypes });
				const activeNodeName = testData.input.hasOwnProperty('Node3') ? 'Node3' : 'Node2';

				const runExecutionData: IRunExecutionData = {
					resultData: {
						runData: {
							Node1: [
								{
									startTime: 1,
									executionTime: 1,
									// @ts-ignore
									data: {
										main: [
											[
												{
													// @ts-ignore
													json: testData.input.Node1.outputJson || testData.input.Node1.parameters,
													// @ts-ignore
													binary: testData.input.Node1.outputBinary,
												},
											],
										],
									},
								},
							],
						},
					},
				};

				const itemIndex = 0;
				const runIndex = 0;
				const connectionInputData: INodeExecutionData[] =
					runExecutionData.resultData.runData!['Node1']![0]!.data!.main[0]!;

				for (const parameterName of Object.keys(testData.output)) {
<<<<<<< HEAD
					const parameterValue = nodes.find((node) => node.name === activeNodeName)!.parameters[
						parameterName
					];
					const result = workflow.expression.getParameterValue(
						parameterValue,
						runExecutionData,
						runIndex,
						itemIndex,
						activeNodeName,
						connectionInputData,
						'manual',
					);
=======
					const parameterValue = nodes.find((node) => node.name === activeNodeName)!.parameters[parameterName];
					const result = workflow.expression.getParameterValue(parameterValue, runExecutionData, runIndex, itemIndex, activeNodeName, connectionInputData, 'manual', {});
>>>>>>> fc95c00c
					// @ts-ignore
					expect(result).toEqual(testData.output[parameterName]);
				}
			});
		}

		// test('should be able to set and read key data without initial data set', () => {

		//     const nodes: Node[] = [
		//         {
		//             "name": "Node1",
		//             "parameters": {
		//                 "value": "outputSet1"
		//             },
		//             "type": "test.set",
		//             "typeVersion": 1,
		//             "position": [
		//                 100,
		//                 200
		//             ]
		//         },
		//         {
		//             "name": "Node2",
		//             "parameters": {
		//                 "name": "=[data.propertyName]"
		//             },
		//             "type": "test.set",
		//             "typeVersion": 1,
		//             "position": [
		//                 100,
		//                 300
		//             ]
		//         }
		//     ];
		//     const connections: Connections = {
		//         "Node1": {
		//             "main": [
		//                 [
		//                     {
		//                         "node": "Node2",
		//                         "type": "main",
		//                         "index": 0
		//                     }
		//                 ]
		//             ]
		//         }
		//     };

		//     const nodeTypes = Helpers.NodeTypes();
		//     const workflow = new Workflow({ nodes, connections, active: false, nodeTypes });
		//     const activeNodeName = 'Node2';

		//     // @ts-ignore
		//     const parameterValue = nodes.find((node) => node.name === activeNodeName).parameters.name;
		//     // const parameterValue = '=[data.propertyName]'; // TODO: Make this dynamic from node-data via "activeNodeName"!
		//     const runData: RunData = {
		//         Node1: [
		//             {
		//                 startTime: 1,
		//                 executionTime: 1,
		//                 data: {
		//                     main: [
		//                         [
		//                             {
		//                                 json: {
		//                                     propertyName: 'outputSet1'
		//                                 }
		//                             }
		//                         ]
		//                     ]
		//                 }
		//             }
		//         ]
		//     };

		//     const itemIndex = 0;
		//     const connectionInputData: NodeExecutionData[] = runData!['Node1']![0]!.data!.main[0]!;

		//     const result = workflow.getParameterValue(parameterValue, runData, itemIndex, activeNodeName, connectionInputData);

		//     expect(result).toEqual('outputSet1');
		// });

		test('should also resolve all child parameters when the parent get requested', () => {
			const nodeTypes = Helpers.NodeTypes();

			const nodes: INode[] = [
				{
					name: 'Node1',
					parameters: {
						values: {
							string: [
								{
									name: 'name1',
									value: 'value1',
								},
								{
									name: 'name2',
									value: '={{$parameter.values.string[0].value}}A',
								},
							],
						},
					},
					type: 'test.setMulti',
					typeVersion: 1,
					position: [100, 100],
				},
			];
			const connections: IConnections = {};

			const workflow = new Workflow({ nodes, connections, active: false, nodeTypes });
			const activeNodeName = 'Node1';

			const runExecutionData: IRunExecutionData = {
				resultData: {
					runData: {
						Node1: [
							{
								startTime: 1,
								executionTime: 1,
								data: {
									main: [
										[
											{
												json: {},
											},
										],
									],
								},
							},
						],
					},
				},
			};

			const itemIndex = 0;
			const runIndex = 0;
			const connectionInputData: INodeExecutionData[] =
				runExecutionData.resultData.runData!['Node1']![0]!.data!.main[0]!;
			const parameterName = 'values';

<<<<<<< HEAD
			const parameterValue = nodes.find((node) => node.name === activeNodeName)!.parameters[
				parameterName
			];
			const result = workflow.expression.getParameterValue(
				parameterValue,
				runExecutionData,
				runIndex,
				itemIndex,
				activeNodeName,
				connectionInputData,
				'manual',
			);
=======
			const parameterValue = nodes.find((node) => node.name === activeNodeName)!.parameters[parameterName];
			const result = workflow.expression.getParameterValue(parameterValue, runExecutionData, runIndex, itemIndex, activeNodeName, connectionInputData, 'manual', {});
>>>>>>> fc95c00c

			expect(result).toEqual({
				string: [
					{
						name: 'name1',
						value: 'value1',
					},
					{
						name: 'name2',
						value: 'value1A',
					},
				],
			});
		});
	});
});<|MERGE_RESOLUTION|>--- conflicted
+++ resolved
@@ -1099,23 +1099,8 @@
 					runExecutionData.resultData.runData!['Node1']![0]!.data!.main[0]!;
 
 				for (const parameterName of Object.keys(testData.output)) {
-<<<<<<< HEAD
-					const parameterValue = nodes.find((node) => node.name === activeNodeName)!.parameters[
-						parameterName
-					];
-					const result = workflow.expression.getParameterValue(
-						parameterValue,
-						runExecutionData,
-						runIndex,
-						itemIndex,
-						activeNodeName,
-						connectionInputData,
-						'manual',
-					);
-=======
 					const parameterValue = nodes.find((node) => node.name === activeNodeName)!.parameters[parameterName];
 					const result = workflow.expression.getParameterValue(parameterValue, runExecutionData, runIndex, itemIndex, activeNodeName, connectionInputData, 'manual', {});
->>>>>>> fc95c00c
 					// @ts-ignore
 					expect(result).toEqual(testData.output[parameterName]);
 				}
@@ -1257,23 +1242,8 @@
 				runExecutionData.resultData.runData!['Node1']![0]!.data!.main[0]!;
 			const parameterName = 'values';
 
-<<<<<<< HEAD
-			const parameterValue = nodes.find((node) => node.name === activeNodeName)!.parameters[
-				parameterName
-			];
-			const result = workflow.expression.getParameterValue(
-				parameterValue,
-				runExecutionData,
-				runIndex,
-				itemIndex,
-				activeNodeName,
-				connectionInputData,
-				'manual',
-			);
-=======
 			const parameterValue = nodes.find((node) => node.name === activeNodeName)!.parameters[parameterName];
 			const result = workflow.expression.getParameterValue(parameterValue, runExecutionData, runIndex, itemIndex, activeNodeName, connectionInputData, 'manual', {});
->>>>>>> fc95c00c
 
 			expect(result).toEqual({
 				string: [
