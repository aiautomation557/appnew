--- conflicted
+++ resolved
@@ -51,12 +51,8 @@
     "@types/xml2js": "^0.4.3"
   },
   "dependencies": {
-<<<<<<< HEAD
-    "@n8n_io/riot-tmpl": "^1.0.1",
+    "@n8n_io/riot-tmpl": "^2.0.0",
     "crypto-js": "^4.1.1",
-=======
-    "@n8n_io/riot-tmpl": "^2.0.0",
->>>>>>> 7df07289
     "jmespath": "^0.16.0",
     "js-base64": "^3.7.2",
     "lodash.get": "^4.4.2",
