{
  "name": "n8n-workflow",
  "version": "0.90.0",
  "description": "Workflow base code of n8n",
  "license": "SEE LICENSE IN LICENSE.md",
  "homepage": "https://n8n.io",
  "author": {
    "name": "Jan Oberhauser",
    "email": "jan@n8n.io"
  },
  "repository": {
    "type": "git",
    "url": "git+https://github.com/n8n-io/n8n.git"
  },
  "main": "dist/src/index",
  "types": "dist/src/index.d.ts",
  "scripts": {
    "dev": "npm run watch",
    "build": "tsc",
    "format": "cd ../.. && node_modules/prettier/bin-prettier.js packages/workflow/**/**.ts --write",
    "lint": "cd ../.. && node_modules/eslint/bin/eslint.js packages/workflow",
    "lintfix": "cd ../.. && node_modules/eslint/bin/eslint.js packages/workflow --fix",
    "watch": "tsc --watch",
    "test": "jest"
  },
  "files": [
    "dist"
  ],
  "devDependencies": {
    "@types/express": "^4.17.6",
<<<<<<< HEAD
    "@types/jest": "^27.4.0",
=======
    "@types/jest": "^26.0.13",
    "@types/jmespath": "^0.15.0",
>>>>>>> 64f8b6f7
    "@types/lodash.get": "^4.4.6",
    "@types/lodash.merge": "^4.6.6",
    "@types/luxon": "^2.0.9",
    "@types/lodash.set": "^4.3.6",
    "@types/node": "14.17.27",
    "@types/xml2js": "^0.4.3",
    "@typescript-eslint/eslint-plugin": "^4.29.0",
    "@typescript-eslint/parser": "^4.29.0",
    "eslint": "^7.32.0",
    "eslint-config-airbnb-typescript": "^12.3.1",
    "eslint-config-prettier": "^8.3.0",
    "eslint-plugin-import": "^2.23.4",
    "eslint-plugin-prettier": "^3.4.0",
    "jest": "^27.4.7",
    "prettier": "^2.3.2",
    "ts-jest": "^27.1.3",
    "tslint": "^6.1.2",
    "typescript": "~4.3.5"
  },
  "dependencies": {
    "jmespath": "^0.16.0",
    "lodash.get": "^4.4.2",
    "lodash.isequal": "^4.5.0",
    "lodash.merge": "^4.6.2",
    "lodash.set": "^4.3.2",
    "luxon": "^2.3.0",
    "riot-tmpl": "^3.0.8",
    "xml2js": "^0.4.23"
  },
  "jest": {
    "transform": {
      "^.+\\.tsx?$": "ts-jest"
    },
    "testURL": "http://localhost/",
    "testRegex": "(/__tests__/.*|(\\.|/)(test|spec))\\.(jsx?|tsx?)$",
    "testPathIgnorePatterns": [
      "/dist/",
      "/node_modules/"
    ],
    "moduleFileExtensions": [
      "ts",
      "tsx",
      "js",
      "json"
    ]
  }
}<|MERGE_RESOLUTION|>--- conflicted
+++ resolved
@@ -28,12 +28,8 @@
   ],
   "devDependencies": {
     "@types/express": "^4.17.6",
-<<<<<<< HEAD
     "@types/jest": "^27.4.0",
-=======
-    "@types/jest": "^26.0.13",
     "@types/jmespath": "^0.15.0",
->>>>>>> 64f8b6f7
     "@types/lodash.get": "^4.4.6",
     "@types/lodash.merge": "^4.6.6",
     "@types/luxon": "^2.0.9",
