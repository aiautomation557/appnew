{
  "name": "n8n-workflow",
  "version": "0.104.0",
  "description": "Workflow base code of n8n",
  "license": "SEE LICENSE IN LICENSE.md",
  "homepage": "https://n8n.io",
  "author": {
    "name": "Jan Oberhauser",
    "email": "jan@n8n.io"
  },
  "repository": {
    "type": "git",
    "url": "git+https://github.com/n8n-io/n8n.git"
  },
  "main": "dist/src/index",
  "types": "dist/src/index.d.ts",
  "scripts": {
    "dev": "npm run watch",
    "build": "tsc",
    "format": "cd ../.. && node_modules/prettier/bin-prettier.js packages/workflow/**/**.ts --write",
    "lint": "cd ../.. && node_modules/eslint/bin/eslint.js packages/workflow",
    "lintfix": "cd ../.. && node_modules/eslint/bin/eslint.js packages/workflow --fix",
    "watch": "tsc --watch",
    "test": "jest",
    "test:dev": "jest --watch"
  },
  "files": [
    "dist"
  ],
  "devDependencies": {
    "@types/express": "^4.17.6",
    "@types/jest": "^27.4.0",
    "@types/jmespath": "^0.15.0",
    "@types/lodash.get": "^4.4.6",
    "@types/lodash.merge": "^4.6.6",
    "@types/lodash.set": "^4.3.6",
<<<<<<< HEAD
    "@types/node": "^16.11.22",
=======
    "@types/luxon": "^2.0.9",
    "@types/node": "14.17.27",
>>>>>>> 88dea330
    "@types/xml2js": "^0.4.3",
    "@typescript-eslint/eslint-plugin": "^4.29.0",
    "@typescript-eslint/parser": "^4.29.0",
    "eslint": "^7.32.0",
    "eslint-config-airbnb-typescript": "^12.3.1",
    "eslint-config-prettier": "^8.3.0",
    "eslint-plugin-import": "^2.23.4",
    "eslint-plugin-prettier": "^3.4.0",
    "jest": "^27.4.7",
    "jest-environment-jsdom": "^27.5.1",
    "prettier": "^2.3.2",
    "ts-jest": "^27.1.3",
    "tslint": "^6.1.2",
    "typescript": "~4.6.0"
  },
  "dependencies": {
    "jmespath": "^0.16.0",
    "lodash.get": "^4.4.2",
    "lodash.isequal": "^4.5.0",
    "lodash.merge": "^4.6.2",
    "lodash.set": "^4.3.2",
    "luxon": "^2.3.0",
    "riot-tmpl": "github:n8n-io/tmpl",
    "xml2js": "^0.4.23"
  },
  "jest": {
    "transform": {
      "^.+\\.tsx?$": "ts-jest"
    },
    "testURL": "http://localhost/",
    "testRegex": "(/__tests__/.*|(\\.|/)(test|spec))\\.(jsx?|tsx?)$",
    "testPathIgnorePatterns": [
      "/dist/",
      "/node_modules/"
    ],
    "moduleFileExtensions": [
      "ts",
      "tsx",
      "js",
      "json"
    ]
  }
}<|MERGE_RESOLUTION|>--- conflicted
+++ resolved
@@ -34,12 +34,8 @@
     "@types/lodash.get": "^4.4.6",
     "@types/lodash.merge": "^4.6.6",
     "@types/lodash.set": "^4.3.6",
-<<<<<<< HEAD
+    "@types/luxon": "^2.0.9",
     "@types/node": "^16.11.22",
-=======
-    "@types/luxon": "^2.0.9",
-    "@types/node": "14.17.27",
->>>>>>> 88dea330
     "@types/xml2js": "^0.4.3",
     "@typescript-eslint/eslint-plugin": "^4.29.0",
     "@typescript-eslint/parser": "^4.29.0",
