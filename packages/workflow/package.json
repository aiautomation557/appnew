{
  "name": "n8n-workflow",
  "version": "0.105.0",
  "description": "Workflow base code of n8n",
  "license": "SEE LICENSE IN LICENSE.md",
  "homepage": "https://n8n.io",
  "author": {
    "name": "Jan Oberhauser",
    "email": "jan@n8n.io"
  },
  "repository": {
    "type": "git",
    "url": "git+https://github.com/n8n-io/n8n.git"
  },
  "main": "dist/src/index",
  "types": "dist/src/index.d.ts",
  "scripts": {
    "dev": "npm run watch",
    "build": "tsc",
    "format": "cd ../.. && node_modules/prettier/bin-prettier.js packages/workflow/**/**.ts --write",
    "lint": "cd ../.. && node_modules/eslint/bin/eslint.js packages/workflow",
    "lintfix": "cd ../.. && node_modules/eslint/bin/eslint.js packages/workflow --fix",
    "watch": "tsc --watch",
    "test": "jest",
    "test:dev": "jest --watch"
  },
  "files": [
    "dist"
  ],
  "devDependencies": {
    "@types/express": "^4.17.6",
    "@types/jest": "^27.4.0",
    "@types/jmespath": "^0.15.0",
    "@types/lodash.get": "^4.4.6",
    "@types/lodash.merge": "^4.6.6",
    "@types/lodash.set": "^4.3.6",
    "@types/luxon": "^2.0.9",
    "@types/node": "^16.11.22",
    "@types/xml2js": "^0.4.3",
    "@typescript-eslint/eslint-plugin": "^4.29.0",
    "@typescript-eslint/parser": "^4.29.0",
    "eslint": "^7.32.0",
    "eslint-config-airbnb-typescript": "^12.3.1",
    "eslint-config-prettier": "^8.3.0",
    "eslint-plugin-import": "^2.23.4",
    "eslint-plugin-prettier": "^3.4.0",
    "jest": "^27.4.7",
    "jest-environment-jsdom": "^27.5.1",
    "prettier": "^2.3.2",
    "ts-jest": "^27.1.3",
    "tslint": "^6.1.2",
    "typescript": "~4.6.0"
  },
  "dependencies": {
    "jmespath": "^0.16.0",
    "lodash.get": "^4.4.2",
    "lodash.isequal": "^4.5.0",
    "lodash.merge": "^4.6.2",
    "lodash.set": "^4.3.2",
    "luxon": "^2.3.0",
<<<<<<< HEAD
    "riot-tmpl": "npm:@n8n_io/riot-tmpl@^1.0.1",
=======
    "@n8n_io/riot-tmpl": "^1.0.1",
>>>>>>> 32f245da
    "xml2js": "^0.4.23"
  },
  "jest": {
    "transform": {
      "^.+\\.tsx?$": "ts-jest"
    },
    "testURL": "http://localhost/",
    "testRegex": "(/__tests__/.*|(\\.|/)(test|spec))\\.(jsx?|tsx?)$",
    "testPathIgnorePatterns": [
      "/dist/",
      "/node_modules/"
    ],
    "moduleFileExtensions": [
      "ts",
      "tsx",
      "js",
      "json"
    ]
  }
}<|MERGE_RESOLUTION|>--- conflicted
+++ resolved
@@ -58,11 +58,7 @@
     "lodash.merge": "^4.6.2",
     "lodash.set": "^4.3.2",
     "luxon": "^2.3.0",
-<<<<<<< HEAD
-    "riot-tmpl": "npm:@n8n_io/riot-tmpl@^1.0.1",
-=======
     "@n8n_io/riot-tmpl": "^1.0.1",
->>>>>>> 32f245da
     "xml2js": "^0.4.23"
   },
   "jest": {
