--- conflicted
+++ resolved
@@ -375,11 +375,8 @@
 			plugins: ['eslint-plugin-n8n-nodes-base'],
 			rules: {
 				'n8n-nodes-base/cred-filename-against-convention': 'error',
-<<<<<<< HEAD
 				'n8n-nodes-base/cred-class-field-display-name-missing-oauth2': 'error',
-=======
 				'n8n-nodes-base/cred-class-field-name-missing-oauth2': 'error',
->>>>>>> 925500f5
 			},
 		},
 		{
