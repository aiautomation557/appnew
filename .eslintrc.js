--- conflicted
+++ resolved
@@ -377,11 +377,8 @@
 				'n8n-nodes-base/cred-filename-against-convention': 'error',
 				'n8n-nodes-base/cred-class-field-display-name-missing-oauth2': 'error',
 				'n8n-nodes-base/cred-class-field-name-missing-oauth2': 'error',
-<<<<<<< HEAD
 				'n8n-nodes-base/cred-class-field-name-uppercase-first-char': 'error',
-=======
 				'n8n-nodes-base/cred-class-name-missing-oauth2-suffix': 'error',
->>>>>>> f4ab14ef
 			},
 		},
 		{
