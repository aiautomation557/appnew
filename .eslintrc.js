--- conflicted
+++ resolved
@@ -385,12 +385,9 @@
 				"n8n-nodes-base/node-param-collection-type-unsorted-items": "error",
 				"n8n-nodes-base/node-param-default-wrong-for-fixed-collection": "error",
 				"n8n-nodes-base/node-param-default-wrong-for-multi-options": "error",
-<<<<<<< HEAD
 				"n8n-nodes-base/node-param-description-empty-string": "error",
-=======
 				"n8n-nodes-base/node-param-description-comma-separated-hyphen": "error",
 				"n8n-nodes-base/node-param-default-wrong-for-simplify": "error",
->>>>>>> 08dfa34b
 			 }
 		},
 	],
