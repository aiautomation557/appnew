module.exports = {
	root: true,

	env: {
		browser: true,
		es6: true,
		node: true,
	},

	parser: '@typescript-eslint/parser',
	parserOptions: {
		project: ['./packages/*/tsconfig.json'],
		sourceType: 'module',
	},
	ignorePatterns: [
		'.eslintrc.js',
		'**/*.js',
		'**/node_modules/**',
		'**/dist/**',
		'**/test/**',
		'**/templates/**',
		'**/ormconfig.ts',
		'**/migrations/**',
	],

	overrides: [
		{
			files: './packages/*(cli|core|workflow|node-dev)/**/*.ts',
			plugins: [
				/**
				 * Plugin with lint rules for import/export syntax
				 * https://github.com/import-js/eslint-plugin-import
				 */
				'eslint-plugin-import',

				/**
				 * @typescript-eslint/eslint-plugin is required by eslint-config-airbnb-typescript
				 * See step 2: https://github.com/iamturns/eslint-config-airbnb-typescript#2-install-eslint-plugins
				 */
				'@typescript-eslint',

				/**
				 * Plugin to report formatting violations as lint violations
				 * https://github.com/prettier/eslint-plugin-prettier
				 */
				'eslint-plugin-prettier',
			],
			extends: [
				/**
				 * Config for typescript-eslint recommended ruleset (without type checking)
				 *
				 * https://github.com/typescript-eslint/typescript-eslint/blob/1c1b572c3000d72cfe665b7afbada0ec415e7855/packages/eslint-plugin/src/configs/recommended.ts
				 */
				'plugin:@typescript-eslint/recommended',

				/**
				 * Config for typescript-eslint recommended ruleset (with type checking)
				 *
				 * https://github.com/typescript-eslint/typescript-eslint/blob/1c1b572c3000d72cfe665b7afbada0ec415e7855/packages/eslint-plugin/src/configs/recommended-requiring-type-checking.ts
				 */
				'plugin:@typescript-eslint/recommended-requiring-type-checking',

				/**
				 * Config for Airbnb style guide for TS, /base to remove React rules
				 *
				 * https://github.com/iamturns/eslint-config-airbnb-typescript
				 * https://github.com/airbnb/javascript/tree/master/packages/eslint-config-airbnb-base/rules
				 */
				'eslint-config-airbnb-typescript/base',

				/**
				 * Config to disable ESLint rules covered by Prettier
				 *
				 * https://github.com/prettier/eslint-config-prettier
				 */
				'eslint-config-prettier',
			],
			rules: {
				// ******************************************************************
				//                   required by prettier plugin
				// ******************************************************************

				// The following rule enables eslint-plugin-prettier
				// See: https://github.com/prettier/eslint-plugin-prettier#recommended-configuration

				'prettier/prettier': 'error',

				// The following two rules must be disabled when using eslint-plugin-prettier:
				// See: https://github.com/prettier/eslint-plugin-prettier#arrow-body-style-and-prefer-arrow-callback-issue

				/**
				 * https://eslint.org/docs/rules/arrow-body-style
				 */
				'arrow-body-style': 'off',

				/**
				 * https://eslint.org/docs/rules/prefer-arrow-callback
				 */
				'prefer-arrow-callback': 'off',

				// ******************************************************************
				//                     additions to base ruleset
				// ******************************************************************

				// ----------------------------------
				//              ESLint
				// ----------------------------------

				/**
				 * https://eslint.org/docs/rules/id-denylist
				 */
				'id-denylist': [
					'error',
					'err',
					'cb',
					'callback',
					'any',
					'Number',
					'number',
					'String',
					'string',
					'Boolean',
					'boolean',
					'Undefined',
					'undefined',
				],

				'no-void': ['error', { allowAsStatement: true }],

				// ----------------------------------
				//        @typescript-eslint
				// ----------------------------------

				/**
				 * https://github.com/typescript-eslint/typescript-eslint/blob/master/packages/eslint-plugin/docs/rules/array-type.md
				 */
				'@typescript-eslint/array-type': ['error', { default: 'array-simple' }],

				/**
				 * https://github.com/typescript-eslint/typescript-eslint/blob/master/packages/eslint-plugin/docs/rules/ban-ts-comment.md
				 */
				'@typescript-eslint/ban-ts-comment': 'off',

				/**
				 * https://github.com/typescript-eslint/typescript-eslint/blob/master/packages/eslint-plugin/docs/rules/ban-types.md
				 */
				'@typescript-eslint/ban-types': [
					'error',
					{
						types: {
							Object: {
								message: 'Use object instead',
								fixWith: 'object',
							},
							String: {
								message: 'Use string instead',
								fixWith: 'string',
							},
							Boolean: {
								message: 'Use boolean instead',
								fixWith: 'boolean',
							},
							Number: {
								message: 'Use number instead',
								fixWith: 'number',
							},
							Symbol: {
								message: 'Use symbol instead',
								fixWith: 'symbol',
							},
							Function: {
								message: [
									'The `Function` type accepts any function-like value.',
									'It provides no type safety when calling the function, which can be a common source of bugs.',
									'It also accepts things like class declarations, which will throw at runtime as they will not be called with `new`.',
									'If you are expecting the function to accept certain arguments, you should explicitly define the function shape.',
								].join('\n'),
							},
						},
						extendDefaults: false,
					},
				],

				/**
				 * https://github.com/typescript-eslint/typescript-eslint/blob/master/packages/eslint-plugin/docs/rules/consistent-type-assertions.md
				 */
				'@typescript-eslint/consistent-type-assertions': 'error',

				/**
				 * https://github.com/typescript-eslint/typescript-eslint/blob/master/packages/eslint-plugin/docs/rules/explicit-member-accessibility.md
				 */
				'@typescript-eslint/explicit-member-accessibility': [
					'error',
					{ accessibility: 'no-public' },
				],

				/**
				 * https://github.com/typescript-eslint/typescript-eslint/blob/master/packages/eslint-plugin/docs/rules/member-delimiter-style.md
				 */
				'@typescript-eslint/member-delimiter-style': [
					'error',
					{
						multiline: {
							delimiter: 'semi',
							requireLast: true,
						},
						singleline: {
							delimiter: 'semi',
							requireLast: false,
						},
					},
				],

				/**
				 * https://github.com/typescript-eslint/typescript-eslint/blob/master/packages/eslint-plugin/docs/rules/naming-convention.md
				 */
				'@typescript-eslint/naming-convention': [
					'error',
					{
						selector: 'default',
						format: ['camelCase'],
					},
					{
						selector: 'variable',
						format: ['camelCase', 'snake_case', 'UPPER_CASE'],
						leadingUnderscore: 'allowSingleOrDouble',
						trailingUnderscore: 'allowSingleOrDouble',
					},
					{
						selector: 'property',
						format: ['camelCase', 'snake_case'],
						leadingUnderscore: 'allowSingleOrDouble',
						trailingUnderscore: 'allowSingleOrDouble',
					},
					{
						selector: 'typeLike',
						format: ['PascalCase'],
					},
					{
						selector: ['method', 'function'],
						format: ['camelCase'],
						leadingUnderscore: 'allowSingleOrDouble',
					},
				],

				/**
				 * https://github.com/typescript-eslint/typescript-eslint/blob/master/packages/eslint-plugin/docs/rules/no-duplicate-imports.md
				 */
				'@typescript-eslint/no-duplicate-imports': 'error',

				/**
				 * https://github.com/typescript-eslint/typescript-eslint/blob/master/packages/eslint-plugin/docs/rules/no-invalid-void-type.md
				 */
				'@typescript-eslint/no-invalid-void-type': 'error',

				/**
				 * https://github.com/typescript-eslint/typescript-eslint/blob/master/packages/eslint-plugin/docs/rules/no-misused-promises.md
				 */
				'@typescript-eslint/no-misused-promises': ['error', { checksVoidReturn: false }],

				/**
				 * https://github.com/typescript-eslint/typescript-eslint/blob/v4.30.0/packages/eslint-plugin/docs/rules/no-floating-promises.md
				 */
				'@typescript-eslint/no-floating-promises': ['error', { ignoreVoid: true }],

				/**
				 * https://github.com/typescript-eslint/typescript-eslint/blob/v4.33.0/packages/eslint-plugin/docs/rules/no-namespace.md
				 */
				'@typescript-eslint/no-namespace': 'off',

				/**
				 * https://eslint.org/docs/1.0.0/rules/no-throw-literal
				 */
				'@typescript-eslint/no-throw-literal': 'error',

				/**
				 * https://github.com/typescript-eslint/typescript-eslint/blob/master/packages/eslint-plugin/docs/rules/no-unnecessary-boolean-literal-compare.md
				 */
				'@typescript-eslint/no-unnecessary-boolean-literal-compare': 'error',

				/**
				 * https://github.com/typescript-eslint/typescript-eslint/blob/master/packages/eslint-plugin/docs/rules/no-unnecessary-qualifier.md
				 */
				'@typescript-eslint/no-unnecessary-qualifier': 'error',

				/**
				 * https://github.com/typescript-eslint/typescript-eslint/blob/master/packages/eslint-plugin/docs/rules/no-unused-expressions.md
				 */
				'@typescript-eslint/no-unused-expressions': 'error',

				/**
				 * https://github.com/typescript-eslint/typescript-eslint/blob/master/packages/eslint-plugin/docs/rules/no-unused-vars.md
				 */
				'@typescript-eslint/no-unused-vars': ['error', { argsIgnorePattern: '_' }],

				/**
				 * https://github.com/typescript-eslint/typescript-eslint/blob/master/packages/eslint-plugin/docs/rules/prefer-nullish-coalescing.md
				 */
				'@typescript-eslint/prefer-nullish-coalescing': 'error',

				/**
				 * https://github.com/typescript-eslint/typescript-eslint/blob/master/packages/eslint-plugin/docs/rules/prefer-optional-chain.md
				 */
				'@typescript-eslint/prefer-optional-chain': 'error',

				/**
				 * https://github.com/typescript-eslint/typescript-eslint/blob/master/packages/eslint-plugin/docs/rules/promise-function-async.md
				 */
				'@typescript-eslint/promise-function-async': 'error',

				// ----------------------------------
				//       eslint-plugin-import
				// ----------------------------------

				/**
				 * https://github.com/import-js/eslint-plugin-import/blob/master/docs/rules/no-default-export.md
				 */
				'import/no-default-export': 'error',

				/**
				 * https://github.com/import-js/eslint-plugin-import/blob/master/docs/rules/order.md
				 */
				'import/order': 'error',

				// ******************************************************************
				//                    overrides to base ruleset
				// ******************************************************************

				// ----------------------------------
				//              ESLint
				// ----------------------------------

				/**
				 * https://eslint.org/docs/rules/class-methods-use-this
				 */
				'class-methods-use-this': 'off',

				/**
				 * https://eslint.org/docs/rules/eqeqeq
				 */
				eqeqeq: 'error',

				/**
				 * https://eslint.org/docs/rules/no-plusplus
				 */
				'no-plusplus': 'off',

				/**
				 * https://eslint.org/docs/rules/object-shorthand
				 */
				'object-shorthand': 'error',

				/**
				 * https://eslint.org/docs/rules/prefer-const
				 */
				'prefer-const': 'error',

				/**
				 * https://eslint.org/docs/rules/prefer-spread
				 */
				'prefer-spread': 'error',

				// ----------------------------------
				//              import
				// ----------------------------------

				/**
				 * https://github.com/import-js/eslint-plugin-import/blob/main/docs/rules/prefer-default-export.md
				 */
				'import/prefer-default-export': 'off',
			},
		},
		{
			files: ['./packages/nodes-base/nodes/**/*.ts'],
			plugins: ['eslint-plugin-n8n-nodes-base'],
			rules: {
				'n8n-nodes-base/node-class-description-inputs-wrong-regular-node': 'error',
				'n8n-nodes-base/node-class-description-inputs-wrong-trigger-node': 'error',
				'n8n-nodes-base/node-class-description-missing-subtitle': 'error',
				'n8n-nodes-base/node-class-description-outputs-wrong': 'error',
				'n8n-nodes-base/node-execute-block-double-assertion-for-items': 'error',
				'n8n-nodes-base/node-param-collection-type-unsorted-items': 'error',
				'n8n-nodes-base/node-param-default-missing': 'error',
				'n8n-nodes-base/node-param-default-wrong-for-boolean': 'error',
				'n8n-nodes-base/node-param-default-wrong-for-collection': 'error',
				'n8n-nodes-base/node-param-default-wrong-for-fixed-collection': 'error',
				'n8n-nodes-base/node-param-default-wrong-for-multi-options': 'error',
				'n8n-nodes-base/node-param-default-wrong-for-simplify': 'error',
				'n8n-nodes-base/node-param-description-comma-separated-hyphen': 'error',
				'n8n-nodes-base/node-param-description-empty-string': 'error',
				'n8n-nodes-base/node-param-description-excess-final-period': 'error',
				'n8n-nodes-base/node-param-description-excess-inner-whitespace': 'error',
				'n8n-nodes-base/node-param-description-identical-to-display-name': 'error',
				'n8n-nodes-base/node-param-description-miscased-id': 'error',
				'n8n-nodes-base/node-param-description-missing-final-period': 'error',
				'n8n-nodes-base/node-param-description-missing-for-ignore-ssl-issues': 'error',
				'n8n-nodes-base/node-param-description-missing-for-return-all': 'error',
				'n8n-nodes-base/node-param-description-missing-for-simplify': 'error',
				'n8n-nodes-base/node-param-description-missing-from-limit': 'error',
				'n8n-nodes-base/node-param-description-unencoded-angle-brackets': 'error',
				'n8n-nodes-base/node-param-description-unneeded-backticks': 'error',
				'n8n-nodes-base/node-param-description-untrimmed': 'error',
				'n8n-nodes-base/node-param-description-url-missing-protocol': 'error',
				'n8n-nodes-base/node-param-description-wrong-for-ignore-ssl-issues': 'error',
				'n8n-nodes-base/node-param-description-wrong-for-limit': 'error',
				'n8n-nodes-base/node-param-description-wrong-for-return-all': 'error',
				'n8n-nodes-base/node-param-required-false': 'error',
				'n8n-nodes-base/node-param-description-weak': 'error',
				'n8n-nodes-base/node-param-operation-without-no-data-expression': 'error',
				'n8n-nodes-base/node-param-option-value-duplicate': 'error',
<<<<<<< HEAD
				'n8n-nodes-base/node-param-option-name-duplicate': 'error',
=======
				'n8n-nodes-base/node-param-description-miscased-json': 'error',
>>>>>>> 3b60ffba
			},
		},
	],
};<|MERGE_RESOLUTION|>--- conflicted
+++ resolved
@@ -408,11 +408,8 @@
 				'n8n-nodes-base/node-param-description-weak': 'error',
 				'n8n-nodes-base/node-param-operation-without-no-data-expression': 'error',
 				'n8n-nodes-base/node-param-option-value-duplicate': 'error',
-<<<<<<< HEAD
 				'n8n-nodes-base/node-param-option-name-duplicate': 'error',
-=======
 				'n8n-nodes-base/node-param-description-miscased-json': 'error',
->>>>>>> 3b60ffba
 			},
 		},
 	],
