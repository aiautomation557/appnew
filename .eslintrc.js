--- conflicted
+++ resolved
@@ -382,12 +382,9 @@
 				"n8n-nodes-base/node-execute-block-double-assertion-for-items": "error",
 				"n8n-nodes-base/node-param-default-wrong-for-collection": "error",
 				"n8n-nodes-base/node-param-default-wrong-for-boolean": "error",
-<<<<<<< HEAD
 				"n8n-nodes-base/node-param-collection-type-unsorted-items": "error"
-=======
 				"n8n-nodes-base/node-param-default-wrong-for-fixed-collection": "error",
 				"n8n-nodes-base/node-param-default-wrong-for-multi-options": "error",
->>>>>>> ffc1c05e
 			 }
 		},
 	],
