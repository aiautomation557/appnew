ARG NODE_VERSION=16

# 1. Create an image to build n8n
FROM n8nio/base:${NODE_VERSION} as builder

COPY turbo.json package.json .npmrc pnpm-lock.yaml pnpm-workspace.yaml tsconfig.json ./
<<<<<<< HEAD
=======
COPY scripts ./scripts
>>>>>>> 4af5c2ce
COPY packages ./packages
COPY patches ./patches

RUN corepack enable && corepack prepare --activate
RUN chown -R node:node .
USER node

RUN pnpm install --frozen-lockfile
RUN pnpm build
RUN rm -rf node_modules
RUN NODE_ENV=production pnpm install --prod --no-optional
RUN find . -type f -name "*.ts" -o -name "*.js.map" -o -name "*.vue" -o -name "tsconfig.json" -o -name "*.tsbuildinfo" | xargs rm
RUN rm -rf patches .npmrc *.yaml node_modules/.cache packages/**/node_modules/.cache packages/**/.turbo .config .cache .local .node /tmp/*


# 2. Start with a new clean image with just the code that is needed to run n8n
FROM n8nio/base:${NODE_VERSION}
COPY --from=builder /home/node ./
COPY docker/images/n8n-custom/docker-entrypoint.sh ./

RUN \
	mkdir .n8n && \
	chown node:node .n8n
USER node
ENV NODE_ENV=production
ENTRYPOINT ["tini", "--", "./docker-entrypoint.sh"]<|MERGE_RESOLUTION|>--- conflicted
+++ resolved
@@ -4,10 +4,7 @@
 FROM n8nio/base:${NODE_VERSION} as builder
 
 COPY turbo.json package.json .npmrc pnpm-lock.yaml pnpm-workspace.yaml tsconfig.json ./
-<<<<<<< HEAD
-=======
 COPY scripts ./scripts
->>>>>>> 4af5c2ce
 COPY packages ./packages
 COPY patches ./patches
 
